# Macros that test various C library quirks
<<<<<<< HEAD
# config/c-library.m4
=======
# $PostgreSQL: pgsql/config/c-library.m4,v 1.32 2008/02/19 18:02:30 petere Exp $
>>>>>>> 0f855d62


# PGAC_VAR_INT_TIMEZONE
# ---------------------
# Check if the global variable `timezone' exists. If so, define
# HAVE_INT_TIMEZONE.
AC_DEFUN([PGAC_VAR_INT_TIMEZONE],
[AC_CACHE_CHECK(for int timezone, pgac_cv_var_int_timezone,
[AC_TRY_LINK([#include <time.h>
int res;],
  [#ifndef __CYGWIN__
res = timezone / 60;
#else
res = _timezone / 60;
#endif],
  [pgac_cv_var_int_timezone=yes],
  [pgac_cv_var_int_timezone=no])])
if test x"$pgac_cv_var_int_timezone" = xyes ; then
  AC_DEFINE(HAVE_INT_TIMEZONE,, [Define to 1 if you have the global variable 'int timezone'.])
fi])# PGAC_VAR_INT_TIMEZONE


# PGAC_STRUCT_TIMEZONE
# ------------------
# Figure out how to get the current timezone.  If `struct tm' has a
# `tm_zone' member, define `HAVE_TM_ZONE'.  Also, if the
# external array `tzname' is found, define `HAVE_TZNAME'.
# This is the same as the standard macro AC_STRUCT_TIMEZONE, except that
# tzname[] is checked for regardless of whether we find tm_zone.
AC_DEFUN([PGAC_STRUCT_TIMEZONE],
[AC_REQUIRE([AC_STRUCT_TM])dnl
AC_CHECK_MEMBERS([struct tm.tm_zone],,,[#include <sys/types.h>
#include <$ac_cv_struct_tm>
])
if test "$ac_cv_member_struct_tm_tm_zone" = yes; then
  AC_DEFINE(HAVE_TM_ZONE, 1,
            [Define to 1 if your `struct tm' has `tm_zone'. Deprecated, use
             `HAVE_STRUCT_TM_TM_ZONE' instead.])
fi
AC_CACHE_CHECK(for tzname, ac_cv_var_tzname,
[AC_TRY_LINK(
[#include <time.h>
#ifndef tzname /* For SGI.  */
extern char *tzname[]; /* RS6000 and others reject char **tzname.  */
#endif
],
[atoi(*tzname);], ac_cv_var_tzname=yes, ac_cv_var_tzname=no)])
if test $ac_cv_var_tzname = yes; then
    AC_DEFINE(HAVE_TZNAME, 1,
              [Define to 1 if you have the external array `tzname'.])
fi
])# PGAC_STRUCT_TIMEZONE


# PGAC_FUNC_GETTIMEOFDAY_1ARG
# ---------------------------
# Check if gettimeofday() has only one arguments. (Normal is two.)
# If so, define GETTIMEOFDAY_1ARG.
AC_DEFUN([PGAC_FUNC_GETTIMEOFDAY_1ARG],
[AC_CACHE_CHECK(whether gettimeofday takes only one argument,
pgac_cv_func_gettimeofday_1arg,
[AC_TRY_COMPILE([#include <sys/time.h>],
[struct timeval *tp;
struct timezone *tzp;
gettimeofday(tp,tzp);],
[pgac_cv_func_gettimeofday_1arg=no],
[pgac_cv_func_gettimeofday_1arg=yes])])
if test x"$pgac_cv_func_gettimeofday_1arg" = xyes ; then
  AC_DEFINE(GETTIMEOFDAY_1ARG,, [Define to 1 if gettimeofday() takes only 1 argument.])
fi
AH_VERBATIM(GETTIMEOFDAY_1ARG_,
[@%:@ifdef GETTIMEOFDAY_1ARG
@%:@ define gettimeofday(a,b) gettimeofday(a)
@%:@endif])dnl
])# PGAC_FUNC_GETTIMEOFDAY_1ARG


# PGAC_FUNC_GETPWUID_R_5ARG
# ---------------------------
# Check if getpwuid_r() takes a fifth argument (later POSIX standard, not draft version)
# If so, define GETPWUID_R_5ARG
AC_DEFUN([PGAC_FUNC_GETPWUID_R_5ARG],
[AC_CACHE_CHECK(whether getpwuid_r takes a fifth argument,
pgac_cv_func_getpwuid_r_5arg,
[AC_TRY_COMPILE([#include <sys/types.h>
#include <pwd.h>],
[uid_t uid;
struct passwd *space;
char *buf;
size_t bufsize;
struct passwd **result;
getpwuid_r(uid, space, buf, bufsize, result);],
[pgac_cv_func_getpwuid_r_5arg=yes],
[pgac_cv_func_getpwuid_r_5arg=no])])
if test x"$pgac_cv_func_getpwuid_r_5arg" = xyes ; then
  AC_DEFINE(GETPWUID_R_5ARG,, [Define to 1 if getpwuid_r() takes a 5th argument.])
fi
])# PGAC_FUNC_GETPWUID_R_5ARG


# PGAC_FUNC_STRERROR_R_INT
# ---------------------------
# Check if strerror_r() returns an int (SUSv3) rather than a char * (GNU libc)
# If so, define STRERROR_R_INT
AC_DEFUN([PGAC_FUNC_STRERROR_R_INT],
[AC_CACHE_CHECK(whether strerror_r returns int,
pgac_cv_func_strerror_r_int,
[AC_TRY_COMPILE([#include <string.h>],
[#ifndef _AIX
int strerror_r(int, char *, size_t);
#else
/* Older AIX has 'int' for the third argument so we don't test the args. */
int strerror_r();
#endif],
[pgac_cv_func_strerror_r_int=yes],
[pgac_cv_func_strerror_r_int=no])])
if test x"$pgac_cv_func_strerror_r_int" = xyes ; then
  AC_DEFINE(STRERROR_R_INT,, [Define to 1 if strerror_r() returns a int.])
fi
])# PGAC_FUNC_STRERROR_R_INT


# PGAC_UNION_SEMUN
# ----------------
# Check if `union semun' exists. Define HAVE_UNION_SEMUN if so.
# If it doesn't then one could define it as
# union semun { int val; struct semid_ds *buf; unsigned short *array; }
AC_DEFUN([PGAC_UNION_SEMUN],
[AC_CHECK_TYPES([union semun], [], [],
[#include <sys/types.h>
#include <sys/ipc.h>
#include <sys/sem.h>])])# PGAC_UNION_SEMUN


# PGAC_STRUCT_SOCKADDR_UN
# -----------------------
# If `struct sockaddr_un' exists, define HAVE_UNIX_SOCKETS.
# (Requires test for <sys/un.h>!)
AC_DEFUN([PGAC_STRUCT_SOCKADDR_UN],
[AC_CHECK_TYPES([struct sockaddr_un], [AC_DEFINE(HAVE_UNIX_SOCKETS, 1, [Define to 1 if you have unix sockets.])], [],
[#include <sys/types.h>
#ifdef HAVE_SYS_UN_H
#include <sys/un.h>
#endif
])])# PGAC_STRUCT_SOCKADDR_UN


# PGAC_STRUCT_SOCKADDR_STORAGE
# ----------------------------
# If `struct sockaddr_storage' exists, define HAVE_STRUCT_SOCKADDR_STORAGE.
# If it is missing then one could define it.
AC_DEFUN([PGAC_STRUCT_SOCKADDR_STORAGE],
[AC_CHECK_TYPES([struct sockaddr_storage], [], [],
[#include <sys/types.h>
#ifdef HAVE_SYS_SOCKET_H
#include <sys/socket.h>
#endif
])])# PGAC_STRUCT_SOCKADDR_STORAGE

# PGAC_STRUCT_SOCKADDR_STORAGE_MEMBERS
# --------------------------------------
# Check the members of `struct sockaddr_storage'.  We need to know about
# ss_family and ss_len.  (Some platforms follow RFC 2553 and call them
# __ss_family and __ss_len.)  We also check struct sockaddr's sa_len;
# if we have to define our own `struct sockaddr_storage', this tells us
# whether we need to provide an ss_len field.
AC_DEFUN([PGAC_STRUCT_SOCKADDR_STORAGE_MEMBERS],
[AC_CHECK_MEMBERS([struct sockaddr_storage.ss_family,
		   struct sockaddr_storage.__ss_family,
		   struct sockaddr_storage.ss_len,
		   struct sockaddr_storage.__ss_len,
		   struct sockaddr.sa_len], [], [],
[#include <sys/types.h>
#ifdef HAVE_SYS_SOCKET_H
#include <sys/socket.h>
#endif
])])# PGAC_STRUCT_SOCKADDR_STORAGE_MEMBERS


# PGAC_STRUCT_ADDRINFO
# -----------------------
# If `struct addrinfo' exists, define HAVE_STRUCT_ADDRINFO.
AC_DEFUN([PGAC_STRUCT_ADDRINFO],
[AC_CHECK_TYPES([struct addrinfo], [], [],
[#include <sys/types.h>
#include <sys/socket.h>
#include <netdb.h>
])])# PGAC_STRUCT_ADDRINFO


# PGAC_FUNC_POSIX_SIGNALS
# -----------------------
# Check to see if the machine has the POSIX signal interface. Define
# HAVE_POSIX_SIGNALS if so. Also set the output variable HAVE_POSIX_SIGNALS
# to yes or no.
#
# Note that this test only compiles a test program, it doesn't check
# whether the routines actually work. If that becomes a problem, make
# a fancier check.
AC_DEFUN([PGAC_FUNC_POSIX_SIGNALS],
[AC_CACHE_CHECK(for POSIX signal interface, pgac_cv_func_posix_signals,
[AC_TRY_LINK([#include <signal.h>
],
[struct sigaction act, oact;
sigemptyset(&act.sa_mask);
act.sa_flags = SA_RESTART;
sigaction(0, &act, &oact);],
[pgac_cv_func_posix_signals=yes],
[pgac_cv_func_posix_signals=no])])
if test x"$pgac_cv_func_posix_signals" = xyes ; then
  AC_DEFINE(HAVE_POSIX_SIGNALS,, [Define to 1 if you have the POSIX signal interface.])
fi
HAVE_POSIX_SIGNALS=$pgac_cv_func_posix_signals
AC_SUBST(HAVE_POSIX_SIGNALS)])# PGAC_FUNC_POSIX_SIGNALS


# PGAC_FUNC_SNPRINTF_LONG_LONG_INT_FORMAT
# ---------------------------------------
# Determine which format snprintf uses for long long int.  We handle
# %lld, %qd, %I64d.  The result is in shell variable
# LONG_LONG_INT_FORMAT.
#
# MinGW uses '%I64d', though gcc throws an warning with -Wall,
# while '%lld' doesn't generate a warning, but doesn't work.
#
AC_DEFUN([PGAC_FUNC_SNPRINTF_LONG_LONG_INT_FORMAT],
[AC_MSG_CHECKING([snprintf format for long long int])
AC_CACHE_VAL(pgac_cv_snprintf_long_long_int_format,
[for pgac_format in '%lld' '%qd' '%I64d'; do
AC_TRY_RUN([#include <stdio.h>
typedef long long int ac_int64;
#define INT64_FORMAT "$pgac_format"

ac_int64 a = 20000001;
ac_int64 b = 40000005;

int does_int64_snprintf_work()
{
  ac_int64 c;
  char buf[100];

  if (sizeof(ac_int64) != 8)
    return 0;			/* doesn't look like the right size */

  c = a * b;
  snprintf(buf, 100, INT64_FORMAT, c);
  if (strcmp(buf, "800000140000005") != 0)
    return 0;			/* either multiply or snprintf is busted */
  return 1;
}
main() {
  exit(! does_int64_snprintf_work());
}],
[pgac_cv_snprintf_long_long_int_format=$pgac_format; break],
[],
[pgac_cv_snprintf_long_long_int_format=cross; break])
done])dnl AC_CACHE_VAL

LONG_LONG_INT_FORMAT=''

case $pgac_cv_snprintf_long_long_int_format in
  cross) AC_MSG_RESULT([cannot test (not on host machine)]);;
  ?*)    AC_MSG_RESULT([$pgac_cv_snprintf_long_long_int_format])
         LONG_LONG_INT_FORMAT=$pgac_cv_snprintf_long_long_int_format;;
  *)     AC_MSG_RESULT(none);;
esac])# PGAC_FUNC_SNPRINTF_LONG_LONG_INT_FORMAT


# PGAC_FUNC_PRINTF_ARG_CONTROL
# ---------------------------------------
# Determine if printf supports %1$ argument selection, e.g. %5$ selects
# the fifth argument after the printf print string.
# This is not in the C99 standard, but in the Single Unix Specification (SUS).
# It is used in our language translation strings.
#
AC_DEFUN([PGAC_FUNC_PRINTF_ARG_CONTROL],
[AC_MSG_CHECKING([whether printf supports argument control])
AC_CACHE_VAL(pgac_cv_printf_arg_control,
[AC_TRY_RUN([#include <stdio.h>
#include <string.h>

int main()
{
  char buf[100];

  /* can it swap arguments? */
  snprintf(buf, 100, "%2\$d %1\$d", 3, 4);
  if (strcmp(buf, "4 3") != 0)
    return 1;
  return 0;
}],
[pgac_cv_printf_arg_control=yes],
[pgac_cv_printf_arg_control=no],
[pgac_cv_printf_arg_control=cross])
])dnl AC_CACHE_VAL
AC_MSG_RESULT([$pgac_cv_printf_arg_control])
])# PGAC_FUNC_PRINTF_ARG_CONTROL


<<<<<<< HEAD
# PGAC_TYPE_LOCALE_T
# ------------------
# Check for the locale_t type and find the right header file.  Mac OS
# X needs xlocale.h; standard is locale.h, but glibc also has an
# xlocale.h file that we should not use.
#
AC_DEFUN([PGAC_TYPE_LOCALE_T],
[AC_CACHE_CHECK([for locale_t], pgac_cv_type_locale_t,
[AC_COMPILE_IFELSE([AC_LANG_PROGRAM(
[#include <locale.h>
locale_t x;],
[])],
[pgac_cv_type_locale_t=yes],
[AC_COMPILE_IFELSE([AC_LANG_PROGRAM(
[#include <xlocale.h>
locale_t x;],
[])],
[pgac_cv_type_locale_t='yes (in xlocale.h)'],
[pgac_cv_type_locale_t=no])])])
if test "$pgac_cv_type_locale_t" != no; then
  AC_DEFINE(HAVE_LOCALE_T, 1,
            [Define to 1 if the system has the type `locale_t'.])
fi
if test "$pgac_cv_type_locale_t" = 'yes (in xlocale.h)'; then
  AC_DEFINE(LOCALE_T_IN_XLOCALE, 1,
            [Define to 1 if `locale_t' requires <xlocale.h>.])
fi])])# PGAC_HEADER_XLOCALE
=======
# backport from Autoconf 2.61a
# http://git.savannah.gnu.org/gitweb/?p=autoconf.git;a=commitdiff;h=f0c325537a22105536ac8c4e88656e50f9946486

# AC_FUNC_FSEEKO
# --------------
AN_FUNCTION([ftello], [AC_FUNC_FSEEKO])
AN_FUNCTION([fseeko], [AC_FUNC_FSEEKO])
AC_DEFUN([AC_FUNC_FSEEKO],
[_AC_SYS_LARGEFILE_MACRO_VALUE(_LARGEFILE_SOURCE, 1,
   [ac_cv_sys_largefile_source],
   [Define to 1 to make fseeko visible on some hosts (e.g. glibc 2.2).],
   [[#include <sys/types.h> /* for off_t */
     #include <stdio.h>]],
   [[int (*fp) (FILE *, off_t, int) = fseeko;
     return fseeko (stdin, 0, 0) && fp (stdin, 0, 0);]])

# We used to try defining _XOPEN_SOURCE=500 too, to work around a bug
# in glibc 2.1.3, but that breaks too many other things.
# If you want fseeko and ftello with glibc, upgrade to a fixed glibc.
if test $ac_cv_sys_largefile_source != unknown; then
  AC_DEFINE(HAVE_FSEEKO, 1,
    [Define to 1 if fseeko (and presumably ftello) exists and is declared.])
fi
])# AC_FUNC_FSEEKO
>>>>>>> 0f855d62
<|MERGE_RESOLUTION|>--- conflicted
+++ resolved
@@ -1,9 +1,5 @@
 # Macros that test various C library quirks
-<<<<<<< HEAD
-# config/c-library.m4
-=======
 # $PostgreSQL: pgsql/config/c-library.m4,v 1.32 2008/02/19 18:02:30 petere Exp $
->>>>>>> 0f855d62
 
 
 # PGAC_VAR_INT_TIMEZONE
@@ -303,35 +299,6 @@
 ])# PGAC_FUNC_PRINTF_ARG_CONTROL
 
 
-<<<<<<< HEAD
-# PGAC_TYPE_LOCALE_T
-# ------------------
-# Check for the locale_t type and find the right header file.  Mac OS
-# X needs xlocale.h; standard is locale.h, but glibc also has an
-# xlocale.h file that we should not use.
-#
-AC_DEFUN([PGAC_TYPE_LOCALE_T],
-[AC_CACHE_CHECK([for locale_t], pgac_cv_type_locale_t,
-[AC_COMPILE_IFELSE([AC_LANG_PROGRAM(
-[#include <locale.h>
-locale_t x;],
-[])],
-[pgac_cv_type_locale_t=yes],
-[AC_COMPILE_IFELSE([AC_LANG_PROGRAM(
-[#include <xlocale.h>
-locale_t x;],
-[])],
-[pgac_cv_type_locale_t='yes (in xlocale.h)'],
-[pgac_cv_type_locale_t=no])])])
-if test "$pgac_cv_type_locale_t" != no; then
-  AC_DEFINE(HAVE_LOCALE_T, 1,
-            [Define to 1 if the system has the type `locale_t'.])
-fi
-if test "$pgac_cv_type_locale_t" = 'yes (in xlocale.h)'; then
-  AC_DEFINE(LOCALE_T_IN_XLOCALE, 1,
-            [Define to 1 if `locale_t' requires <xlocale.h>.])
-fi])])# PGAC_HEADER_XLOCALE
-=======
 # backport from Autoconf 2.61a
 # http://git.savannah.gnu.org/gitweb/?p=autoconf.git;a=commitdiff;h=f0c325537a22105536ac8c4e88656e50f9946486
 
@@ -355,5 +322,4 @@
   AC_DEFINE(HAVE_FSEEKO, 1,
     [Define to 1 if fseeko (and presumably ftello) exists and is declared.])
 fi
-])# AC_FUNC_FSEEKO
->>>>>>> 0f855d62
+])# AC_FUNC_FSEEKO