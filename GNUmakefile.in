--- conflicted
+++ resolved
@@ -131,12 +131,7 @@
 	src/tools src/tutorial \
 	$(addprefix src/pl/, plperl plpython tcl)
 
-<<<<<<< HEAD
-#docs_files = doc/postgres.tar.gz doc/src doc/TODO.detail
-docs_files :=
-=======
-docs_files = doc/postgres.tar.gz doc/src doc/TODO.detail
->>>>>>> 4ab8fcba
+docs_files =
 
 postgresql-base-$(VERSION).tar: distdir
 	$(TAR) -c $(addprefix --exclude $(distdir)/, $(docs_files) $(opt_files) src/test) \
