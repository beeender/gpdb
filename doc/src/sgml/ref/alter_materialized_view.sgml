--- conflicted
+++ resolved
@@ -42,12 +42,7 @@
     SET WITHOUT CLUSTER
     SET ( <replaceable class="PARAMETER">storage_parameter</replaceable> = <replaceable class="PARAMETER">value</replaceable> [, ... ] )
     RESET ( <replaceable class="PARAMETER">storage_parameter</replaceable> [, ... ] )
-<<<<<<< HEAD
-    OWNER TO <replaceable class="PARAMETER">new_owner</replaceable>
-=======
     OWNER TO { <replaceable class="PARAMETER">new_owner</replaceable> | CURRENT_USER | SESSION_USER }
-    SET TABLESPACE <replaceable class="PARAMETER">new_tablespace</replaceable>
->>>>>>> ab93f90c
 </synopsis>
  </refsynopsisdiv>
 
