--- conflicted
+++ resolved
@@ -21,124 +21,6 @@
 
  <refsynopsisdiv>
 <synopsis>
-<<<<<<< HEAD
-ALTER TABLE [ IF EXISTS ] [ONLY] name RENAME [COLUMN] column_name TO new_column_name
-
-ALTER TABLE [ IF EXISTS ] name RENAME TO new_name
-
-ALTER TABLE [ IF EXISTS ] [ ONLY ] name
-    RENAME CONSTRAINT constraint_name TO new_constraint_name
-
-ALTER TABLE [ IF EXISTS ] name SET SCHEMA new_schema
-
-ALTER TABLE [ IF EXISTS ] [ONLY] name SET 
-     WITH (REORGANIZE=true|false) 
-   | DISTRIBUTED BY (column_name, [ ... ] ) 
-   | DISTRIBUTED RANDOMLY 
-   | DISTRIBUTED REPLICATED
-
-ALTER TABLE [ IF EXISTS ] [ONLY] name action [, ... ]
-
-ALTER TABLE name 
-   [ ALTER PARTITION { partition_name | FOR (RANK(number)) 
-                     | FOR (value) } partition_action [...] ] 
-   partition_action
-
-where action is one of:
-  ADD [COLUMN] column_name data_type
-      [ COLLATE collation ]
-      [ ENCODING ( storage_directive [,...] ) ] 
-      [column_constraint [ ... ]]
-  DROP [COLUMN] [ IF EXISTS ] column_name [RESTRICT | CASCADE]
-  ALTER [COLUMN] column_name [ SET DATA ] TYPE type [COLLATE collation] [USING expression]
-  ALTER [COLUMN] column_name SET DEFAULT expression
-  ALTER [COLUMN] column_name DROP DEFAULT
-  ALTER [COLUMN] column_name { SET | DROP } NOT NULL
-  ALTER [COLUMN] column_name SET STATISTICS integer
-  ALTER [COLUMN] column_name SET ( attribute_option = value [, ... ] )
-  ALTER [COLUMN] column_name RESET ( attribute_option [, ... ] )
-  ADD table_constraint [ NOT VALID ]
-  ADD table_constraint_using_index
-  ALTER CONSTRAINT constraint_name [ DEFERRABLE | NOT DEFERRABLE ] [ INITIALLY DEFERRED | INITIALLY IMMEDIATE ]
-  VALIDATE CONSTRAINT constraint_name
-  DROP CONSTRAINT [ IF EXISTS ] constraint_name [RESTRICT | CASCADE]
-  DISABLE TRIGGER [trigger_name | ALL | USER]
-  ENABLE TRIGGER [trigger_name | ALL | USER]
-  DISABLE ROW LEVEL SECURITY
-  ENABLE ROW LEVEL SECURITY
-  CLUSTER ON index_name
-  SET WITHOUT CLUSTER
-  SET WITH OIDS
-  SET WITHOUT OIDS
-  SET (FILLFACTOR = value)
-  RESET (FILLFACTOR)
-  INHERIT parent_table
-  NO INHERIT parent_table
-  OF type_name
-  NOT OF
-  OWNER TO new_owner
-  SET TABLESPACE new_tablespace
-  REPLICA IDENTITY {DEFAULT | USING INDEX index_name | FULL | NOTHING}
-
-where partition_action is one of:
-  ALTER DEFAULT PARTITION
-  DROP DEFAULT PARTITION [IF EXISTS]
-  DROP PARTITION [IF EXISTS] { partition_name | 
-      FOR (RANK(number)) | FOR (value) } [CASCADE]
-  TRUNCATE DEFAULT PARTITION
-  TRUNCATE PARTITION { partition_name | FOR (RANK(number)) | 
-      FOR (value) }
-  RENAME DEFAULT PARTITION TO new_partition_name
-  RENAME PARTITION { partition_name | FOR (RANK(number)) | 
-      FOR (value) } TO new_partition_name
-  ADD DEFAULT PARTITION name [ ( subpartition_spec ) ]
-  ADD PARTITION [name] partition_element
-      [ ( subpartition_spec ) ]
-  EXCHANGE PARTITION { partition_name | FOR (RANK(number)) | 
-       FOR (value) } WITH TABLE table_name 
-        [ WITH | WITHOUT VALIDATION ]
-  EXCHANGE DEFAULT PARTITION WITH TABLE table_name
-   [ WITH | WITHOUT VALIDATION ]
-  SET SUBPARTITION TEMPLATE (subpartition_spec)
-  SPLIT DEFAULT PARTITION
-    {  AT (list_value)
-     | START([datatype] range_value) [INCLUSIVE | EXCLUSIVE] 
-        END([datatype] range_value) [INCLUSIVE | EXCLUSIVE] }
-    [ INTO ( PARTITION new_partition_name, 
-             PARTITION default_partition_name ) ]
-  SPLIT PARTITION { partition_name | FOR (RANK(number)) | 
-     FOR (value) } AT (value) 
-    [ INTO (PARTITION partition_name, PARTITION partition_name)]  
-
-where partition_element is:
-    VALUES (list_value [,...] )
-  | START ([datatype] 'start_value') [INCLUSIVE | EXCLUSIVE]
-     [ END ([datatype] 'end_value') [INCLUSIVE | EXCLUSIVE] ]
-  | END ([datatype] 'end_value') [INCLUSIVE | EXCLUSIVE]
-[ WITH ( partition_storage_parameter=value [, ... ] ) ]
-[ TABLESPACE tablespace ]
-
-where subpartition_spec is:
-subpartition_element [, ...]
-and subpartition_element is:
-   DEFAULT SUBPARTITION subpartition_name
-  | [SUBPARTITION subpartition_name] VALUES (list_value [,...] )
-  | [SUBPARTITION subpartition_name] 
-     START ([datatype] 'start_value') [INCLUSIVE | EXCLUSIVE]
-     [ END ([datatype] 'end_value') [INCLUSIVE | EXCLUSIVE] ]
-     [ EVERY ( [number | datatype] 'interval_value') ]
-  | [SUBPARTITION subpartition_name] 
-     END ([datatype] 'end_value') [INCLUSIVE | EXCLUSIVE]
-     [ EVERY ( [number | datatype] 'interval_value') ]
-[ WITH ( partition_storage_parameter=value [, ... ] ) ]
-[ TABLESPACE tablespace ]
-
-Where column_reference_storage_directive is:
-
-   COLUMN column_name ENCODING ( storage_directive [, ... ] ), ... 
- | DEFAULT COLUMN ENCODING ( storage_directive [, ... ] )
-
-=======
 ALTER TABLE [ IF EXISTS ] [ ONLY ] <replaceable class="PARAMETER">name</replaceable> [ * ]
     <replaceable class="PARAMETER">action</replaceable> [, ... ]
 ALTER TABLE [ IF EXISTS ] [ ONLY ] <replaceable class="PARAMETER">name</replaceable> [ * ]
@@ -152,9 +34,20 @@
 ALTER TABLE ALL IN TABLESPACE <replaceable class="PARAMETER">name</replaceable> [ OWNED BY <replaceable class="PARAMETER">role_name</replaceable> [, ... ] ]
     SET TABLESPACE <replaceable class="PARAMETER">new_tablespace</replaceable> [ NOWAIT ]
 
+ALTER TABLE [ IF EXISTS ] [ONLY] name SET 
+     WITH (REORGANIZE=true|false) 
+   | DISTRIBUTED BY (column_name, [ ... ] ) 
+   | DISTRIBUTED RANDOMLY 
+   | DISTRIBUTED REPLICATED
+
+ALTER TABLE name 
+   [ ALTER PARTITION { partition_name | FOR (RANK(number)) 
+                     | FOR (value) } partition_action [...] ] 
+   partition_action
+
 <phrase>where <replaceable class="PARAMETER">action</replaceable> is one of:</phrase>
 
-    ADD [ COLUMN ] [ IF NOT EXISTS ] <replaceable class="PARAMETER">column_name</replaceable> <replaceable class="PARAMETER">data_type</replaceable> [ COLLATE <replaceable class="PARAMETER">collation</replaceable> ] [ <replaceable class="PARAMETER">column_constraint</replaceable> [ ... ] ]
+    ADD [ COLUMN ] [ IF NOT EXISTS ] <replaceable class="PARAMETER">column_name</replaceable> <replaceable class="PARAMETER">data_type</replaceable> [ COLLATE <replaceable class="PARAMETER">collation</replaceable> ] [ ENCODING ( <replaceable class="PARAMETER">column_reference_storage_directive</replaceable> [,...] ) ] [ <replaceable class="PARAMETER">column_constraint</replaceable> [ ... ] ]
     DROP [ COLUMN ] [ IF EXISTS ] <replaceable class="PARAMETER">column_name</replaceable> [ RESTRICT | CASCADE ]
     ALTER [ COLUMN ] <replaceable class="PARAMETER">column_name</replaceable> [ SET DATA ] TYPE <replaceable class="PARAMETER">data_type</replaceable> [ COLLATE <replaceable class="PARAMETER">collation</replaceable> ] [ USING <replaceable class="PARAMETER">expression</replaceable> ]
     ALTER [ COLUMN ] <replaceable class="PARAMETER">column_name</replaceable> SET DEFAULT <replaceable class="PARAMETER">expression</replaceable>
@@ -201,7 +94,65 @@
     [ CONSTRAINT <replaceable class="PARAMETER">constraint_name</replaceable> ]
     { UNIQUE | PRIMARY KEY } USING INDEX <replaceable class="PARAMETER">index_name</replaceable>
     [ DEFERRABLE | NOT DEFERRABLE ] [ INITIALLY DEFERRED | INITIALLY IMMEDIATE ]
->>>>>>> b5bce6c1
+
+where partition_action is one of:
+  ALTER DEFAULT PARTITION
+  DROP DEFAULT PARTITION [IF EXISTS]
+  DROP PARTITION [IF EXISTS] { partition_name | 
+      FOR (RANK(number)) | FOR (value) } [CASCADE]
+  TRUNCATE DEFAULT PARTITION
+  TRUNCATE PARTITION { partition_name | FOR (RANK(number)) | 
+      FOR (value) }
+  RENAME DEFAULT PARTITION TO new_partition_name
+  RENAME PARTITION { partition_name | FOR (RANK(number)) | 
+      FOR (value) } TO new_partition_name
+  ADD DEFAULT PARTITION name [ ( subpartition_spec ) ]
+  ADD PARTITION [name] partition_element
+      [ ( subpartition_spec ) ]
+  EXCHANGE PARTITION { partition_name | FOR (RANK(number)) | 
+       FOR (value) } WITH TABLE table_name 
+        [ WITH | WITHOUT VALIDATION ]
+  EXCHANGE DEFAULT PARTITION WITH TABLE table_name
+   [ WITH | WITHOUT VALIDATION ]
+  SET SUBPARTITION TEMPLATE (subpartition_spec)
+  SPLIT DEFAULT PARTITION
+    {  AT (list_value)
+     | START([datatype] range_value) [INCLUSIVE | EXCLUSIVE] 
+        END([datatype] range_value) [INCLUSIVE | EXCLUSIVE] }
+    [ INTO ( PARTITION new_partition_name, 
+             PARTITION default_partition_name ) ]
+  SPLIT PARTITION { partition_name | FOR (RANK(number)) | 
+     FOR (value) } AT (value) 
+    [ INTO (PARTITION partition_name, PARTITION partition_name)]  
+
+where partition_element is:
+    VALUES (list_value [,...] )
+  | START ([datatype] 'start_value') [INCLUSIVE | EXCLUSIVE]
+     [ END ([datatype] 'end_value') [INCLUSIVE | EXCLUSIVE] ]
+  | END ([datatype] 'end_value') [INCLUSIVE | EXCLUSIVE]
+[ WITH ( partition_storage_parameter=value [, ... ] ) ]
+[ TABLESPACE tablespace ]
+
+where subpartition_spec is:
+subpartition_element [, ...]
+and subpartition_element is:
+   DEFAULT SUBPARTITION subpartition_name
+  | [SUBPARTITION subpartition_name] VALUES (list_value [,...] )
+  | [SUBPARTITION subpartition_name] 
+     START ([datatype] 'start_value') [INCLUSIVE | EXCLUSIVE]
+     [ END ([datatype] 'end_value') [INCLUSIVE | EXCLUSIVE] ]
+     [ EVERY ( [number | datatype] 'interval_value') ]
+  | [SUBPARTITION subpartition_name] 
+     END ([datatype] 'end_value') [INCLUSIVE | EXCLUSIVE]
+     [ EVERY ( [number | datatype] 'interval_value') ]
+[ WITH ( partition_storage_parameter=value [, ... ] ) ]
+[ TABLESPACE tablespace ]
+
+Where column_reference_storage_directive is:
+
+   COLUMN column_name ENCODING ( storage_directive [, ... ] ), ... 
+ | DEFAULT COLUMN ENCODING ( storage_directive [, ... ] )
+
 </synopsis>
  </refsynopsisdiv>
 
