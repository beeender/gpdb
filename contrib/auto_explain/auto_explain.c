/*-------------------------------------------------------------------------
 *
 * auto_explain.c
 *
 *
 * Copyright (c) 2008-2016, PostgreSQL Global Development Group
 *
 * IDENTIFICATION
 *	  contrib/auto_explain/auto_explain.c
 *
 *-------------------------------------------------------------------------
 */
#include "postgres.h"

#include <limits.h>

#include "commands/explain.h"
#include "cdb/cdbdisp.h"
#include "cdb/cdbexplain.h"
#include "cdb/cdbvars.h"
#include "executor/instrument.h"
#include "utils/guc.h"

PG_MODULE_MAGIC;

/* GUC variables */
static int	auto_explain_log_min_duration = -1; /* msec or -1 */
static bool auto_explain_log_analyze = false;
static bool auto_explain_log_verbose = false;
static bool auto_explain_log_buffers = false;
static bool auto_explain_log_triggers = false;
static bool auto_explain_log_timing = true;
static int	auto_explain_log_format = EXPLAIN_FORMAT_TEXT;
static bool auto_explain_log_nested_statements = false;
static double auto_explain_sample_rate = 1;

static const struct config_enum_entry format_options[] = {
	{"text", EXPLAIN_FORMAT_TEXT, false},
	{"xml", EXPLAIN_FORMAT_XML, false},
	{"json", EXPLAIN_FORMAT_JSON, false},
	{"yaml", EXPLAIN_FORMAT_YAML, false},
	{NULL, 0, false}
};

/* Current nesting depth of ExecutorRun calls */
static int	nesting_level = 0;

/* Saved hook values in case of unload */
static ExecutorStart_hook_type prev_ExecutorStart = NULL;
static ExecutorRun_hook_type prev_ExecutorRun = NULL;
static ExecutorFinish_hook_type prev_ExecutorFinish = NULL;
static ExecutorEnd_hook_type prev_ExecutorEnd = NULL;

/* Is the current query sampled, per backend */
static bool current_query_sampled = true;

#define auto_explain_enabled() \
	(auto_explain_log_min_duration >= 0 && \
	 (nesting_level == 0 || auto_explain_log_nested_statements))

void		_PG_init(void);
void		_PG_fini(void);

static void explain_ExecutorStart(QueryDesc *queryDesc, int eflags);
static void explain_ExecutorRun(QueryDesc *queryDesc,
					ScanDirection direction,
					uint64 count);
static void explain_ExecutorFinish(QueryDesc *queryDesc);
static void explain_ExecutorEnd(QueryDesc *queryDesc);


/*
 * Module load callback
 */
void
_PG_init(void)
{
	/* Only run auto_explain on the Query Dispatcher node */
	if (Gp_role != GP_ROLE_DISPATCH)
		return;

	/* Define custom GUC variables. */
	DefineCustomIntVariable("auto_explain.log_min_duration",
		 "Sets the minimum execution time above which plans will be logged.",
						 "Zero prints all plans. -1 turns this feature off.",
							&auto_explain_log_min_duration,
							-1,
							-1, INT_MAX,
							PGC_SUSET,
							GUC_UNIT_MS,
							NULL,
							NULL,
							NULL);

	DefineCustomBoolVariable("auto_explain.log_analyze",
							 "Use EXPLAIN ANALYZE for plan logging.",
							 NULL,
							 &auto_explain_log_analyze,
							 false,
							 PGC_SUSET,
							 0,
							 NULL,
							 NULL,
							 NULL);

	DefineCustomBoolVariable("auto_explain.log_verbose",
							 "Use EXPLAIN VERBOSE for plan logging.",
							 NULL,
							 &auto_explain_log_verbose,
							 false,
							 PGC_SUSET,
							 0,
							 NULL,
							 NULL,
							 NULL);

	DefineCustomBoolVariable("auto_explain.log_buffers",
							 "Log buffers usage.",
							 NULL,
							 &auto_explain_log_buffers,
							 false,
							 PGC_SUSET,
							 0,
							 NULL,
							 NULL,
							 NULL);

	DefineCustomBoolVariable("auto_explain.log_triggers",
							 "Include trigger statistics in plans.",
						"This has no effect unless log_analyze is also set.",
							 &auto_explain_log_triggers,
							 false,
							 PGC_SUSET,
							 0,
							 NULL,
							 NULL,
							 NULL);

	DefineCustomEnumVariable("auto_explain.log_format",
							 "EXPLAIN format to be used for plan logging.",
							 NULL,
							 &auto_explain_log_format,
							 EXPLAIN_FORMAT_TEXT,
							 format_options,
							 PGC_SUSET,
							 0,
							 NULL,
							 NULL,
							 NULL);

	DefineCustomBoolVariable("auto_explain.log_nested_statements",
							 "Log nested statements.",
							 NULL,
							 &auto_explain_log_nested_statements,
							 false,
							 PGC_SUSET,
							 0,
							 NULL,
							 NULL,
							 NULL);

	DefineCustomBoolVariable("auto_explain.log_timing",
							 "Collect timing data, not just row counts.",
							 NULL,
							 &auto_explain_log_timing,
							 true,
							 PGC_SUSET,
							 0,
							 NULL,
							 NULL,
							 NULL);

	DefineCustomRealVariable("auto_explain.sample_rate",
							 "Fraction of queries to process.",
							 NULL,
							 &auto_explain_sample_rate,
							 1.0,
							 0.0,
							 1.0,
							 PGC_SUSET,
							 0,
							 NULL,
							 NULL,
							 NULL);

	EmitWarningsOnPlaceholders("auto_explain");

	/* Install hooks. */
	prev_ExecutorStart = ExecutorStart_hook;
	ExecutorStart_hook = explain_ExecutorStart;
	prev_ExecutorRun = ExecutorRun_hook;
	ExecutorRun_hook = explain_ExecutorRun;
	prev_ExecutorFinish = ExecutorFinish_hook;
	ExecutorFinish_hook = explain_ExecutorFinish;
	prev_ExecutorEnd = ExecutorEnd_hook;
	ExecutorEnd_hook = explain_ExecutorEnd;
}

/*
 * Module unload callback
 */
void
_PG_fini(void)
{
	/* Uninstall hooks. */
	ExecutorStart_hook = prev_ExecutorStart;
	ExecutorRun_hook = prev_ExecutorRun;
	ExecutorFinish_hook = prev_ExecutorFinish;
	ExecutorEnd_hook = prev_ExecutorEnd;
}

/*
 * ExecutorStart hook: start up logging if needed
 */
static void
explain_ExecutorStart(QueryDesc *queryDesc, int eflags)
{
<<<<<<< HEAD
	instr_time		starttime;

	if (auto_explain_enabled())
=======
	/*
	 * For rate sampling, randomly choose top-level statement. Either all
	 * nested statements will be explained or none will.
	 */
	if (auto_explain_log_min_duration >= 0 && nesting_level == 0)
		current_query_sampled = (random() < auto_explain_sample_rate *
								 MAX_RANDOM_VALUE);

	if (auto_explain_enabled() && current_query_sampled)
>>>>>>> b5bce6c1
	{
		/* Enable per-node instrumentation iff log_analyze is required. */
		if (auto_explain_log_analyze && (eflags & EXEC_FLAG_EXPLAIN_ONLY) == 0)
		{
			if (auto_explain_log_timing)
				queryDesc->instrument_options |= INSTRUMENT_TIMER;
			else
				queryDesc->instrument_options |= INSTRUMENT_ROWS;
			if (auto_explain_log_buffers)
				queryDesc->instrument_options |= INSTRUMENT_BUFFERS;

			queryDesc->instrument_options |= INSTRUMENT_CDB;

			INSTR_TIME_SET_CURRENT(starttime);
			queryDesc->showstatctx = cdbexplain_showExecStatsBegin(queryDesc,
																   starttime);
		}
	}

	if (prev_ExecutorStart)
		prev_ExecutorStart(queryDesc, eflags);
	else
		standard_ExecutorStart(queryDesc, eflags);

	if (auto_explain_enabled() && current_query_sampled)
	{
		/*
		 * Set up to track total elapsed time in ExecutorRun.  Make sure the
		 * space is allocated in the per-query context so it will go away at
		 * ExecutorEnd.
		 */
		if (queryDesc->totaltime == NULL)
		{
			MemoryContext oldcxt;

			oldcxt = MemoryContextSwitchTo(queryDesc->estate->es_query_cxt);
			queryDesc->totaltime = InstrAlloc(1, INSTRUMENT_ALL);
			MemoryContextSwitchTo(oldcxt);
		}
	}
}

/*
 * ExecutorRun hook: all we need do is track nesting depth
 */
static void
explain_ExecutorRun(QueryDesc *queryDesc, ScanDirection direction, uint64 count)
{
	nesting_level++;
	PG_TRY();
	{
		if (prev_ExecutorRun)
			prev_ExecutorRun(queryDesc, direction, count);
		else
			standard_ExecutorRun(queryDesc, direction, count);
		nesting_level--;
	}
	PG_CATCH();
	{
		nesting_level--;
		PG_RE_THROW();
	}
	PG_END_TRY();
}

/*
 * ExecutorFinish hook: all we need do is track nesting depth
 */
static void
explain_ExecutorFinish(QueryDesc *queryDesc)
{
	nesting_level++;
	PG_TRY();
	{
		if (prev_ExecutorFinish)
			prev_ExecutorFinish(queryDesc);
		else
			standard_ExecutorFinish(queryDesc);
		nesting_level--;
	}
	PG_CATCH();
	{
		nesting_level--;
		PG_RE_THROW();
	}
	PG_END_TRY();
}

/*
 * ExecutorEnd hook: log results if needed
 */
static void
explain_ExecutorEnd(QueryDesc *queryDesc)
{
	if (queryDesc->totaltime && auto_explain_enabled() && current_query_sampled)
	{
		double		msec;

		/* Wait for completion of all qExec processes. */
		if (queryDesc->estate->dispatcherState && queryDesc->estate->dispatcherState->primaryResults)
			cdbdisp_checkDispatchResult(queryDesc->estate->dispatcherState, DISPATCH_WAIT_NONE);

		/*
		 * Make sure stats accumulation is done.  (Note: it's okay if several
		 * levels of hook all do this.)
		 */
		InstrEndLoop(queryDesc->totaltime);

		/* Log plan if duration is exceeded. */
		msec = queryDesc->totaltime->total * 1000.0;
		if (msec >= auto_explain_log_min_duration)
		{
			ExplainState *es = NewExplainState();

			es->analyze = (queryDesc->instrument_options && auto_explain_log_analyze);
			es->verbose = auto_explain_log_verbose;
			es->buffers = (es->analyze && auto_explain_log_buffers);
			es->timing = (es->analyze && auto_explain_log_timing);
			es->summary = es->analyze;
			es->format = auto_explain_log_format;

			ExplainBeginOutput(es);
			ExplainQueryText(es, queryDesc);
			ExplainPrintPlan(es, queryDesc);
			if (es->analyze && auto_explain_log_triggers)
				ExplainPrintTriggers(es, queryDesc);
			if (es->analyze)
				ExplainPrintExecStatsEnd(es, queryDesc);
			ExplainEndOutput(es);

			/* Remove last line break */
			if (es->str->len > 0 && es->str->data[es->str->len - 1] == '\n')
				es->str->data[--es->str->len] = '\0';

			/* Fix JSON to output an object */
			if (auto_explain_log_format == EXPLAIN_FORMAT_JSON)
			{
				es->str->data[0] = '{';
				es->str->data[es->str->len - 1] = '}';
			}

			/*
			 * Note: we rely on the existing logging of context or
			 * debug_query_string to identify just which statement is being
			 * reported.  This isn't ideal but trying to do it here would
			 * often result in duplication.
			 */
			ereport(LOG,
					(errmsg("duration: %.3f ms  plan:\n%s",
							msec, es->str->data),
					 errhidestmt(true)));

			pfree(es->str->data);
		}
	}

	if (prev_ExecutorEnd)
		prev_ExecutorEnd(queryDesc);
	else
		standard_ExecutorEnd(queryDesc);
}<|MERGE_RESOLUTION|>--- conflicted
+++ resolved
@@ -215,11 +215,8 @@
 static void
 explain_ExecutorStart(QueryDesc *queryDesc, int eflags)
 {
-<<<<<<< HEAD
 	instr_time		starttime;
 
-	if (auto_explain_enabled())
-=======
 	/*
 	 * For rate sampling, randomly choose top-level statement. Either all
 	 * nested statements will be explained or none will.
@@ -229,7 +226,6 @@
 								 MAX_RANDOM_VALUE);
 
 	if (auto_explain_enabled() && current_query_sampled)
->>>>>>> b5bce6c1
 	{
 		/* Enable per-node instrumentation iff log_analyze is required. */
 		if (auto_explain_log_analyze && (eflags & EXEC_FLAG_EXPLAIN_ONLY) == 0)
