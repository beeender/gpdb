--- conflicted
+++ resolved
@@ -12,21 +12,17 @@
 
 # Source files specific to Greenplum
 OBJS += aotable.o gpdb4_heap_convert.o version_gp.o \
-        check_gp.o file_gp.o reporting.o fe_memutils.o
+        check_gp.o file_gp.o reporting.o
 
 PG_CPPFLAGS  = -DFRONTEND -DDLSUFFIX=\"$(DLSUFFIX)\" -I$(srcdir) -I$(libpq_srcdir)
 PG_LIBS = $(libpq_pgport)
 
-<<<<<<< HEAD
 EXTRA_CLEAN = analyze_new_cluster.sh delete_old_cluster.sh log/ tmp_check/ \
               pg_upgrade_dump_globals.sql \
               pg_upgrade_dump_*.custom pg_upgrade_*.log
 
 EXTRA_CLEAN += clusterConfigPostgresAddonsFile clusterConfigFile gpdemo-env.sh \
               hostfile regression.diffs
-=======
-EXTRA_CLEAN = analyze_new_cluster.sh delete_old_cluster.sh log/ tmp_check/
->>>>>>> e472b921
 
 ifdef USE_PGXS
 PG_CONFIG = pg_config
