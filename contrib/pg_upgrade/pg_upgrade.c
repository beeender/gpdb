--- conflicted
+++ resolved
@@ -48,20 +48,14 @@
 static void create_new_objects(void);
 static void copy_clog_xlog_xid(void);
 static void set_frozenxids(bool minmxid_only);
-<<<<<<< HEAD
 static void freeze_master_data(void);
 static void reset_system_identifier(void);
-=======
->>>>>>> 4f0bf335
 static void setup(char *argv0, bool *live_check);
 static void cleanup(void);
 static void	get_restricted_token(const char *progname);
 
-<<<<<<< HEAD
 static void copy_subdir_files(char *subdir);
 
-=======
->>>>>>> 4f0bf335
 #ifdef WIN32
 static int	CreateRestrictedProcess(char *cmd, PROCESS_INFORMATION *processInfo, const char *progname);
 #endif
@@ -84,7 +78,6 @@
 #ifdef WIN32
 static char *restrict_env;
 #endif
-<<<<<<< HEAD
 
 /* This is the database used by pg_dumpall to restore global tables */
 #define GLOBAL_DUMP_DB	"postgres"
@@ -92,8 +85,6 @@
 ClusterInfo old_cluster,
 			new_cluster;
 OSInfo		os_info;
-=======
->>>>>>> 4f0bf335
 
 int
 main(int argc, char **argv)
@@ -584,12 +575,8 @@
 		 */
 		parallel_exec_prog(log_file_name,
 						   NULL,
-<<<<<<< HEAD
 		 "PGOPTIONS='-c gp_session_role=utility' "
 		 "\"%s/pg_restore\" %s --exit-on-error --binary-upgrade --verbose --dbname %s \"%s\"",
-=======
-		 "\"%s/pg_restore\" %s --exit-on-error --verbose --dbname %s \"%s\"",
->>>>>>> 4f0bf335
 						   new_cluster.bindir,
 						   cluster_conn_opts(&new_cluster),
 						   escaped_connstr.data,
@@ -636,7 +623,6 @@
 
 
 /*
-<<<<<<< HEAD
  * Greenplum upgrade involves copying the MASTER_DATA_DIRECTORY to
  * each primary segment. We need to freeze the master data *after* the master
  * schema has been restored to allow the data to be visible on the segments.
@@ -760,11 +746,6 @@
  * Delete the given subdirectory contents from the new cluster
  */
 static void
-=======
- * Delete the given subdirectory contents from the new cluster
- */
-static void
->>>>>>> 4f0bf335
 remove_new_subdir(char *subdir, bool rmtopdir)
 {
 	char		new_path[MAXPGPATH];
@@ -819,11 +800,7 @@
 			  new_cluster.bindir, old_cluster.controldata.chkpnt_nxtxid,
 			  new_cluster.pgdata);
 	exec_prog(UTILITY_LOG_FILE, NULL, true,
-<<<<<<< HEAD
 			  "\"%s/pg_resetxlog\" --binary-upgrade -f -e %u \"%s\"",
-=======
-			  "\"%s/pg_resetxlog\" -f -e %u \"%s\"",
->>>>>>> 4f0bf335
 			  new_cluster.bindir, old_cluster.controldata.chkpnt_nxtepoch,
 			  new_cluster.pgdata);
 	check_ok();
@@ -887,11 +864,7 @@
 	prep_status("Resetting WAL archives");
 	exec_prog(UTILITY_LOG_FILE, NULL, true,
 			  /* use timeline 1 to match controldata and no WAL history file */
-<<<<<<< HEAD
 			  "\"%s/pg_resetxlog\" --binary-upgrade -l 00000001%s \"%s\"", new_cluster.bindir,
-=======
-			  "\"%s/pg_resetxlog\" -l 00000001%s \"%s\"", new_cluster.bindir,
->>>>>>> 4f0bf335
 			  old_cluster.controldata.nextxlogfile + 8,
 			  new_cluster.pgdata);
 	check_ok();
@@ -937,7 +910,6 @@
 
 	conn_template1 = connectToServer(&new_cluster, "template1");
 
-<<<<<<< HEAD
 	/*
 	 * GPDB doesn't allow hacking the catalogs without setting
 	 * allow_system_table_mods first.
@@ -945,8 +917,6 @@
 	PQclear(executeQueryOrDie(conn_template1,
 							  "set allow_system_table_mods=true"));
 
-=======
->>>>>>> 4f0bf335
 	if (!minmxid_only)
 		/* set pg_database.datfrozenxid */
 		PQclear(executeQueryOrDie(conn_template1,
@@ -996,22 +966,29 @@
 
 		conn = connectToServer(&new_cluster, datname);
 
-<<<<<<< HEAD
 		/*
 		 * GPDB doesn't allow hacking the catalogs without setting
 		 * allow_system_table_mods first.
 		 */
 		PQclear(executeQueryOrDie(conn, "set allow_system_table_mods=true"));
 
-
-=======
->>>>>>> 4f0bf335
+		/*
+		 * Instead of assuming template0 will be frozen by initdb, its worth
+		 * making sure we freeze it here before updating the relfrozenxid
+		 * directly for the tables in pg_class and datfrozenxid for the
+		 * database in pg_database. Its fast and safe worth than assuming for
+		 * template0.
+		 */
+		if (!minmxid_only && strcmp(datallowconn, "f") == 0)
+		{
+			PQclear(executeQueryOrDie(conn, "VACUUM FREEZE"));
+		}
+
 		if (!minmxid_only)
 			/* set pg_class.relfrozenxid */
 			PQclear(executeQueryOrDie(conn,
 									  "UPDATE	pg_catalog.pg_class "
 									  "SET	relfrozenxid = '%u' "
-<<<<<<< HEAD
 			/*
 			 * only heap, materialized view, and TOAST are vacuumed
 			 * exclude relations with external storage as well as AO and CO tables
@@ -1022,10 +999,6 @@
 									  "WHERE	(relkind IN ('r', 'm', 't') "
 									  "AND NOT relfrozenxid = 0) "
 									  "OR (relkind IN ('t', 'o', 'b', 'm'))",
-=======
-			/* only heap, materialized view, and TOAST are vacuumed */
-									  "WHERE	relkind IN ('r', 'm', 't')",
->>>>>>> 4f0bf335
 									  old_cluster.controldata.chkpnt_nxtxid));
 
 		/* set pg_class.relminmxid */
@@ -1035,10 +1008,6 @@
 		/* only heap, materialized view, and TOAST are vacuumed */
 								  "WHERE	relkind IN ('r', 'm', 't')",
 								  old_cluster.controldata.chkpnt_nxtmulti));
-<<<<<<< HEAD
-
-=======
->>>>>>> 4f0bf335
 		PQfinish(conn);
 
 		/* Reset datallowconn flag */
