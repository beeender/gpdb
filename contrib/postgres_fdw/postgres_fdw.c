--- conflicted
+++ resolved
@@ -6693,9 +6693,7 @@
 		i++;
 	}
 
-<<<<<<< HEAD
-	elog(ERROR, "could not find pathkey item to sort");
-	return NULL;				/* keep compiler quiet */
+	return NULL;
 }
 
 static int
@@ -6722,7 +6720,4 @@
 	ReleaseConnection(conn);
 
 	return ret;
-=======
-	return NULL;
->>>>>>> 7cd0d523
 }