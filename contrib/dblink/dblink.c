--- conflicted
+++ resolved
@@ -8,11 +8,7 @@
  * Darko Prenosil <Darko.Prenosil@finteh.hr>
  * Shridhar Daithankar <shridhar_daithankar@persistent.co.in>
  *
-<<<<<<< HEAD
- * $PostgreSQL: pgsql/contrib/dblink/dblink.c,v 1.69.2.8 2010/06/15 19:04:28 tgl Exp $
-=======
  * $PostgreSQL: pgsql/contrib/dblink/dblink.c,v 1.73 2008/04/04 17:02:56 momjian Exp $
->>>>>>> f260edb1
  * Copyright (c) 2001-2008, PostgreSQL Global Development Group
  * ALL RIGHTS RESERVED;
  *
@@ -56,11 +52,7 @@
 #include "nodes/nodes.h"
 #include "nodes/pg_list.h"
 #include "parser/parse_type.h"
-<<<<<<< HEAD
 #include "parser/scansup.h"
-#include "tcop/tcopprot.h"
-=======
->>>>>>> f260edb1
 #include "utils/acl.h"
 #include "utils/array.h"
 #include "utils/builtins.h"
@@ -131,11 +123,6 @@
 #define NUMCONN 16
 
 /* general utility */
-<<<<<<< HEAD
-#define GET_TEXT(cstrp) DatumGetTextP(DirectFunctionCall1(textin, CStringGetDatum((char*)cstrp)))
-#define GET_STR(textp) DatumGetCString(DirectFunctionCall1(textout, PointerGetDatum(textp)))
-=======
->>>>>>> f260edb1
 #define xpfree(var_) \
 	do { \
 		if (var_ != NULL) \
@@ -263,13 +250,8 @@
 		connstr = text_to_cstring(PG_GETARG_TEXT_PP(1));
 		connname = text_to_cstring(PG_GETARG_TEXT_PP(0));
 	}
-<<<<<<< HEAD
-	else
-		connstr = GET_STR(PG_GETARG_TEXT_P(0));
-=======
 	else if (PG_NARGS() == 1)
 		connstr = text_to_cstring(PG_GETARG_TEXT_PP(0));
->>>>>>> f260edb1
 
 	if (connname)
 		rconn = (remoteConn *) MemoryContextAlloc(TopMemoryContext,
@@ -1312,7 +1294,6 @@
 		 */
 		oldcontext = MemoryContextSwitchTo(funcctx->multi_call_memory_ctx);
 
-<<<<<<< HEAD
 		/* open target relation */
 		rel = get_rel_from_relname(PG_GETARG_TEXT_P(0), AccessShareLock, ACL_SELECT);
 
@@ -1320,15 +1301,6 @@
 		results = get_pkey_attnames(rel, &numatts);
 
 		relation_close(rel, AccessShareLock);
-=======
-		/* convert relname to rel Oid */
-		relid = get_relid_from_relname(PG_GETARG_TEXT_P(0));
-		if (!OidIsValid(relid))
-			ereport(ERROR,
-					(errcode(ERRCODE_UNDEFINED_TABLE),
-					 errmsg("relation \"%s\" does not exist",
-							text_to_cstring(PG_GETARG_TEXT_PP(0)))));
->>>>>>> f260edb1
 
 		/*
 		 * need a tuple descriptor representing one INT and one TEXT column
@@ -1444,16 +1416,7 @@
 	/*
 	 * Open target relation.
 	 */
-<<<<<<< HEAD
 	rel = get_rel_from_relname(relname_text, AccessShareLock, ACL_SELECT);
-=======
-	relid = get_relid_from_relname(relname_text);
-	if (!OidIsValid(relid))
-		ereport(ERROR,
-				(errcode(ERRCODE_UNDEFINED_TABLE),
-				 errmsg("relation \"%s\" does not exist",
-						text_to_cstring(relname_text))));
->>>>>>> f260edb1
 
 	/*
 	 * Process pkattnums argument.
@@ -1541,16 +1504,7 @@
 	/*
 	 * Open target relation.
 	 */
-<<<<<<< HEAD
 	rel = get_rel_from_relname(relname_text, AccessShareLock, ACL_SELECT);
-=======
-	relid = get_relid_from_relname(relname_text);
-	if (!OidIsValid(relid))
-		ereport(ERROR,
-				(errcode(ERRCODE_UNDEFINED_TABLE),
-				 errmsg("relation \"%s\" does not exist",
-						text_to_cstring(relname_text))));
->>>>>>> f260edb1
 
 	/*
 	 * Process pkattnums argument.
@@ -1630,16 +1584,7 @@
 	/*
 	 * Open target relation.
 	 */
-<<<<<<< HEAD
 	rel = get_rel_from_relname(relname_text, AccessShareLock, ACL_SELECT);
-=======
-	relid = get_relid_from_relname(relname_text);
-	if (!OidIsValid(relid))
-		ereport(ERROR,
-				(errcode(ERRCODE_UNDEFINED_TABLE),
-				 errmsg("relation \"%s\" does not exist",
-						text_to_cstring(relname_text))));
->>>>>>> f260edb1
 
 	/*
 	 * Process pkattnums argument.
