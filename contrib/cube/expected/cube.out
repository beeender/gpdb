--- conflicted
+++ resolved
@@ -62,8 +62,6 @@
  (-1)
 (1 row)
 
-<<<<<<< HEAD
-=======
 SELECT 'infinity'::cube AS cube;
     cube    
 ------------
@@ -82,7 +80,6 @@
  (NaN)
 (1 row)
 
->>>>>>> 9e1c9f95
 SELECT '.1234567890123456'::cube AS cube;
          cube         
 ----------------------
