/*
 * psql - the PostgreSQL interactive terminal
 *
 * Copyright (c) 2000-2010, PostgreSQL Global Development Group
 *
<<<<<<< HEAD
 * src/bin/psql/mainloop.c
=======
 * $PostgreSQL: pgsql/src/bin/psql/mainloop.c,v 1.97 2009/11/21 23:59:12 petere Exp $
>>>>>>> 78a09145
 */
#include "postgres_fe.h"
#include "mainloop.h"


#include "command.h"
#include "common.h"
#include "input.h"
#include "settings.h"

#include "mb/pg_wchar.h"


/*
 * Main processing loop for reading lines of input
 *	and sending them to the backend.
 *
 * This loop is re-entrant. May be called by \i command
 *	which reads input from a file.
 */
int
MainLoop(FILE *source)
{
	PsqlScanState scan_state;	/* lexer working state */
	volatile PQExpBuffer query_buf;		/* buffer for query being accumulated */
	volatile PQExpBuffer previous_buf;	/* if there isn't anything in the new
										 * buffer yet, use this one for \e,
										 * etc. */
	PQExpBuffer history_buf;	/* earlier lines of a multi-line command, not
								 * yet saved to readline history */
	char	   *line;			/* current line of input */
	int			added_nl_pos;
	bool		success;
	bool		line_saved_in_history;
	volatile int successResult = EXIT_SUCCESS;
	volatile backslashResult slashCmdStatus = PSQL_CMD_UNKNOWN;
	volatile promptStatus_t prompt_status = PROMPT_READY;
	volatile int count_eof = 0;
	volatile bool die_on_error = false;

	/* Save the prior command source */
	FILE	   *prev_cmd_source;
	bool		prev_cmd_interactive;
	uint64		prev_lineno;

	/* Save old settings */
	prev_cmd_source = pset.cur_cmd_source;
	prev_cmd_interactive = pset.cur_cmd_interactive;
	prev_lineno = pset.lineno;

	/* Establish new source */
	pset.cur_cmd_source = source;
	pset.cur_cmd_interactive = ((source == stdin) && !pset.notty);
	pset.lineno = 0;

	/* Create working state */
	scan_state = psql_scan_create();

	query_buf = createPQExpBuffer();
	previous_buf = createPQExpBuffer();
	history_buf = createPQExpBuffer();
	if (PQExpBufferBroken(query_buf) ||
		PQExpBufferBroken(previous_buf) ||
		PQExpBufferBroken(history_buf))
	{
		psql_error("out of memory\n");
		exit(EXIT_FAILURE);
	}

	/* main loop to get queries and execute them */
	while (successResult == EXIT_SUCCESS)
	{
		/*
		 * Clean up after a previous Control-C
		 */
		if (cancel_pressed)
		{
			if (!pset.cur_cmd_interactive)
			{
				/*
				 * You get here if you stopped a script with Ctrl-C.
				 */
				successResult = EXIT_USER;
				break;
			}

			cancel_pressed = false;
		}

		/*
		 * Establish longjmp destination for exiting from wait-for-input. We
		 * must re-do this each time through the loop for safety, since the
		 * jmpbuf might get changed during command execution.
		 */
		if (sigsetjmp(sigint_interrupt_jmp, 1) != 0)
		{
			/* got here with longjmp */

			/* reset parsing state */
			psql_scan_finish(scan_state);
			psql_scan_reset(scan_state);
			resetPQExpBuffer(query_buf);
			resetPQExpBuffer(history_buf);
			count_eof = 0;
			slashCmdStatus = PSQL_CMD_UNKNOWN;
			prompt_status = PROMPT_READY;
			cancel_pressed = false;

			if (pset.cur_cmd_interactive)
				putc('\n', stdout);
			else
			{
				successResult = EXIT_USER;
				break;
			}
		}

		fflush(stdout);

		/*
		 * get another line
		 */
		if (pset.cur_cmd_interactive)
		{
			/* May need to reset prompt, eg after \r command */
			if (query_buf->len == 0)
				prompt_status = PROMPT_READY;
			line = gets_interactive(get_prompt(prompt_status));
		}
		else
		{
			line = gets_fromFile(source);
			if (!line && ferror(source))
				successResult = EXIT_FAILURE;
		}

		/*
		 * query_buf holds query already accumulated.  line is the malloc'd
		 * new line of input (note it must be freed before looping around!)
		 */

		/* No more input.  Time to quit, or \i done */
		if (line == NULL)
		{
			if (pset.cur_cmd_interactive)
			{
				/* This tries to mimic bash's IGNOREEOF feature. */
				count_eof++;

				if (count_eof < GetVariableNum(pset.vars, "IGNOREEOF", 0, 10, false))
				{
					if (!pset.quiet)
						printf(_("Use \"\\q\" to leave %s.\n"), pset.progname);
					continue;
				}

				puts(pset.quiet ? "" : "\\q");
			}
			break;
		}

		count_eof = 0;

		pset.lineno++;

		/* ignore UTF-8 Unicode byte-order mark */
		if (pset.lineno == 1 && pset.encoding == PG_UTF8 && strncmp(line, "\xef\xbb\xbf", 3) == 0)
			memmove(line, line + 3, strlen(line + 3) + 1);

		/* nothing left on line? then ignore */
		if (line[0] == '\0' && !psql_scan_in_quote(scan_state))
		{
			free(line);
			continue;
		}

		/* A request for help? Be friendly and give them some guidance */
		if (pset.cur_cmd_interactive && query_buf->len == 0 &&
			pg_strncasecmp(line, "help", 4) == 0 &&
			(line[4] == '\0' || line[4] == ';' || isspace((unsigned char) line[4])))
		{
			free(line);
			puts(_("You are using psql, the command-line interface to PostgreSQL."));
			printf(_("Type:  \\copyright for distribution terms\n"
					 "       \\h for help with SQL commands\n"
					 "       \\? for help with psql commands\n"
				  "       \\g or terminate with semicolon to execute query\n"
					 "       \\q to quit\n"));

			fflush(stdout);
			continue;
		}

		/* echo back if flag is set */
		if (pset.echo == PSQL_ECHO_ALL && !pset.cur_cmd_interactive)
			puts(line);
		fflush(stdout);

		/* insert newlines into query buffer between source lines */
		if (query_buf->len > 0)
		{
			appendPQExpBufferChar(query_buf, '\n');
			added_nl_pos = query_buf->len;
		}
		else
			added_nl_pos = -1;	/* flag we didn't add one */

		/* Setting this will not have effect until next line. */
		die_on_error = pset.on_error_stop;

		/*
		 * Parse line, looking for command separators.
		 */
		psql_scan_setup(scan_state, line, strlen(line));
		success = true;
		line_saved_in_history = false;

		while (success || !die_on_error)
		{
			PsqlScanResult scan_result;
			promptStatus_t prompt_tmp = prompt_status;

			scan_result = psql_scan(scan_state, query_buf, &prompt_tmp);
			prompt_status = prompt_tmp;

			if (PQExpBufferBroken(query_buf))
			{
				psql_error("out of memory\n");
				exit(EXIT_FAILURE);
			}

			/*
			 * Send command if semicolon found, or if end of line and we're in
			 * single-line mode.
			 */
			if (scan_result == PSCAN_SEMICOLON ||
				(scan_result == PSCAN_EOL && pset.singleline))
			{
				/*
				 * Save query in history.  We use history_buf to accumulate
				 * multi-line queries into a single history entry.
				 */
				if (pset.cur_cmd_interactive && !line_saved_in_history)
				{
					pg_append_history(line, history_buf);
					pg_send_history(history_buf);
					line_saved_in_history = true;
				}

				/* execute query */
				success = SendQuery(query_buf->data);
				slashCmdStatus = success ? PSQL_CMD_SEND : PSQL_CMD_ERROR;

				/* transfer query to previous_buf by pointer-swapping */
				{
					PQExpBuffer swap_buf = previous_buf;

					previous_buf = query_buf;
					query_buf = swap_buf;
				}
				resetPQExpBuffer(query_buf);

				added_nl_pos = -1;
				/* we need not do psql_scan_reset() here */
			}
			else if (scan_result == PSCAN_BACKSLASH)
			{
				/* handle backslash command */

				/*
				 * If we added a newline to query_buf, and nothing else has
				 * been inserted in query_buf by the lexer, then strip off the
				 * newline again.  This avoids any change to query_buf when a
				 * line contains only a backslash command.	Also, in this
				 * situation we force out any previous lines as a separate
				 * history entry; we don't want SQL and backslash commands
				 * intermixed in history if at all possible.
				 */
				if (query_buf->len == added_nl_pos)
				{
					query_buf->data[--query_buf->len] = '\0';
					pg_send_history(history_buf);
				}
				added_nl_pos = -1;

				/* save backslash command in history */
				if (pset.cur_cmd_interactive && !line_saved_in_history)
				{
					pg_append_history(line, history_buf);
					pg_send_history(history_buf);
					line_saved_in_history = true;
				}

				/* execute backslash command */
				slashCmdStatus = HandleSlashCmds(scan_state,
												 query_buf->len > 0 ?
												 query_buf : previous_buf);

				success = slashCmdStatus != PSQL_CMD_ERROR;

				if ((slashCmdStatus == PSQL_CMD_SEND || slashCmdStatus == PSQL_CMD_NEWEDIT) &&
					query_buf->len == 0)
				{
					/* copy previous buffer to current for handling */
					appendPQExpBufferStr(query_buf, previous_buf->data);
				}

				if (slashCmdStatus == PSQL_CMD_SEND)
				{
					success = SendQuery(query_buf->data);

					/* transfer query to previous_buf by pointer-swapping */
					{
						PQExpBuffer swap_buf = previous_buf;

						previous_buf = query_buf;
						query_buf = swap_buf;
					}
					resetPQExpBuffer(query_buf);

					/* flush any paren nesting info after forced send */
					psql_scan_reset(scan_state);
				}
				else if (slashCmdStatus == PSQL_CMD_NEWEDIT)
				{
					/* rescan query_buf as new input */
					psql_scan_finish(scan_state);
					free(line);
					line = pg_strdup(query_buf->data);
					resetPQExpBuffer(query_buf);
					/* reset parsing state since we are rescanning whole line */
					psql_scan_reset(scan_state);
					psql_scan_setup(scan_state, line, strlen(line));
					line_saved_in_history = false;
					prompt_status = PROMPT_READY;
				}
				else if (slashCmdStatus == PSQL_CMD_TERMINATE)
					break;
			}

			/* fall out of loop if lexer reached EOL */
			if (scan_result == PSCAN_INCOMPLETE ||
				scan_result == PSCAN_EOL)
				break;
		}

		/* Add line to pending history if we didn't execute anything yet */
		if (pset.cur_cmd_interactive && !line_saved_in_history)
			pg_append_history(line, history_buf);

		psql_scan_finish(scan_state);
		free(line);

		if (slashCmdStatus == PSQL_CMD_TERMINATE)
		{
			successResult = EXIT_SUCCESS;
			break;
		}

		if (!pset.cur_cmd_interactive)
		{
			if (!success && die_on_error)
				successResult = EXIT_USER;
			/* Have we lost the db connection? */
			else if (!pset.db)
				successResult = EXIT_BADCONN;
		}
	}							/* while !endoffile/session */

	/*
	 * Process query at the end of file without a semicolon
	 */
	if (query_buf->len > 0 && !pset.cur_cmd_interactive &&
		successResult == EXIT_SUCCESS)
	{
		/* save query in history */
		if (pset.cur_cmd_interactive)
			pg_send_history(history_buf);

		/* execute query */
		success = SendQuery(query_buf->data);

		if (!success && die_on_error)
			successResult = EXIT_USER;
		else if (pset.db == NULL)
			successResult = EXIT_BADCONN;
	}

	/*
	 * Let's just make real sure the SIGINT handler won't try to use
	 * sigint_interrupt_jmp after we exit this routine.  If there is an outer
	 * MainLoop instance, it will reset sigint_interrupt_jmp to point to
	 * itself at the top of its loop, before any further interactive input
	 * happens.
	 */
	sigint_interrupt_enabled = false;

	destroyPQExpBuffer(query_buf);
	destroyPQExpBuffer(previous_buf);
	destroyPQExpBuffer(history_buf);

	psql_scan_destroy(scan_state);

	pset.cur_cmd_source = prev_cmd_source;
	pset.cur_cmd_interactive = prev_cmd_interactive;
	pset.lineno = prev_lineno;

	return successResult;
}	/* MainLoop() */


/*
 * psqlscan.c is #include'd here instead of being compiled on its own.
 * This is because we need postgres_fe.h to be read before any system
 * include files, else things tend to break on platforms that have
<<<<<<< HEAD
 * multiple infrastructures for stdio.h and so on.	flex is absolutely
=======
 * multiple infrastructures for stdio.h and so on.  flex is absolutely
>>>>>>> 78a09145
 * uncooperative about that, so we can't compile psqlscan.c on its own.
 */
#include "psqlscan.c"<|MERGE_RESOLUTION|>--- conflicted
+++ resolved
@@ -3,11 +3,7 @@
  *
  * Copyright (c) 2000-2010, PostgreSQL Global Development Group
  *
-<<<<<<< HEAD
  * src/bin/psql/mainloop.c
-=======
- * $PostgreSQL: pgsql/src/bin/psql/mainloop.c,v 1.97 2009/11/21 23:59:12 petere Exp $
->>>>>>> 78a09145
  */
 #include "postgres_fe.h"
 #include "mainloop.h"
@@ -423,11 +419,7 @@
  * psqlscan.c is #include'd here instead of being compiled on its own.
  * This is because we need postgres_fe.h to be read before any system
  * include files, else things tend to break on platforms that have
-<<<<<<< HEAD
- * multiple infrastructures for stdio.h and so on.	flex is absolutely
-=======
  * multiple infrastructures for stdio.h and so on.  flex is absolutely
->>>>>>> 78a09145
  * uncooperative about that, so we can't compile psqlscan.c on its own.
  */
 #include "psqlscan.c"