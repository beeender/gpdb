--- conflicted
+++ resolved
@@ -20,11 +20,7 @@
  * step 2 ...
  *
  *
-<<<<<<< HEAD
  * Portions Copyright (c) 1996-2009, PostgreSQL Global Development Group
-=======
- * Portions Copyright (c) 1996-2008, PostgreSQL Global Development Group
->>>>>>> d13f41d2
  * Portions Copyright (c) 1994, Regents of the University of California
  *
  * $PostgreSQL: pgsql/src/bin/pg_resetxlog/pg_resetxlog.c,v 1.63.2.2 2009/05/03 23:13:44 tgl Exp $
@@ -625,11 +621,7 @@
 	ControlFile.checkPointCopy.redo.xlogid = newXlogId;
 	ControlFile.checkPointCopy.redo.xrecoff =
 		newXlogSeg * XLogSegSize + SizeOfXLogLongPHD;
-<<<<<<< HEAD
-	ControlFile.checkPointCopy.time = (pg_time_t) time(NULL);
-=======
 	ControlFile.checkPointCopy.time = time(NULL);
->>>>>>> d13f41d2
 
 	ControlFile.state = DB_SHUTDOWNED;
 	ControlFile.time = (pg_time_t) time(NULL);
