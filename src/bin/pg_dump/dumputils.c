/*-------------------------------------------------------------------------
 *
 * Utility routines for SQL dumping
 *	Basically this is stuff that is useful in both pg_dump and pg_dumpall.
 *	Lately it's also being used by psql and bin/scripts/ ...
 *
 *
 * Portions Copyright (c) 1996-2009, PostgreSQL Global Development Group
 * Portions Copyright (c) 1994, Regents of the University of California
 *
 * $PostgreSQL: pgsql/src/bin/pg_dump/dumputils.c,v 1.52 2009/12/11 03:34:56 itagaki Exp $
 *
 *-------------------------------------------------------------------------
 */
#include "postgres_fe.h"

#include <ctype.h>

#include "dumputils.h"

#include "parser/keywords.h"


#define supports_grant_options(version) ((version) >= 70400)

static bool parseAclItem(const char *item, const char *type,
			 const char *name, const char *subname, int remoteVersion,
			 PQExpBuffer grantee, PQExpBuffer grantor,
			 PQExpBuffer privs, PQExpBuffer privswgo);
static char *copyAclUserName(PQExpBuffer output, char *input);
static void AddAcl(PQExpBuffer aclbuf, const char *keyword,
	   const char *subname);

#ifdef WIN32
static bool parallel_init_done = false;
static DWORD tls_index;
#endif

void
init_parallel_dump_utils(void)
{
#ifdef WIN32
	if (!parallel_init_done)
	{
		tls_index = TlsAlloc();
		parallel_init_done = true;
	}
#endif
}

/*
 *	Quotes input string if it's not a legitimate SQL identifier as-is.
 *
 *	Note that the returned string must be used before calling fmtId again,
 *	since we re-use the same return buffer each time.  Non-reentrant but
 *	reduces memory leakage. (On Windows the memory leakage will be one buffer
 *	per thread, which is at least better than one per call).
 */
const char *
fmtId(const char *rawid)
{
	/*
	 * The Tls code goes awry if we use a static var, so we provide for both
	 * static and auto, and omit any use of the static var when using Tls.
	 */
	static PQExpBuffer s_id_return = NULL;
	PQExpBuffer id_return;

	const char *cp;
	bool		need_quotes = false;

#ifdef WIN32
	if (parallel_init_done)
		id_return = (PQExpBuffer) TlsGetValue(tls_index);		/* 0 when not set */
	else
		id_return = s_id_return;
#else
	id_return = s_id_return;
#endif

	if (id_return)				/* first time through? */
	{
		/* same buffer, just wipe contents */
		resetPQExpBuffer(id_return);
	}
	else
	{
		/* new buffer */
		id_return = createPQExpBuffer();
#ifdef WIN32
		if (parallel_init_done)
			TlsSetValue(tls_index, id_return);
		else
			s_id_return = id_return;
#else
		s_id_return = id_return;
#endif

	}

	/*
	 * These checks need to match the identifier production in scan.l. Don't
	 * use islower() etc.
	 */
	/* slightly different rules for first character */
	if (!((rawid[0] >= 'a' && rawid[0] <= 'z') || (rawid[0] == '_')))
		need_quotes = true;
	else
	{
		/* otherwise check the entire string */
		for (cp = rawid; *cp; cp++)
		{
			if (!((*cp >= 'a' && *cp <= 'z')
				  || (*cp >= '0' && *cp <= '9')
				  || (*cp == '_')))
			{
				need_quotes = true;
				break;
			}
		}
	}

	if (!need_quotes)
	{
		/*
		 * Check for keyword.  We quote keywords except for unreserved ones.
		 * (In some cases we could avoid quoting a col_name or type_func_name
		 * keyword, but it seems much harder than it's worth to tell that.)
		 *
		 * Note: ScanKeywordLookup() does case-insensitive comparison, but
		 * that's fine, since we already know we have all-lower-case.
		 */
		const ScanKeyword *keyword = ScanKeywordLookup(rawid,
													   ScanKeywords,
													   NumScanKeywords);

		if (keyword != NULL && keyword->category != UNRESERVED_KEYWORD)
			need_quotes = true;
	}

	if (!need_quotes)
	{
		/* no quoting needed */
		appendPQExpBufferStr(id_return, rawid);
	}
	else
	{
		appendPQExpBufferChar(id_return, '\"');
		for (cp = rawid; *cp; cp++)
		{
			/*
			 * Did we find a double-quote in the string? Then make this a
			 * double double-quote per SQL99. Before, we put in a
			 * backslash/double-quote pair. - thomas 2000-08-05
			 */
			if (*cp == '\"')
				appendPQExpBufferChar(id_return, '\"');
			appendPQExpBufferChar(id_return, *cp);
		}
		appendPQExpBufferChar(id_return, '\"');
	}

	return id_return->data;
}


/*
 * Convert a string value to an SQL string literal and append it to
 * the given buffer.  We assume the specified client_encoding and
 * standard_conforming_strings settings.
 *
 * This is essentially equivalent to libpq's PQescapeStringInternal,
 * except for the output buffer structure.	We need it in situations
 * where we do not have a PGconn available.  Where we do,
 * appendStringLiteralConn is a better choice.
 */
void
appendStringLiteral(PQExpBuffer buf, const char *str,
					int encoding, bool std_strings)
{
	size_t		length = strlen(str);
	const char *source = str;
	char	   *target;

	if (!enlargePQExpBuffer(buf, 2 * length + 2))
		return;

	target = buf->data + buf->len;
	*target++ = '\'';

	while (*source != '\0')
	{
		char		c = *source;
		int			len;
		int			i;

		/* Fast path for plain ASCII */
		if (!IS_HIGHBIT_SET(c))
		{
			/* Apply quoting if needed */
			if (SQL_STR_DOUBLE(c, !std_strings))
				*target++ = c;
			/* Copy the character */
			*target++ = c;
			source++;
			continue;
		}

		/* Slow path for possible multibyte characters */
		len = PQmblen(source, encoding);

		/* Copy the character */
		for (i = 0; i < len; i++)
		{
			if (*source == '\0')
				break;
			*target++ = *source++;
		}

		/*
		 * If we hit premature end of string (ie, incomplete multibyte
		 * character), try to pad out to the correct length with spaces. We
		 * may not be able to pad completely, but we will always be able to
		 * insert at least one pad space (since we'd not have quoted a
		 * multibyte character).  This should be enough to make a string that
		 * the server will error out on.
		 */
		if (i < len)
		{
			char	   *stop = buf->data + buf->maxlen - 2;

			for (; i < len; i++)
			{
				if (target >= stop)
					break;
				*target++ = ' ';
			}
			break;
		}
	}

	/* Write the terminating quote and NUL character. */
	*target++ = '\'';
	*target = '\0';

	buf->len = target - buf->data;
}


/*
 * Convert a string value to an SQL string literal and append it to
 * the given buffer.  Encoding and string syntax rules are as indicated
 * by current settings of the PGconn.
 */
void
appendStringLiteralConn(PQExpBuffer buf, const char *str, PGconn *conn)
{
	size_t		length = strlen(str);

	/*
	 * XXX This is a kluge to silence escape_string_warning in our utility
	 * programs.  It should go away someday.
	 */
	if (strchr(str, '\\') != NULL && PQserverVersion(conn) >= 80100)
	{
		/* ensure we are not adjacent to an identifier */
		if (buf->len > 0 && buf->data[buf->len - 1] != ' ')
			appendPQExpBufferChar(buf, ' ');
		appendPQExpBufferChar(buf, ESCAPE_STRING_SYNTAX);
		appendStringLiteral(buf, str, PQclientEncoding(conn), false);
		return;
	}
	/* XXX end kluge */

	if (!enlargePQExpBuffer(buf, 2 * length + 2))
		return;
	appendPQExpBufferChar(buf, '\'');
	buf->len += PQescapeStringConn(conn, buf->data + buf->len,
								   str, length, NULL);
	appendPQExpBufferChar(buf, '\'');
}


/*
 * Convert a string value to a dollar quoted literal and append it to
 * the given buffer. If the dqprefix parameter is not NULL then the
 * dollar quote delimiter will begin with that (after the opening $).
 *
 * No escaping is done at all on str, in compliance with the rules
 * for parsing dollar quoted strings.  Also, we need not worry about
 * encoding issues.
 */
void
appendStringLiteralDQ(PQExpBuffer buf, const char *str, const char *dqprefix)
{
	static const char suffixes[] = "_XXXXXXX";
	int			nextchar = 0;
	PQExpBuffer delimBuf = createPQExpBuffer();

	/* start with $ + dqprefix if not NULL */
	appendPQExpBufferChar(delimBuf, '$');
	if (dqprefix)
		appendPQExpBufferStr(delimBuf, dqprefix);

	/*
	 * Make sure we choose a delimiter which (without the trailing $) is not
	 * present in the string being quoted. We don't check with the trailing $
	 * because a string ending in $foo must not be quoted with $foo$.
	 */
	while (strstr(str, delimBuf->data) != NULL)
	{
		appendPQExpBufferChar(delimBuf, suffixes[nextchar++]);
		nextchar %= sizeof(suffixes) - 1;
	}

	/* add trailing $ */
	appendPQExpBufferChar(delimBuf, '$');

	/* quote it and we are all done */
	appendPQExpBufferStr(buf, delimBuf->data);
	appendPQExpBufferStr(buf, str);
	appendPQExpBufferStr(buf, delimBuf->data);

	destroyPQExpBuffer(delimBuf);
}


/*
 * Convert a bytea value (presented as raw bytes) to an SQL string literal
 * and append it to the given buffer.  We assume the specified
 * standard_conforming_strings setting.
 *
 * This is needed in situations where we do not have a PGconn available.
 * Where we do, PQescapeByteaConn is a better choice.
 */
void
appendByteaLiteral(PQExpBuffer buf, const unsigned char *str, size_t length,
				   bool std_strings)
{
<<<<<<< HEAD
	const unsigned char *vp;
	unsigned char *rp;
	size_t		i;
	size_t		len;
	size_t		bslash_len = (std_strings ? 1 : 2);

	len = 2;					/* for the quote marks */
	vp = str;
	for (i = length; i > 0; i--, vp++)
	{
		if (*vp < 0x20 || *vp > 0x7e)
			len += bslash_len + 3;
		else if (*vp == '\'')
			len += 2;
		else if (*vp == '\\')
			len += bslash_len + bslash_len;
		else
			len++;
	}

	if (!enlargePQExpBuffer(buf, len))
		return;

	rp = (unsigned char *) (buf->data + buf->len);
	*rp++ = '\'';

	vp = str;
	for (i = length; i > 0; i--, vp++)
	{
		if (*vp < 0x20 || *vp > 0x7e)
		{
			int			val = *vp;

			if (!std_strings)
				*rp++ = '\\';
			*rp++ = '\\';
			*rp++ = (val >> 6) + '0';
			*rp++ = ((val >> 3) & 07) + '0';
			*rp++ = (val & 07) + '0';
		}
		else if (*vp == '\'')
		{
			*rp++ = '\'';
			*rp++ = '\'';
		}
		else if (*vp == '\\')
		{
			if (!std_strings)
			{
				*rp++ = '\\';
				*rp++ = '\\';
			}
			*rp++ = '\\';
			*rp++ = '\\';
		}
		else
			*rp++ = *vp;
	}

	*rp++ = '\'';
	*rp = '\0';

	buf->len = ((char *) rp) - buf->data;
=======
	const unsigned char *source = str;
	char	   *target;

	static const char hextbl[] = "0123456789abcdef";

	/*
	 * This implementation is hard-wired to produce hex-format output.
	 * We do not know the server version the output will be loaded into,
	 * so making an intelligent format choice is impossible.  It might be
	 * better to always use the old escaped format.
	 */
	if (!enlargePQExpBuffer(buf, 2 * length + 5))
		return;

	target = buf->data + buf->len;
	*target++ = '\'';
	if (!std_strings)
		*target++ = '\\';
	*target++ = '\\';
	*target++ = 'x';

	while (length-- > 0)
	{
		unsigned char c = *source++;

		*target++ = hextbl[(c >> 4) & 0xF];
		*target++ = hextbl[c & 0xF];
	}

	/* Write the terminating quote and NUL character. */
	*target++ = '\'';
	*target = '\0';

	buf->len = target - buf->data;
>>>>>>> 78a09145
}


/*
 * Convert backend's version string into a number.
 */
int
parse_version(const char *versionString)
{
	int			cnt;
	int			vmaj,
				vmin,
				vrev;

	cnt = sscanf(versionString, "%d.%d.%d", &vmaj, &vmin, &vrev);

	if (cnt < 2)
		return -1;

	if (cnt == 2)
		vrev = 0;

	return (100 * vmaj + vmin) * 100 + vrev;
}


/*
 * Deconstruct the text representation of a 1-dimensional Postgres array
 * into individual items.
 *
 * On success, returns true and sets *itemarray and *nitems to describe
 * an array of individual strings.	On parse failure, returns false;
 * *itemarray may exist or be NULL.
 *
 * NOTE: free'ing itemarray is sufficient to deallocate the working storage.
 */
bool
parsePGArray(const char *atext, char ***itemarray, int *nitems)
{
	int			inputlen;
	char	  **items;
	char	   *strings;
	int			curitem;

	/*
	 * We expect input in the form of "{item,item,item}" where any item is
	 * either raw data, or surrounded by double quotes (in which case embedded
	 * characters including backslashes and quotes are backslashed).
	 *
	 * We build the result as an array of pointers followed by the actual
	 * string data, all in one malloc block for convenience of deallocation.
	 * The worst-case storage need is not more than one pointer and one
	 * character for each input character (consider "{,,,,,,,,,,}").
	 */
	*itemarray = NULL;
	*nitems = 0;
	inputlen = strlen(atext);
	if (inputlen < 2 || atext[0] != '{' || atext[inputlen - 1] != '}')
		return false;			/* bad input */
	items = (char **) malloc(inputlen * (sizeof(char *) + sizeof(char)));
	if (items == NULL)
		return false;			/* out of memory */
	*itemarray = items;
	strings = (char *) (items + inputlen);

	atext++;					/* advance over initial '{' */
	curitem = 0;
	while (*atext != '}')
	{
		if (*atext == '\0')
			return false;		/* premature end of string */
		items[curitem] = strings;
		while (*atext != '}' && *atext != ',')
		{
			if (*atext == '\0')
				return false;	/* premature end of string */
			if (*atext != '"')
				*strings++ = *atext++;	/* copy unquoted data */
			else
			{
				/* process quoted substring */
				atext++;
				while (*atext != '"')
				{
					if (*atext == '\0')
						return false;	/* premature end of string */
					if (*atext == '\\')
					{
						atext++;
						if (*atext == '\0')
							return false;		/* premature end of string */
					}
					*strings++ = *atext++;		/* copy quoted data */
				}
				atext++;
			}
		}
		*strings++ = '\0';
		if (*atext == ',')
			atext++;
		curitem++;
	}
	if (atext[1] != '\0')
		return false;			/* bogus syntax (embedded '}') */
	*nitems = curitem;
	return true;
}


/*
 * Build GRANT/REVOKE command(s) for an object.
 *
 *	name: the object name, in the form to use in the commands (already quoted)
 *	subname: the sub-object name, if any (already quoted); NULL if none
 *	type: the object type (as seen in GRANT command: must be one of
 *		TABLE, SEQUENCE, FUNCTION, LANGUAGE, SCHEMA, DATABASE, or TABLESPACE)
 *	acls: the ACL string fetched from the database
 *	owner: username of object owner (will be passed through fmtId); can be
 *		NULL or empty string to indicate "no owner known"
 *	prefix: string to prefix to each generated command; typically empty
 *	remoteVersion: version of database
 *
 * Returns TRUE if okay, FALSE if could not parse the acl string.
 * The resulting commands (if any) are appended to the contents of 'sql'.
 *
 * Note: when processing a default ACL, prefix is "ALTER DEFAULT PRIVILEGES "
 * or something similar, and name is an empty string.
 *
 * Note: beware of passing a fmtId() result directly as 'name' or 'subname',
 * since this routine uses fmtId() internally.
 */
bool
buildACLCommands(const char *name, const char *subname,
				 const char *type, const char *acls, const char *owner,
				 const char *prefix, int remoteVersion,
				 PQExpBuffer sql)
{
	char	  **aclitems;
	int			naclitems;
	int			i;
	PQExpBuffer grantee,
				grantor,
				privs,
				privswgo;
	PQExpBuffer firstsql,
				secondsql;
	bool		found_owner_privs = false;

	if (strlen(acls) == 0)
		return true;			/* object has default permissions */

	/* treat empty-string owner same as NULL */
	if (owner && *owner == '\0')
		owner = NULL;

	if (!parsePGArray(acls, &aclitems, &naclitems))
	{
		if (aclitems)
			free(aclitems);
		return false;
	}

	grantee = createPQExpBuffer();
	grantor = createPQExpBuffer();
	privs = createPQExpBuffer();
	privswgo = createPQExpBuffer();

	/*
	 * At the end, these two will be pasted together to form the result. But
	 * the owner privileges need to go before the other ones to keep the
	 * dependencies valid.	In recent versions this is normally the case, but
	 * in old versions they come after the PUBLIC privileges and that results
	 * in problems if we need to run REVOKE on the owner privileges.
	 */
	firstsql = createPQExpBuffer();
	secondsql = createPQExpBuffer();

	/*
	 * Always start with REVOKE ALL FROM PUBLIC, so that we don't have to
	 * wire-in knowledge about the default public privileges for different
	 * kinds of objects.
	 */
	appendPQExpBuffer(firstsql, "%sREVOKE ALL", prefix);
	if (subname)
		appendPQExpBuffer(firstsql, "(%s)", subname);
	appendPQExpBuffer(firstsql, " ON %s %s FROM PUBLIC;\n", type, name);

	/*
	 * We still need some hacking though to cover the case where new default
	 * public privileges are added in new versions: the REVOKE ALL will revoke
	 * them, leading to behavior different from what the old version had,
	 * which is generally not what's wanted.  So add back default privs if the
	 * source database is too old to have had that particular priv.
	 */
	if (remoteVersion < 80200 && strcmp(type, "DATABASE") == 0)
	{
		/* database CONNECT priv didn't exist before 8.2 */
		appendPQExpBuffer(firstsql, "%sGRANT CONNECT ON %s %s TO PUBLIC;\n",
						  prefix, type, name);
	}

	/* Scan individual ACL items */
	for (i = 0; i < naclitems; i++)
	{
		if (!parseAclItem(aclitems[i], type, name, subname, remoteVersion,
						  grantee, grantor, privs, privswgo))
		{
			if (aclitems)
				free(aclitems);
			return false;
		}

		if (grantor->len == 0 && owner)
			printfPQExpBuffer(grantor, "%s", owner);

		if (privs->len > 0 || privswgo->len > 0)
		{
			if (owner
				&& strcmp(grantee->data, owner) == 0
				&& strcmp(grantor->data, owner) == 0)
			{
				found_owner_privs = true;

				/*
				 * For the owner, the default privilege level is ALL WITH
				 * GRANT OPTION (only ALL prior to 7.4).
				 */
				if (supports_grant_options(remoteVersion)
					? strcmp(privswgo->data, "ALL") != 0
					: strcmp(privs->data, "ALL") != 0)
				{
					appendPQExpBuffer(firstsql, "%sREVOKE ALL", prefix);
					if (subname)
						appendPQExpBuffer(firstsql, "(%s)", subname);
					appendPQExpBuffer(firstsql, " ON %s %s FROM %s;\n",
									  type, name, fmtId(grantee->data));
					if (privs->len > 0)
						appendPQExpBuffer(firstsql,
										  "%sGRANT %s ON %s %s TO %s;\n",
										  prefix, privs->data, type, name,
										  fmtId(grantee->data));
					if (privswgo->len > 0)
						appendPQExpBuffer(firstsql,
							  "%sGRANT %s ON %s %s TO %s WITH GRANT OPTION;\n",
										  prefix, privswgo->data, type, name,
										  fmtId(grantee->data));
				}
			}
			else
			{
				/*
				 * Otherwise can assume we are starting from no privs.
				 */
				if (grantor->len > 0
					&& (!owner || strcmp(owner, grantor->data) != 0))
					appendPQExpBuffer(secondsql, "SET SESSION AUTHORIZATION %s;\n",
									  fmtId(grantor->data));

				if (privs->len > 0)
				{
					appendPQExpBuffer(secondsql, "%sGRANT %s ON %s %s TO ",
									  prefix, privs->data, type, name);
					if (grantee->len == 0)
						appendPQExpBuffer(secondsql, "PUBLIC;\n");
					else if (strncmp(grantee->data, "group ",
									 strlen("group ")) == 0)
						appendPQExpBuffer(secondsql, "GROUP %s;\n",
									fmtId(grantee->data + strlen("group ")));
					else
						appendPQExpBuffer(secondsql, "%s;\n", fmtId(grantee->data));
				}
				if (privswgo->len > 0)
				{
					appendPQExpBuffer(secondsql, "%sGRANT %s ON %s %s TO ",
									  prefix, privswgo->data, type, name);
					if (grantee->len == 0)
						appendPQExpBuffer(secondsql, "PUBLIC");
					else if (strncmp(grantee->data, "group ",
									 strlen("group ")) == 0)
						appendPQExpBuffer(secondsql, "GROUP %s",
									fmtId(grantee->data + strlen("group ")));
					else
						appendPQExpBuffer(secondsql, "%s", fmtId(grantee->data));
					appendPQExpBuffer(secondsql, " WITH GRANT OPTION;\n");
				}

				if (grantor->len > 0
					&& (!owner || strcmp(owner, grantor->data) != 0))
					appendPQExpBuffer(secondsql, "RESET SESSION AUTHORIZATION;\n");
			}
		}
	}

	/*
	 * If we didn't find any owner privs, the owner must have revoked 'em all
	 */
	if (!found_owner_privs && owner)
	{
		appendPQExpBuffer(firstsql, "%sREVOKE ALL", prefix);
		if (subname)
			appendPQExpBuffer(firstsql, "(%s)", subname);
		appendPQExpBuffer(firstsql, " ON %s %s FROM %s;\n",
						  type, name, fmtId(owner));
	}

	destroyPQExpBuffer(grantee);
	destroyPQExpBuffer(grantor);
	destroyPQExpBuffer(privs);
	destroyPQExpBuffer(privswgo);

	appendPQExpBuffer(sql, "%s%s", firstsql->data, secondsql->data);
	destroyPQExpBuffer(firstsql);
	destroyPQExpBuffer(secondsql);

	free(aclitems);

	return true;
}

/*
 * Build ALTER DEFAULT PRIVILEGES command(s) for single pg_default_acl entry.
 *
 *	type: the object type (TABLES, FUNCTIONS, etc)
 *	nspname: schema name, or NULL for global default privileges
 *	acls: the ACL string fetched from the database
 *	owner: username of privileges owner (will be passed through fmtId)
 *	remoteVersion: version of database
 *
 * Returns TRUE if okay, FALSE if could not parse the acl string.
 * The resulting commands (if any) are appended to the contents of 'sql'.
 */
bool
buildDefaultACLCommands(const char *type, const char *nspname,
						const char *acls, const char *owner,
						int remoteVersion,
						PQExpBuffer sql)
{
	bool		result;
	PQExpBuffer prefix;

	prefix = createPQExpBuffer();

	/*
	 * We incorporate the target role directly into the command, rather than
	 * playing around with SET ROLE or anything like that.  This is so that
	 * a permissions error leads to nothing happening, rather than
	 * changing default privileges for the wrong user.
	 */
	appendPQExpBuffer(prefix, "ALTER DEFAULT PRIVILEGES FOR ROLE %s ",
					  fmtId(owner));
	if (nspname)
		appendPQExpBuffer(prefix, "IN SCHEMA %s ", fmtId(nspname));

	result = buildACLCommands("", NULL,
							  type, acls, owner,
							  prefix->data, remoteVersion,
							  sql);

	destroyPQExpBuffer(prefix);

	return result;
}

/*
 * This will parse an aclitem string, having the general form
 *		username=privilegecodes/grantor
 * or
 *		group groupname=privilegecodes/grantor
 * (the /grantor part will not be present if pre-7.4 database).
 *
 * The returned grantee string will be the dequoted username or groupname
 * (preceded with "group " in the latter case).  The returned grantor is
 * the dequoted grantor name or empty.	Privilege characters are decoded
 * and split between privileges with grant option (privswgo) and without
 * (privs).
 *
 * Note: for cross-version compatibility, it's important to use ALL when
 * appropriate.
 */
static bool
parseAclItem(const char *item, const char *type,
			 const char *name, const char *subname, int remoteVersion,
			 PQExpBuffer grantee, PQExpBuffer grantor,
			 PQExpBuffer privs, PQExpBuffer privswgo)
{
	char	   *buf;
	bool		all_with_go = true;
	bool		all_without_go = true;
	char	   *eqpos;
	char	   *slpos;
	char	   *pos;

	buf = strdup(item);
	if (!buf)
		return false;

	/* user or group name is string up to = */
	eqpos = copyAclUserName(grantee, buf);
	if (*eqpos != '=')
		return false;

	/* grantor may be listed after / */
	slpos = strchr(eqpos + 1, '/');
	if (slpos)
	{
		*slpos++ = '\0';
		slpos = copyAclUserName(grantor, slpos);
		if (*slpos != '\0')
		{
			if (buf)
				free(buf);
			return false;
		}
	}
	else
		resetPQExpBuffer(grantor);

	/* privilege codes */
#define CONVERT_PRIV(code, keywd) \
do { \
	if ((pos = strchr(eqpos + 1, code))) \
	{ \
		if (*(pos + 1) == '*') \
		{ \
			AddAcl(privswgo, keywd, subname); \
			all_without_go = false; \
		} \
		else \
		{ \
			AddAcl(privs, keywd, subname); \
			all_with_go = false; \
		} \
	} \
	else \
		all_with_go = all_without_go = false; \
} while (0)

	resetPQExpBuffer(privs);
	resetPQExpBuffer(privswgo);

	if (strcmp(type, "TABLE") == 0 || strcmp(type, "SEQUENCE") == 0 ||
		strcmp(type, "TABLES") == 0 || strcmp(type, "SEQUENCES") == 0)
	{
		CONVERT_PRIV('r', "SELECT");

		if (strcmp(type, "SEQUENCE") == 0 ||
			strcmp(type, "SEQUENCES") == 0)
			/* sequence only */
			CONVERT_PRIV('U', "USAGE");
		else
		{
			/* table only */
			CONVERT_PRIV('a', "INSERT");
			if (remoteVersion >= 70200)
				CONVERT_PRIV('x', "REFERENCES");
			/* rest are not applicable to columns */
			if (subname == NULL)
			{
				if (remoteVersion >= 70200)
				{
					CONVERT_PRIV('d', "DELETE");
					CONVERT_PRIV('t', "TRIGGER");
				}
				if (remoteVersion >= 80400)
					CONVERT_PRIV('D', "TRUNCATE");
			}
		}

		/* UPDATE */
<<<<<<< HEAD
		CONVERT_PRIV('w', "UPDATE");
=======
		if (remoteVersion >= 70200 ||
			strcmp(type, "SEQUENCE") == 0 ||
			strcmp(type, "SEQUENCES") == 0)
			CONVERT_PRIV('w', "UPDATE");
		else
			/* 7.0 and 7.1 have a simpler worldview */
			CONVERT_PRIV('w', "UPDATE,DELETE");
>>>>>>> 78a09145
	}
	else if (strcmp(type, "FUNCTION") == 0 ||
			 strcmp(type, "FUNCTIONS") == 0)
		CONVERT_PRIV('X', "EXECUTE");
	else if (strcmp(type, "LANGUAGE") == 0)
		CONVERT_PRIV('U', "USAGE");
	else if (strcmp(type, "SCHEMA") == 0)
	{
		CONVERT_PRIV('C', "CREATE");
		CONVERT_PRIV('U', "USAGE");
	}
	else if (strcmp(type, "DATABASE") == 0)
	{
		CONVERT_PRIV('C', "CREATE");
		CONVERT_PRIV('c', "CONNECT");
		CONVERT_PRIV('T', "TEMPORARY");
	}
	else if (strcmp(type, "TABLESPACE") == 0)
		CONVERT_PRIV('C', "CREATE");
	else if (strcmp(type, "FOREIGN DATA WRAPPER") == 0)
		CONVERT_PRIV('U', "USAGE");
	else if (strcmp(type, "SERVER") == 0)
		CONVERT_PRIV('U', "USAGE");
<<<<<<< HEAD
	else if (strcmp(type, "PROTOCOL") == 0)
	{
		CONVERT_PRIV('r', "SELECT");
		CONVERT_PRIV('a', "INSERT");
=======
	else if (strcmp(type, "LARGE OBJECT") == 0)
	{
		CONVERT_PRIV('r', "SELECT");
		CONVERT_PRIV('w', "UPDATE");
>>>>>>> 78a09145
	}
	else
		abort();

#undef CONVERT_PRIV

	if (all_with_go)
	{
		resetPQExpBuffer(privs);
		printfPQExpBuffer(privswgo, "ALL");
		if (subname)
			appendPQExpBuffer(privswgo, "(%s)", subname);
	}
	else if (all_without_go)
	{
		resetPQExpBuffer(privswgo);
		printfPQExpBuffer(privs, "ALL");
		if (subname)
			appendPQExpBuffer(privs, "(%s)", subname);
	}

	free(buf);

	return true;
}

/*
 * Transfer a user or group name starting at *input into the output buffer,
 * dequoting if needed.  Returns a pointer to just past the input name.
 * The name is taken to end at an unquoted '=' or end of string.
 */
static char *
copyAclUserName(PQExpBuffer output, char *input)
{
	resetPQExpBuffer(output);

	while (*input && *input != '=')
	{
		/*
		 * If user name isn't quoted, then just add it to the output buffer
		 */
		if (*input != '"')
			appendPQExpBufferChar(output, *input++);
		else
		{
			/* Otherwise, it's a quoted username */
			input++;
			/* Loop until we come across an unescaped quote */
			while (!(*input == '"' && *(input + 1) != '"'))
			{
				if (*input == '\0')
					return input;		/* really a syntax error... */

				/*
				 * Quoting convention is to escape " as "".  Keep this code in
				 * sync with putid() in backend's acl.c.
				 */
				if (*input == '"' && *(input + 1) == '"')
					input++;
				appendPQExpBufferChar(output, *input++);
			}
			input++;
		}
	}
	return input;
}

/*
 * Append a privilege keyword to a keyword list, inserting comma if needed.
 */
static void
AddAcl(PQExpBuffer aclbuf, const char *keyword, const char *subname)
{
	if (aclbuf->len > 0)
		appendPQExpBufferChar(aclbuf, ',');
	appendPQExpBuffer(aclbuf, "%s", keyword);
	if (subname)
		appendPQExpBuffer(aclbuf, "(%s)", subname);
}


/*
 * processSQLNamePattern
 *
 * Scan a wildcard-pattern string and generate appropriate WHERE clauses
 * to limit the set of objects returned.  The WHERE clauses are appended
 * to the already-partially-constructed query in buf.  Returns whether
 * any clause was added.
 *
 * conn: connection query will be sent to (consulted for escaping rules).
 * buf: output parameter.
 * pattern: user-specified pattern option, or NULL if none ("*" is implied).
 * have_where: true if caller already emitted "WHERE" (clauses will be ANDed
 * onto the existing WHERE clause).
 * force_escape: always quote regexp special characters, even outside
 * double quotes (else they are quoted only between double quotes).
 * schemavar: name of query variable to match against a schema-name pattern.
 * Can be NULL if no schema.
 * namevar: name of query variable to match against an object-name pattern.
 * altnamevar: NULL, or name of an alternative variable to match against name.
 * visibilityrule: clause to use if we want to restrict to visible objects
 * (for example, "pg_catalog.pg_table_is_visible(p.oid)").	Can be NULL.
 *
 * Formatting note: the text already present in buf should end with a newline.
 * The appended text, if any, will end with one too.
 */
bool
processSQLNamePattern(PGconn *conn, PQExpBuffer buf, const char *pattern,
					  bool have_where, bool force_escape,
					  const char *schemavar, const char *namevar,
					  const char *altnamevar, const char *visibilityrule)
{
	PQExpBufferData schemabuf;
	PQExpBufferData namebuf;
	int			encoding = PQclientEncoding(conn);
	bool		inquotes;
	const char *cp;
	int			i;
	bool		added_clause = false;

#define WHEREAND() \
	(appendPQExpBufferStr(buf, have_where ? "  AND " : "WHERE "), \
	 have_where = true, added_clause = true)

	if (pattern == NULL)
	{
		/* Default: select all visible objects */
		if (visibilityrule)
		{
			WHEREAND();
			appendPQExpBuffer(buf, "%s\n", visibilityrule);
		}
		return added_clause;
	}

	initPQExpBuffer(&schemabuf);
	initPQExpBuffer(&namebuf);

	/*
	 * Parse the pattern, converting quotes and lower-casing unquoted letters.
	 * Also, adjust shell-style wildcard characters into regexp notation.
	 *
	 * We surround the pattern with "^(...)$" to force it to match the whole
	 * string, as per SQL practice.  We have to have parens in case the string
	 * contains "|", else the "^" and "$" will be bound into the first and
	 * last alternatives which is not what we want.
	 *
	 * Note: the result of this pass is the actual regexp pattern(s) we want
	 * to execute.	Quoting/escaping into SQL literal format will be done
	 * below using appendStringLiteralConn().
	 */
	appendPQExpBufferStr(&namebuf, "^(");

	inquotes = false;
	cp = pattern;

	while (*cp)
	{
		char		ch = *cp;

		if (ch == '"')
		{
			if (inquotes && cp[1] == '"')
			{
				/* emit one quote, stay in inquotes mode */
				appendPQExpBufferChar(&namebuf, '"');
				cp++;
			}
			else
				inquotes = !inquotes;
			cp++;
		}
		else if (!inquotes && isupper((unsigned char) ch))
		{
			appendPQExpBufferChar(&namebuf,
								  pg_tolower((unsigned char) ch));
			cp++;
		}
		else if (!inquotes && ch == '*')
		{
			appendPQExpBufferStr(&namebuf, ".*");
			cp++;
		}
		else if (!inquotes && ch == '?')
		{
			appendPQExpBufferChar(&namebuf, '.');
			cp++;
		}
		else if (!inquotes && ch == '.')
		{
			/* Found schema/name separator, move current pattern to schema */
			resetPQExpBuffer(&schemabuf);
			appendPQExpBufferStr(&schemabuf, namebuf.data);
			resetPQExpBuffer(&namebuf);
			appendPQExpBufferStr(&namebuf, "^(");
			cp++;
		}
		else if (ch == '$')
		{
			/*
			 * Dollar is always quoted, whether inside quotes or not. The
			 * reason is that it's allowed in SQL identifiers, so there's a
			 * significant use-case for treating it literally, while because
			 * we anchor the pattern automatically there is no use-case for
			 * having it possess its regexp meaning.
			 */
			appendPQExpBufferStr(&namebuf, "\\$");
			cp++;
		}
		else
		{
			/*
			 * Ordinary data character, transfer to pattern
			 *
			 * Inside double quotes, or at all times if force_escape is true,
			 * quote regexp special characters with a backslash to avoid
			 * regexp errors.  Outside quotes, however, let them pass through
			 * as-is; this lets knowledgeable users build regexp expressions
			 * that are more powerful than shell-style patterns.
			 */
			if ((inquotes || force_escape) &&
				strchr("|*+?()[]{}.^$\\", ch))
				appendPQExpBufferChar(&namebuf, '\\');
			i = PQmblen(cp, encoding);
			while (i-- && *cp)
			{
				appendPQExpBufferChar(&namebuf, *cp);
				cp++;
			}
		}
	}

	/*
	 * Now decide what we need to emit.  Note there will be a leading "^(" in
	 * the patterns in any case.
	 */
	if (namebuf.len > 2)
	{
		/* We have a name pattern, so constrain the namevar(s) */

		appendPQExpBufferStr(&namebuf, ")$");
		/* Optimize away a "*" pattern */
		if (strcmp(namebuf.data, "^(.*)$") != 0)
		{
			WHEREAND();
			if (altnamevar)
			{
				appendPQExpBuffer(buf, "(%s ~ ", namevar);
				appendStringLiteralConn(buf, namebuf.data, conn);
				appendPQExpBuffer(buf, "\n        OR %s ~ ", altnamevar);
				appendStringLiteralConn(buf, namebuf.data, conn);
				appendPQExpBufferStr(buf, ")\n");
			}
			else
			{
				appendPQExpBuffer(buf, "%s ~ ", namevar);
				appendStringLiteralConn(buf, namebuf.data, conn);
				appendPQExpBufferChar(buf, '\n');
			}
		}
	}

	if (schemabuf.len > 2)
	{
		/* We have a schema pattern, so constrain the schemavar */

		appendPQExpBufferStr(&schemabuf, ")$");
		/* Optimize away a "*" pattern */
		if (strcmp(schemabuf.data, "^(.*)$") != 0 && schemavar)
		{
			WHEREAND();
			appendPQExpBuffer(buf, "%s ~ ", schemavar);
			appendStringLiteralConn(buf, schemabuf.data, conn);
			appendPQExpBufferChar(buf, '\n');
		}
	}
	else
	{
		/* No schema pattern given, so select only visible objects */
		if (visibilityrule)
		{
			WHEREAND();
			appendPQExpBuffer(buf, "%s\n", visibilityrule);
		}
	}

	termPQExpBuffer(&schemabuf);
	termPQExpBuffer(&namebuf);

	return added_clause;
#undef WHEREAND
}

/*
 * Escape any backslashes in given string (from initdb.c)
 */
char *
escape_backslashes(const char *src, bool quotes_too)
{
	int			len = strlen(src),
				i,
				j;
	char	   *result = malloc(len * 2 + 1);

	for (i = 0, j = 0; i < len; i++)
	{
		if ((src[i]) == '\\' || ((src[i]) == '\'' && quotes_too))
			result[j++] = '\\';
		result[j++] = src[i];
	}
	result[j] = '\0';
	return result;
}

/*
 * Escape backslashes and apostrophes in EXTERNAL TABLE format strings.
 *
 * The fmtopts field of a pg_exttable tuple has an odd encoding -- it is
 * partially parsed and contains "string" values that aren't legal SQL.
 * Each string value is delimited by apostrophes and is usually, but not
 * always, a single character.	The fmtopts field is typically something
 * like {delimiter '\x09' null '\N' escape '\'} or
 * {delimiter ',' null '' escape '\' quote '''}.  Each backslash and
 * apostrophe in a string must be escaped and each string must be
 * prepended with an 'E' denoting an "escape syntax" string.
 *
 * Usage note: A field value containing an apostrophe followed by a space
 * will throw this algorithm off -- it presumes no embedded spaces.
 */
char *
escape_fmtopts_string(const char *src)
{
	int			len = strlen(src);
	int			i;
	int			j;
	char	   *result = malloc(len * 2 + 1);
	bool		inString = false;

	for (i = 0, j = 0; i < len; i++)
	{
		switch (src[i])
		{
			case '\'':
				if (inString)
				{
					/*
					 * Escape apostrophes *within* the string.	If the
					 * apostrophe is at the end of the source string or is
					 * followed by a space, it is presumed to be a closing
					 * apostrophe and is not escaped.
					 */
					if ((i + 1) == len || src[i + 1] == ' ')
						inString = false;
					else
						result[j++] = '\\';
				}
				else
				{
					result[j++] = 'E';
					inString = true;
				}
				break;
			case '\\':
				result[j++] = '\\';
				break;
		}

		result[j++] = src[i];
	}

	result[j] = '\0';
	return result;
}

/*
 * Tokenize a fmtopts string (for use with 'custom' formatters)
 * i.e. convert it to: a = b, format.
 * (e.g.:  formatter E'fixedwidth_in null E' ' preserve_blanks E'on')
 */
char *
custom_fmtopts_string(const char *src)
{
		int			len = src ? strlen(src) : 0;
		char	   *result = calloc(1, len * 2 + 2);
		char	   *srcdup = src ? strdup(src) : NULL;
		char	   *srcdup_start = srcdup;
		char       *find_res = NULL;
		int        last = 0;

		if (!srcdup || !result)
		{
			if (result)
				free(result);
			if (srcdup)
				free(srcdup);
			return NULL;
		}

		while (srcdup)
		{
			/* find first word (a) */
			find_res = strchr(srcdup, ' ');
			if (!find_res)
				break;
			strncat(result, srcdup, (find_res - srcdup));
			/* skip space */
			srcdup = find_res + 1;
			/* remove E if E' */
			if((strlen(srcdup) > 2) && (srcdup[0] == 'E') && (srcdup[1] == '\''))
				srcdup++;
			/* add " = " */
			strncat(result, " = ", 3);
			/* find second word (b) until second '
			   find \' combinations and ignore them */
			find_res = strchr(srcdup + 1, '\'');
			while (find_res && (*(find_res - 1) == '\\') /* ignore \' */)
			{
				find_res = strchr(find_res + 1, '\'');
			}
			if (!find_res)
				break;
			strncat(result, srcdup, (find_res - srcdup + 1));
			srcdup = find_res + 1;
			/* skip space and add ',' */
			if (srcdup && srcdup[0] == ' ')
			{
				srcdup++;
				strncat(result, ",", 1);
			}
		}

		/* fix string - remove trailing ',' or '=' */
		last = strlen(result)-1;
		if(result[last] == ',' || result[last] == '=')
			result[last]='\0';

		free(srcdup_start);
		return result;
}<|MERGE_RESOLUTION|>--- conflicted
+++ resolved
@@ -337,71 +337,6 @@
 appendByteaLiteral(PQExpBuffer buf, const unsigned char *str, size_t length,
 				   bool std_strings)
 {
-<<<<<<< HEAD
-	const unsigned char *vp;
-	unsigned char *rp;
-	size_t		i;
-	size_t		len;
-	size_t		bslash_len = (std_strings ? 1 : 2);
-
-	len = 2;					/* for the quote marks */
-	vp = str;
-	for (i = length; i > 0; i--, vp++)
-	{
-		if (*vp < 0x20 || *vp > 0x7e)
-			len += bslash_len + 3;
-		else if (*vp == '\'')
-			len += 2;
-		else if (*vp == '\\')
-			len += bslash_len + bslash_len;
-		else
-			len++;
-	}
-
-	if (!enlargePQExpBuffer(buf, len))
-		return;
-
-	rp = (unsigned char *) (buf->data + buf->len);
-	*rp++ = '\'';
-
-	vp = str;
-	for (i = length; i > 0; i--, vp++)
-	{
-		if (*vp < 0x20 || *vp > 0x7e)
-		{
-			int			val = *vp;
-
-			if (!std_strings)
-				*rp++ = '\\';
-			*rp++ = '\\';
-			*rp++ = (val >> 6) + '0';
-			*rp++ = ((val >> 3) & 07) + '0';
-			*rp++ = (val & 07) + '0';
-		}
-		else if (*vp == '\'')
-		{
-			*rp++ = '\'';
-			*rp++ = '\'';
-		}
-		else if (*vp == '\\')
-		{
-			if (!std_strings)
-			{
-				*rp++ = '\\';
-				*rp++ = '\\';
-			}
-			*rp++ = '\\';
-			*rp++ = '\\';
-		}
-		else
-			*rp++ = *vp;
-	}
-
-	*rp++ = '\'';
-	*rp = '\0';
-
-	buf->len = ((char *) rp) - buf->data;
-=======
 	const unsigned char *source = str;
 	char	   *target;
 
@@ -436,7 +371,6 @@
 	*target = '\0';
 
 	buf->len = target - buf->data;
->>>>>>> 78a09145
 }
 
 
@@ -906,17 +840,7 @@
 		}
 
 		/* UPDATE */
-<<<<<<< HEAD
 		CONVERT_PRIV('w', "UPDATE");
-=======
-		if (remoteVersion >= 70200 ||
-			strcmp(type, "SEQUENCE") == 0 ||
-			strcmp(type, "SEQUENCES") == 0)
-			CONVERT_PRIV('w', "UPDATE");
-		else
-			/* 7.0 and 7.1 have a simpler worldview */
-			CONVERT_PRIV('w', "UPDATE,DELETE");
->>>>>>> 78a09145
 	}
 	else if (strcmp(type, "FUNCTION") == 0 ||
 			 strcmp(type, "FUNCTIONS") == 0)
@@ -940,17 +864,15 @@
 		CONVERT_PRIV('U', "USAGE");
 	else if (strcmp(type, "SERVER") == 0)
 		CONVERT_PRIV('U', "USAGE");
-<<<<<<< HEAD
+	else if (strcmp(type, "LARGE OBJECT") == 0)
+	{
+		CONVERT_PRIV('r', "SELECT");
+		CONVERT_PRIV('w', "UPDATE");
+	}
 	else if (strcmp(type, "PROTOCOL") == 0)
 	{
 		CONVERT_PRIV('r', "SELECT");
 		CONVERT_PRIV('a', "INSERT");
-=======
-	else if (strcmp(type, "LARGE OBJECT") == 0)
-	{
-		CONVERT_PRIV('r', "SELECT");
-		CONVERT_PRIV('w', "UPDATE");
->>>>>>> 78a09145
 	}
 	else
 		abort();
