--- conflicted
+++ resolved
@@ -383,12 +383,8 @@
 				REMEMBER_EPIPE(spinfo, true);
 
 #ifdef ECONNRESET
-<<<<<<< HEAD
-				/* fallthrough */
-=======
 				/* FALL THRU */
 
->>>>>>> 9e1c9f95
 			case ECONNRESET:
 #endif
 				printfPQExpBuffer(&conn->errorMessage,
