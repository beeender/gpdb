/*-------------------------------------------------------------------------
 *
 * libpq-int.h
 *	  This file contains internal definitions meant to be used only by
 *	  the frontend libpq library, not by applications that call it.
 *
 *	  An application can include this file if it wants to bypass the
 *	  official API defined by libpq-fe.h, but code that does so is much
 *	  more likely to break across PostgreSQL releases than code that uses
 *	  only the official API.
 *
 * Portions Copyright (c) 2012-Present VMware, Inc. or its affiliates.
 * Portions Copyright (c) 1996-2019, PostgreSQL Global Development Group
 * Portions Copyright (c) 1994, Regents of the University of California
 *
 * src/interfaces/libpq/libpq-int.h
 *
 *-------------------------------------------------------------------------
 */

#ifndef LIBPQ_INT_H
#define LIBPQ_INT_H

/* We assume libpq-fe.h has already been included. */
#include "libpq-events.h"

#include <time.h>
#ifndef WIN32
#include <sys/time.h>
#endif

#ifdef ENABLE_THREAD_SAFETY
#ifdef WIN32
#include "pthread-win32.h"
#else
#include <pthread.h>
#endif
#include <signal.h>
#endif

/* include stuff common to fe and be */
#include "getaddrinfo.h"
#include "libpq/pqcomm.h"
/* include stuff found in fe only */
#include "pqexpbuffer.h"

#ifdef ENABLE_GSS
#if defined(HAVE_GSSAPI_H)
#include <gssapi.h>
#else
#include <gssapi/gssapi.h>
#endif
#endif

#ifdef ENABLE_SSPI
#define SECURITY_WIN32
#if defined(WIN32) && !defined(_MSC_VER)
#include <ntsecapi.h>
#endif
#include <security.h>
#undef SECURITY_WIN32

#ifndef ENABLE_GSS
/*
 * Define a fake structure compatible with GSSAPI on Unix.
 */
typedef struct
{
	void	   *value;
	int			length;
} gss_buffer_desc;
#endif
#endif							/* ENABLE_SSPI */

#ifdef USE_OPENSSL
#include <openssl/ssl.h>
#include <openssl/err.h>

#ifndef OPENSSL_NO_ENGINE
#define USE_SSL_ENGINE
#endif
#endif							/* USE_OPENSSL */

/*
 * POSTGRES backend dependent Constants.
 */

/*
 * Note:  GPDB uses 72 for COMPLETION_TAG_BUFSIZE, PostgreSQL uses 64.
 * Does this cause a problem?   It seems like it will if any application is compiled with
 * the PostgreSQL header files, and "cheats" by looking directly in to the pg_result struct,
 * instead of accessing the struct through the normal functions.
 *
 * If we set this to 64, we avoid that problem, but strings copied into cmdStatus might overflow
 * the field, so we'd need to check on that.  And the number of rows could get truncated... Ugh.
 */

#define CMDSTATUS_LEN 72		/* should match COMPLETION_TAG_BUFSIZE */

/*
 * PGresult and the subsidiary types PGresAttDesc, PGresAttValue
 * represent the result of a query (or more precisely, of a single SQL
 * command --- a query string given to PQexec can contain multiple commands).
 * Note we assume that a single command can return at most one tuple group,
 * hence there is no need for multiple descriptor sets.
 */

/* Subsidiary-storage management structure for PGresult.
 * See space management routines in fe-exec.c for details.
 * Note that space[k] refers to the k'th byte starting from the physical
 * head of the block --- it's a union, not a struct!
 */
typedef union pgresult_data PGresult_data;

union pgresult_data
{
	PGresult_data *next;		/* link to next block, or NULL */
	char		space[1];		/* dummy for accessing block as bytes */
};

/* Data about a single parameter of a prepared statement */
typedef struct pgresParamDesc
{
	Oid			typid;			/* type id */
} PGresParamDesc;

/*
 * Data for a single attribute of a single tuple
 *
 * We use char* for Attribute values.
 *
 * The value pointer always points to a null-terminated area; we add a
 * null (zero) byte after whatever the backend sends us.  This is only
 * particularly useful for text values ... with a binary value, the
 * value might have embedded nulls, so the application can't use C string
 * operators on it.  But we add a null anyway for consistency.
 * Note that the value itself does not contain a length word.
 *
 * A NULL attribute is a special case in two ways: its len field is NULL_LEN
 * and its value field points to null_field in the owning PGresult.  All the
 * NULL attributes in a query result point to the same place (there's no need
 * to store a null string separately for each one).
 */

#define NULL_LEN		(-1)	/* pg_result len for NULL value */

typedef struct pgresAttValue
{
	int			len;			/* length in bytes of the value */
	char	   *value;			/* actual value, plus terminating zero byte */
} PGresAttValue;

/* Typedef for message-field list entries */
typedef struct pgMessageField
{
	struct pgMessageField *next;	/* list link */
	char		code;			/* field code */
	char		contents[FLEXIBLE_ARRAY_MEMBER];	/* value, nul-terminated */
} PGMessageField;

/* Fields needed for notice handling */
typedef struct
{
	PQnoticeReceiver noticeRec; /* notice message receiver */
	void	   *noticeRecArg;
	PQnoticeProcessor noticeProc;	/* notice message processor */
	void	   *noticeProcArg;
} PGNoticeHooks;

typedef struct PGEvent
{
	PGEventProc proc;			/* the function to call on events */
	char	   *name;			/* used only for error messages */
	void	   *passThrough;	/* pointer supplied at registration time */
	void	   *data;			/* optional state (instance) data */
	bool		resultInitialized;	/* T if RESULTCREATE/COPY succeeded */
} PGEvent;

/* CDB: Statistical response message list element */
typedef struct pgCdbStatCell
{
    struct pgCdbStatCell   *next;
    int         len;
    char       *data;
} pgCdbStatCell;

typedef enum PGExtraType {
	PGExtraTypeNone,
	PGExtraTypeVacuumStats,		/* Stats collected for vacuum and analyze from QEs */
	PGExtraTypeTableStats		/* Table stats collected for statement from QEs */
} PGExtraType;

struct pg_result
{
	int			ntups;
	int			numAttributes;
	PGresAttDesc *attDescs;
	PGresAttValue **tuples;		/* each PGresTuple is an array of
								 * PGresAttValue's */
	int			tupArrSize;		/* allocated size of tuples array */
	int			numParameters;
	PGresParamDesc *paramDescs;
	ExecStatusType resultStatus;
	char		cmdStatus[CMDSTATUS_LEN];	/* cmd status from the query */
	int			binary;			/* binary tuple values if binary == 1,
								 * otherwise text */

	/*
	 * These fields are copied from the originating PGconn, so that operations
	 * on the PGresult don't have to reference the PGconn.
	 */
	PGNoticeHooks noticeHooks;
	PGEvent    *events;
	int			nEvents;
	int			client_encoding;	/* encoding id */

	/*
	 * Error information (all NULL if not an error result).  errMsg is the
	 * "overall" error message returned by PQresultErrorMessage.  If we have
	 * per-field info then it is stored in a linked list.
	 */
	char	   *errMsg;			/* error message, or NULL if no error */
	PGMessageField *errFields;	/* message broken into fields */
	char	   *errQuery;		/* text of triggering query, if available */

	/* All NULL attributes in the query result point to this null string */
	char		null_field[1];

	/*
	 * Space management information.  Note that attDescs and error stuff, if
	 * not null, point into allocated blocks.  But tuples points to a
	 * separately malloc'd block, so that we can realloc it.
	 */
	PGresult_data *curBlock;	/* most recently allocated block */
	int			curOffset;		/* start offset of free space in block */
	int			spaceLeft;		/* number of free bytes remaining in block */

	size_t		memorySize;		/* total space allocated for this PGresult */

    /* CDB: List of statistical response messages ('Y') from qExec. */
    pgCdbStatCell  *cdbstats;   /* ordered from newest to oldest */

	/*
	 * Used for gang management commands and stats collected from QEs.
	 */
    void * extras;
    int	   extraslen;
    PGExtraType		extraType;

	/* GPDB: number of rows rejected in SREH (protocol message 'j') */
	int64		numRejected;
	/* GPDB: number of rows completed when COPY FROM */
	int64		numCompleted;
	/* GPDB */
	int		nWaits;
	int		*waitGxids;
};

/* PGAsyncStatusType defines the state of the query-execution state machine */
typedef enum
{
	PGASYNC_IDLE,				/* nothing's happening, dude */
	PGASYNC_BUSY,				/* query in progress */
	PGASYNC_READY,				/* result ready for PQgetResult */
	PGASYNC_COPY_IN,			/* Copy In data transfer in progress */
	PGASYNC_COPY_OUT,			/* Copy Out data transfer in progress */
	PGASYNC_COPY_BOTH			/* Copy In/Out data transfer in progress */
} PGAsyncStatusType;

/* PGQueryClass tracks which query protocol we are now executing */
typedef enum
{
	PGQUERY_SIMPLE,				/* simple Query protocol (PQexec) */
	PGQUERY_EXTENDED,			/* full Extended protocol (PQexecParams) */
	PGQUERY_PREPARE,			/* Parse only (PQprepare) */
	PGQUERY_DESCRIBE			/* Describe Statement or Portal */
} PGQueryClass;

/* PGSetenvStatusType defines the state of the PQSetenv state machine */
/* (this is used only for 2.0-protocol connections) */
typedef enum
{
	SETENV_STATE_CLIENT_ENCODING_SEND,	/* About to send an Environment Option */
	SETENV_STATE_CLIENT_ENCODING_WAIT,	/* Waiting for above send to complete */
	SETENV_STATE_OPTION_SEND,	/* About to send an Environment Option */
	SETENV_STATE_OPTION_WAIT,	/* Waiting for above send to complete */
	SETENV_STATE_QUERY1_SEND,	/* About to send a status query */
	SETENV_STATE_QUERY1_WAIT,	/* Waiting for query to complete */
	SETENV_STATE_QUERY2_SEND,	/* About to send a status query */
	SETENV_STATE_QUERY2_WAIT,	/* Waiting for query to complete */
	SETENV_STATE_IDLE
} PGSetenvStatusType;

/* Typedef for the EnvironmentOptions[] array */
typedef struct PQEnvironmentOption
{
	const char *envName,		/* name of an environment variable */
			   *pgName;			/* name of corresponding SET variable */
} PQEnvironmentOption;

/* Typedef for parameter-status list entries */
typedef struct pgParameterStatus
{
	struct pgParameterStatus *next; /* list link */
	char	   *name;			/* parameter name */
	char	   *value;			/* parameter value */
	/* Note: name and value are stored in same malloc block as struct is */
} pgParameterStatus;

/* large-object-access data ... allocated only if large-object code is used. */
typedef struct pgLobjfuncs
{
	Oid			fn_lo_open;		/* OID of backend function lo_open		*/
	Oid			fn_lo_close;	/* OID of backend function lo_close		*/
	Oid			fn_lo_creat;	/* OID of backend function lo_creat		*/
	Oid			fn_lo_create;	/* OID of backend function lo_create	*/
	Oid			fn_lo_unlink;	/* OID of backend function lo_unlink	*/
	Oid			fn_lo_lseek;	/* OID of backend function lo_lseek		*/
	Oid			fn_lo_lseek64;	/* OID of backend function lo_lseek64	*/
	Oid			fn_lo_tell;		/* OID of backend function lo_tell		*/
	Oid			fn_lo_tell64;	/* OID of backend function lo_tell64	*/
	Oid			fn_lo_truncate; /* OID of backend function lo_truncate	*/
	Oid			fn_lo_truncate64;	/* OID of function lo_truncate64 */
	Oid			fn_lo_read;		/* OID of backend function LOread		*/
	Oid			fn_lo_write;	/* OID of backend function LOwrite		*/
} PGlobjfuncs;

/* PGdataValue represents a data field value being passed to a row processor.
 * It could be either text or binary data; text data is not zero-terminated.
 * A SQL NULL is represented by len < 0; then value is still valid but there
 * are no data bytes there.
 */
typedef struct pgDataValue
{
	int			len;			/* data length in bytes, or <0 if NULL */
	const char *value;			/* data value, without zero-termination */
} PGdataValue;

/* Host address type enum for struct pg_conn_host */
typedef enum pg_conn_host_type
{
	CHT_HOST_NAME,
	CHT_HOST_ADDRESS,
	CHT_UNIX_SOCKET
} pg_conn_host_type;

/*
 * pg_conn_host stores all information about each of possibly several hosts
 * mentioned in the connection string.  Most fields are derived by splitting
 * the relevant connection parameter (e.g., pghost) at commas.
 */
typedef struct pg_conn_host
{
	pg_conn_host_type type;		/* type of host address */
	char	   *host;			/* host name or socket path */
	char	   *hostaddr;		/* host numeric IP address */
	char	   *port;			/* port number (always provided) */
	char	   *password;		/* password for this host, read from the
								 * password file; NULL if not sought or not
								 * found in password file. */
} pg_conn_host;

/*
 * PGconn stores all the state data associated with a single connection
 * to a backend.
 */
struct pg_conn
{
	/* Saved values of connection options */
	char	   *pghost;			/* the machine on which the server is running,
								 * or a path to a UNIX-domain socket, or a
								 * comma-separated list of machines and/or
								 * paths; if NULL, use DEFAULT_PGSOCKET_DIR */
	char	   *pghostaddr;		/* the numeric IP address of the machine on
								 * which the server is running, or a
								 * comma-separated list of same.  Takes
								 * precedence over pghost. */
	char	   *pgport;			/* the server's communication port number, or
								 * a comma-separated list of ports */
	char	   *pgtty;			/* tty on which the backend messages is
								 * displayed (OBSOLETE, NOT USED) */
	char	   *connect_timeout;	/* connection timeout (numeric string) */
	char	   *pgtcp_user_timeout; /* tcp user timeout (numeric string) */
	char	   *client_encoding_initial;	/* encoding to use */
	char	   *pgoptions;		/* options to start the backend with */
	char	   *appname;		/* application name */
	char	   *fbappname;		/* fallback application name */
	char	   *dbName;			/* database name */
	char	   *replication;	/* connect as the replication standby? */
	char	   *pguser;			/* Postgres username and password, if any */
	char	   *pgpass;
	char	   *pgpassfile;		/* path to a file containing password(s) */
	char	   *keepalives;		/* use TCP keepalives? */
	char	   *keepalives_idle;	/* time between TCP keepalives */
	char	   *keepalives_interval;	/* time between TCP keepalive
										 * retransmits */
	char	   *keepalives_count;	/* maximum number of TCP keepalive
									 * retransmits */
	char	   *sslmode;		/* SSL mode (require,prefer,allow,disable) */
	char	   *sslcompression; /* SSL compression (0 or 1) */
	char	   *sslkey;			/* client key filename */
	char	   *sslcert;		/* client certificate filename */
	char	   *sslrootcert;	/* root certificate filename */
	char	   *sslcrl;			/* certificate revocation list filename */
	char	   *requirepeer;	/* required peer credentials for local sockets */
	char	   *gssencmode;		/* GSS mode (require,prefer,disable) */
	char	   *krbsrvname;		/* Kerberos service name */
<<<<<<< HEAD
#endif
    char       *gpconntype; /* type of connection */
    char       *gpqeid;        /* MPP: session id & startup info for qExec */
    char       *diffoptions;  /* MPP: transfer changed GUCs(require sync) from QD to QEs */
=======
	char	   *gsslib;			/* What GSS library to use ("gssapi" or
								 * "sspi") */
>>>>>>> 7cd0d523

	/* Type of connection to make.  Possible values: any, read-write. */
	char	   *target_session_attrs;

	/* Optional file to write trace info to */
	FILE	   *Pfdebug;

	/* Callback procedures for notice message processing */
	PGNoticeHooks noticeHooks;

	/* Event procs registered via PQregisterEventProc */
	PGEvent    *events;			/* expandable array of event data */
	int			nEvents;		/* number of active events */
	int			eventArraySize; /* allocated array size */

	/* Status indicators */
	ConnStatusType status;
	PGAsyncStatusType asyncStatus;
	PGTransactionStatusType xactStatus; /* never changes to ACTIVE */
	PGQueryClass queryclass;
	char	   *last_query;		/* last SQL command, or NULL if unknown */
	char		last_sqlstate[6];	/* last reported SQLSTATE */
	bool		options_valid;	/* true if OK to attempt connection */
	bool		nonblocking;	/* whether this connection is using nonblock
								 * sending semantics */
	bool		singleRowMode;	/* return current query result row-by-row? */
	char		copy_is_binary; /* 1 = copy binary, 0 = copy text */
	int			copy_already_done;	/* # bytes already returned in COPY OUT */
	PGnotify   *notifyHead;		/* oldest unreported Notify msg */
	PGnotify   *notifyTail;		/* newest unreported Notify msg */

	/* Support for multiple hosts in connection string */
	int			nconnhost;		/* # of hosts named in conn string */
	int			whichhost;		/* host we're currently trying/connected to */
	pg_conn_host *connhost;		/* details about each named host */
	char	   *connip;			/* IP address for current network connection */

	/* Connection data */
	pgsocket	sock;			/* FD for socket, PGINVALID_SOCKET if
								 * unconnected */
	SockAddr	laddr;			/* Local address */
	SockAddr	raddr;			/* Remote address */
	ProtocolVersion pversion;	/* FE/BE protocol version in use */
	int			sversion;		/* server version, e.g. 70401 for 7.4.1 */
	bool		auth_req_received;	/* true if any type of auth req received */
	bool		password_needed;	/* true if server demanded a password */
	bool		sigpipe_so;		/* have we masked SIGPIPE via SO_NOSIGPIPE? */
	bool		sigpipe_flag;	/* can we mask SIGPIPE via MSG_NOSIGNAL? */
	bool		write_failed;	/* have we had a write failure on sock? */
	char	   *write_err_msg;	/* write error message, or NULL if OOM */

	/* Transient state needed while establishing connection */
	bool		try_next_addr;	/* time to advance to next address/host? */
	bool		try_next_host;	/* time to advance to next connhost[]? */
	struct addrinfo *addrlist;	/* list of addresses for current connhost */
	struct addrinfo *addr_cur;	/* the one currently being tried */
	int			addrlist_family;	/* needed to know how to free addrlist */
	PGSetenvStatusType setenv_state;	/* for 2.0 protocol only */
	const PQEnvironmentOption *next_eo;
	bool		send_appname;	/* okay to send application_name? */

	/* Miscellaneous stuff */
	int			be_pid;			/* PID of backend --- needed for cancels */
	int			be_key;			/* key of backend --- needed for cancels */

    int64      mop_high_watermark;   /* highwater mark for mop */

	pgParameterStatus *pstatus; /* ParameterStatus data */
	int			client_encoding;	/* encoding id */
	bool		std_strings;	/* standard_conforming_strings */
	PGVerbosity verbosity;		/* error/notice message verbosity */
	PGContextVisibility show_context;	/* whether to show CONTEXT field */
	PGlobjfuncs *lobjfuncs;		/* private state for large-object access fns */

	/* Buffer for data received from backend and not yet processed */
	char	   *inBuffer;		/* currently allocated buffer */
	int			inBufSize;		/* allocated size of buffer */
	int			inStart;		/* offset to first unconsumed data in buffer */
	int			inCursor;		/* next byte to tentatively consume */
	int			inEnd;			/* offset to first position after avail data */

	/* Buffer for data not yet sent to backend */
	char	   *outBuffer;		/* currently allocated buffer */
	int			outBufSize;		/* allocated size of buffer */
	int			outCount;		/* number of chars waiting in buffer */

	bool		outBuffer_shared; /* are we sending external buffer? */
	char	   *outBufferSaved; /* stash area in case of outBuffer_shared */

	/* State for constructing messages in outBuffer */
	int			outMsgStart;	/* offset to msg start (length word); if -1,
								 * msg has no length word */
	int			outMsgEnd;		/* offset to msg end (so far) */

	/* Row processor interface workspace */
	PGdataValue *rowBuf;		/* array for passing values to rowProcessor */
	int			rowBufLen;		/* number of entries allocated in rowBuf */

	/* Status for asynchronous result construction */
	PGresult   *result;			/* result being constructed */
	PGresult   *next_result;	/* next result (used in single-row mode) */

	char		wrote_xlog;

	/* Assorted state for SASL, SSL, GSS, etc */
	void	   *sasl_state;

	/* SSL structures */
	bool		ssl_in_use;

#ifdef USE_SSL
	bool		allow_ssl_try;	/* Allowed to try SSL negotiation */
	bool		wait_ssl_try;	/* Delay SSL negotiation until after
								 * attempting normal connection */
#ifdef USE_OPENSSL
	SSL		   *ssl;			/* SSL status, if have SSL connection */
	X509	   *peer;			/* X509 cert of server */
#ifdef USE_SSL_ENGINE
	ENGINE	   *engine;			/* SSL engine, if any */
#else
	void	   *engine;			/* dummy field to keep struct the same if
								 * OpenSSL version changes */
#endif
#endif							/* USE_OPENSSL */
#endif							/* USE_SSL */

#ifdef ENABLE_GSS
	gss_ctx_id_t gctx;			/* GSS context */
	gss_name_t	gtarg_nam;		/* GSS target name */

	/* The following are encryption-only */
	bool		try_gss;		/* GSS attempting permitted */
	bool		gssenc;			/* GSS encryption is usable */
	gss_cred_id_t gcred;		/* GSS credential temp storage. */

	/* GSS encryption I/O state --- see fe-secure-gssapi.c */
	char	   *gss_SendBuffer; /* Encrypted data waiting to be sent */
	int			gss_SendLength; /* End of data available in gss_SendBuffer */
	int			gss_SendNext;	/* Next index to send a byte from
								 * gss_SendBuffer */
	int			gss_SendConsumed;	/* Number of *unencrypted* bytes consumed
									 * for current contents of gss_SendBuffer */
	char	   *gss_RecvBuffer; /* Received, encrypted data */
	int			gss_RecvLength; /* End of data available in gss_RecvBuffer */
	char	   *gss_ResultBuffer;	/* Decryption of data in gss_RecvBuffer */
	int			gss_ResultLength;	/* End of data available in
									 * gss_ResultBuffer */
	int			gss_ResultNext; /* Next index to read a byte from
								 * gss_ResultBuffer */
	uint32		gss_MaxPktSize; /* Maximum size we can encrypt and fit the
								 * results into our output buffer */
#endif

#ifdef ENABLE_SSPI
	CredHandle *sspicred;		/* SSPI credentials handle */
	CtxtHandle *sspictx;		/* SSPI context */
	char	   *sspitarget;		/* SSPI target name */
	int			usesspi;		/* Indicate if SSPI is in use on the
								 * connection */
#endif

	/* Buffer for current error message */
	PQExpBufferData errorMessage;	/* expansible string */

	/* Buffer for receiving various parts of messages */
	PQExpBufferData workBuffer; /* expansible string */
};

/* PGcancel stores all data necessary to cancel a connection. A copy of this
 * data is required to safely cancel a connection running on a different
 * thread.
 */
struct pg_cancel
{
	SockAddr	raddr;			/* Remote address */
	int			be_pid;			/* PID of backend --- needed for cancels */
	int			be_key;			/* key of backend --- needed for cancels */
};


/* String descriptions of the ExecStatusTypes.
 * direct use of this array is deprecated; call PQresStatus() instead.
 */
extern char *const pgresStatus[];


#ifdef USE_SSL

#ifndef WIN32
#define USER_CERT_FILE		".postgresql/postgresql.crt"
#define USER_KEY_FILE		".postgresql/postgresql.key"
#define ROOT_CERT_FILE		".postgresql/root.crt"
#define ROOT_CRL_FILE		".postgresql/root.crl"
#else
/* On Windows, the "home" directory is already PostgreSQL-specific */
#define USER_CERT_FILE		"postgresql.crt"
#define USER_KEY_FILE		"postgresql.key"
#define ROOT_CERT_FILE		"root.crt"
#define ROOT_CRL_FILE		"root.crl"
#endif

#endif							/* USE_SSL */

/* ----------------
 * Internal functions of libpq
 * Functions declared here need to be visible across files of libpq,
 * but are not intended to be called by applications.  We use the
 * convention "pqXXX" for internal functions, vs. the "PQxxx" names
 * used for application-visible routines.
 * ----------------
 */

/* === in fe-connect.c === */

extern void pqDropConnection(PGconn *conn, bool flushInput);
extern int	pqPacketSend(PGconn *conn, char pack_type,
						 const void *buf, size_t buf_len);
extern bool pqGetHomeDirectory(char *buf, int bufsize);

#ifdef ENABLE_THREAD_SAFETY
extern pgthreadlock_t pg_g_threadlock;

#define PGTHREAD_ERROR(msg) \
	do { \
		fprintf(stderr, "%s\n", msg); \
		abort(); \
	} while (0)


#define pglock_thread()		pg_g_threadlock(true)
#define pgunlock_thread()	pg_g_threadlock(false)
#else
#define pglock_thread()		((void) 0)
#define pgunlock_thread()	((void) 0)
#endif

/* === in fe-exec.c === */

extern void pqSetResultError(PGresult *res, const char *msg);
extern void pqCatenateResultError(PGresult *res, const char *msg);
extern void *pqResultAlloc(PGresult *res, size_t nBytes, bool isBinary);
extern char *pqResultStrdup(PGresult *res, const char *str);
extern void pqClearAsyncResult(PGconn *conn);
extern void pqSaveErrorResult(PGconn *conn);
extern PGresult *pqPrepareAsyncResult(PGconn *conn);
extern void pqInternalNotice(const PGNoticeHooks *hooks, const char *fmt,...) pg_attribute_printf(2, 3);
extern void pqSaveMessageField(PGresult *res, char code,
							   const char *value);
extern void pqSaveParameterStatus(PGconn *conn, const char *name,
								  const char *value);
extern int	pqRowProcessor(PGconn *conn, const char **errmsgp);
extern bool PQsendQueryStart(PGconn *conn);

/* === in fe-protocol2.c === */

extern PostgresPollingStatusType pqSetenvPoll(PGconn *conn);

extern char *pqBuildStartupPacket2(PGconn *conn, int *packetlen,
								   const PQEnvironmentOption *options);
extern void pqParseInput2(PGconn *conn);
extern int	pqGetCopyData2(PGconn *conn, char **buffer, int async);
extern int	pqGetline2(PGconn *conn, char *s, int maxlen);
extern int	pqGetlineAsync2(PGconn *conn, char *buffer, int bufsize);
extern int	pqEndcopy2(PGconn *conn);
extern PGresult *pqFunctionCall2(PGconn *conn, Oid fnid,
								 int *result_buf, int *actual_result_len,
								 int result_is_int,
								 const PQArgBlock *args, int nargs);

/* === in fe-protocol3.c === */

extern char *pqBuildStartupPacket3(PGconn *conn, int *packetlen,
								   const PQEnvironmentOption *options);
extern void pqParseInput3(PGconn *conn);
extern int	pqGetErrorNotice3(PGconn *conn, bool isError);
extern void pqBuildErrorMessage3(PQExpBuffer msg, const PGresult *res,
								 PGVerbosity verbosity, PGContextVisibility show_context);
extern int	pqGetCopyData3(PGconn *conn, char **buffer, int async);
extern int	pqGetline3(PGconn *conn, char *s, int maxlen);
extern int	pqGetlineAsync3(PGconn *conn, char *buffer, int bufsize);
extern int	pqEndcopy3(PGconn *conn);
extern PGresult *pqFunctionCall3(PGconn *conn, Oid fnid,
								 int *result_buf, int *actual_result_len,
								 int result_is_int,
								 const PQArgBlock *args, int nargs);

/* === in fe-misc.c === */

 /*
  * "Get" and "Put" routines return 0 if successful, EOF if not. Note that for
  * Get, EOF merely means the buffer is exhausted, not that there is
  * necessarily any error.
  */
extern int	pqCheckOutBufferSpace(size_t bytes_needed, PGconn *conn);
extern int	pqCheckInBufferSpace(size_t bytes_needed, PGconn *conn);
extern int	pqGetc(char *result, PGconn *conn);
extern int	pqPutc(char c, PGconn *conn);
extern int	pqGets(PQExpBuffer buf, PGconn *conn);
extern int	pqGets_append(PQExpBuffer buf, PGconn *conn);
extern int	pqPuts(const char *s, PGconn *conn);
extern int	pqGetnchar(char *s, size_t len, PGconn *conn);
extern int	pqSkipnchar(size_t len, PGconn *conn);
extern int	pqPutnchar(const char *s, size_t len, PGconn *conn);
extern int	pqGetInt(int *result, size_t bytes, PGconn *conn);
extern int64 pqGetInt64(int64 *result, PGconn *conn);  /* GPDB only */
extern int	pqPutInt(int value, size_t bytes, PGconn *conn);
extern int	pqPutMsgStart(char msg_type, bool force_len, PGconn *conn);
extern int	pqPutMsgEnd(PGconn *conn);
extern void pqPutMsgEndNoAutoFlush(PGconn *conn);   /* GPDB only */
extern int	pqReadData(PGconn *conn);
extern int	pqFlush(PGconn *conn);
extern int	pqFlushNonBlocking(PGconn *conn);
extern int	pqWait(int forRead, int forWrite, PGconn *conn);
extern int	pqWaitTimed(int forRead, int forWrite, PGconn *conn,
						time_t finish_time);
extern int	pqWaitTimeout(int forRead, int forWrite, PGconn *conn,
						  time_t finish_time);
extern int	pqReadReady(PGconn *conn);
extern int	pqWriteReady(PGconn *conn);

/* === in fe-secure.c === */

extern int	pqsecure_initialize(PGconn *);
extern void pqsecure_destroy(void);
extern PostgresPollingStatusType pqsecure_open_client(PGconn *);
extern void pqsecure_close(PGconn *);
extern ssize_t pqsecure_read(PGconn *, void *ptr, size_t len);
extern ssize_t pqsecure_write(PGconn *, const void *ptr, size_t len);
extern ssize_t pqsecure_raw_read(PGconn *, void *ptr, size_t len);
extern ssize_t pqsecure_raw_write(PGconn *, const void *ptr, size_t len);

#if defined(ENABLE_THREAD_SAFETY) && !defined(WIN32)
extern int	pq_block_sigpipe(sigset_t *osigset, bool *sigpipe_pending);
extern void pq_reset_sigpipe(sigset_t *osigset, bool sigpipe_pending,
							 bool got_epipe);
#endif

/* === SSL === */

/*
 * The SSL implementation provides these functions.
 */

/*
 *	Implementation of PQinitSSL().
 */
extern void pgtls_init_library(bool do_ssl, int do_crypto);

/*
 * Initialize SSL library.
 *
 * The conn parameter is only used to be able to pass back an error
 * message - no connection-local setup is made here.
 *
 * Returns 0 if OK, -1 on failure (with a message in conn->errorMessage).
 */
extern int	pgtls_init(PGconn *conn);

/*
 *	Begin or continue negotiating a secure session.
 */
extern PostgresPollingStatusType pgtls_open_client(PGconn *conn);

/*
 *	Close SSL connection.
 */
extern void pgtls_close(PGconn *conn);

/*
 *	Read data from a secure connection.
 *
 * On failure, this function is responsible for putting a suitable message
 * into conn->errorMessage.  The caller must still inspect errno, but only
 * to determine whether to continue/retry after error.
 */
extern ssize_t pgtls_read(PGconn *conn, void *ptr, size_t len);

/*
 *	Is there unread data waiting in the SSL read buffer?
 */
extern bool pgtls_read_pending(PGconn *conn);

/*
 *	Write data to a secure connection.
 *
 * On failure, this function is responsible for putting a suitable message
 * into conn->errorMessage.  The caller must still inspect errno, but only
 * to determine whether to continue/retry after error.
 */
extern ssize_t pgtls_write(PGconn *conn, const void *ptr, size_t len);

/*
 * Get the hash of the server certificate, for SCRAM channel binding type
 * tls-server-end-point.
 *
 * NULL is sent back to the caller in the event of an error, with an
 * error message for the caller to consume.
 *
 * This is not supported with old versions of OpenSSL that don't have
 * the X509_get_signature_nid() function.
 */
#if defined(USE_OPENSSL) && defined(HAVE_X509_GET_SIGNATURE_NID)
#define HAVE_PGTLS_GET_PEER_CERTIFICATE_HASH
extern char *pgtls_get_peer_certificate_hash(PGconn *conn, size_t *len);
#endif

/*
 * Verify that the server certificate matches the host name we connected to.
 *
 * The certificate's Common Name and Subject Alternative Names are considered.
 *
 * Returns 1 if the name matches, and 0 if it does not. On error, returns
 * -1, and sets the libpq error message.
 *
 */
extern int	pgtls_verify_peer_name_matches_certificate_guts(PGconn *conn,
															int *names_examined,
															char **first_name);

/* === GSSAPI === */

#ifdef ENABLE_GSS

/*
 * Establish a GSSAPI-encrypted connection.
 */
extern PostgresPollingStatusType pqsecure_open_gss(PGconn *conn);

/*
 * Read and write functions for GSSAPI-encrypted connections, with internal
 * buffering to handle nonblocking sockets.
 */
extern ssize_t pg_GSS_write(PGconn *conn, const void *ptr, size_t len);
extern ssize_t pg_GSS_read(PGconn *conn, void *ptr, size_t len);
#endif

/* === miscellaneous macros === */

/*
 * this is so that we can check if a connection is non-blocking internally
 * without the overhead of a function call
 */
#define pqIsnonblocking(conn)	((conn)->nonblocking)

#ifdef ENABLE_NLS
extern char *libpq_gettext(const char *msgid) pg_attribute_format_arg(1);
extern char *libpq_ngettext(const char *msgid, const char *msgid_plural, unsigned long n) pg_attribute_format_arg(1) pg_attribute_format_arg(2);
#else
#define libpq_gettext(x) (x)
#define libpq_ngettext(s, p, n) ((n) == 1 ? (s) : (p))
#endif

/*
 * These macros are needed to let error-handling code be portable between
 * Unix and Windows.  (ugh)
 */
#ifdef WIN32
#define SOCK_ERRNO (WSAGetLastError())
#define SOCK_STRERROR winsock_strerror
#define SOCK_ERRNO_SET(e) WSASetLastError(e)
#else
#define SOCK_ERRNO errno
#define SOCK_STRERROR strerror_r
#define SOCK_ERRNO_SET(e) (errno = (e))
#endif

#endif							/* LIBPQ_INT_H */<|MERGE_RESOLUTION|>--- conflicted
+++ resolved
@@ -405,15 +405,11 @@
 	char	   *requirepeer;	/* required peer credentials for local sockets */
 	char	   *gssencmode;		/* GSS mode (require,prefer,disable) */
 	char	   *krbsrvname;		/* Kerberos service name */
-<<<<<<< HEAD
-#endif
-    char       *gpconntype; /* type of connection */
-    char       *gpqeid;        /* MPP: session id & startup info for qExec */
-    char       *diffoptions;  /* MPP: transfer changed GUCs(require sync) from QD to QEs */
-=======
 	char	   *gsslib;			/* What GSS library to use ("gssapi" or
 								 * "sspi") */
->>>>>>> 7cd0d523
+	char *gpconntype;			/* type of connection */
+	char *gpqeid;				/* MPP: session id & startup info for qExec */
+	char *diffoptions;			/* MPP: transfer changed GUCs(require sync) from QD to QEs */
 
 	/* Type of connection to make.  Possible values: any, read-write. */
 	char	   *target_session_attrs;
