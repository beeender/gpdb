<<<<<<< HEAD
/* $PostgreSQL: pgsql/src/interfaces/ecpg/preproc/output.c,v 1.24 2008/03/20 15:56:59 meskes Exp $ */
=======
/* $PostgreSQL: pgsql/src/interfaces/ecpg/preproc/output.c,v 1.26 2009/12/16 10:15:06 meskes Exp $ */
>>>>>>> 78a09145

#include "postgres_fe.h"

#include "extern.h"

static void output_escaped_str(char *cmd, bool quoted);

void
output_line_number(void)
{
	char	   *line = hashline_number();

	fprintf(yyout, "%s", line);
	free(line);
}

void
output_simple_statement(char *stmt)
{
	output_escaped_str(stmt, false);
	output_line_number();
	free(stmt);
}


/*
 * store the whenever action here
 */
struct when when_error,
			when_nf,
			when_warn;

static void
print_action(struct when * w)
{
	switch (w->code)
	{
		case W_SQLPRINT:
			fprintf(yyout, "sqlprint();");
			break;
		case W_GOTO:
			fprintf(yyout, "goto %s;", w->command);
			break;
		case W_DO:
			fprintf(yyout, "%s;", w->command);
			break;
		case W_STOP:
			fprintf(yyout, "exit (1);");
			break;
		case W_BREAK:
			fprintf(yyout, "break;");
			break;
		default:
			fprintf(yyout, "{/* %d not implemented yet */}", w->code);
			break;
	}
}

void
whenever_action(int mode)
{
	if ((mode & 1) == 1 && when_nf.code != W_NOTHING)
	{
		output_line_number();
		fprintf(yyout, "\nif (sqlca.sqlcode == ECPG_NOT_FOUND) ");
		print_action(&when_nf);
	}
	if (when_warn.code != W_NOTHING)
	{
		output_line_number();
		fprintf(yyout, "\nif (sqlca.sqlwarn[0] == 'W') ");
		print_action(&when_warn);
	}
	if (when_error.code != W_NOTHING)
	{
		output_line_number();
		fprintf(yyout, "\nif (sqlca.sqlcode < 0) ");
		print_action(&when_error);
	}

	if ((mode & 2) == 2)
		fputc('}', yyout);

	output_line_number();
}

char *
hashline_number(void)
{
	/* do not print line numbers if we are in debug mode */
	if (input_filename
#ifdef YYDEBUG
		&& !yydebug
#endif
		)
	{
		char	   *line = mm_alloc(strlen("\n#line %d \"%s\"\n") + sizeof(int) * CHAR_BIT * 10 / 3 + strlen(input_filename));

		sprintf(line, "\n#line %d \"%s\"\n", yylineno, input_filename);

		return line;
	}

	return EMPTY;
}

static char *ecpg_statement_type_name[] = {
	"ECPGst_normal",
	"ECPGst_execute",
	"ECPGst_exec_immediate",
	"ECPGst_prepnormal"
};

void
output_statement(char *stmt, int whenever_mode, enum ECPG_statement_type st)
{
	fprintf(yyout, "{ ECPGdo(__LINE__, %d, %d, %s, %d, ", compat, force_indicator, connection ? connection : "NULL", questionmarks);
	if (st == ECPGst_execute || st == ECPGst_exec_immediate)
	{
		fprintf(yyout, "%s, %s, ", ecpg_statement_type_name[st], stmt);
	}
	else
	{
		if (st == ECPGst_prepnormal && auto_prepare)
			fputs("ECPGst_prepnormal, \"", yyout);
		else
			fputs("ECPGst_normal, \"", yyout);

		output_escaped_str(stmt, false);
		fputs("\", ", yyout);
	}

	/* dump variables to C file */
	dump_variables(argsinsert, 1);
	fputs("ECPGt_EOIT, ", yyout);
	dump_variables(argsresult, 1);
	fputs("ECPGt_EORT);", yyout);
	reset_variables();

	whenever_action(whenever_mode | 2);
	free(stmt);
	if (connection != NULL)
		free(connection);
}

void
output_prepare_statement(char *name, char *stmt)
{
	fprintf(yyout, "{ ECPGprepare(__LINE__, %s, %d, ", connection ? connection : "NULL", questionmarks);
	output_escaped_str(name, true);
	fputs(", ", yyout);
	output_escaped_str(stmt, true);
	fputs(");", yyout);
	whenever_action(2);
	free(name);
	if (connection != NULL)
		free(connection);
}

void
output_deallocate_prepare_statement(char *name)
{
	const char *con = connection ? connection : "NULL";

	if (strcmp(name, "all"))
	{
		fprintf(yyout, "{ ECPGdeallocate(__LINE__, %d, %s, ", compat, con);
		output_escaped_str(name, true);
		fputs(");", yyout);
	}
	else
		fprintf(yyout, "{ ECPGdeallocate_all(__LINE__, %d, %s);", compat, con);

	whenever_action(2);
	free(name);
	if (connection != NULL)
		free(connection);
}

static void
output_escaped_str(char *str, bool quoted)
{
	int			i = 0;
	int			len = strlen(str);

	if (quoted && str[0] == '\"' && str[len - 1] == '\"')		/* do not escape quotes
																 * at beginning and end
																 * if quoted string */
	{
		i = 1;
		len--;
		fputs("\"", yyout);
	}

	/* output this char by char as we have to filter " and \n */
	for (; i < len; i++)
	{
		if (str[i] == '"')
			fputs("\\\"", yyout);
		else if (str[i] == '\n')
			fputs("\\\n", yyout);
		else if (str[i] == '\\')
		{
			int			j = i;

			/*
			 * check whether this is a continuation line if it is, do not
			 * output anything because newlines are escaped anyway
			 */

			/* accept blanks after the '\' as some other compilers do too */
			do
			{
				j++;
			} while (str[j] == ' ' || str[j] == '\t');

			if ((str[j] != '\n') && (str[j] != '\r' || str[j + 1] != '\n'))		/* not followed by a
																				 * newline */
				fputs("\\\\", yyout);
		}
		else if (str[i] == '\r' && str[i + 1] == '\n')
		{
			fputs("\\\r\n", yyout);
			i++;
		}
		else
			fputc(str[i], yyout);
	}

	if (quoted && str[0] == '\"' && str[len] == '\"')
		fputs("\"", yyout);
}<|MERGE_RESOLUTION|>--- conflicted
+++ resolved
@@ -1,8 +1,4 @@
-<<<<<<< HEAD
-/* $PostgreSQL: pgsql/src/interfaces/ecpg/preproc/output.c,v 1.24 2008/03/20 15:56:59 meskes Exp $ */
-=======
 /* $PostgreSQL: pgsql/src/interfaces/ecpg/preproc/output.c,v 1.26 2009/12/16 10:15:06 meskes Exp $ */
->>>>>>> 78a09145
 
 #include "postgres_fe.h"
 
