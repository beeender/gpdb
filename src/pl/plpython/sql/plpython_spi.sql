--
-- nested calls
--

CREATE FUNCTION nested_call_one(a text) RETURNS text
	AS
'q = "SELECT nested_call_two(''%s'')" % a
r = plpy.execute(q)
return r[0]'
	LANGUAGE plpythonu ;

CREATE FUNCTION nested_call_two(a text) RETURNS text
	AS
'q = "SELECT nested_call_three(''%s'')" % a
r = plpy.execute(q)
return r[0]'
	LANGUAGE plpythonu ;

CREATE FUNCTION nested_call_three(a text) RETURNS text
	AS
'return a'
	LANGUAGE plpythonu ;

-- some spi stuff

CREATE FUNCTION spi_prepared_plan_test_one(a text) RETURNS text
	AS
'if "myplan" not in SD:
	q = "SELECT count(*) FROM users WHERE lname = $1"
	SD["myplan"] = plpy.prepare(q, [ "text" ])
try:
	rv = plpy.execute(SD["myplan"], [a])
	return "there are " + str(rv[0]["count"]) + " " + str(a) + "s"
except Exception, ex:
	plpy.error(str(ex))
return None
'
	LANGUAGE plpythonu;

CREATE FUNCTION spi_prepared_plan_test_nested(a text) RETURNS text
	AS
'if "myplan" not in SD:
	q = "SELECT spi_prepared_plan_test_one(''%s'') as count" % a
	SD["myplan"] = plpy.prepare(q)
try:
	rv = plpy.execute(SD["myplan"])
	if len(rv):
		return rv[0]["count"]
except Exception, ex:
	plpy.error(str(ex))
return None
'
	LANGUAGE plpythonu;

CREATE FUNCTION join_sequences(s sequences) RETURNS text
	AS
'if not s["multipart"]:
	return s["sequence"]
q = "SELECT sequence FROM xsequences WHERE pid = ''%s''" % s["pid"]
rv = plpy.execute(q)
seq = s["sequence"]
for r in rv:
	seq = seq + r["sequence"]
return seq
'
	LANGUAGE plpythonu;

CREATE FUNCTION spi_recursive_sum(a int) RETURNS int
	AS
'r = 0
if a > 1:
    r = plpy.execute("SELECT spi_recursive_sum(%d) as a" % (a-1))[0]["a"]
return a + r
'
	LANGUAGE plpythonu;

--
-- spi and nested calls
--
select nested_call_one('pass this along');
select spi_prepared_plan_test_one('doe');
select spi_prepared_plan_test_one('smith');
select spi_prepared_plan_test_nested('smith');

<<<<<<< HEAD



-- start_ignore
-- Greenplum doesn't support functions that execute SQL from segments
=======
>>>>>>> b5bce6c1
SELECT join_sequences(sequences) FROM sequences;
SELECT join_sequences(sequences) FROM sequences
	WHERE join_sequences(sequences) ~* '^A';
SELECT join_sequences(sequences) FROM sequences
	WHERE join_sequences(sequences) ~* '^B';
-- end_ignore

SELECT spi_recursive_sum(10);

--
-- plan and result objects
--

CREATE FUNCTION result_metadata_test(cmd text) RETURNS int
AS $$
plan = plpy.prepare(cmd)
plpy.info(plan.status()) # not really documented or useful
result = plpy.execute(plan)
if result.status() > 0:
   plpy.info(result.colnames())
   plpy.info(result.coltypes())
   plpy.info(result.coltypmods())
   return result.nrows()
else:
   return None
$$ LANGUAGE plpythonu;

SELECT result_metadata_test($$SELECT 1 AS foo, '11'::text AS bar UNION SELECT 2, '22'$$);
SELECT result_metadata_test($$CREATE TEMPORARY TABLE foo1 (a int, b text)$$);

CREATE FUNCTION result_nrows_test(cmd text) RETURNS int
AS $$
result = plpy.execute(cmd)
return result.nrows()
$$ LANGUAGE plpythonu;

SELECT result_nrows_test($$SELECT 1$$);
SELECT result_nrows_test($$CREATE TEMPORARY TABLE foo2 (a int, b text)$$);
SELECT result_nrows_test($$INSERT INTO foo2 VALUES (1, 'one'), (2, 'two')$$);
SELECT result_nrows_test($$UPDATE foo2 SET b = '' WHERE a = 2$$);

CREATE FUNCTION result_len_test(cmd text) RETURNS int
AS $$
result = plpy.execute(cmd)
return len(result)
$$ LANGUAGE plpythonu;

SELECT result_len_test($$SELECT 1$$);
SELECT result_len_test($$CREATE TEMPORARY TABLE foo3 (a int, b text)$$);
SELECT result_len_test($$INSERT INTO foo3 VALUES (1, 'one'), (2, 'two')$$);
SELECT result_len_test($$UPDATE foo3 SET b= '' WHERE a = 2$$);

CREATE FUNCTION result_subscript_test() RETURNS void
AS $$
result = plpy.execute("SELECT 1 AS c UNION ALL SELECT 2 "
                      "UNION ALL SELECT 3 UNION ALL SELECT 4")

plpy.info(result[1]['c'])
plpy.info(result[-1]['c'])

plpy.info([item['c'] for item in result[1:3]])
plpy.info([item['c'] for item in result[::2]])

result[-1] = {'c': 1000}
result[:2] = [{'c': 10}, {'c': 100}]
plpy.info([item['c'] for item in result[:]])

# raises TypeError, but the message differs on Python 2.6, so silence it
try:
    plpy.info(result['foo'])
except TypeError:
    pass
else:
    assert False, "TypeError not raised"

$$ LANGUAGE plpythonu;

SELECT result_subscript_test();

CREATE FUNCTION result_empty_test() RETURNS void
AS $$
result = plpy.execute("select 1 where false")

plpy.info(result[:])

$$ LANGUAGE plpythonu;

SELECT result_empty_test();

CREATE FUNCTION result_str_test(cmd text) RETURNS text
AS $$
plan = plpy.prepare(cmd)
result = plpy.execute(plan)
return str(result)
$$ LANGUAGE plpythonu;

SELECT result_str_test($$SELECT 1 AS foo UNION SELECT 2$$);
SELECT result_str_test($$CREATE TEMPORARY TABLE foo1 (a int, b text)$$);

-- cursor objects

CREATE FUNCTION simple_cursor_test() RETURNS int AS $$
res = plpy.cursor("select fname, lname from users")
does = 0
for row in res:
    if row['lname'] == 'doe':
        does += 1
return does
$$ LANGUAGE plpythonu;

CREATE FUNCTION double_cursor_close() RETURNS int AS $$
res = plpy.cursor("select fname, lname from users")
res.close()
res.close()
$$ LANGUAGE plpythonu;

CREATE FUNCTION cursor_fetch() RETURNS int AS $$
res = plpy.cursor("select fname, lname from users")
assert len(res.fetch(3)) == 3
assert len(res.fetch(3)) == 1
assert len(res.fetch(3)) == 0
assert len(res.fetch(3)) == 0
try:
    # use next() or __next__(), the method name changed in
    # http://www.python.org/dev/peps/pep-3114/
    try:
        res.next()
    except AttributeError:
        res.__next__()
except StopIteration:
    pass
else:
    assert False, "StopIteration not raised"
$$ LANGUAGE plpythonu;

CREATE FUNCTION cursor_mix_next_and_fetch() RETURNS int AS $$
res = plpy.cursor("select fname, lname from users order by fname")
assert len(res.fetch(2)) == 2

item = None
try:
    item = res.next()
except AttributeError:
    item = res.__next__()
assert item['fname'] == 'rick'

assert len(res.fetch(2)) == 1
$$ LANGUAGE plpythonu;

CREATE FUNCTION fetch_after_close() RETURNS int AS $$
res = plpy.cursor("select fname, lname from users")
res.close()
try:
    res.fetch(1)
except ValueError:
    pass
else:
    assert False, "ValueError not raised"
$$ LANGUAGE plpythonu;

CREATE FUNCTION next_after_close() RETURNS int AS $$
res = plpy.cursor("select fname, lname from users")
res.close()
try:
    try:
        res.next()
    except AttributeError:
        res.__next__()
except ValueError:
    pass
else:
    assert False, "ValueError not raised"
$$ LANGUAGE plpythonu;

CREATE FUNCTION cursor_fetch_next_empty() RETURNS int AS $$
res = plpy.cursor("select fname, lname from users where false")
assert len(res.fetch(1)) == 0
try:
    try:
        res.next()
    except AttributeError:
        res.__next__()
except StopIteration:
    pass
else:
    assert False, "StopIteration not raised"
$$ LANGUAGE plpythonu;

CREATE FUNCTION cursor_plan() RETURNS SETOF text AS $$
plan = plpy.prepare(
    "select fname, lname from users where fname like $1 || '%' order by fname",
    ["text"])
for row in plpy.cursor(plan, ["w"]):
    yield row['fname']
for row in plpy.cursor(plan, ["j"]):
    yield row['fname']
$$ LANGUAGE plpythonu;

CREATE FUNCTION cursor_plan_wrong_args() RETURNS SETOF text AS $$
plan = plpy.prepare("select fname, lname from users where fname like $1 || '%'",
                    ["text"])
c = plpy.cursor(plan, ["a", "b"])
$$ LANGUAGE plpythonu;

CREATE TYPE test_composite_type AS (
  a1 int,
  a2 varchar
);

CREATE OR REPLACE FUNCTION plan_composite_args() RETURNS test_composite_type AS $$
plan = plpy.prepare("select $1 as c1", ["test_composite_type"])
res = plpy.execute(plan, [{"a1": 3, "a2": "label"}])
return res[0]["c1"]
$$ LANGUAGE plpythonu;

SELECT simple_cursor_test();
SELECT double_cursor_close();
SELECT cursor_fetch();
SELECT cursor_mix_next_and_fetch();
SELECT fetch_after_close();
SELECT next_after_close();
SELECT cursor_fetch_next_empty();
SELECT cursor_plan();
SELECT cursor_plan_wrong_args();
SELECT plan_composite_args();<|MERGE_RESOLUTION|>--- conflicted
+++ resolved
@@ -82,14 +82,8 @@
 select spi_prepared_plan_test_one('smith');
 select spi_prepared_plan_test_nested('smith');
 
-<<<<<<< HEAD
-
-
-
 -- start_ignore
 -- Greenplum doesn't support functions that execute SQL from segments
-=======
->>>>>>> b5bce6c1
 SELECT join_sequences(sequences) FROM sequences;
 SELECT join_sequences(sequences) FROM sequences
 	WHERE join_sequences(sequences) ~* '^A';
