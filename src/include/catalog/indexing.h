/*-------------------------------------------------------------------------
 *
 * indexing.h
 *	  This file provides some definitions to support indexing
 *	  on system catalogs
 *
 *
<<<<<<< HEAD
 * Portions Copyright (c) 2007-2010, Greenplum inc
 * Portions Copyright (c) 2012-Present Pivotal Software, Inc.
 * Portions Copyright (c) 1996-2008, PostgreSQL Global Development Group
=======
 * Portions Copyright (c) 1996-2009, PostgreSQL Global Development Group
>>>>>>> b0a6ad70
 * Portions Copyright (c) 1994, Regents of the University of California
 *
 * $PostgreSQL: pgsql/src/include/catalog/indexing.h,v 1.105 2009/01/01 17:23:56 momjian Exp $
 *
 *-------------------------------------------------------------------------
 */
#ifndef INDEXING_H
#define INDEXING_H

#include "access/htup.h"
#include "utils/relcache.h"

/*
 * The state object used by CatalogOpenIndexes and friends is actually the
 * same as the executor's ResultRelInfo, but we give it another type name
 * to decouple callers from that fact.
 */
typedef struct ResultRelInfo *CatalogIndexState;

/*
 * indexing.c prototypes
 */
extern CatalogIndexState CatalogOpenIndexes(Relation heapRel);
extern void CatalogCloseIndexes(CatalogIndexState indstate);
extern void CatalogIndexInsert(CatalogIndexState indstate,
				   HeapTuple heapTuple);
extern void CatalogUpdateIndexes(Relation heapRel, HeapTuple heapTuple);


/*
 * These macros are just to keep the C compiler from spitting up on the
 * upcoming commands for genbki.sh.
 */
#define DECLARE_INDEX(name,oid,decl) extern int no_such_variable
#define DECLARE_UNIQUE_INDEX(name,oid,decl) extern int no_such_variable
#define BUILD_INDICES


/*
 * What follows are lines processed by genbki.sh to create the statements
 * the bootstrap parser will turn into DefineIndex commands.
 *
 * The keyword is DECLARE_INDEX or DECLARE_UNIQUE_INDEX.  The first two
 * arguments are the index name and OID, the rest is much like a standard
 * 'create index' SQL command.
 *
 * For each index, we also provide a #define for its OID.  References to
 * the index in the C code should always use these #defines, not the actual
 * index name (much less the numeric OID).
 */

DECLARE_UNIQUE_INDEX(pg_aggregate_fnoid_index, 2650, on pg_aggregate using btree(aggfnoid oid_ops));
#define AggregateAggfnoidIndexId	2650

DECLARE_UNIQUE_INDEX(pg_am_name_index, 2651, on pg_am using btree(amname name_ops));
#define AmNameIndexId  2651
DECLARE_UNIQUE_INDEX(pg_am_oid_index, 2652, on pg_am using btree(oid oid_ops));
#define AmOidIndexId  2652

DECLARE_UNIQUE_INDEX(pg_amop_fam_strat_index, 2653, on pg_amop using btree(amopfamily oid_ops, amoplefttype oid_ops, amoprighttype oid_ops, amopstrategy int2_ops));
#define AccessMethodStrategyIndexId  2653
DECLARE_UNIQUE_INDEX(pg_amop_opr_fam_index, 2654, on pg_amop using btree(amopopr oid_ops, amopfamily oid_ops));
#define AccessMethodOperatorIndexId  2654
DECLARE_UNIQUE_INDEX(pg_amop_oid_index, 2756, on pg_amop using btree(oid oid_ops));
#define AccessMethodOperatorOidIndexId	2756

DECLARE_UNIQUE_INDEX(pg_amproc_fam_proc_index, 2655, on pg_amproc using btree(amprocfamily oid_ops, amproclefttype oid_ops, amprocrighttype oid_ops, amprocnum int2_ops));
#define AccessMethodProcedureIndexId  2655
DECLARE_UNIQUE_INDEX(pg_amproc_oid_index, 2757, on pg_amproc using btree(oid oid_ops));
#define AccessMethodProcedureOidIndexId  2757

DECLARE_UNIQUE_INDEX(pg_attrdef_adrelid_adnum_index, 2656, on pg_attrdef using btree(adrelid oid_ops, adnum int2_ops));
#define AttrDefaultIndexId	2656
DECLARE_UNIQUE_INDEX(pg_attrdef_oid_index, 2657, on pg_attrdef using btree(oid oid_ops));
#define AttrDefaultOidIndexId  2657

DECLARE_UNIQUE_INDEX(pg_attribute_relid_attnam_index, 2658, on pg_attribute using btree(attrelid oid_ops, attname name_ops));
#define AttributeRelidNameIndexId  2658
DECLARE_UNIQUE_INDEX(pg_attribute_relid_attnum_index, 2659, on pg_attribute using btree(attrelid oid_ops, attnum int2_ops));
#define AttributeRelidNumIndexId  2659

DECLARE_UNIQUE_INDEX(pg_authid_rolname_index, 2676, on pg_authid using btree(rolname name_ops));
#define AuthIdRolnameIndexId	2676
DECLARE_UNIQUE_INDEX(pg_authid_oid_index, 2677, on pg_authid using btree(oid oid_ops));
#define AuthIdOidIndexId	2677
DECLARE_INDEX(pg_authid_rolresqueue_index, 6029, on pg_authid using btree(rolresqueue oid_ops));
#define AuthIdRolResQueueIndexId	6029
DECLARE_INDEX(pg_authid_rolresgroup_index, 6440, on pg_authid using btree(rolresgroup oid_ops));
#define AuthIdRolResGroupIndexId	6440

DECLARE_UNIQUE_INDEX(pg_auth_members_role_member_index, 2694, on pg_auth_members using btree(roleid oid_ops, member oid_ops));
#define AuthMemRoleMemIndexId	2694
DECLARE_UNIQUE_INDEX(pg_auth_members_member_role_index, 2695, on pg_auth_members using btree(member oid_ops, roleid oid_ops));
#define AuthMemMemRoleIndexId	2695

DECLARE_UNIQUE_INDEX(pg_autovacuum_vacrelid_index, 1250, on pg_autovacuum using btree(vacrelid oid_ops));
#define AutovacuumRelidIndexId	1250

DECLARE_UNIQUE_INDEX(pg_cast_oid_index, 2660, on pg_cast using btree(oid oid_ops));
#define CastOidIndexId	2660
DECLARE_UNIQUE_INDEX(pg_cast_source_target_index, 2661, on pg_cast using btree(castsource oid_ops, casttarget oid_ops));
#define CastSourceTargetIndexId  2661

DECLARE_UNIQUE_INDEX(pg_class_oid_index, 2662, on pg_class using btree(oid oid_ops));
#define ClassOidIndexId  2662
DECLARE_UNIQUE_INDEX(pg_class_relname_nsp_index, 2663, on pg_class using btree(relname name_ops, relnamespace oid_ops));
#define ClassNameNspIndexId  2663

/* This following index is not used for a cache and is not unique */
DECLARE_INDEX(pg_constraint_conname_nsp_index, 2664, on pg_constraint using btree(conname name_ops, connamespace oid_ops));
#define ConstraintNameNspIndexId  2664
/* This following index is not used for a cache and is not unique */
DECLARE_INDEX(pg_constraint_conrelid_index, 2665, on pg_constraint using btree(conrelid oid_ops));
#define ConstraintRelidIndexId	2665
/* This following index is not used for a cache and is not unique */
DECLARE_INDEX(pg_constraint_contypid_index, 2666, on pg_constraint using btree(contypid oid_ops));
#define ConstraintTypidIndexId	2666
DECLARE_UNIQUE_INDEX(pg_constraint_oid_index, 2667, on pg_constraint using btree(oid oid_ops));
#define ConstraintOidIndexId  2667

DECLARE_UNIQUE_INDEX(pg_conversion_default_index, 2668, on pg_conversion using btree(connamespace oid_ops, conforencoding int4_ops, contoencoding int4_ops, oid oid_ops));
#define ConversionDefaultIndexId  2668
DECLARE_UNIQUE_INDEX(pg_conversion_name_nsp_index, 2669, on pg_conversion using btree(conname name_ops, connamespace oid_ops));
#define ConversionNameNspIndexId  2669
DECLARE_UNIQUE_INDEX(pg_conversion_oid_index, 2670, on pg_conversion using btree(oid oid_ops));
#define ConversionOidIndexId  2670

DECLARE_UNIQUE_INDEX(pg_database_datname_index, 2671, on pg_database using btree(datname name_ops));
#define DatabaseNameIndexId  2671
DECLARE_UNIQUE_INDEX(pg_database_oid_index, 2672, on pg_database using btree(oid oid_ops));
#define DatabaseOidIndexId	2672

/* This following index is not used for a cache and is not unique */
DECLARE_INDEX(pg_depend_depender_index, 2673, on pg_depend using btree(classid oid_ops, objid oid_ops, objsubid int4_ops));
#define DependDependerIndexId  2673
/* This following index is not used for a cache and is not unique */
DECLARE_INDEX(pg_depend_reference_index, 2674, on pg_depend using btree(refclassid oid_ops, refobjid oid_ops, refobjsubid int4_ops));
#define DependReferenceIndexId	2674

DECLARE_UNIQUE_INDEX(pg_description_o_c_o_index, 2675, on pg_description using btree(objoid oid_ops, classoid oid_ops, objsubid int4_ops));
#define DescriptionObjIndexId  2675
DECLARE_UNIQUE_INDEX(pg_shdescription_o_c_index, 2397, on pg_shdescription using btree(objoid oid_ops, classoid oid_ops));
#define SharedDescriptionObjIndexId 2397

DECLARE_UNIQUE_INDEX(pg_enum_oid_index, 3502, on pg_enum using btree(oid oid_ops));
#define EnumOidIndexId	3502
DECLARE_UNIQUE_INDEX(pg_enum_typid_label_index, 3503, on pg_enum using btree(enumtypid oid_ops, enumlabel name_ops));
#define EnumTypIdLabelIndexId 3503

/* This following index is not used for a cache and is not unique */
DECLARE_INDEX(pg_index_indrelid_index, 2678, on pg_index using btree(indrelid oid_ops));
#define IndexIndrelidIndexId  2678
DECLARE_UNIQUE_INDEX(pg_index_indexrelid_index, 2679, on pg_index using btree(indexrelid oid_ops));
#define IndexRelidIndexId  2679

DECLARE_UNIQUE_INDEX(pg_inherits_relid_seqno_index, 2680, on pg_inherits using btree(inhrelid oid_ops, inhseqno int4_ops));
#define InheritsRelidSeqnoIndexId  2680

DECLARE_UNIQUE_INDEX(pg_language_lanname_index, 2681, on pg_language using btree(lanname name_ops));
#define LanguageNameIndexId  2681
DECLARE_UNIQUE_INDEX(pg_language_oid_index, 2682, on pg_language using btree(oid oid_ops));
#define LanguageOidIndexId	2682

DECLARE_UNIQUE_INDEX(pg_largeobject_loid_pn_index, 2683, on pg_largeobject using btree(loid oid_ops, pageno int4_ops));
#define LargeObjectLoidPagenoIndexId	2683

DECLARE_UNIQUE_INDEX(pg_namespace_nspname_index, 2684, on pg_namespace using btree(nspname name_ops));
#define NamespaceNspnameIndexId	2684
DECLARE_UNIQUE_INDEX(pg_namespace_oid_index, 2685, on pg_namespace using btree(oid oid_ops));
#define NamespaceOidIndexId  2685

DECLARE_UNIQUE_INDEX(pg_opclass_am_name_nsp_index, 2686, on pg_opclass using btree(opcmethod oid_ops, opcname name_ops, opcnamespace oid_ops));
#define OpclassAmNameNspIndexId  2686
DECLARE_UNIQUE_INDEX(pg_opclass_oid_index, 2687, on pg_opclass using btree(oid oid_ops));
#define OpclassOidIndexId  2687

DECLARE_UNIQUE_INDEX(pg_operator_oid_index, 2688, on pg_operator using btree(oid oid_ops));
#define OperatorOidIndexId	2688
DECLARE_UNIQUE_INDEX(pg_operator_oprname_l_r_n_index, 2689, on pg_operator using btree(oprname name_ops, oprleft oid_ops, oprright oid_ops, oprnamespace oid_ops));
#define OperatorNameNspIndexId	2689

DECLARE_UNIQUE_INDEX(pg_opfamily_am_name_nsp_index, 2754, on pg_opfamily using btree(opfmethod oid_ops, opfname name_ops, opfnamespace oid_ops));
#define OpfamilyAmNameNspIndexId  2754
DECLARE_UNIQUE_INDEX(pg_opfamily_oid_index, 2755, on pg_opfamily using btree(oid oid_ops));
#define OpfamilyOidIndexId	2755

DECLARE_UNIQUE_INDEX(pg_pltemplate_name_index, 1137, on pg_pltemplate using btree(tmplname name_ops));
#define PLTemplateNameIndexId  1137

DECLARE_UNIQUE_INDEX(pg_proc_oid_index, 2690, on pg_proc using btree(oid oid_ops));
#define ProcedureOidIndexId  2690
DECLARE_UNIQUE_INDEX(pg_proc_proname_args_nsp_index, 2691, on pg_proc using btree(proname name_ops, proargtypes oidvector_ops, pronamespace oid_ops));
#define ProcedureNameArgsNspIndexId  2691

DECLARE_UNIQUE_INDEX(pg_rewrite_oid_index, 2692, on pg_rewrite using btree(oid oid_ops));
#define RewriteOidIndexId  2692
DECLARE_UNIQUE_INDEX(pg_rewrite_rel_rulename_index, 2693, on pg_rewrite using btree(ev_class oid_ops, rulename name_ops));
#define RewriteRelRulenameIndexId  2693

/* This following index is not used for a cache and is not unique */
DECLARE_INDEX(pg_shdepend_depender_index, 1232, on pg_shdepend using btree(dbid oid_ops, classid oid_ops, objid oid_ops));
#define SharedDependDependerIndexId		1232
/* This following index is not used for a cache and is not unique */
DECLARE_INDEX(pg_shdepend_reference_index, 1233, on pg_shdepend using btree(refclassid oid_ops, refobjid oid_ops));
#define SharedDependReferenceIndexId	1233

DECLARE_UNIQUE_INDEX(pg_statistic_relid_att_index, 2696, on pg_statistic using btree(starelid oid_ops, staattnum int2_ops));
#define StatisticRelidAttnumIndexId  2696

DECLARE_UNIQUE_INDEX(pg_filespace_oid_index, 2858, on pg_filespace using btree(oid oid_ops));
#define FilespaceOidIndexId  2858
DECLARE_UNIQUE_INDEX(pg_filespace_fsname_index, 6998, on pg_filespace using btree(fsname name_ops));
#define FilespaceNameIndexId  6998

DECLARE_UNIQUE_INDEX(pg_tablespace_oid_index, 2697, on pg_tablespace using btree(oid oid_ops));
#define TablespaceOidIndexId  2697
DECLARE_UNIQUE_INDEX(pg_tablespace_spcname_index, 2698, on pg_tablespace using btree(spcname name_ops));
#define TablespaceNameIndexId  2698

/* This following index is not used for a cache and is not unique */
DECLARE_INDEX(pg_trigger_tgconstrname_index, 2699, on pg_trigger using btree(tgconstrname name_ops));
#define TriggerConstrNameIndexId  2699
DECLARE_UNIQUE_INDEX(pg_trigger_tgrelid_tgname_index, 2701, on pg_trigger using btree(tgrelid oid_ops, tgname name_ops));
#define TriggerRelidNameIndexId  2701
DECLARE_UNIQUE_INDEX(pg_trigger_oid_index, 2702, on pg_trigger using btree(oid oid_ops));
#define TriggerOidIndexId  2702

DECLARE_UNIQUE_INDEX(pg_ts_config_cfgname_index, 3608, on pg_ts_config using btree(cfgname name_ops, cfgnamespace oid_ops));
#define TSConfigNameNspIndexId	3608
DECLARE_UNIQUE_INDEX(pg_ts_config_oid_index, 3712, on pg_ts_config using btree(oid oid_ops));
#define TSConfigOidIndexId	3712

DECLARE_UNIQUE_INDEX(pg_ts_config_map_index, 3609, on pg_ts_config_map using btree(mapcfg oid_ops, maptokentype int4_ops, mapseqno int4_ops));
#define TSConfigMapIndexId	3609

DECLARE_UNIQUE_INDEX(pg_ts_dict_dictname_index, 3604, on pg_ts_dict using btree(dictname name_ops, dictnamespace oid_ops));
#define TSDictionaryNameNspIndexId	3604
DECLARE_UNIQUE_INDEX(pg_ts_dict_oid_index, 3605, on pg_ts_dict using btree(oid oid_ops));
#define TSDictionaryOidIndexId	3605

DECLARE_UNIQUE_INDEX(pg_ts_parser_prsname_index, 3606, on pg_ts_parser using btree(prsname name_ops, prsnamespace oid_ops));
#define TSParserNameNspIndexId	3606
DECLARE_UNIQUE_INDEX(pg_ts_parser_oid_index, 3607, on pg_ts_parser using btree(oid oid_ops));
#define TSParserOidIndexId	3607

DECLARE_UNIQUE_INDEX(pg_ts_template_tmplname_index, 3766, on pg_ts_template using btree(tmplname name_ops, tmplnamespace oid_ops));
#define TSTemplateNameNspIndexId	3766
DECLARE_UNIQUE_INDEX(pg_ts_template_oid_index, 3767, on pg_ts_template using btree(oid oid_ops));
#define TSTemplateOidIndexId	3767

DECLARE_UNIQUE_INDEX(pg_type_oid_index, 2703, on pg_type using btree(oid oid_ops));
#define TypeOidIndexId	2703
DECLARE_UNIQUE_INDEX(pg_type_typname_nsp_index, 2704, on pg_type using btree(typname name_ops, typnamespace oid_ops));
#define TypeNameNspIndexId	2704

DECLARE_UNIQUE_INDEX(pg_foreign_data_wrapper_oid_index, 112, on pg_foreign_data_wrapper using btree(oid oid_ops));
#define ForeignDataWrapperOidIndexId	112

DECLARE_UNIQUE_INDEX(pg_foreign_data_wrapper_name_index, 548, on pg_foreign_data_wrapper using btree(fdwname name_ops));
#define ForeignDataWrapperNameIndexId	548

DECLARE_UNIQUE_INDEX(pg_foreign_server_oid_index, 113, on pg_foreign_server using btree(oid oid_ops));
#define ForeignServerOidIndexId	113

DECLARE_UNIQUE_INDEX(pg_foreign_server_name_index, 549, on pg_foreign_server using btree(srvname name_ops));
#define ForeignServerNameIndexId	549

DECLARE_UNIQUE_INDEX(pg_user_mapping_oid_index, 174, on pg_user_mapping using btree(oid oid_ops));
#define UserMappingOidIndexId	174

DECLARE_UNIQUE_INDEX(pg_user_mapping_user_server_index, 175, on pg_user_mapping using btree(umuser oid_ops, umserver oid_ops));
#define UserMappingUserServerIndexId	175

DECLARE_UNIQUE_INDEX(pg_extension_oid_index, 3080, on pg_extension using btree(oid oid_ops));
#define ExtensionOidIndexId 3080

DECLARE_UNIQUE_INDEX(pg_extension_name_index, 3081, on pg_extension using btree(extname name_ops));
#define ExtensionNameIndexId 3081

DECLARE_UNIQUE_INDEX(gp_policy_localoid_index, 6103, on gp_distribution_policy using btree(localoid oid_ops));
#define GpPolicyLocalOidIndexId  6103

DECLARE_UNIQUE_INDEX(pg_appendonly_relid_index, 5007, on pg_appendonly using btree(relid oid_ops));
#define AppendOnlyRelidIndexId  5007

DECLARE_UNIQUE_INDEX(gp_fastsequence_objid_objmod_index, 6067, on gp_fastsequence using btree(objid oid_ops, objmod  int8_ops));
#define FastSequenceObjidObjmodIndexId 6067

DECLARE_UNIQUE_INDEX(gp_relation_node_index, 5095, on gp_relation_node using btree(tablespace_oid oid_ops, relfilenode_oid oid_ops, segment_file_num int4_ops));
#define GpRelationNodeOidIndexId  5095

/* MPP-6929: metadata tracking */
DECLARE_INDEX(pg_statlastop_classid_objid_index, 6053, on pg_stat_last_operation using btree(classid oid_ops, objid oid_ops));
#define StatLastOpClassidObjidIndexId  6053

DECLARE_UNIQUE_INDEX(pg_statlastop_classid_objid_staactionname_index, 6054, on pg_stat_last_operation using btree(classid oid_ops, objid oid_ops, staactionname name_ops));
#define StatLastOpClassidObjidStaactionnameIndexId  6054

/* Note: no dbid */
DECLARE_INDEX(pg_statlastshop_classid_objid_index, 6057, on pg_stat_last_shoperation using btree(classid oid_ops, objid oid_ops));
#define StatLastShOpClassidObjidIndexId  6057

DECLARE_UNIQUE_INDEX(pg_statlastshop_classid_objid_staactionname_index, 6058, on pg_stat_last_shoperation using btree(classid oid_ops, objid oid_ops, staactionname name_ops));
#define StatLastShOpClassidObjidStaactionnameIndexId  6058

DECLARE_UNIQUE_INDEX(pg_resqueue_oid_index, 6027, on pg_resqueue using btree(oid oid_ops));
#define ResQueueOidIndexId	6027
DECLARE_UNIQUE_INDEX(pg_resqueue_rsqname_index, 6028, on pg_resqueue using btree(rsqname name_ops));
#define ResQueueRsqnameIndexId	6028

DECLARE_UNIQUE_INDEX(pg_resourcetype_oid_index, 6061, on pg_resourcetype using btree(oid oid_ops));
#define ResourceTypeOidIndexId	6061
DECLARE_UNIQUE_INDEX(pg_resourcetype_restypid_index, 6062, on pg_resourcetype using btree(restypid int2_ops));
#define ResourceTypeRestypidIndexId	6062
DECLARE_UNIQUE_INDEX(pg_resourcetype_resname_index, 6063, on pg_resourcetype using btree(resname name_ops));
#define ResourceTypeResnameIndexId	6063

DECLARE_UNIQUE_INDEX(pg_resqueuecapability_oid_index, 6441, on pg_resqueuecapability using btree(oid oid_ops));
#define ResQueueCapabilityOidIndexId	6441
DECLARE_INDEX(pg_resqueuecapability_resqueueid_index, 6442, on pg_resqueuecapability using btree(resqueueid oid_ops));
#define ResQueueCapabilityResqueueidIndexId	6442
DECLARE_INDEX(pg_resqueuecapability_restypid_index, 6443, on pg_resqueuecapability using btree(restypid int2_ops));
#define ResQueueCapabilityRestypidIndexId	6443

DECLARE_UNIQUE_INDEX(pg_resgroup_oid_index, 6447, on pg_resgroup using btree(oid oid_ops));
#define ResGroupOidIndexId	6447
DECLARE_UNIQUE_INDEX(pg_resgroup_rsgname_index, 6444, on pg_resgroup using btree(rsgname name_ops));
#define ResGroupRsgnameIndexId	6444

DECLARE_UNIQUE_INDEX(pg_resgroupcapability_oid_index, 6448, on pg_resgroupcapability using btree(oid oid_ops));
#define ResGroupCapabilityOidIndexId	6448
DECLARE_UNIQUE_INDEX(pg_resgroupcapability_resgroupid_reslimittype_index, 6445, on pg_resgroupcapability using btree(resgroupid oid_ops, reslimittype int2_ops));
#define ResGroupCapabilityResgroupidResLimittypeIndexId	6445

DECLARE_INDEX(pg_resgroupcapability_resgroupid_index, 6446, on pg_resgroupcapability using btree(resgroupid oid_ops));
#define ResGroupCapabilityResgroupidIndexId	6446

DECLARE_UNIQUE_INDEX(pg_partition_oid_index, 5012, on pg_partition using btree(oid oid_ops));
#define PartitionOidIndexId	5012
DECLARE_INDEX(pg_partition_parrelid_index, 5013, on pg_partition using btree(parrelid oid_ops));
#define PartitionParrelidIndexId	5013
DECLARE_INDEX(pg_partition_parrelid_parlevel_istemplate_index, 5017, on pg_partition using btree(parrelid oid_ops, parlevel int2_ops, paristemplate bool_ops));
#define PartitionParrelidParlevelParistemplateIndexId	5017

DECLARE_UNIQUE_INDEX(pg_partition_rule_oid_index, 5014, on pg_partition_rule using btree(oid oid_ops));
#define PartitionRuleOidIndexId	5014
DECLARE_INDEX(pg_partition_rule_parchildrelid_index, 5016, on pg_partition_rule using btree(parchildrelid oid_ops));
#define PartitionRuleParchildrelidIndexId	5016
DECLARE_INDEX(pg_partition_rule_parchildrelid_parparentrule_parruleord_index, 5015, on pg_partition_rule using btree(parchildrelid oid_ops, parparentrule oid_ops, parruleord int2_ops));
#define PartitionRuleParchildrelidParparentruleParruleordIndexId	5015
DECLARE_INDEX(pg_partition_rule_paroid_parentrule_ruleord_index, 5026, on pg_partition_rule using btree(paroid oid_ops, parparentrule oid_ops, parruleord int2_ops));
#define PartitionRuleParoidParparentruleParruleordIndexId	5026

DECLARE_UNIQUE_INDEX(pg_exttable_reloid_index, 6041, on pg_exttable using btree(reloid oid_ops));
#define ExtTableReloidIndexId	6041

DECLARE_INDEX(pg_filespace_entry_fs_index, 6090, on pg_filespace_entry using btree(fsefsoid oid_ops));
#define FileSpaceEntryFsefsoidIndexId	6090
DECLARE_UNIQUE_INDEX(pg_filespace_entry_fsdb_index, 6091, on pg_filespace_entry using btree(fsefsoid oid_ops, fsedbid int2_ops));
#define FileSpaceEntryFsefsoidFsedbidIndexId	6091

DECLARE_UNIQUE_INDEX(gp_segment_config_content_preferred_role_index, 6106, on gp_segment_configuration using btree(content int2_ops, preferred_role char_ops));
#define GpSegmentConfigContentPreferred_roleIndexId	6106
DECLARE_UNIQUE_INDEX(gp_segment_config_dbid_index, 6107, on gp_segment_configuration using btree(dbid int2_ops));
#define GpSegmentConfigDbidIndexId	6107

DECLARE_UNIQUE_INDEX(pg_extprotocol_oid_index, 7156, on pg_extprotocol using btree(oid oid_ops));
#define ExtprotocolOidIndexId	7156
DECLARE_UNIQUE_INDEX(pg_extprotocol_ptcname_index, 7177, on pg_extprotocol using btree(ptcname name_ops));
#define ExtprotocolPtcnameIndexId	7177

DECLARE_INDEX(pg_attribute_encoding_attrelid_index, 3236, on pg_attribute_encoding using btree(attrelid oid_ops));
#define AttributeEncodingAttrelidIndexId	3236
DECLARE_UNIQUE_INDEX(pg_attribute_encoding_attrelid_attnum_index, 3237, on pg_attribute_encoding using btree(attrelid oid_ops, attnum int2_ops));
#define AttributeEncodingAttrelidAttnumIndexId	3237

DECLARE_UNIQUE_INDEX(pg_type_encoding_typid_index, 3207, on pg_type_encoding using btree(typid oid_ops));
#define TypeEncodingTypidIndexId	3207

DECLARE_UNIQUE_INDEX(pg_partition_encoding_parencoid_parencattnum_index, 9908, on pg_partition_encoding using btree(parencoid oid_ops, parencattnum int2_ops));
#define PartitionEncodingParencoidAttnumIndexId	9908

DECLARE_UNIQUE_INDEX(pg_proc_callback_profnoid_promethod_index, 3126, on pg_proc_callback using btree(profnoid oid_ops, promethod char_ops));
#define ProcCallbackProfnoidPromethodIndexId	3126

DECLARE_INDEX(pg_partition_encoding_parencoid_index, 9909, on pg_partition_encoding using btree(parencoid oid_ops));
#define PartitionEncodingParencoidIndexId	9909

DECLARE_UNIQUE_INDEX(pg_compression_oid_index, 3058, on pg_compression using btree(oid oid_ops));
#define CompressionOidIndexId	3058
DECLARE_UNIQUE_INDEX(pg_compression_compname_index, 3059, on pg_compression using btree(compname name_ops));
#define CompressionCompnameIndexId	3059

/* last step of initialization script: build the indexes declared above */
BUILD_INDICES

#endif   /* INDEXING_H */<|MERGE_RESOLUTION|>--- conflicted
+++ resolved
@@ -5,13 +5,9 @@
  *	  on system catalogs
  *
  *
-<<<<<<< HEAD
  * Portions Copyright (c) 2007-2010, Greenplum inc
  * Portions Copyright (c) 2012-Present Pivotal Software, Inc.
- * Portions Copyright (c) 1996-2008, PostgreSQL Global Development Group
-=======
  * Portions Copyright (c) 1996-2009, PostgreSQL Global Development Group
->>>>>>> b0a6ad70
  * Portions Copyright (c) 1994, Regents of the University of California
  *
  * $PostgreSQL: pgsql/src/include/catalog/indexing.h,v 1.105 2009/01/01 17:23:56 momjian Exp $
