--- conflicted
+++ resolved
@@ -416,10 +416,6 @@
 extern size_t char2wchar(wchar_t *to, size_t tolen, const char *from, size_t fromlen);
 #endif
 
-<<<<<<< HEAD
-extern void SetDefaultClientEncoding(void); /* Obsolete? */
-=======
->>>>>>> 4d53a2f9
 extern int	SetClientEncoding(int encoding, bool doit);
 extern void InitializeClientEncoding(void);
 extern int	pg_get_client_encoding(void);
