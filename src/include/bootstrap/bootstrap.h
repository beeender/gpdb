--- conflicted
+++ resolved
@@ -4,17 +4,10 @@
  *	  include file for the bootstrapping code
  *
  *
-<<<<<<< HEAD
  * Portions Copyright (c) 1996-2009, PostgreSQL Global Development Group
  * Portions Copyright (c) 1994, Regents of the University of California
  *
  * $PostgreSQL: pgsql/src/include/bootstrap/bootstrap.h,v 1.51 2009/01/01 17:23:56 momjian Exp $
-=======
- * Portions Copyright (c) 1996-2008, PostgreSQL Global Development Group
- * Portions Copyright (c) 1994, Regents of the University of California
- *
- * $PostgreSQL: pgsql/src/include/bootstrap/bootstrap.h,v 1.50 2008/01/01 19:45:56 momjian Exp $
->>>>>>> d13f41d2
  *
  *-------------------------------------------------------------------------
  */
@@ -71,17 +64,5 @@
 
 extern int	boot_yylex(void);
 extern void boot_yyerror(const char *str);
-<<<<<<< HEAD
-=======
 
-typedef enum
-{
-	CheckerProcess,
-	BootstrapProcess,
-	StartupProcess,
-	BgWriterProcess,
-	WalWriterProcess
-} AuxProcType;
-
->>>>>>> d13f41d2
 #endif   /* BOOTSTRAP_H */