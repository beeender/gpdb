--- conflicted
+++ resolved
@@ -114,13 +114,8 @@
  * to make an RTE before you can access a CTE.
  *
  * p_future_ctes: list of CommonTableExprs (WITH items) that are not yet
-<<<<<<< HEAD
- * visible due to scope rules.  This is used to help improve error messages.
-
-=======
  * visible due to scope rules.	This is used to help improve error messages.
  *
->>>>>>> 4d53a2f9
  * p_windowdefs: list of WindowDefs representing WINDOW and OVER clauses.
  * We collect these while transforming expressions and then transform them
  * afterwards (so that any resjunk tlist items needed for the sort/group
