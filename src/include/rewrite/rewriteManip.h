/*-------------------------------------------------------------------------
 *
 * rewriteManip.h
 *		Querytree manipulation subroutines for query rewriter.
 *
 *
 * Portions Copyright (c) 1996-2013, PostgreSQL Global Development Group
 * Portions Copyright (c) 1994, Regents of the University of California
 *
 * src/include/rewrite/rewriteManip.h
 *
 *-------------------------------------------------------------------------
 */
#ifndef REWRITEMANIP_H
#define REWRITEMANIP_H

#include "nodes/parsenodes.h"


typedef struct replace_rte_variables_context replace_rte_variables_context;

typedef Node *(*replace_rte_variables_callback) (Var *var,
									 replace_rte_variables_context *context);

struct replace_rte_variables_context
{
	replace_rte_variables_callback callback;	/* callback function */
	void	   *callback_arg;	/* context data for callback function */
	int			target_varno;	/* RTE index to search for */
	int			sublevels_up;	/* (current) nesting depth */
	bool		inserted_sublink;		/* have we inserted a SubLink? */
};

typedef enum ReplaceVarsNoMatchOption
{
	REPLACEVARS_REPORT_ERROR,	/* throw error if no match */
	REPLACEVARS_CHANGE_VARNO,	/* change the Var's varno, nothing else */
	REPLACEVARS_SUBSTITUTE_NULL /* replace with a NULL Const */
} ReplaceVarsNoMatchOption;


extern void OffsetVarNodes(Node *node, int offset, int sublevels_up);
extern void ChangeVarNodes(Node *node, int old_varno, int new_varno,
			   int sublevels_up);
extern void IncrementVarSublevelsUp(Node *node, int delta_sublevels_up,
						int min_sublevels_up);
extern void IncrementVarSublevelsUp_rtable(List *rtable,
							   int delta_sublevels_up, int min_sublevels_up);
extern void IncrementVarSublevelsUpInTransformGroupedWindows(Node *node,
		int delta_sublevels_up, int min_sublevels_up);

extern bool rangeTableEntry_used(Node *node, int rt_index,
					 int sublevels_up);
extern bool attribute_used(Node *node, int rt_index, int attno,
			   int sublevels_up);

extern Query *getInsertSelectQuery(Query *parsetree, Query ***subquery_ptr);

extern void AddQual(Query *parsetree, Node *qual);
extern void AddInvertedQual(Query *parsetree, Node *qual);

extern bool contain_aggs_of_level(Node *node, int levelsup);
extern int	locate_agg_of_level(Node *node, int levelsup);
extern bool contain_windowfuncs(Node *node);
extern int	locate_windowfunc(Node *node);
extern bool checkExprHasSubLink(Node *node);

extern Node *replace_rte_variables(Node *node,
					  int target_varno, int sublevels_up,
					  replace_rte_variables_callback callback,
					  void *callback_arg,
					  bool *outer_hasSubLinks);
extern Node *replace_rte_variables_mutator(Node *node,
							  replace_rte_variables_context *context);

extern Node *map_variable_attnos(Node *node,
					int target_varno, int sublevels_up,
					const AttrNumber *attno_map, int map_length,
					bool *found_whole_row);

<<<<<<< HEAD
extern Node *ResolveNew(Node *node, int target_varno, int sublevels_up,
		   RangeTblEntry *target_rte,
		   List *targetlist, int event, int update_varno,
		   bool *outer_hasSubLinks);
=======
extern Node *ReplaceVarsFromTargetList(Node *node,
						  int target_varno, int sublevels_up,
						  RangeTblEntry *target_rte,
						  List *targetlist,
						  ReplaceVarsNoMatchOption nomatch_option,
						  int nomatch_varno,
						  bool *outer_hasSubLinks);
>>>>>>> e472b921

#endif   /* REWRITEMANIP_H */<|MERGE_RESOLUTION|>--- conflicted
+++ resolved
@@ -78,12 +78,6 @@
 					const AttrNumber *attno_map, int map_length,
 					bool *found_whole_row);
 
-<<<<<<< HEAD
-extern Node *ResolveNew(Node *node, int target_varno, int sublevels_up,
-		   RangeTblEntry *target_rte,
-		   List *targetlist, int event, int update_varno,
-		   bool *outer_hasSubLinks);
-=======
 extern Node *ReplaceVarsFromTargetList(Node *node,
 						  int target_varno, int sublevels_up,
 						  RangeTblEntry *target_rte,
@@ -91,6 +85,5 @@
 						  ReplaceVarsNoMatchOption nomatch_option,
 						  int nomatch_varno,
 						  bool *outer_hasSubLinks);
->>>>>>> e472b921
 
 #endif   /* REWRITEMANIP_H */