/*-------------------------------------------------------------------------
 *
 * relfilenode.h
 *	  Physical access information for relations.
 *
 *
 * Portions Copyright (c) 1996-2010, PostgreSQL Global Development Group
 * Portions Copyright (c) 1994, Regents of the University of California
 *
 * $PostgreSQL: pgsql/src/include/storage/relfilenode.h,v 1.25 2010/02/07 20:48:13 tgl Exp $
 *
 *-------------------------------------------------------------------------
 */
#ifndef RELFILENODE_H
#define RELFILENODE_H

/*
 * The physical storage of a relation consists of one or more forks. The
 * main fork is always created, but in addition to that there can be
 * additional forks for storing various metadata. ForkNumber is used when
 * we need to refer to a specific fork in a relation.
 */
typedef enum ForkNumber
{
	InvalidForkNumber = -1,
	MAIN_FORKNUM = 0,
	FSM_FORKNUM,
	VISIBILITYMAP_FORKNUM

	/*
	 * NOTE: if you add a new fork, change MAX_FORKNUM below and update the
	 * forkNames array in catalog.c
	 */
} ForkNumber;

#define MAX_FORKNUM		VISIBILITYMAP_FORKNUM

/*
 * RelFileNode must provide all that we need to know to physically access
 * a relation. Note, however, that a "physical" relation is comprised of
 * multiple files on the filesystem, as each fork is stored as a separate
 * file, and each fork can be divided into multiple segments. See md.c.
 *
 * spcNode identifies the tablespace of the relation.  It corresponds to
 * pg_tablespace.oid.
 *
 * dbNode identifies the database of the relation.	It is zero for
 * "shared" relations (those common to all databases of a cluster).
 * Nonzero dbNode values correspond to pg_database.oid.
 *
 * relNode identifies the specific relation.  relNode corresponds to
 * pg_class.relfilenode (NOT pg_class.oid, because we need to be able
 * to assign new physical files to relations in some situations).
 * Notice that relNode is only unique within a particular database.
 *
 * Note: spcNode must be GLOBALTABLESPACE_OID if and only if dbNode is
 * zero.  We support shared relations only in the "global" tablespace.
 *
 * Note: in pg_class we allow reltablespace == 0 to denote that the
 * relation is stored in its database's "default" tablespace (as
 * identified by pg_database.dattablespace).  However this shorthand
 * is NOT allowed in RelFileNode structs --- the real tablespace ID
 * must be supplied when setting spcNode.
 *
<<<<<<< HEAD
 * Note: various places use RelFileNode in hashtable keys.  Therefore,
 * there *must not* be any unused padding bytes in this struct.  That
 * should be safe as long as all the fields are of type Oid.
=======
 * Note: in pg_class, relfilenode can be zero to denote that the relation
 * is a "mapped" relation, whose current true filenode number is available
 * from relmapper.c.  Again, this case is NOT allowed in RelFileNodes.
>>>>>>> 1084f317
 */
typedef struct RelFileNode
{
	Oid			spcNode;		/* tablespace */
	Oid			dbNode;			/* database */
	Oid			relNode;		/* relation */
} RelFileNode;

/*
 * Note: RelFileNodeEquals compares relNode first since that is most likely
 * to be different in two unequal RelFileNodes.  It is probably redundant
 * to compare spcNode if the other two fields are found equal, but do it
 * anyway to be sure.
 */
#define RelFileNodeEquals(node1, node2) \
	((node1).relNode == (node2).relNode && \
	 (node1).dbNode == (node2).dbNode && \
	 (node1).spcNode == (node2).spcNode)

inline static bool RelFileNode_IsEmpty(
	RelFileNode	*relFileNode)
{
	return (relFileNode->spcNode == 0 &&
		    relFileNode->dbNode == 0 &&
		    relFileNode->relNode == 0);
}


#endif   /* RELFILENODE_H */<|MERGE_RESOLUTION|>--- conflicted
+++ resolved
@@ -62,15 +62,9 @@
  * is NOT allowed in RelFileNode structs --- the real tablespace ID
  * must be supplied when setting spcNode.
  *
-<<<<<<< HEAD
  * Note: various places use RelFileNode in hashtable keys.  Therefore,
  * there *must not* be any unused padding bytes in this struct.  That
  * should be safe as long as all the fields are of type Oid.
-=======
- * Note: in pg_class, relfilenode can be zero to denote that the relation
- * is a "mapped" relation, whose current true filenode number is available
- * from relmapper.c.  Again, this case is NOT allowed in RelFileNodes.
->>>>>>> 1084f317
  */
 typedef struct RelFileNode
 {
