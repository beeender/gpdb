/*-------------------------------------------------------------------------
 *
 * snapshot.h
 *	  POSTGRES snapshot definition
 *
 * Portions Copyright (c) 1996-2012, PostgreSQL Global Development Group
 * Portions Copyright (c) 1994, Regents of the University of California
 *
 * src/include/utils/snapshot.h
 *
 *-------------------------------------------------------------------------
 */
#ifndef SNAPSHOT_H
#define SNAPSHOT_H

#include "access/htup.h"
#include "storage/buf.h"
#include "utils/rel.h"

#include "cdb/cdbdistributedsnapshot.h"  /* DistributedSnapshotWithLocalMapping */


typedef struct SnapshotData *Snapshot;

#define InvalidSnapshot		((Snapshot) NULL)

/*
 * We use SnapshotData structures to represent both "regular" (MVCC)
 * snapshots and "special" snapshots that have non-MVCC semantics.
 * The specific semantics of a snapshot are encoded by the "satisfies"
 * function.
 */
typedef bool (*SnapshotSatisfiesFunc) (Relation relation, HeapTupleHeader tuple,
										   Snapshot snapshot, Buffer buffer);

typedef struct SnapshotData
{
	SnapshotSatisfiesFunc satisfies;	/* tuple test function */

	/*
	 * The remaining fields are used only for MVCC snapshots, and are normally
	 * just zeroes in special snapshots.  (But xmin and xmax are used
	 * specially by HeapTupleSatisfiesDirty.)
	 *
	 * An MVCC snapshot can never see the effects of XIDs >= xmax. It can see
	 * the effects of all older XIDs except those listed in the snapshot. xmin
	 * is stored as an optimization to avoid needing to search the XID arrays
	 * for most tuples.
	 */
	TransactionId xmin;			/* all XID < xmin are visible to me */
	TransactionId xmax;			/* all XID >= xmax are invisible to me */
	TransactionId *xip;			/* array of xact IDs in progress */
	uint32		xcnt;			/* # of xact ids in xip[] */
	/* note: all ids in xip[] satisfy xmin <= xip[i] < xmax */
	int32		subxcnt;		/* # of xact ids in subxip[] */
	TransactionId *subxip;		/* array of subxact IDs in progress */
	bool		suboverflowed;	/* has the subxip array overflowed? */
	bool		takenDuringRecovery;	/* recovery-shaped snapshot? */
	bool		copied;			/* false if it's a static snapshot */

	/*
	 * note: all ids in subxip[] are >= xmin, but we don't bother filtering
	 * out any that are >= xmax
	 */
	CommandId	curcid;			/* in my xact, CID < curcid are visible */
	uint32		active_count;	/* refcount on ActiveSnapshot stack */
	uint32		regd_count;		/* refcount on RegisteredSnapshotList */
<<<<<<< HEAD
	bool		copied;			/* false if it's a static snapshot */

	bool		haveDistribSnapshot; /* True if this snapshot is distributed. */

	/*
	 * GP: Global information about which transactions are visible for a
	 * distributed transaction, with cached local xids
	 */
	DistributedSnapshotWithLocalMapping	distribSnapshotWithLocalMapping;

=======
>>>>>>> 80edfd76
} SnapshotData;

/*
 * Result codes for HeapTupleSatisfiesUpdate.  This should really be in
 * tqual.h, but we want to avoid including that file elsewhere.
 */
typedef enum
{
	HeapTupleMayBeUpdated,
	HeapTupleInvisible,
	HeapTupleSelfUpdated,
	HeapTupleUpdated,
	HeapTupleBeingUpdated
} HTSU_Result;

#endif   /* SNAPSHOT_H */<|MERGE_RESOLUTION|>--- conflicted
+++ resolved
@@ -57,6 +57,7 @@
 	bool		suboverflowed;	/* has the subxip array overflowed? */
 	bool		takenDuringRecovery;	/* recovery-shaped snapshot? */
 	bool		copied;			/* false if it's a static snapshot */
+	bool		haveDistribSnapshot; /* True if this snapshot is distributed. */
 
 	/*
 	 * note: all ids in subxip[] are >= xmin, but we don't bother filtering
@@ -65,10 +66,6 @@
 	CommandId	curcid;			/* in my xact, CID < curcid are visible */
 	uint32		active_count;	/* refcount on ActiveSnapshot stack */
 	uint32		regd_count;		/* refcount on RegisteredSnapshotList */
-<<<<<<< HEAD
-	bool		copied;			/* false if it's a static snapshot */
-
-	bool		haveDistribSnapshot; /* True if this snapshot is distributed. */
 
 	/*
 	 * GP: Global information about which transactions are visible for a
@@ -76,8 +73,6 @@
 	 */
 	DistributedSnapshotWithLocalMapping	distribSnapshotWithLocalMapping;
 
-=======
->>>>>>> 80edfd76
 } SnapshotData;
 
 /*
