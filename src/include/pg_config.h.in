--- conflicted
+++ resolved
@@ -175,9 +175,6 @@
 /* Define to 1 if you have the <execinfo.h> header file. */
 #undef HAVE_EXECINFO_H
 
-/* Define to 1 if you have the `fcvt' function. */
-#undef HAVE_FCVT
-
 /* Define to 1 if you have the `fdatasync' function. */
 #undef HAVE_FDATASYNC
 
@@ -426,13 +423,11 @@
 /* Define to 1 if `long long int' works and is 64 bits. */
 #undef HAVE_LONG_LONG_INT_64
 
-<<<<<<< HEAD
 /* Define to 1 if you have the <mbarrier.h> header file. */
 #undef HAVE_MBARRIER_H
-=======
+
 /* Define to 1 if you have the `mbstowcs_l' function. */
 #undef HAVE_MBSTOWCS_L
->>>>>>> e472b921
 
 /* Define to 1 if you have the `memmove' function. */
 #undef HAVE_MEMMOVE
@@ -748,13 +743,12 @@
 /* Define to 1 if you have the <winldap.h> header file. */
 #undef HAVE_WINLDAP_H
 
-<<<<<<< HEAD
 /* Define to 1 if you have the <winsock2.h> header file. */
 #undef HAVE_WINSOCK2_H
 
-/* Define to 1 if your libxml has xmlStructuredErrorContext. */
-#undef HAVE_XMLSTRUCTUREDERRORCONTEXT
-=======
+/* Define to 1 if you have the <yaml.h> header file. */
+#undef HAVE_YAML_H
+
 /* Define to 1 if your compiler understands __builtin_constant_p. */
 #undef HAVE__BUILTIN_CONSTANT_P
 
@@ -764,36 +758,17 @@
 /* Define to 1 if your compiler understands __builtin_unreachable. */
 #undef HAVE__BUILTIN_UNREACHABLE
 
+/* Define to 1 if you have __cpuid. */
+#undef HAVE__CPUID
+
+/* Define to 1 if you have __get_cpuid. */
+#undef HAVE__GET_CPUID
+
 /* Define to 1 if your compiler understands _Static_assert. */
 #undef HAVE__STATIC_ASSERT
 
 /* Define to 1 if your compiler understands __VA_ARGS__ in macros. */
 #undef HAVE__VA_ARGS
->>>>>>> e472b921
-
-/* Define to 1 if you have the <yaml.h> header file. */
-#undef HAVE_YAML_H
-
-/* Define to 1 if your compiler understands __builtin_constant_p. */
-#undef HAVE__BUILTIN_CONSTANT_P
-
-/* Define to 1 if your compiler understands __builtin_types_compatible_p. */
-#undef HAVE__BUILTIN_TYPES_COMPATIBLE_P
-
-/* Define to 1 if your compiler understands __builtin_unreachable. */
-#undef HAVE__BUILTIN_UNREACHABLE
-
-/* Define to 1 if you have __cpuid. */
-#undef HAVE__CPUID
-
-/* Define to 1 if you have __get_cpuid. */
-#undef HAVE__GET_CPUID
-
-/* Define to 1 if your compiler understands _Static_assert. */
-#undef HAVE__STATIC_ASSERT
-
-/* Define to 1 if your compiler understands __VA_ARGS__ in macros. */
-#undef HAVE__VA_ARGS
 
 /* Define to the appropriate snprintf format for 64-bit ints. */
 #undef INT64_FORMAT
@@ -828,12 +803,9 @@
 /* Define to the version of this package. */
 #undef PACKAGE_VERSION
 
-<<<<<<< HEAD
 /* Define to the name of a signed 128-bit integer type. */
 #undef PG_INT128_TYPE
 
-=======
->>>>>>> e472b921
 /* Define to the name of a signed 64-bit integer type. */
 #undef PG_INT64_TYPE
 
@@ -844,21 +816,14 @@
 /* PostgreSQL major version as a string */
 #undef PG_MAJORVERSION
 
-<<<<<<< HEAD
 /* Define to gnu_printf if compiler supports it, else printf. */
 #undef PG_PRINTF_ATTRIBUTE
 
-=======
->>>>>>> e472b921
 /* Define to 1 if "static inline" works without unwanted warnings from
    compilations where static inline functions are defined but not called. */
 #undef PG_USE_INLINE
 
-<<<<<<< HEAD
 /* Postgres version Greenplum Database is based on */
-=======
-/* PostgreSQL version as a string */
->>>>>>> e472b921
 #undef PG_VERSION
 
 /* PostgreSQL version as a number */
@@ -932,12 +897,9 @@
    (Always defined in GPDB) */
 #undef USE_FLOAT8_BYVAL
 
-<<<<<<< HEAD
 /* Define to 1 to build with gpcloud (--enable-gpcloud) */
 #undef USE_GPCLOUD
 
-=======
->>>>>>> e472b921
 /* Define to 1 if you want 64-bit integer timestamp and interval support.
    (--enable-integer-datetimes) */
 #undef USE_INTEGER_DATETIMES
