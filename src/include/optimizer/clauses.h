/*-------------------------------------------------------------------------
 *
 * clauses.h
 *	  prototypes for clauses.c.
 *
 *
 * Portions Copyright (c) 1996-2008, PostgreSQL Global Development Group
 * Portions Copyright (c) 1994, Regents of the University of California
 *
<<<<<<< HEAD
 * $PostgreSQL: pgsql/src/include/optimizer/clauses.h,v 1.88.2.1 2008/04/01 00:48:44 tgl Exp $
=======
 * $PostgreSQL: pgsql/src/include/optimizer/clauses.h,v 1.90 2008/04/01 00:48:33 tgl Exp $
>>>>>>> f260edb1
 *
 *-------------------------------------------------------------------------
 */
#ifndef CLAUSES_H
#define CLAUSES_H

#include "nodes/relation.h"
#include "optimizer/walkers.h"


#define is_opclause(clause)		((clause) != NULL && IsA(clause, OpExpr))
#define is_funcclause(clause)	((clause) != NULL && IsA(clause, FuncExpr))
#define is_subplan(clause)		((clause) != NULL && IsA(clause, SubPlan))

// max size of a folded constant when optimizing queries in Orca
// Note: this is to prevent OOM issues when trying to serialize very large constants
// Current limit: 100KB
#define GPOPT_MAX_FOLDED_CONSTANT_SIZE (100*1024)

typedef struct
{
	int			numAggs;		/* total number of aggregate calls */
	int			numDistinctAggs;	/* number that use DISTINCT */
	Size		transitionSpace;	/* for pass-by-ref transition data */
	bool	canHashAgg;		/*CDB: Could use HashAgg except for DQA(s). */
	List   *dqaArgs;	/* CDB: List of distinct DQA argument exprs. */
	List   *aggOrder;   /* CDB: List of AggOrder clauses */
	bool	missing_prelimfunc; /* CDB: any agg func w/o a prelim func? */
} AggClauseCounts;

/*
 * Representing a canonicalized grouping sets.
 */
typedef struct CanonicalGroupingSets
{
	int num_distcols;   /* number of distinct grouping columns */
	int ngrpsets;   /* number of grouping sets */
	Bitmapset **grpsets;  /* one Bitmapset for each grouping set */
	int *grpset_counts;  /* one for each grouping set, representing the number of times that
						  * each grouping set appears
						  */
} CanonicalGroupingSets;

extern Expr *make_opclause(Oid opno, Oid opresulttype, bool opretset,
			  Expr *leftop, Expr *rightop);
extern Node *get_leftop(Expr *clause);
extern Node *get_rightop(Expr *clause);

extern bool not_clause(Node *clause);
extern Expr *make_notclause(Expr *notclause);
extern Expr *get_notclausearg(Expr *notclause);

extern bool or_clause(Node *clause);
extern Expr *make_orclause(List *orclauses);

extern bool and_clause(Node *clause);
extern Expr *make_andclause(List *andclauses);
extern Node *make_and_qual(Node *qual1, Node *qual2);
extern Expr *make_ands_explicit(List *andclauses);
extern List *make_ands_implicit(Expr *clause);

extern bool contain_agg_clause(Node *clause);
extern void count_agg_clauses(Node *clause, AggClauseCounts *counts);

extern bool contain_window_function(Node *clause);

extern bool expression_returns_set(Node *clause);
extern double expression_returns_set_rows(Node *clause);

extern bool contain_subplans(Node *clause);

extern bool contain_mutable_functions(Node *clause);
extern bool contain_volatile_functions(Node *clause);
extern bool contain_nonstrict_functions(Node *clause);
extern Relids find_nonnullable_rels(Node *clause);

extern char check_execute_on_functions(Node *clause);

extern bool is_pseudo_constant_clause(Node *clause);
extern bool is_pseudo_constant_clause_relids(Node *clause, Relids relids);

extern bool has_distinct_clause(Query *query);
extern bool has_distinct_on_clause(Query *query);

extern int	NumRelids(Node *clause);

extern void CommuteOpExpr(OpExpr *clause);
extern void CommuteRowCompareExpr(RowCompareExpr *clause);

extern Node *strip_implicit_coercions(Node *node);

extern void set_coercionform_dontcare(Node *node);

extern Node *eval_const_expressions(PlannerInfo *root, Node *node);
<<<<<<< HEAD

extern Query *fold_constants(PlannerGlobal *glob, Query *q, ParamListInfo boundParams, Size max_size);

extern Expr *transform_array_Const_to_ArrayExpr(Const *c);

extern Node *estimate_expression_value(PlannerInfo *root, Node *node);

extern Expr *evaluate_expr(Expr *expr, Oid result_type, int32 result_typmod);

=======

extern Node *estimate_expression_value(PlannerInfo *root, Node *node);

extern Query *inline_set_returning_function(PlannerInfo *root, Node *node);

extern bool expression_tree_walker(Node *node, bool (*walker) (),
											   void *context);
>>>>>>> f260edb1
extern Node *expression_tree_mutator(Node *node, Node *(*mutator) (),
												 void *context);

extern Query *query_tree_mutator(Query *query, Node *(*mutator) (),
											 void *context, int flags);

extern List *range_table_mutator(List *rtable, Node *(*mutator) (),
											 void *context, int flags);

extern Node *query_or_expression_tree_mutator(Node *node, Node *(*mutator) (),
												   void *context, int flags);
extern bool is_grouping_extension(CanonicalGroupingSets *grpsets);
extern bool contain_extended_grouping(List *grp);

extern bool is_builtin_true_equality_between_same_type(int opno);
extern bool is_builtin_greenplum_hashable_equality_between_same_type(int opno);

extern bool subexpression_match(Expr *expr1, Expr *expr2);

// resolve the join alias varno/varattno information to its base varno/varattno information
extern Query *flatten_join_alias_var_optimizer(Query *query, int queryLevel);

#endif   /* CLAUSES_H */<|MERGE_RESOLUTION|>--- conflicted
+++ resolved
@@ -7,11 +7,7 @@
  * Portions Copyright (c) 1996-2008, PostgreSQL Global Development Group
  * Portions Copyright (c) 1994, Regents of the University of California
  *
-<<<<<<< HEAD
- * $PostgreSQL: pgsql/src/include/optimizer/clauses.h,v 1.88.2.1 2008/04/01 00:48:44 tgl Exp $
-=======
  * $PostgreSQL: pgsql/src/include/optimizer/clauses.h,v 1.90 2008/04/01 00:48:33 tgl Exp $
->>>>>>> f260edb1
  *
  *-------------------------------------------------------------------------
  */
@@ -106,7 +102,6 @@
 extern void set_coercionform_dontcare(Node *node);
 
 extern Node *eval_const_expressions(PlannerInfo *root, Node *node);
-<<<<<<< HEAD
 
 extern Query *fold_constants(PlannerGlobal *glob, Query *q, ParamListInfo boundParams, Size max_size);
 
@@ -114,17 +109,10 @@
 
 extern Node *estimate_expression_value(PlannerInfo *root, Node *node);
 
+extern Query *inline_set_returning_function(PlannerInfo *root, Node *node);
+
 extern Expr *evaluate_expr(Expr *expr, Oid result_type, int32 result_typmod);
 
-=======
-
-extern Node *estimate_expression_value(PlannerInfo *root, Node *node);
-
-extern Query *inline_set_returning_function(PlannerInfo *root, Node *node);
-
-extern bool expression_tree_walker(Node *node, bool (*walker) (),
-											   void *context);
->>>>>>> f260edb1
 extern Node *expression_tree_mutator(Node *node, Node *(*mutator) (),
 												 void *context);
 
