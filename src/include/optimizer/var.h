--- conflicted
+++ resolved
@@ -4,12 +4,8 @@
  *	  prototypes for optimizer/util/var.c.
  *
  *
-<<<<<<< HEAD
  * Portions Copyright (c) 2006-2009, Greenplum inc
  * Portions Copyright (c) 1996-2009, PostgreSQL Global Development Group
-=======
- * Portions Copyright (c) 1996-2008, PostgreSQL Global Development Group
->>>>>>> d13f41d2
  * Portions Copyright (c) 1994, Regents of the University of California
  *
  * $PostgreSQL: pgsql/src/include/optimizer/var.h,v 1.37 2008/01/01 19:45:58 momjian Exp $
@@ -33,14 +29,9 @@
                           int                           levelsup);
 
 extern Relids pull_varnos(Node *node);
-<<<<<<< HEAD
 
+extern void pull_varattnos(Node *node, Bitmapset **varattnos);
 extern bool contain_ctid_var_reference(Scan *scan);
-=======
-extern void pull_varattnos(Node *node, Bitmapset **varattnos);
-extern bool contain_var_reference(Node *node, int varno, int varattno,
-					  int levelsup);
->>>>>>> d13f41d2
 extern bool contain_var_clause(Node *node);
 extern bool contain_vars_of_level(Node *node, int levelsup);
 extern bool contain_vars_of_level_or_above(Node *node, int levelsup);
