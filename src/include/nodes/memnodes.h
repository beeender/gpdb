/*-------------------------------------------------------------------------
 *
 * memnodes.h
 *	  POSTGRES memory context node definitions.
 *
 *
<<<<<<< HEAD
 * Portions Copyright (c) 2007-2008, Greenplum inc
 * Portions Copyright (c) 2012-Present Pivotal Software, Inc.
 * Portions Copyright (c) 1996-2016, PostgreSQL Global Development Group
=======
 * Portions Copyright (c) 1996-2019, PostgreSQL Global Development Group
>>>>>>> 9e1c9f95
 * Portions Copyright (c) 1994, Regents of the University of California
 *
 * src/include/nodes/memnodes.h
 *
 *-------------------------------------------------------------------------
 */
#ifndef MEMNODES_H
#define MEMNODES_H

#include "nodes/nodes.h"

/*
 * MemoryContextCounters
 *		Summarization state for MemoryContextStats collection.
 *
 * The set of counters in this struct is biased towards AllocSet; if we ever
 * add any context types that are based on fundamentally different approaches,
 * we might need more or different counters here.  A possible API spec then
 * would be to print only nonzero counters, but for now we just summarize in
 * the format historically used by AllocSet.
 */
typedef struct MemoryContextCounters
{
	Size		nblocks;		/* Total number of malloc blocks */
	Size		freechunks;		/* Total number of free chunks */
	Size		totalspace;		/* Total bytes requested from malloc */
	Size		freespace;		/* The unused portion of totalspace */
} MemoryContextCounters;

/*
 * MemoryContext
 *		A logical context in which memory allocations occur.
 *
 * MemoryContext itself is an abstract type that can have multiple
 * implementations.
 * The function pointers in MemoryContextMethods define one specific
 * implementation of MemoryContext --- they are a virtual function table
 * in C++ terms.
 *
 * Node types that are actual implementations of memory contexts must
 * begin with the same fields as MemoryContextData.
 *
 * Note: for largely historical reasons, typedef MemoryContext is a pointer
 * to the context struct rather than the struct type itself.
 */

typedef void (*MemoryStatsPrintFunc) (MemoryContext context, void *passthru,
									  const char *stats_string);

typedef struct MemoryContextMethods
{
	void	   *(*alloc) (MemoryContext context, Size size);
	/* call this free_p in case someone #define's free() */
	void		(*free_p) (MemoryContext context, void *pointer);
	void	   *(*realloc) (MemoryContext context, void *pointer, Size size);
	void		(*reset) (MemoryContext context);
	void		(*delete_context) (MemoryContext context, MemoryContext parent);
	Size		(*get_chunk_space) (MemoryContext context, void *pointer);
	bool		(*is_empty) (MemoryContext context);
<<<<<<< HEAD
	void		(*stats) (MemoryContext context, int level, bool print,
									  MemoryContextCounters *totals);
	void		(*declare_accounting_root) (MemoryContext context);
	Size		(*get_current_usage) (MemoryContext context);
	Size		(*get_peak_usage) (MemoryContext context);
	Size		(*set_peak_usage) (MemoryContext context, Size nbytes);
=======
	void		(*stats) (MemoryContext context,
						  MemoryStatsPrintFunc printfunc, void *passthru,
						  MemoryContextCounters *totals);
>>>>>>> 9e1c9f95
#ifdef MEMORY_CONTEXT_CHECKING
	void		(*check) (MemoryContext context);
#endif
} MemoryContextMethods;


typedef struct MemoryContextData
{
	NodeTag		type;			/* identifies exact kind of context */
	/* these two fields are placed here to minimize alignment wastage: */
	bool		isReset;		/* T = no space alloced since last reset */
	bool		allowInCritSection; /* allow palloc in critical section */
	const MemoryContextMethods *methods;	/* virtual function table */
	MemoryContext parent;		/* NULL if no parent (toplevel context) */
	MemoryContext firstchild;	/* head of linked list of children */
	MemoryContext prevchild;	/* previous child of same parent */
	MemoryContext nextchild;	/* next child of same parent */
<<<<<<< HEAD
	char	   *name;			/* context name (just for debugging) */
#ifdef CDB_PALLOC_CALLER_ID
    const char *callerFile;     /* __FILE__ of most recent caller */
    int         callerLine;     /* __LINE__ of most recent caller */
#endif
=======
	const char *name;			/* context name (just for debugging) */
	const char *ident;			/* context ID if any (just for debugging) */
>>>>>>> 9e1c9f95
	MemoryContextCallback *reset_cbs;	/* list of reset/delete callbacks */
} MemoryContextData;

/* utils/palloc.h contains typedef struct MemoryContextData *MemoryContext */


/*
 * MemoryContextIsValid
 *		True iff memory context is valid.
 *
 * Add new context types to the set accepted by this macro.
 */
#define MemoryContextIsValid(context) \
	((context) != NULL && \
	 (IsA((context), AllocSetContext) || \
	  IsA((context), SlabContext) || \
	  IsA((context), GenerationContext)))

#endif							/* MEMNODES_H */<|MERGE_RESOLUTION|>--- conflicted
+++ resolved
@@ -4,13 +4,9 @@
  *	  POSTGRES memory context node definitions.
  *
  *
-<<<<<<< HEAD
  * Portions Copyright (c) 2007-2008, Greenplum inc
  * Portions Copyright (c) 2012-Present Pivotal Software, Inc.
- * Portions Copyright (c) 1996-2016, PostgreSQL Global Development Group
-=======
  * Portions Copyright (c) 1996-2019, PostgreSQL Global Development Group
->>>>>>> 9e1c9f95
  * Portions Copyright (c) 1994, Regents of the University of California
  *
  * src/include/nodes/memnodes.h
@@ -70,18 +66,13 @@
 	void		(*delete_context) (MemoryContext context, MemoryContext parent);
 	Size		(*get_chunk_space) (MemoryContext context, void *pointer);
 	bool		(*is_empty) (MemoryContext context);
-<<<<<<< HEAD
-	void		(*stats) (MemoryContext context, int level, bool print,
-									  MemoryContextCounters *totals);
+	void		(*stats) (MemoryContext context,
+						  MemoryStatsPrintFunc printfunc, void *passthru,
+						  MemoryContextCounters *totals);
 	void		(*declare_accounting_root) (MemoryContext context);
 	Size		(*get_current_usage) (MemoryContext context);
 	Size		(*get_peak_usage) (MemoryContext context);
 	Size		(*set_peak_usage) (MemoryContext context, Size nbytes);
-=======
-	void		(*stats) (MemoryContext context,
-						  MemoryStatsPrintFunc printfunc, void *passthru,
-						  MemoryContextCounters *totals);
->>>>>>> 9e1c9f95
 #ifdef MEMORY_CONTEXT_CHECKING
 	void		(*check) (MemoryContext context);
 #endif
@@ -94,21 +85,20 @@
 	/* these two fields are placed here to minimize alignment wastage: */
 	bool		isReset;		/* T = no space alloced since last reset */
 	bool		allowInCritSection; /* allow palloc in critical section */
+	int64		mem_allocated;	/* track memory allocated for this context */
 	const MemoryContextMethods *methods;	/* virtual function table */
 	MemoryContext parent;		/* NULL if no parent (toplevel context) */
 	MemoryContext firstchild;	/* head of linked list of children */
 	MemoryContext prevchild;	/* previous child of same parent */
 	MemoryContext nextchild;	/* next child of same parent */
-<<<<<<< HEAD
-	char	   *name;			/* context name (just for debugging) */
+	const char *name;			/* context name (just for debugging) */
+	const char *ident;			/* context ID if any (just for debugging) */
+
 #ifdef CDB_PALLOC_CALLER_ID
     const char *callerFile;     /* __FILE__ of most recent caller */
     int         callerLine;     /* __LINE__ of most recent caller */
 #endif
-=======
-	const char *name;			/* context name (just for debugging) */
-	const char *ident;			/* context ID if any (just for debugging) */
->>>>>>> 9e1c9f95
+
 	MemoryContextCallback *reset_cbs;	/* list of reset/delete callbacks */
 } MemoryContextData;
 
