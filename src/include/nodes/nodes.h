--- conflicted
+++ resolved
@@ -4,13 +4,9 @@
  *	  Definitions for tagged nodes.
  *
  *
-<<<<<<< HEAD
  * Portions Copyright (c) 2005-2009, Greenplum inc
  * Portions Copyright (c) 2012-Present Pivotal Software, Inc.
- * Portions Copyright (c) 1996-2013, PostgreSQL Global Development Group
-=======
  * Portions Copyright (c) 1996-2014, PostgreSQL Global Development Group
->>>>>>> ab76208e
  * Portions Copyright (c) 1994, Regents of the University of California
  *
  * src/include/nodes/nodes.h
@@ -519,13 +515,10 @@
 	T_Constraint,
 	T_DefElem,
 	T_RangeTblEntry,
-<<<<<<< HEAD
+	T_RangeTblFunction,
+	T_WithCheckOption,
 	T_GroupingClause,
 	T_GroupingFunc,
-=======
-	T_RangeTblFunction,
-	T_WithCheckOption,
->>>>>>> ab76208e
 	T_SortGroupClause,
 	T_WindowClause,
 	T_PrivGrantee,
