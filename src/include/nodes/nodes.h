/*-------------------------------------------------------------------------
 *
 * nodes.h
 *	  Definitions for tagged nodes.
 *
 *
 * Portions Copyright (c) 2005-2009, Greenplum inc
 * Portions Copyright (c) 2012-Present Pivotal Software, Inc.
 * Portions Copyright (c) 1996-2009, PostgreSQL Global Development Group
 * Portions Copyright (c) 1994, Regents of the University of California
 *
 * $PostgreSQL: pgsql/src/include/nodes/nodes.h,v 1.231 2009/10/26 02:26:41 tgl Exp $
 *
 *-------------------------------------------------------------------------
 */
#ifndef NODES_H
#define NODES_H

/*
 * The first field of every node is NodeTag. Each node created (with makeNode)
 * will have one of the following tags as the value of its first field.
 *
 * Note that the numbers of the node tags are not contiguous. We left holes
 * here so that we can add more tags without changing the existing enum's.
 * (Since node tag numbers never exist outside backend memory, there's no
 * real harm in renumbering, it just costs a full rebuild ...)
 */
typedef enum NodeTag
{
	T_Invalid = 0,

	/*
	 * TAGS FOR EXECUTOR NODES (execnodes.h)
	 */
	T_IndexInfo = 10,
	T_ExprContext,
	T_ProjectionInfo,
	T_JunkFilter,
	T_ResultRelInfo,
	T_EState,
	T_TupleTableSlot,
	T_CdbProcess,
	T_Slice,
	T_SliceTable,
	T_CursorPosInfo,
	T_ShareNodeEntry,
	T_PartitionState,
	T_QueryDispatchDesc,
	T_OidAssignment,

	/*
	 * TAGS FOR PLAN NODES (plannodes.h)
	 */
	T_Plan = 100,
	T_Scan,
	T_Join,

	/* Real plan node starts below.  Scan and Join are "Virtual nodes",
	 * It will take the form of IndexScan, SeqScan, etc.
	 * CteScan will take the form of SubqueryScan.
	 */
	T_Result,
<<<<<<< HEAD
	T_Plan_Start = T_Result,
=======
	T_ModifyTable,
>>>>>>> 78a09145
	T_Append,
	T_RecursiveUnion,
	T_Sequence,
	T_BitmapAnd,
	T_BitmapOr,
	T_SeqScan,
	T_ExternalScan,
	T_AppendOnlyScan,
	T_AOCSScan,
	T_TableScan,
	T_DynamicTableScan,
	T_IndexScan,
	T_DynamicIndexScan,
	T_BitmapIndexScan,
	T_DynamicBitmapIndexScan,
	T_BitmapHeapScan,
	T_BitmapAppendOnlyScan,
	T_BitmapTableScan,
	T_TidScan,
	T_SubqueryScan,
	T_FunctionScan,
	T_TableFunctionScan,
	T_ValuesScan,
	T_CteScan,
	T_WorkTableScan,
	T_NestLoop,
	T_MergeJoin,
	T_HashJoin,
	T_Material,
	T_Sort,
	T_Agg,
	T_WindowAgg,
	T_Unique,
	T_Hash,
	T_SetOp,
	T_LockRows,
	T_Limit,
<<<<<<< HEAD
	T_Motion,
	T_ShareInputScan,
	T_Repeat,
	T_DML,
	T_SplitUpdate,
	T_RowTrigger,
	T_AssertOp,
	T_PartitionSelector,
	T_Plan_End,
	/* this one isn't a subclass of Plan: */
=======
	/* these aren't subclasses of Plan: */
	T_PlanRowMark,
>>>>>>> 78a09145
	T_PlanInvalItem,

	/*
	 * TAGS FOR PLAN STATE NODES (execnodes.h)
	 *
	 * These should correspond one-to-one with Plan node types.
	 */
	T_PlanState = 200,
	T_ScanState,
	T_JoinState,

	/* Real plan node starts below.  Scan and Join are "Virtal nodes",
	 * It will take the form of IndexScan, SeqScan, etc.
	 */
	T_ResultState,
	T_ModifyTableState,
	T_AppendState,
	T_RecursiveUnionState,
	T_SequenceState,
	T_BitmapAndState,
	T_BitmapOrState,
	T_SeqScanState,
	T_AppendOnlyScanState,
	T_AOCSScanState,
	T_TableScanState,
	T_DynamicTableScanState,
	T_ExternalScanState,
	T_IndexScanState,
	T_DynamicIndexScanState,
	T_BitmapIndexScanState,
	T_DynamicBitmapIndexScanState,
	T_BitmapHeapScanState,
	T_BitmapAppendOnlyScanState,
	T_BitmapTableScanState,
	T_TidScanState,
	T_SubqueryScanState,
	T_FunctionScanState,
	T_TableFunctionState,
	T_ValuesScanState,
	T_CteScanState,
	T_WorkTableScanState,
	T_NestLoopState,
	T_MergeJoinState,
	T_HashJoinState,
	T_MaterialState,
	T_SortState,
	T_AggState,
	T_WindowAggState,
	T_UniqueState,
	T_HashState,
	T_SetOpState,
	T_LockRowsState,
	T_LimitState,
	T_MotionState,
	T_ShareInputScanState,
	T_RepeatState,
	T_DMLState,
	T_SplitUpdateState,
	T_RowTriggerState,
	T_AssertOpState,
	T_PartitionSelectorState,

	/*
	 * TupleDesc and ParamListInfo are not Nodes as such, but you can wrap
	 * them in TupleDescNode and SerializedParamExternData structs for serialization.
	 */
	T_TupleDescNode,
	T_SerializedParamExternData,

	/*
	 * TAGS FOR PRIMITIVE NODES (primnodes.h)
	 */
	T_Alias = 300,
	T_RangeVar,
	T_Expr,
	T_Var,
	T_Const,
	T_Param,
	T_Aggref,
	T_WindowFunc,
	T_ArrayRef,
	T_FuncExpr,
	T_NamedArgExpr,
	T_OpExpr,
	T_DistinctExpr,
	T_ScalarArrayOpExpr,
	T_BoolExpr,
	T_SubLink,
	T_SubPlan,
	T_AlternativeSubPlan,
	T_FieldSelect,
	T_FieldStore,
	T_RelabelType,
	T_CoerceViaIO,
	T_ArrayCoerceExpr,
	T_ConvertRowtypeExpr,
	T_CaseExpr,
	T_CaseWhen,
	T_CaseTestExpr,
	T_ArrayExpr,
	T_RowExpr,
	T_RowCompareExpr,
	T_CoalesceExpr,
	T_MinMaxExpr,
	T_XmlExpr,
	T_NullIfExpr,
	T_NullTest,
	T_BooleanTest,
	T_CoerceToDomain,
	T_CoerceToDomainValue,
	T_SetToDefault,
	T_CurrentOfExpr,
	T_TargetEntry,
	T_RangeTblRef,
	T_JoinExpr,
	T_FromExpr,
	T_IntoClause,
	T_Flow,
	T_Grouping,
	T_GroupId,
	T_DMLActionExpr,
	T_PartSelectedExpr,
	T_PartDefaultExpr,
	T_PartBoundExpr,
	T_PartBoundInclusionExpr,
	T_PartBoundOpenExpr,
	T_PartListRuleExpr,
	T_PartListNullTestExpr,
	T_TableOidInfo,

	/*
	 * TAGS FOR EXPRESSION STATE NODES (execnodes.h)
	 *
	 * These correspond (not always one-for-one) to primitive nodes derivedO
	 * from Expr.
	 */
	T_ExprState = 400,
	T_GenericExprState,
	T_AggrefExprState,
	T_WindowFuncExprState,
	T_ArrayRefExprState,
	T_FuncExprState,
	T_ScalarArrayOpExprState,
	T_BoolExprState,
	T_SubPlanState,
	T_AlternativeSubPlanState,
	T_FieldSelectState,
	T_FieldStoreState,
	T_CoerceViaIOState,
	T_ArrayCoerceExprState,
	T_ConvertRowtypeExprState,
	T_CaseExprState,
	T_CaseWhenState,
	T_ArrayExprState,
	T_RowExprState,
	T_RowCompareExprState,
	T_CoalesceExprState,
	T_MinMaxExprState,
	T_XmlExprState,
	T_NullTestState,
	T_CoerceToDomainState,
	T_DomainConstraintState,
	T_WholeRowVarExprState,		/* will be in a more natural position in 9.3 */
	T_GroupingFuncExprState,
	T_PartSelectedExprState,
	T_PartDefaultExprState,
	T_PartBoundExprState,
	T_PartBoundInclusionExprState,
	T_PartBoundOpenExprState,
	T_PartListRuleExprState,
	T_PartListNullTestExprState,

	/*
	 * TAGS FOR PLANNER NODES (relation.h)
	 */
	T_PlannerInfo = 500,
	T_PlannerGlobal,
	T_RelOptInfo,
	T_IndexOptInfo,
	T_Path,
	T_AppendOnlyPath,
	T_AOCSPath,
	T_ExternalPath,
	T_IndexPath,
	T_BitmapHeapPath,
	T_BitmapAppendOnlyPath,
	T_BitmapTableScanPath,
	T_BitmapAndPath,
	T_BitmapOrPath,
	T_NestPath,
	T_MergePath,
	T_HashPath,
	T_TidPath,
	T_AppendPath,
	T_ResultPath,
	T_MaterialPath,
	T_UniquePath,
<<<<<<< HEAD
	T_CtePath,
=======
	T_NoOpPath,
>>>>>>> 78a09145
	T_EquivalenceClass,
	T_EquivalenceMember,
	T_PathKey,
	T_RestrictInfo,
	T_InnerIndexscanInfo,
	T_PlaceHolderVar,
	T_SpecialJoinInfo,
	T_AppendRelInfo,
	T_PlaceHolderInfo,
	T_Partition,
	T_PartitionRule,
	T_PartitionNode,
	T_PgPartRule,
	T_SegfileMapNode,
	T_PlannerParamItem,

    /* Tags for MPP planner nodes (relation.h) */
    T_CdbMotionPath = 580,
    T_CdbRelColumnInfo,

	/*
	 * TAGS FOR MEMORY NODES (memnodes.h)
	 */
	T_MemoryContext = 600,
	T_AllocSetContext,
	T_MemoryAccount,

	/*
	 * TAGS FOR VALUE NODES (value.h)
	 */
	T_Value = 650,
	T_Integer,
	T_Float,
	T_String,
	T_BitString,
	T_Null,

	/*
	 * TAGS FOR LIST NODES (pg_list.h)
	 */
	T_List,
	T_IntList,
	T_OidList,

	/*
	 * TAGS FOR STATEMENT NODES (mostly in parsenodes.h)
	 */
	T_Query = 700,
	T_PlannedStmt,
	T_InsertStmt,
	T_DeleteStmt,
	T_UpdateStmt,
	T_SelectStmt,
	T_AlterTableStmt,
	T_AlterTableCmd,
	T_AlterDomainStmt,
	T_SetOperationStmt,
	T_GrantStmt,
	T_GrantRoleStmt,
	T_AlterDefaultPrivilegesStmt,
	T_ClosePortalStmt,
	T_ClusterStmt,
	T_CopyStmt,
	T_CreateStmt,
	T_SingleRowErrorDesc,
	T_ExtTableTypeDesc,
	T_CreateExternalStmt,
	T_DefineStmt,
	T_DropStmt,
	T_TruncateStmt,
	T_CommentStmt,
	T_FetchStmt,
	T_IndexStmt,
	T_CreateFunctionStmt,
	T_AlterFunctionStmt,
	T_RemoveFuncStmt,
	T_DoStmt,
	T_RenameStmt,
	T_RuleStmt,
	T_NotifyStmt,
	T_ListenStmt,
	T_UnlistenStmt,
	T_TransactionStmt,
	T_ViewStmt,
	T_LoadStmt,
	T_CreateDomainStmt,
	T_CreatedbStmt,
	T_DropdbStmt,
	T_VacuumStmt,
	T_ExplainStmt,
	T_CreateSeqStmt,
	T_AlterSeqStmt,
	T_VariableSetStmt,
	T_VariableShowStmt,
	T_DiscardStmt,
	T_CreateTrigStmt,
	T_DropPropertyStmt,
	T_CreatePLangStmt,
	T_DropPLangStmt,
	T_CreateRoleStmt,
	T_AlterRoleStmt,
	T_DropRoleStmt,
	T_CreateQueueStmt,
	T_AlterQueueStmt,
	T_DropQueueStmt,
	T_CreateResourceGroupStmt,
	T_DropResourceGroupStmt,
	T_AlterResourceGroupStmt,
	T_LockStmt,
	T_ConstraintsSetStmt,
	T_ReindexStmt,
	T_CheckPointStmt,
	T_CreateSchemaStmt,
	T_AlterDatabaseStmt,
	T_AlterDatabaseSetStmt,
	T_AlterRoleSetStmt,
	T_CreateConversionStmt,
	T_CreateCastStmt,
	T_DropCastStmt,
	T_CreateOpClassStmt,
	T_CreateOpFamilyStmt,
	T_AlterOpFamilyStmt,
	T_RemoveOpClassStmt,
	T_RemoveOpFamilyStmt,
	T_PrepareStmt,
	T_ExecuteStmt,
	T_DeallocateStmt,
	T_DeclareCursorStmt,
	T_CreateTableSpaceStmt,
	T_DropTableSpaceStmt,
	T_AlterObjectSchemaStmt,
	T_AlterOwnerStmt,
	T_DropOwnedStmt,
	T_ReassignOwnedStmt,
	T_CompositeTypeStmt,
	T_CreateEnumStmt,
	T_AlterTSDictionaryStmt,
	T_AlterTSConfigurationStmt,
	T_CreateFdwStmt,
	T_AlterFdwStmt,
	T_DropFdwStmt,
	T_CreateForeignServerStmt,
	T_AlterForeignServerStmt,
	T_DropForeignServerStmt,
	T_CreateUserMappingStmt,
	T_AlterUserMappingStmt,
	T_DropUserMappingStmt,
	T_PartitionBy,
	T_PartitionElem,
	T_PartitionRangeItem,
	T_PartitionBoundSpec,
	T_PartitionSpec,
	T_PartitionValuesSpec,
	T_AlterPartitionId,
	T_AlterPartitionCmd,
	T_InheritPartitionCmd,
	T_CreateFileSpaceStmt,
	T_FileSpaceEntry,
	T_DropFileSpaceStmt,
	T_TableValueExpr,
	T_DenyLoginInterval,
	T_DenyLoginPoint,
	T_AlterTypeStmt,
	T_CreateExtensionStmt,
	T_AlterExtensionStmt,
	T_AlterExtensionContentsStmt,
	T_SetDistributionCmd,

	/*
	 * TAGS FOR PARSE TREE NODES (parsenodes.h)
	 */
	T_A_Expr = 900,
	T_ColumnRef,
	T_ParamRef,
	T_A_Const,
	T_FuncCall,
	T_A_Star,
	T_A_Indices,
	T_A_Indirection,
	T_A_ArrayExpr,
	T_ResTarget,
	T_TypeCast,
	T_SortBy,
	T_WindowDef,
	T_RangeSubselect,
	T_RangeFunction,
	T_TypeName,
	T_ColumnDef,
	T_IndexElem,
	T_Constraint,
	T_DefElem,
	T_RangeTblEntry,
	T_GroupingClause,
	T_GroupingFunc,
	T_WindowClause,
<<<<<<< HEAD
	T_SortGroupClause,
	T_FkConstraint,
=======
>>>>>>> 78a09145
	T_PrivGrantee,
	T_FuncWithArgs,
	T_AccessPriv,
	T_CreateOpClassItem,
	T_InhRelation,
	T_FunctionParameter,
	T_LockingClause,
	T_RowMarkClause,
	T_XmlSerialize,
	T_WithClause,
	T_CommonTableExpr,
	T_ColumnReferenceStorageDirective,

	/*
	 * TAGS FOR REPLICATION GRAMMAR PARSE NODES (replnodes.h)
	 */
	T_IdentifySystemCmd,
	T_BaseBackupCmd,
	T_StartReplicationCmd,

	/*
	 * TAGS FOR RANDOM OTHER STUFF
	 *
	 * These are objects that aren't part of parse/plan/execute node tree
	 * structures, but we give them NodeTags anyway for identification
	 * purposes (usually because they are involved in APIs where we want to
	 * pass multiple object types through the same pointer).
	 */
	T_TriggerData = 950,		/* in commands/trigger.h */
	T_ReturnSetInfo,			/* in nodes/execnodes.h */
	T_WindowObjectData,			/* private in nodeWindowAgg.c */
<<<<<<< HEAD
	T_InlineCodeBlock,			/* in nodes/parsenodes.h */
	T_TIDBitmap,				/* in nodes/tidbitmap.h */
    T_StreamBitmap,             /* in nodes/tidbitmap.h */
	T_FormatterData,            /* in access/formatter.h */
	T_ExtProtocolData,          /* in access/extprotocol.h */
	T_ExtProtocolValidatorData, /* in access/extprotocol.h */
	T_SelectedParts,            /* in executor/nodePartitionSelector.h */
	T_CookedConstraint,			/* in catalog/heap.h */

    /* CDB: tags for random other stuff */
    T_CdbExplain_StatHdr = 1000,             /* in cdb/cdbexplain.c */

=======
	T_TIDBitmap,				/* in nodes/tidbitmap.h */
	T_InlineCodeBlock			/* in nodes/parsenodes.h */
>>>>>>> 78a09145
} NodeTag;

/*
 * The first field of a node of any type is guaranteed to be the NodeTag.
 * Hence the type of any node can be gotten by casting it to Node. Declaring
 * a variable to be of Node * (instead of void *) can also facilitate
 * debugging.
 */
typedef struct Node
{
	NodeTag		type;
} Node;

#define nodeTag(nodeptr)		(((Node*)(nodeptr))->type)

/*
 * newNode -
 *	  create a new node of the specified size and tag the node with the
 *	  specified tag.
 *
 * !WARNING!: Avoid using newNode directly. You should be using the
 *	  macro makeNode.  eg. to create a Query node, use makeNode(Query)
 *
 * Note: the size argument should always be a compile-time constant, so the
 * apparent risk of multiple evaluation doesn't matter in practice.
 */
#ifdef __GNUC__

/* With GCC, we can use a compound statement within an expression */
#define newNode(size, tag) \
({	Node   *_result; \
	AssertMacro((size) >= sizeof(Node));		/* need the tag, at least */ \
	_result = (Node *) palloc0fast(size); \
	_result->type = (tag); \
	_result; \
})
#else

/*
 *	There is no way to dereference the palloc'ed pointer to assign the
 *	tag, and also return the pointer itself, so we need a holder variable.
 *	Fortunately, this macro isn't recursive so we just define
 *	a global variable for this purpose.
 */
extern PGDLLIMPORT Node *newNodeMacroHolder;

#define newNode(size, tag) \
( \
	AssertMacro((size) >= sizeof(Node)),		/* need the tag, at least */ \
	newNodeMacroHolder = (Node *) palloc0fast(size), \
	newNodeMacroHolder->type = (tag), \
	newNodeMacroHolder \
)
#endif   /* __GNUC__ */


#define makeNode(_type_)		((_type_ *) newNode(sizeof(_type_),T_##_type_))
#define NodeSetTag(nodeptr,t)	(((Node*)(nodeptr))->type = (t))

#define IsA(nodeptr,_type_)		(nodeTag(nodeptr) == T_##_type_)

/* ----------------------------------------------------------------
 *					  extern declarations follow
 * ----------------------------------------------------------------
 */

/*
 * nodes/{outfuncs.c,print.c}
 */
extern char *nodeToString(void *obj);

/*
 * nodes/outfast.c. This special version of nodeToString is only used by serializeNode.
 * It's a quick hack that allocates 8K buffer for StringInfo struct through initStringIinfoSizeOf
 */
extern char *nodeToBinaryStringFast(void *obj, int *length);

extern Node *readNodeFromBinaryString(const char *str, int len);

/*
 * nodes/{readfuncs.c,read.c}
 */
extern void *stringToNode(char *str);

/*
 * nodes/copyfuncs.c
 */
extern void *copyObject(void *obj);

/*
 * nodes/equalfuncs.c
 */
extern bool equal(void *a, void *b);


/*
 * Typedefs for identifying qualifier selectivities and plan costs as such.
 * These are just plain "double"s, but declaring a variable as Selectivity
 * or Cost makes the intent more obvious.
 *
 * These could have gone into plannodes.h or some such, but many files
 * depend on them...
 */
typedef double Selectivity;		/* fraction of tuples a qualifier will pass */
typedef double Cost;			/* execution cost (in page-access units) */


/*
 * CmdType -
 *	  enums for type of operation represented by a Query or PlannedStmt
 *
 * This is needed in both parsenodes.h and plannodes.h, so put it here...
 */
typedef enum CmdType
{
	CMD_UNKNOWN,
	CMD_SELECT,					/* select stmt */
	CMD_UPDATE,					/* update stmt */
	CMD_INSERT,					/* insert stmt */
	CMD_DELETE,
	CMD_UTILITY,				/* cmds like create, destroy, copy, vacuum,
								 * etc. */
	CMD_NOTHING					/* dummy command for instead nothing rules
								 * with qual */
} CmdType;


/*
 * JoinType -
 *	  enums for types of relation joins
 *
 * JoinType determines the exact semantics of joining two relations using
 * a matching qualification.  For example, it tells what to do with a tuple
 * that has no match in the other relation.
 *
 * This is needed in both parsenodes.h and plannodes.h, so put it here...
 */
typedef enum JoinType
{
	/*
	 * The canonical kinds of joins according to the SQL JOIN syntax. Only
	 * these codes can appear in parser output (e.g., JoinExpr nodes).
	 */
	JOIN_INNER,					/* matching tuple pairs only */
	JOIN_LEFT,					/* pairs + unmatched LHS tuples */
	JOIN_FULL,					/* pairs + unmatched LHS + unmatched RHS */
	JOIN_RIGHT,					/* pairs + unmatched RHS tuples */

	/*
	 * Semijoins and anti-semijoins (as defined in relational theory) do not
	 * appear in the SQL JOIN syntax, but there are standard idioms for
	 * representing them (e.g., using EXISTS).	The planner recognizes these
	 * cases and converts them to joins.  So the planner and executor must
	 * support these codes.  NOTE: in JOIN_SEMI output, it is unspecified
	 * which matching RHS row is joined to.  In JOIN_ANTI output, the row is
	 * guaranteed to be null-extended.
	 */
	JOIN_SEMI,					/* 1 copy of each LHS row that has match(es) */
	JOIN_ANTI,					/* 1 copy of each LHS row that has no match */
	JOIN_LASJ_NOTIN,			/* Left Anti Semi Join with Not-In semantics:
									If any NULL values are produced by inner side,
									return no join results. Otherwise, same as LASJ */

	/*
	 * These codes are used internally in the planner, but are not supported
	 * by the executor (nor, indeed, by most of the planner).
	 */
	JOIN_UNIQUE_OUTER,			/* LHS path must be made unique */
	JOIN_UNIQUE_INNER,			/* RHS path must be made unique */

	/*
	 * GDPB: Like JOIN_UNIQUE_OUTER/INNER, these codes are used internally
	 * in the planner, but are not supported by the executor or by most of the
	 * planner. A JOIN_DEDUP_SEMI join indicates a semi-join, but to be
	 * implemented by performing a normal inner join, and eliminating the
	 * duplicates with a UniquePath above the join. That can be useful in
	 * an MPP enviroment, if performing the join as an inner join avoids
	 * moving the larger of the two relations.
	 */
	JOIN_DEDUP_SEMI,			/* inner join, LHS path must be made unique afterwards */
	JOIN_DEDUP_SEMI_REVERSE		/* inner join, RHS path must be made unique afterwards */

	/*
	 * We might need additional join types someday.
	 */
} JoinType;

/*
 * OUTER joins are those for which pushed-down quals must behave differently
 * from the join's own quals.  This is in fact everything except INNER and
 * SEMI joins.	However, this macro must also exclude the JOIN_UNIQUE symbols
 * since those are temporary proxies for what will eventually be an INNER
 * join.
 *
 * Note: semijoins are a hybrid case, but we choose to treat them as not
 * being outer joins.  This is okay principally because the SQL syntax makes
 * it impossible to have a pushed-down qual that refers to the inner relation
 * of a semijoin; so there is no strong need to distinguish join quals from
 * pushed-down quals.  This is convenient because for almost all purposes,
 * quals attached to a semijoin can be treated the same as innerjoin quals.
 */
#define IS_OUTER_JOIN(jointype) \
	(((1 << (jointype)) & \
	  ((1 << JOIN_LEFT) | \
	   (1 << JOIN_FULL) | \
	   (1 << JOIN_RIGHT) | \
	   (1 << JOIN_ANTI) | \
	   (1 << JOIN_LASJ_NOTIN))) != 0)

/*
 * FlowType - kinds of tuple flows in parallelized plans.
 *
 * This enum is a MPP extension.
 */
typedef enum FlowType
{
	FLOW_UNDEFINED,		/* used prior to calculation of type of derived flow */
	FLOW_SINGLETON,		/* flow has single stream */
	FLOW_REPLICATED,	/* flow is replicated across IOPs */
	FLOW_PARTITIONED,	/* flow is partitioned across IOPs */
} FlowType;

/*
 * DispatchMethod - MPP dispatch method.
 *
 * There are currently three possibilties, an initial value of undetermined,
 * and a value for each of the ways the dispatch code implements.
 */
typedef enum DispatchMethod
{
	DISPATCH_UNDETERMINED = 0,	/* Used prior to determination. */
	DISPATCH_SEQUENTIAL,		/* Dispatch on entry postgres process only. */
	DISPATCH_PARALLEL			/* Dispatch on query executor and entry processes. */

} DispatchMethod;

/*
 * Inside the executor, if a caller to some data type manipulation functions
 * (e.g., int8inc()) is doing aggregate or window function work, we want to
 * avoid copying the input datum and just write directly over the input. This
 * isn't legal if the function is being used outside this context.
 */
#define IS_AGG_EXECUTION_NODE(node) \
	((IsA((Node *)(node), AggState) || IsA((Node *)(node), WindowAggState)) ? \
	 true : false)

/*
 * If the partIndex in Scan set to 0 then we don't have
 * any dynamic partition scanning
 */
#define INVALID_PART_INDEX 0

#endif   /* NODES_H */<|MERGE_RESOLUTION|>--- conflicted
+++ resolved
@@ -60,11 +60,8 @@
 	 * CteScan will take the form of SubqueryScan.
 	 */
 	T_Result,
-<<<<<<< HEAD
 	T_Plan_Start = T_Result,
-=======
 	T_ModifyTable,
->>>>>>> 78a09145
 	T_Append,
 	T_RecursiveUnion,
 	T_Sequence,
@@ -102,7 +99,6 @@
 	T_SetOp,
 	T_LockRows,
 	T_Limit,
-<<<<<<< HEAD
 	T_Motion,
 	T_ShareInputScan,
 	T_Repeat,
@@ -112,11 +108,8 @@
 	T_AssertOp,
 	T_PartitionSelector,
 	T_Plan_End,
-	/* this one isn't a subclass of Plan: */
-=======
 	/* these aren't subclasses of Plan: */
 	T_PlanRowMark,
->>>>>>> 78a09145
 	T_PlanInvalItem,
 
 	/*
@@ -314,11 +307,6 @@
 	T_ResultPath,
 	T_MaterialPath,
 	T_UniquePath,
-<<<<<<< HEAD
-	T_CtePath,
-=======
-	T_NoOpPath,
->>>>>>> 78a09145
 	T_EquivalenceClass,
 	T_EquivalenceMember,
 	T_PathKey,
@@ -513,12 +501,8 @@
 	T_RangeTblEntry,
 	T_GroupingClause,
 	T_GroupingFunc,
+	T_SortGroupClause,
 	T_WindowClause,
-<<<<<<< HEAD
-	T_SortGroupClause,
-	T_FkConstraint,
-=======
->>>>>>> 78a09145
 	T_PrivGrantee,
 	T_FuncWithArgs,
 	T_AccessPriv,
@@ -550,9 +534,8 @@
 	T_TriggerData = 950,		/* in commands/trigger.h */
 	T_ReturnSetInfo,			/* in nodes/execnodes.h */
 	T_WindowObjectData,			/* private in nodeWindowAgg.c */
-<<<<<<< HEAD
+	T_TIDBitmap,				/* in nodes/tidbitmap.h */
 	T_InlineCodeBlock,			/* in nodes/parsenodes.h */
-	T_TIDBitmap,				/* in nodes/tidbitmap.h */
     T_StreamBitmap,             /* in nodes/tidbitmap.h */
 	T_FormatterData,            /* in access/formatter.h */
 	T_ExtProtocolData,          /* in access/extprotocol.h */
@@ -563,10 +546,6 @@
     /* CDB: tags for random other stuff */
     T_CdbExplain_StatHdr = 1000,             /* in cdb/cdbexplain.c */
 
-=======
-	T_TIDBitmap,				/* in nodes/tidbitmap.h */
-	T_InlineCodeBlock			/* in nodes/parsenodes.h */
->>>>>>> 78a09145
 } NodeTag;
 
 /*
