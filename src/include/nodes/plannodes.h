--- conflicted
+++ resolved
@@ -10,11 +10,7 @@
  * Portions Copyright (c) 1996-2008, PostgreSQL Global Development Group
  * Portions Copyright (c) 1994, Regents of the University of California
  *
-<<<<<<< HEAD
- * $PostgreSQL: pgsql/src/include/nodes/plannodes.h,v 1.104 2008/10/04 21:56:55 tgl Exp $
-=======
  * $PostgreSQL: pgsql/src/include/nodes/plannodes.h,v 1.100 2008/04/13 20:51:21 tgl Exp $
->>>>>>> 49f001d8
  *
  *-------------------------------------------------------------------------
  */
@@ -537,17 +533,7 @@
  * (such as for targeted dispatch)
  * ----------------
  */
-<<<<<<< HEAD
 typedef IndexScan BitmapIndexScan;
-=======
-typedef struct BitmapIndexScan
-{
-	Scan		scan;
-	Oid			indexid;		/* OID of index to scan */
-	List	   *indexqual;		/* list of index quals (OpExprs) */
-	List	   *indexqualorig;	/* the same in original form */
-} BitmapIndexScan;
->>>>>>> 49f001d8
 
 /* ----------------
  *		bitmap sequential scan node
