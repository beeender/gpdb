--- conflicted
+++ resolved
@@ -656,16 +656,12 @@
  * indextlist, which represents the contents of the index as a targetlist
  * with one TLE per index column.  Vars appearing in this list reference
  * the base table, and this is the only field in the plan node that may
-<<<<<<< HEAD
- * contain such Vars.
- *
- * GPDB: We need indexqualorig to determine direct dispatch, however there
- * is no need to dispatch it.
-=======
  * contain such Vars.  Also, for the convenience of setrefs.c, TLEs in
  * indextlist are marked as resjunk if they correspond to columns that
  * the index AM cannot reconstruct.
->>>>>>> 7cd0d523
+ * 
+ * GPDB: We need indexqualorig to determine direct dispatch, however there
+ * is no need to dispatch it.
  * ----------------
  */
 typedef struct IndexOnlyScan
@@ -673,7 +669,6 @@
 	Scan		scan;
 	Oid			indexid;		/* OID of index to scan */
 	List	   *indexqual;		/* list of index quals (usually OpExprs) */
-	List	   *indexqualorig;	/* the same in original form (GPDB keeps it) */
 	List	   *indexorderby;	/* list of index ORDER BY exprs */
 	List	   *indextlist;		/* TargetEntry list describing index's cols */
 	ScanDirection indexorderdir;	/* forward or backward or don't care */
@@ -1106,9 +1101,7 @@
 {
 	Join		join;
 	List	   *hashclauses;
-<<<<<<< HEAD
 	List	   *hashqualclauses;
-=======
 	List	   *hashoperators;
 	List	   *hashcollations;
 
@@ -1117,7 +1110,6 @@
 	 * perform lookups in the hashtable over the inner plan.
 	 */
 	List	   *hashkeys;
->>>>>>> 7cd0d523
 } HashJoin;
 
 #define SHARE_ID_NOT_SHARED (-1)
@@ -1369,16 +1361,13 @@
 typedef struct Hash
 {
 	Plan		plan;
-<<<<<<< HEAD
 	bool		rescannable;            /* CDB: true => save rows for rescan */
-=======
 
 	/*
 	 * List of expressions to be hashed for tuples from Hash's outer plan,
 	 * needed to put them into the hashtable.
 	 */
 	List	   *hashkeys;		/* hash keys for the hashjoin condition */
->>>>>>> 7cd0d523
 	Oid			skewTable;		/* outer join key's table OID, or InvalidOid */
 	AttrNumber	skewColumn;		/* outer join key's column #, or zero */
 	bool		skewInherit;	/* is outer join rel an inheritance tree? */
