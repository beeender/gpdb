--- conflicted
+++ resolved
@@ -1027,11 +1027,7 @@
 	bool		amhasgettuple;	/* does AM have amgettuple interface? */
 	bool		amhasgetbitmap; /* does AM have amgetbitmap interface? */
 	bool		amcanparallel;	/* does AM support parallel scan? */
-<<<<<<< HEAD
-
-=======
 	bool		amcanmarkpos;	/* does AM support mark/restore? */
->>>>>>> 7cd0d523
 	/* Rather than include amapi.h here, we declare amcostestimate like this */
 	void		(*amcostestimate) ();	/* AM's cost estimator */
 };
