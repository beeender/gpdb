--- conflicted
+++ resolved
@@ -45,16 +45,12 @@
 #define POSTMASTER_FD_OWN		1	/* kept open by postmaster only */
 #endif
 
-<<<<<<< HEAD
 #define POSTMASTER_IN_STARTUP_MSG "the database system is starting up"
 #define POSTMASTER_IN_RECOVERY_MSG "the database system is in recovery mode"
 #define POSTMASTER_IN_RECOVERY_DETAIL_MSG "last replayed record at"
 /* gpstate must be updated if this message changes */
 #define POSTMASTER_MIRROR_VERSION_DETAIL_MSG "- VERSION:"
 
-extern const char *progname;
-=======
->>>>>>> 9e1c9f95
 extern PGDLLIMPORT const char *progname;
 
 extern void PostmasterMain(int argc, char *argv[]) pg_attribute_noreturn();
