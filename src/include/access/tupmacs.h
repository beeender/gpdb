/*-------------------------------------------------------------------------
 *
 * tupmacs.h
 *	  Tuple macros used by both index tuples and heap tuples.
 *
 *
<<<<<<< HEAD
 * Portions Copyright (c) 1996-2009, PostgreSQL Global Development Group
=======
 * Portions Copyright (c) 1996-2008, PostgreSQL Global Development Group
>>>>>>> d13f41d2
 * Portions Copyright (c) 1994, Regents of the University of California
 *
 * $PostgreSQL: pgsql/src/include/access/tupmacs.h,v 1.35 2008/01/01 19:45:56 momjian Exp $
 *
 *-------------------------------------------------------------------------
 */
#ifndef TUPMACS_H
#define TUPMACS_H

#include "catalog/pg_magic_oid.h"
#include "catalog/pg_type.h"

/*
 * check to see if the ATT'th bit of an array of 8-bit bytes is set.
 */
#define att_isnull(ATT, BITS) (!((BITS)[(ATT) >> 3] & (1 << ((ATT) & 0x07))))

/*
 * Given a Form_pg_attribute and a pointer into a tuple's data area,
 * return the correct value or pointer.
 *
 * We return a Datum value in all cases.  If the attribute has "byval" false,
 * we return the same pointer into the tuple data area that we're passed.
 * Otherwise, we return the correct number of bytes fetched from the data
 * area and extended to Datum form.
 *
 * On machines where Datum is 8 bytes, we support fetching 8-byte byval
 * attributes; otherwise, only 1, 2, and 4-byte values are supported.
 *
 * Note that T must already be properly aligned for this to work correctly.
 */
#define fetchatt(A,T) fetch_att(T, (A)->attbyval, (A)->attlen)

/*
 * Same, but work from byval/len parameters rather than Form_pg_attribute.
 */
#define fetch_att(T,attbyval,attlen) \
( \
	(attbyval) ? \
	( \
		(attlen) == (int) sizeof(Datum) ? \
			*((Datum *)(T)) \
		: \
	  ( \
		(attlen) == (int) sizeof(int32) ? \
			Int32GetDatum(*((int32 *)(T))) \
		: \
		( \
			(attlen) == (int) sizeof(int16) ? \
				Int16GetDatum(*((int16 *)(T))) \
			: \
			( \
				AssertMacro((attlen) == 1), \
				CharGetDatum(*((char *)(T))) \
			) \
		) \
	  ) \
	) \
	: \
	PointerGetDatum((char *) (T)) \
)

/*
 * att_align_datum aligns the given offset as needed for a datum of alignment
 * requirement attalign and typlen attlen.	attdatum is the Datum variable
 * we intend to pack into a tuple (it's only accessed if we are dealing with
 * a varlena type).  Note that this assumes the Datum will be stored as-is;
 * callers that are intending to convert non-short varlena datums to short
 * format have to account for that themselves.
 */
#define att_align_datum(cur_offset, attalign, attlen, attdatum) \
( \
	((attlen) == -1 && VARATT_IS_SHORT(DatumGetPointer(attdatum))) ? (long) (cur_offset) : \
	att_align_nominal(cur_offset, attalign) \
)

/*
 * att_align_pointer performs the same calculation as att_align_datum,
 * but is used when walking a tuple.  attptr is the current actual data
 * pointer; when accessing a varlena field we have to "peek" to see if we
 * are looking at a pad byte or the first byte of a 1-byte-header datum.
 * (A zero byte must be either a pad byte, or the first byte of a correctly
 * aligned 4-byte length word; in either case we can align safely.	A non-zero
 * byte must be either a 1-byte length word, or the first byte of a correctly
 * aligned 4-byte length word; in either case we need not align.)
 *
 * Note: some callers pass a "char *" pointer for cur_offset.  This is
 * a bit of a hack but works OK on all known platforms.  It ought to be
 * cleaned up someday, though.
 */
#define att_align_pointer(cur_offset, attalign, attlen, attptr) \
( \
	((attlen) == -1 && VARATT_NOT_PAD_BYTE(attptr)) ? (long) (cur_offset) : \
	att_align_nominal(cur_offset, attalign) \
)

/*
 * att_align_nominal aligns the given offset as needed for a datum of alignment
 * requirement attalign, ignoring any consideration of packed varlena datums.
 * There are three main use cases for using this macro directly:
 *	* we know that the att in question is not varlena (attlen != -1);
 *	  in this case it is cheaper than the above macros and just as good.
 *	* we need to estimate alignment padding cost abstractly, ie without
 *	  reference to a real tuple.  We must assume the worst case that
 *	  all varlenas are aligned.
 *	* within arrays, we unconditionally align varlenas (XXX this should be
 *	  revisited, probably).
 *
 * The attalign cases are tested in what is hopefully something like their
 * frequency of occurrence.
 */
#define att_align_nominal(cur_offset, attalign) \
( \
	((attalign) == 'i') ? INTALIGN(cur_offset) : \
<<<<<<< HEAD
	 (((attalign) == 'c') ? ((intptr_t)(cur_offset)) : \
=======
	 (((attalign) == 'c') ? (long) (cur_offset) : \
>>>>>>> d13f41d2
	  (((attalign) == 'd') ? DOUBLEALIGN(cur_offset) : \
	   ( \
			AssertMacro((attalign) == 's'), \
			SHORTALIGN(cur_offset) \
	   ))) \
)

/*
<<<<<<< HEAD
 * att_align_datum aligns the given offset as needed for a datum of alignment
 * requirement attalign and typlen attlen.	attdatum is the Datum variable
 * we intend to pack into a tuple (it's only accessed if we are dealing with
 * a varlena type).  Note that this assumes the Datum will be stored as-is;
 * callers that are intending to convert non-short varlena datums to short
 * format have to account for that themselves.
 */
#define att_align_datum(cur_offset, attalign, attlen, attdatum) \
( \
	((attlen) == -1 && VARATT_IS_SHORT(DatumGetPointer(attdatum))) ? (intptr_t) (cur_offset) : \
	att_align_nominal(cur_offset, attalign) \
)

/*
 * att_align_pointer performs the same calculation as att_align_datum,
 * but is used when walking a tuple.  attptr is the current actual data
 * pointer; when accessing a varlena field we have to "peek" to see if we
 * are looking at a pad byte or the first byte of a 1-byte-header datum.
 * (A zero byte must be either a pad byte, or the first byte of a correctly
 * aligned 4-byte length word; in either case we can align safely.	A non-zero
 * byte must be either a 1-byte length word, or the first byte of a correctly
 * aligned 4-byte length word; in either case we need not align.)
 *
 * Note: some callers pass a "char *" pointer for cur_offset.  This is
 * a bit of a hack but works OK on all known platforms.  It ought to be
 * cleaned up someday, though.
 */
#define att_align_pointer(cur_offset, attalign, attlen, attptr) \
( \
	((attlen) == -1 && VARATT_NOT_PAD_BYTE(attptr)) ? (intptr_t) (cur_offset) : \
	att_align_nominal(cur_offset, attalign) \
)


/*
 * att_align_nominal aligns the given offset as needed for a datum of alignment
 * requirement attalign, ignoring any consideration of packed varlena datums.
 * There are three main use cases for using this macro directly:
 *	* we know that the att in question is not varlena (attlen != -1);
 *	  in this case it is cheaper than the above macros and just as good.
 *	* we need to estimate alignment padding cost abstractly, ie without
 *	  reference to a real tuple.  We must assume the worst case that
 *	  all varlenas are aligned.
 *	* within arrays, we unconditionally align varlenas (XXX this should be
 *	  revisited, probably).
 *
 * The attalign cases are tested in what is hopefully something like their
 * frequency of occurrence.
 */
#define att_align_nominal(cur_offset, attalign) \
( \
	((attalign) == 'i') ? INTALIGN(cur_offset) : \
	 (((attalign) == 'c') ? (intptr_t) (cur_offset) : \
	  (((attalign) == 'd') ? DOUBLEALIGN(cur_offset) : \
	   ( \
			AssertMacro((attalign) == 's'), \
			SHORTALIGN(cur_offset) \
	   ))) \
)

/*
 * att_addlength_datum increments the given offset by the space needed for
 * the given Datum variable.  attdatum is only accessed if we are dealing
 * with a variable-length attribute.
 */
#define att_addlength_datum(cur_offset, attlen, attdatum) \
	att_addlength_pointer(cur_offset, attlen, DatumGetPointer(attdatum))

/*
 * att_addlength_pointer performs the same calculation as att_addlength_datum,
 * but is used when walking a tuple --- attptr is the pointer to the field
 * within the tuple.
 *
 * Note: some callers pass a "char *" pointer for cur_offset.  This is
 * actually perfectly OK, but probably should be cleaned up along with
 * the same practice for att_align_pointer.
 */
#define att_addlength_pointer(cur_offset, attlen, attptr) \
( \
	((attlen) > 0) ? \
	( \
		(cur_offset) + (attlen) \
	) \
	: (((attlen) == -1) ? \
	( \
		(cur_offset) + VARSIZE_ANY(attptr) \
	) \
	: \
	( \
		AssertMacro((attlen) == -2), \
		(cur_offset) + (strlen((char *) (attptr)) + 1) \
	)) \
)

#define att_addlength(cur_offset, attlen, attval) \
=======
 * att_addlength_datum increments the given offset by the space needed for
 * the given Datum variable.  attdatum is only accessed if we are dealing
 * with a variable-length attribute.
 */
#define att_addlength_datum(cur_offset, attlen, attdatum) \
	att_addlength_pointer(cur_offset, attlen, DatumGetPointer(attdatum))

/*
 * att_addlength_pointer performs the same calculation as att_addlength_datum,
 * but is used when walking a tuple --- attptr is the pointer to the field
 * within the tuple.
 *
 * Note: some callers pass a "char *" pointer for cur_offset.  This is
 * actually perfectly OK, but probably should be cleaned up along with
 * the same practice for att_align_pointer.
 */
#define att_addlength_pointer(cur_offset, attlen, attptr) \
>>>>>>> d13f41d2
( \
	((attlen) > 0) ? \
	( \
		(cur_offset) + (attlen) \
	) \
	: (((attlen) == -1) ? \
	( \
<<<<<<< HEAD
		(cur_offset) + VARSIZE_ANY(DatumGetPointer(attval)) \
=======
		(cur_offset) + VARSIZE_ANY(attptr) \
>>>>>>> d13f41d2
	) \
	: \
	( \
		AssertMacro((attlen) == -2), \
		(cur_offset) + (strlen((char *) (attptr)) + 1) \
	)) \
)

/*
 * store_att_byval is a partial inverse of fetch_att: store a given Datum
 * value into a tuple data area at the specified address.  However, it only
 * handles the byval case, because in typical usage the caller needs to
 * distinguish by-val and by-ref cases anyway, and so a do-it-all macro
 * wouldn't be convenient.
 */
#define store_att_byval(T,newdatum,attlen) \
	do { \
		switch (attlen) \
		{ \
			case sizeof(char): \
				*(char *) (T) = DatumGetChar(newdatum); \
				break; \
			case sizeof(int16): \
				*(int16 *) (T) = DatumGetInt16(newdatum); \
				break; \
			case sizeof(int32): \
				*(int32 *) (T) = DatumGetInt32(newdatum); \
				break; \
			case sizeof(Datum): \
				*(Datum *) (T) = (newdatum); \
				break; \
			default: \
				elog(ERROR, "unsupported byval length: %d", \
					 (int) (attlen)); \
				break; \
		} \
	} while (0)

/* Proper align with zero padding */
static inline char * att_align_zero(char *data, char alignchar)
{
    size_t  misalignment = (size_t)att_align(1, alignchar) - 1;

    while ((size_t)data & misalignment)
		*(data++) = 0;

	return data;
}

#ifndef VARATT_COULD_SHORT
#define VARATT_COULD_SHORT(PTR) (VARATT_IS_4B_U(PTR) && (VARSIZE(PTR)-VARHDRSZ+VARHDRSZ_SHORT <= VARATT_SHORT_MAX))
#define VARATT_COULD_SHORT_D(D) VARATT_COULD_SHORT(DatumGetPointer(D))
#endif

/* Determin if a datum of type oid can be stored in short varlena format */
static inline bool value_type_could_short(Datum d, Oid typid)
{
        return	!VARATT_IS_EXTERNAL_D(d) &&
                (VARATT_IS_SHORT_D(d) || 
                 (VARATT_COULD_SHORT_D(d) &&
                  typid != INT2VECTOROID &&
                  typid != OIDVECTOROID &&
                  typid < FirstNormalObjectId));
}
#endif<|MERGE_RESOLUTION|>--- conflicted
+++ resolved
@@ -4,11 +4,7 @@
  *	  Tuple macros used by both index tuples and heap tuples.
  *
  *
-<<<<<<< HEAD
  * Portions Copyright (c) 1996-2009, PostgreSQL Global Development Group
-=======
- * Portions Copyright (c) 1996-2008, PostgreSQL Global Development Group
->>>>>>> d13f41d2
  * Portions Copyright (c) 1994, Regents of the University of California
  *
  * $PostgreSQL: pgsql/src/include/access/tupmacs.h,v 1.35 2008/01/01 19:45:56 momjian Exp $
@@ -123,11 +119,7 @@
 #define att_align_nominal(cur_offset, attalign) \
 ( \
 	((attalign) == 'i') ? INTALIGN(cur_offset) : \
-<<<<<<< HEAD
 	 (((attalign) == 'c') ? ((intptr_t)(cur_offset)) : \
-=======
-	 (((attalign) == 'c') ? (long) (cur_offset) : \
->>>>>>> d13f41d2
 	  (((attalign) == 'd') ? DOUBLEALIGN(cur_offset) : \
 	   ( \
 			AssertMacro((attalign) == 's'), \
@@ -136,68 +128,6 @@
 )
 
 /*
-<<<<<<< HEAD
- * att_align_datum aligns the given offset as needed for a datum of alignment
- * requirement attalign and typlen attlen.	attdatum is the Datum variable
- * we intend to pack into a tuple (it's only accessed if we are dealing with
- * a varlena type).  Note that this assumes the Datum will be stored as-is;
- * callers that are intending to convert non-short varlena datums to short
- * format have to account for that themselves.
- */
-#define att_align_datum(cur_offset, attalign, attlen, attdatum) \
-( \
-	((attlen) == -1 && VARATT_IS_SHORT(DatumGetPointer(attdatum))) ? (intptr_t) (cur_offset) : \
-	att_align_nominal(cur_offset, attalign) \
-)
-
-/*
- * att_align_pointer performs the same calculation as att_align_datum,
- * but is used when walking a tuple.  attptr is the current actual data
- * pointer; when accessing a varlena field we have to "peek" to see if we
- * are looking at a pad byte or the first byte of a 1-byte-header datum.
- * (A zero byte must be either a pad byte, or the first byte of a correctly
- * aligned 4-byte length word; in either case we can align safely.	A non-zero
- * byte must be either a 1-byte length word, or the first byte of a correctly
- * aligned 4-byte length word; in either case we need not align.)
- *
- * Note: some callers pass a "char *" pointer for cur_offset.  This is
- * a bit of a hack but works OK on all known platforms.  It ought to be
- * cleaned up someday, though.
- */
-#define att_align_pointer(cur_offset, attalign, attlen, attptr) \
-( \
-	((attlen) == -1 && VARATT_NOT_PAD_BYTE(attptr)) ? (intptr_t) (cur_offset) : \
-	att_align_nominal(cur_offset, attalign) \
-)
-
-
-/*
- * att_align_nominal aligns the given offset as needed for a datum of alignment
- * requirement attalign, ignoring any consideration of packed varlena datums.
- * There are three main use cases for using this macro directly:
- *	* we know that the att in question is not varlena (attlen != -1);
- *	  in this case it is cheaper than the above macros and just as good.
- *	* we need to estimate alignment padding cost abstractly, ie without
- *	  reference to a real tuple.  We must assume the worst case that
- *	  all varlenas are aligned.
- *	* within arrays, we unconditionally align varlenas (XXX this should be
- *	  revisited, probably).
- *
- * The attalign cases are tested in what is hopefully something like their
- * frequency of occurrence.
- */
-#define att_align_nominal(cur_offset, attalign) \
-( \
-	((attalign) == 'i') ? INTALIGN(cur_offset) : \
-	 (((attalign) == 'c') ? (intptr_t) (cur_offset) : \
-	  (((attalign) == 'd') ? DOUBLEALIGN(cur_offset) : \
-	   ( \
-			AssertMacro((attalign) == 's'), \
-			SHORTALIGN(cur_offset) \
-	   ))) \
-)
-
-/*
  * att_addlength_datum increments the given offset by the space needed for
  * the given Datum variable.  attdatum is only accessed if we are dealing
  * with a variable-length attribute.
@@ -223,46 +153,6 @@
 	: (((attlen) == -1) ? \
 	( \
 		(cur_offset) + VARSIZE_ANY(attptr) \
-	) \
-	: \
-	( \
-		AssertMacro((attlen) == -2), \
-		(cur_offset) + (strlen((char *) (attptr)) + 1) \
-	)) \
-)
-
-#define att_addlength(cur_offset, attlen, attval) \
-=======
- * att_addlength_datum increments the given offset by the space needed for
- * the given Datum variable.  attdatum is only accessed if we are dealing
- * with a variable-length attribute.
- */
-#define att_addlength_datum(cur_offset, attlen, attdatum) \
-	att_addlength_pointer(cur_offset, attlen, DatumGetPointer(attdatum))
-
-/*
- * att_addlength_pointer performs the same calculation as att_addlength_datum,
- * but is used when walking a tuple --- attptr is the pointer to the field
- * within the tuple.
- *
- * Note: some callers pass a "char *" pointer for cur_offset.  This is
- * actually perfectly OK, but probably should be cleaned up along with
- * the same practice for att_align_pointer.
- */
-#define att_addlength_pointer(cur_offset, attlen, attptr) \
->>>>>>> d13f41d2
-( \
-	((attlen) > 0) ? \
-	( \
-		(cur_offset) + (attlen) \
-	) \
-	: (((attlen) == -1) ? \
-	( \
-<<<<<<< HEAD
-		(cur_offset) + VARSIZE_ANY(DatumGetPointer(attval)) \
-=======
-		(cur_offset) + VARSIZE_ANY(attptr) \
->>>>>>> d13f41d2
 	) \
 	: \
 	( \
@@ -304,7 +194,7 @@
 /* Proper align with zero padding */
 static inline char * att_align_zero(char *data, char alignchar)
 {
-    size_t  misalignment = (size_t)att_align(1, alignchar) - 1;
+    size_t  misalignment = (size_t)att_align_nominal(1, alignchar) - 1;
 
     while ((size_t)data & misalignment)
 		*(data++) = 0;
@@ -312,19 +202,18 @@
 	return data;
 }
 
-#ifndef VARATT_COULD_SHORT
-#define VARATT_COULD_SHORT(PTR) (VARATT_IS_4B_U(PTR) && (VARSIZE(PTR)-VARHDRSZ+VARHDRSZ_SHORT <= VARATT_SHORT_MAX))
-#define VARATT_COULD_SHORT_D(D) VARATT_COULD_SHORT(DatumGetPointer(D))
-#endif
-
-/* Determin if a datum of type oid can be stored in short varlena format */
-static inline bool value_type_could_short(Datum d, Oid typid)
+/*
+ * Determine if a datum of type oid can be stored in short varlena format.
+ * The caller must've checked that it's a pass-by-reference type.
+ */
+static inline bool
+value_type_could_short(Pointer ptr, Oid typid)
 {
-        return	!VARATT_IS_EXTERNAL_D(d) &&
-                (VARATT_IS_SHORT_D(d) || 
-                 (VARATT_COULD_SHORT_D(d) &&
-                  typid != INT2VECTOROID &&
-                  typid != OIDVECTOROID &&
-                  typid < FirstNormalObjectId));
+	return !VARATT_IS_EXTERNAL(ptr) &&
+		(VARATT_IS_SHORT(ptr) ||
+		 (VARATT_CAN_MAKE_SHORT(ptr) &&
+		  typid != INT2VECTOROID &&
+		  typid != OIDVECTOROID &&
+		  typid < FirstNormalObjectId));
 }
 #endif