--- conflicted
+++ resolved
@@ -4,17 +4,10 @@
  *	  POSTGRES heap access method definitions.
  *
  *
-<<<<<<< HEAD
  * Portions Copyright (c) 1996-2009, PostgreSQL Global Development Group
  * Portions Copyright (c) 1994, Regents of the University of California
  *
- * $PostgreSQL: pgsql/src/include/access/heapam.h,v 1.121 2007/03/29 00:15:39 tgl Exp $
-=======
- * Portions Copyright (c) 1996-2008, PostgreSQL Global Development Group
- * Portions Copyright (c) 1994, Regents of the University of California
- *
  * $PostgreSQL: pgsql/src/include/access/heapam.h,v 1.130.2.1 2008/03/08 21:58:07 tgl Exp $
->>>>>>> d13f41d2
  *
  *-------------------------------------------------------------------------
  */
@@ -131,22 +124,34 @@
 extern void RelationFetchGpRelationNodeForXLog_Index(Relation relation);
 
 /*
- * Fetch the persistent TID and serial number for a relation from the gp_relation_node
- * if needed to put in the XLOG record header.
- */
-inline static void RelationFetchGpRelationNodeForXLog(
-	Relation		relation)
+ * Check if we have the persistent TID and serial number for a relation.
+ */
+static inline bool
+RelationNeedToFetchGpRelationNodeForXLog(Relation relation)
 {
 	if (!InRecovery && !relation->rd_segfile0_relationnodeinfo.isPresent &&
 		!GpPersistent_SkipXLogInfo(relation->rd_id))
 	{
-	
+		return true;
+	}
+	else
+		return false;
+}
+
+/*
+ * Fetch the persistent TID and serial number for a relation from the gp_relation_node
+ * if needed to put in the XLOG record header.
+ */
+static inline void
+RelationFetchGpRelationNodeForXLog(Relation relation)
+{
+	if (RelationNeedToFetchGpRelationNodeForXLog(relation))
+	{
 		if (relation->rd_rel->relkind == RELKIND_INDEX )
 		{
 			// UNDONE: Temporarily.
 			RelationFetchGpRelationNodeForXLog_Index(relation);
 			return;
-				 
 		}
 		RelationFetchSegFile0GpRelationNode(relation);
 	}
@@ -168,14 +173,6 @@
  * ----------------
  */
 
-<<<<<<< HEAD
-/* heapam.c */
-
-typedef enum
-{
-	LockTupleShared,
-	LockTupleExclusive
-} LockTupleMode;
 
 typedef enum
 {
@@ -205,9 +202,7 @@
 	heapnode->persistentSerialNum = rel->rd_segfile0_relationnodeinfo.persistentSerialNum;
 }
 
-=======
 /* in heap/heapam.c */
->>>>>>> d13f41d2
 extern Relation relation_open(Oid relationId, LOCKMODE lockmode);
 extern Relation try_relation_open(Oid relationId, LOCKMODE lockmode, 
 								  bool noWait);
@@ -254,15 +249,11 @@
 		   Relation stats_relation);
 extern bool heap_release_fetch(Relation relation, Snapshot snapshot,
 				   HeapTuple tuple, Buffer *userbuf, bool keep_buf,
-<<<<<<< HEAD
-		   		   Relation stats_relation);
-=======
 				   Relation stats_relation);
-extern bool heap_hot_search_buffer(ItemPointer tid, Buffer buffer,
+extern bool heap_hot_search_buffer(Relation rel, ItemPointer tid, Buffer buffer,
 					   Snapshot snapshot, bool *all_dead);
 extern bool heap_hot_search(ItemPointer tid, Relation relation,
 				Snapshot snapshot, bool *all_dead);
->>>>>>> d13f41d2
 
 extern void heap_get_latest_tid(Relation relation, Snapshot snapshot,
 					ItemPointer tid);
@@ -298,7 +289,8 @@
 extern void heap_markposx(HeapScanDesc scan, HeapTuple tuple);
 extern void heap_restrpos(HeapScanDesc scan);
 
-<<<<<<< HEAD
+extern void heap_sync(Relation relation);
+
 extern void heap_redo(XLogRecPtr beginLoc, XLogRecPtr lsn, XLogRecord *rptr);
 extern void heap_desc(StringInfo buf, XLogRecPtr beginLoc, XLogRecord *record);
 extern bool heap_getrelfilenode(
@@ -306,14 +298,6 @@
 	RelFileNode		*relFileNode);
 extern void heap2_redo(XLogRecPtr beginLoc, XLogRecPtr lsn, XLogRecord *rptr);
 extern void heap2_desc(StringInfo buf, XLogRecPtr beginLoc, XLogRecord *record);
-=======
-extern void heap_sync(Relation relation);
-
-extern void heap_redo(XLogRecPtr lsn, XLogRecord *rptr);
-extern void heap_desc(StringInfo buf, uint8 xl_info, char *rec);
-extern void heap2_redo(XLogRecPtr lsn, XLogRecord *rptr);
-extern void heap2_desc(StringInfo buf, uint8 xl_info, char *rec);
->>>>>>> d13f41d2
 
 extern void log_heap_newpage(Relation rel, 
 							 Page page,
@@ -372,6 +356,12 @@
 extern void heap_deformtuple(HeapTuple tuple, TupleDesc tupleDesc,
 				 Datum *values, char *nulls) __attribute__ ((deprecated));
 extern void heap_freetuple(HeapTuple htup);
+extern MinimalTuple heap_form_minimal_tuple(TupleDesc tupleDescriptor,
+						Datum *values, bool *isnull);
+extern void heap_free_minimal_tuple(MinimalTuple mtup);
+extern MinimalTuple heap_copy_minimal_tuple(MinimalTuple mtup);
+extern HeapTuple heap_tuple_from_minimal_tuple(MinimalTuple mtup);
+extern MinimalTuple minimal_tuple_from_heap_tuple(HeapTuple htup);
 extern HeapTuple heap_addheader(int natts, bool withoid,
 			   Size structlen, void *structure);
 
