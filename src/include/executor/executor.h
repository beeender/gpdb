/*-------------------------------------------------------------------------
 *
 * executor.h
 *	  support for the POSTGRES executor module
 *
 *
 * Portions Copyright (c) 2005-2009, Greenplum inc
 * Portions Copyright (c) 2012-Present Pivotal Software, Inc.
 * Portions Copyright (c) 1996-2009, PostgreSQL Global Development Group
 * Portions Copyright (c) 1994, Regents of the University of California
 *
 * $PostgreSQL: pgsql/src/include/executor/executor.h,v 1.147 2008/03/28 00:21:56 tgl Exp $
 *
 *-------------------------------------------------------------------------
 */
#ifndef EXECUTOR_H
#define EXECUTOR_H

#include "executor/execdesc.h"
#include "nodes/parsenodes.h"

#include "cdb/cdbdef.h"                 /* CdbVisitOpt */

struct ChunkTransportState;             /* #include "cdb/cdbinterconnect.h" */

/*
 * The "eflags" argument to ExecutorStart and the various ExecInitNode
 * routines is a bitwise OR of the following flag bits, which tell the
 * called plan node what to expect.  Note that the flags will get modified
 * as they are passed down the plan tree, since an upper node may require
 * functionality in its subnode not demanded of the plan as a whole
 * (example: MergeJoin requires mark/restore capability in its inner input),
 * or an upper node may shield its input from some functionality requirement
 * (example: Materialize shields its input from needing to do backward scan).
 *
 * EXPLAIN_ONLY indicates that the plan tree is being initialized just so
 * EXPLAIN can print it out; it will not be run.  Hence, no side-effects
 * of startup should occur (such as creating a SELECT INTO target table).
 * However, error checks (such as permission checks) should be performed.
 *
 * REWIND indicates that the plan node should expect to be rescanned. This
 * implies delaying freeing up resources when EagerFree is called.
 *
 * BACKWARD indicates that the plan node must respect the es_direction flag.
 * When this is not passed, the plan node will only be run forwards.
 *
 * MARK indicates that the plan node must support Mark/Restore calls.
 * When this is not passed, no Mark/Restore will occur.
 */
#define EXEC_FLAG_EXPLAIN_ONLY	0x0001	/* EXPLAIN, no ANALYZE */
#define EXEC_FLAG_REWIND		0x0002	/* expect rescan */
#define EXEC_FLAG_BACKWARD		0x0004	/* need backward scan */
#define EXEC_FLAG_MARK			0x0008	/* need mark/restore */
#define EXEC_FLAG_EXPLAIN_CODEGEN	0x0010	/* EXPLAIN CODEGEN */


/*
 * ExecEvalExpr was formerly a function containing a switch statement;
 * now it's just a macro invoking the function pointed to by an ExprState
 * node.  Beware of double evaluation of the ExprState argument!
 */
#define ExecEvalExpr(expr, econtext, isNull, isDone) \
	((*(expr)->evalfunc) (expr, econtext, isNull, isDone))

#define RelinfoGetStorage(relinfo) relinfo->ri_RelationDesc->rd_rel->relstorage

/*
 * Indicate whether an executor node is running in the slice
 * that a QE process is processing.
 *
 * This is currently called inside ExecInitXXX for each executor
 * node.
 *
 * If this is called in QD or utility mode, this will return true.
 */

/*
 * prototypes from functions in execAmi.c
 */
extern void ExecReScan(PlanState *node, ExprContext *exprCtxt);
extern void ExecMarkPos(PlanState *node);
extern void ExecRestrPos(PlanState *node);
extern bool ExecSupportsMarkRestore(NodeTag plantype);
extern bool ExecSupportsBackwardScan(Plan *node);
extern bool ExecMayReturnRawTuples(PlanState *node);
extern void ExecEagerFree(PlanState *node);
extern void ExecEagerFreeChildNodes(PlanState *node, bool subplanDone);

/*
 * prototypes from functions in execCurrent.c
 */
extern void getCurrentOf(CurrentOfExpr *cexpr,
			  ExprContext *econtext,
			  Oid table_oid,
			  ItemPointer current_tid,
			  int *current_gp_segment_id,
			  Oid *current_table_oid,
			  char **cursor_name_p);
extern bool execCurrentOf(CurrentOfExpr *cexpr,
			  ExprContext *econtext,
			  Oid table_oid,
			  ItemPointer current_tid);

/*
 * prototypes from functions in execGrouping.c
 */
extern bool execTuplesMatch(TupleTableSlot *slot1,
				TupleTableSlot *slot2,
				int numCols,
				AttrNumber *matchColIdx,
				FmgrInfo *eqfunctions,
				MemoryContext evalContext);
extern bool execTuplesUnequal(TupleTableSlot *slot1,
				  TupleTableSlot *slot2,
				  int numCols,
				  AttrNumber *matchColIdx,
				  FmgrInfo *eqfunctions,
				  MemoryContext evalContext);
extern FmgrInfo *execTuplesMatchPrepare(int numCols,
					   Oid *eqOperators);
extern void execTuplesHashPrepare(int numCols,
					  Oid *eqOperators,
					  FmgrInfo **eqFunctions,
					  FmgrInfo **hashFunctions);
extern TupleHashTable BuildTupleHashTable(int numCols, AttrNumber *keyColIdx,
					FmgrInfo *eqfunctions,
					FmgrInfo *hashfunctions,
					int nbuckets, Size entrysize,
					MemoryContext tablecxt,
					MemoryContext tempcxt);
extern TupleHashEntry LookupTupleHashEntry(TupleHashTable hashtable,
					 TupleTableSlot *slot,
					 bool *isnew);
extern TupleHashEntry FindTupleHashEntry(TupleHashTable hashtable,
				   TupleTableSlot *slot,
				   FmgrInfo *eqfunctions,
				   FmgrInfo *hashfunctions);

/*
 * prototypes from functions in execJunk.c
 */
extern JunkFilter *ExecInitJunkFilter(List *targetList, bool hasoid,
				   TupleTableSlot *slot);
extern JunkFilter *ExecInitJunkFilterConversion(List *targetList,
							 TupleDesc cleanTupType,
							 TupleTableSlot *slot);
extern AttrNumber ExecFindJunkAttribute(JunkFilter *junkfilter,
					  const char *attrName);
extern Datum ExecGetJunkAttribute(TupleTableSlot *slot, AttrNumber attno,
					 bool *isNull);
extern TupleTableSlot *ExecFilterJunk(JunkFilter *junkfilter,
			   TupleTableSlot *slot);
extern HeapTuple ExecRemoveJunk(JunkFilter *junkfilter, TupleTableSlot *slot);


/*
 * prototypes from functions in execMain.c
 */

/* AttrMap	
 *
 * A mapping of attribute numbers from one relation to another.
 * Both relations must have the same number of live (non-dropped)
 * attributes in the same order, but both may have holes (dropped
 * attributes) mixed in.  This structure maps live attributes in
 * the "base" relation to live attributes in the "other" relation.
 *
 * AttrMap is used for partitioned table processing because the
 * part relations that hold the data may have different "hole
 * patterns" than the partitioned relation as a whole.  But some
 * cataloged information refers only to the whole and, thus,
 * must be remapped to be used.
 *
 * live_count	number of live attributes in the "base" relation
 *				(and in the "other" relation)
 * attr_max		maximum attribute number in map; live attribute
 *				numbers in "other" range from 1 to attr_max.
 *				This is less than or equal to the number of 
 *              attributes in "other" which may have any number
 *				of trailing holes.
 * attr_count	number of attributes (live or holes) in "base".
 *				One less than the number elements in attr_map,
 *				since attr_map[0]is always 0.
 * attr_map[i]	attr number in "other" corresponding to attr 
 *				number i in "base", or 0 if the attribute is
 *				a hole.  (Note, however, attr_map[0] == 0.  
 *				It is wasted to allow us to use attr numbers
 *				as indexes.  Zero in attr_map stands for "no 
 *				live attribute".)
 *
 * To discard an AttrMap, just pfree it.
 */
typedef struct AttrMap 
{
	int live_count;
	int attr_max;
	int attr_count;
	AttrNumber attr_map[1];
} AttrMap;

/*
 * ScanMethod
 *   Methods that are relevant to support scans on various table types.
 */
typedef struct ScanMethod
{
	/* Function that scans the table. */
	TupleTableSlot *(*accessMethod)(ScanState *scanState);

	/* Functions that initiate or terminate a scan. */
	void (*beginScanMethod)(ScanState *scanState);
	void (*endScanMethod)(ScanState *scanState);

	/* Function that does rescan. */
	void (*reScanMethod)(ScanState *scanState);

	/* Function that does MarkPos in a scan. */
	void (*markPosMethod)(ScanState *scanState);

	/* Function that does RestroPos in a scan. */
	void (*restrPosMethod)(ScanState *scanState);
} ScanMethod;

extern void ExecutorStart(QueryDesc *queryDesc, int eflags);
extern TupleTableSlot *ExecutorRun(QueryDesc *queryDesc,
			ScanDirection direction, long count);
extern void ExecutorEnd(QueryDesc *queryDesc);
extern void ExecutorRewind(QueryDesc *queryDesc);
<<<<<<< HEAD
extern void ExecEndPlan(PlanState *planstate, EState *estate);
=======
extern void InitResultRelInfo(ResultRelInfo *resultRelInfo,
				  Relation resultRelationDesc,
				  Index resultRelationIndex,
				  CmdType operation,
				  bool doInstrument);
>>>>>>> f260edb1
extern ResultRelInfo *ExecGetTriggerResultRel(EState *estate, Oid relid);
extern bool ExecContextForcesOids(PlanState *planstate, bool *hasoids);
extern void ExecConstraints(ResultRelInfo *resultRelInfo,
				TupleTableSlot *slot, EState *estate);
extern TupleTableSlot *EvalPlanQual(EState *estate, Index rti,
			 ItemPointer tid, TransactionId priorXmax);
extern PlanState *ExecGetActivePlanTree(QueryDesc *queryDesc);
extern DestReceiver *CreateIntoRelDestReceiver(void);

extern AttrMap *makeAttrMap(int base_count, AttrNumber *base_map);
extern AttrNumber attrMap(AttrMap *map, AttrNumber anum);
extern Node *attrMapExpr(AttrMap *map, Node *expr);
extern bool map_part_attrs(Relation base, Relation part, AttrMap **map_ptr, bool throwerror);
extern PartitionState *createPartitionState(PartitionNode *partsAndRules, int resultPartSize);
extern TupleTableSlot *reconstructMatchingTupleSlot(TupleTableSlot *slot,
													ResultRelInfo *resultRelInfo);
extern List *InitializePartsMetadata(Oid rootOid);

/*
 * prototypes from functions in execProcnode.c
 */
extern PlanState *ExecInitNode(Plan *node, EState *estate, int eflags);
extern void ExecSliceDependencyNode(PlanState *node);
extern TupleTableSlot *ExecProcNode(PlanState *node);
extern Node *MultiExecProcNode(PlanState *node);
extern int	ExecCountSlotsNode(Plan *node);
extern void ExecEndNode(PlanState *node);

void ExecSquelchNode(PlanState *node);
void ExecUpdateTransportState(PlanState *node, struct ChunkTransportState *state);

typedef enum
{
	GP_IGNORE,
	GP_ROOT_SLICE,
	GP_NON_ROOT_ON_QE
} GpExecIdentity;

/* PlanState tree walking functions in execProcnode.c */
CdbVisitOpt
planstate_walk_node(PlanState      *planstate,
			        CdbVisitOpt   (*walker)(PlanState *planstate, void *context),
			        void           *context);

/*
 * prototypes from functions in execQual.c
 */
extern Datum GetAttributeByNum(HeapTupleHeader tuple, AttrNumber attrno,
				  bool *isNull);
extern Datum GetAttributeByName(HeapTupleHeader tuple, const char *attname,
				   bool *isNull);
extern void init_fcache(Oid foid, FuncExprState *fcache,
						MemoryContext fcacheCxt, bool needDescForSets);
extern ExprDoneCond ExecEvalFuncArgs(FunctionCallInfo fcinfo,
									 List *argList, 
									 ExprContext *econtext);
extern Tuplestorestate *ExecMakeTableFunctionResult(ExprState *funcexpr,
							ExprContext *econtext,
							TupleDesc expectedDesc,
							uint64 memKB); 
extern Datum ExecEvalExprSwitchContext(ExprState *expression, ExprContext *econtext,
						  bool *isNull, ExprDoneCond *isDone);
extern ExprState *ExecInitExpr(Expr *node, PlanState *parent);
extern ExprState *ExecPrepareExpr(Expr *node, EState *estate);
extern bool ExecQual(List *qual, ExprContext *econtext, bool resultForNull);
extern int	ExecTargetListLength(List *targetlist);
#ifdef USE_CODEGEN
extern bool ExecTargetList(List *targetlist, ExprContext *econtext, Datum *values, bool *isnull, ExprDoneCond *itemIsDone, ExprDoneCond *isDone);
#endif
extern int	ExecCleanTargetListLength(List *targetlist);
extern TupleTableSlot *ExecProject(ProjectionInfo *projInfo,
			ExprDoneCond *isDone);
extern Datum ExecEvalFunctionArgToConst(FuncExpr *fexpr, int argno, bool *isnull);
extern void GetNeededColumnsForScan(Node *expr, bool *mask, int n);
extern bool isJoinExprNull(List *joinExpr, ExprContext *econtext);

/*
 * prototypes from functions in execScan.c
 */
typedef TupleTableSlot *(*ExecScanAccessMtd) (ScanState *node);

extern TupleTableSlot *ExecScan(ScanState *node, ExecScanAccessMtd accessMtd);
extern void ExecAssignScanProjectionInfo(ScanState *node);
extern void InitScanStateRelationDetails(ScanState *scanState, Plan *plan, EState *estate);
extern void InitScanStateInternal(ScanState *scanState, Plan *plan,
	EState *estate, int eflags, bool initCurrentRelation);
extern void FreeScanRelationInternal(ScanState *scanState, bool closeCurrentRelation);
extern Relation OpenScanRelationByOid(Oid relid);
extern void CloseScanRelation(Relation rel);
extern int getTableType(Relation rel);
extern TupleTableSlot *ExecTableScanRelation(ScanState *scanState);
extern void BeginTableScanRelation(ScanState *scanState);
extern void EndTableScanRelation(ScanState *scanState);
extern void ReScanRelation(ScanState *scanState);
extern void MarkPosScanRelation(ScanState *scanState);
extern void RestrPosScanRelation(ScanState *scanState);
extern void MarkRestrNotAllowed(ScanState *scanState);

/*
 * prototypes from functions in execHeapScan.c
 */
extern TupleTableSlot *HeapScanNext(ScanState *scanState);
extern void BeginScanHeapRelation(ScanState *scanState);
extern void EndScanHeapRelation(ScanState *scanState);
extern void ReScanHeapRelation(ScanState *scanState);
extern void MarkPosHeapRelation(ScanState *scanState);
extern void RestrPosHeapRelation(ScanState *scanState);

/*
 * prototypes from functions in execAppendOnlyScan.c
 */
extern TupleTableSlot *AppendOnlyScanNext(ScanState *scanState);
extern void BeginScanAppendOnlyRelation(ScanState *scanState);
extern void EndScanAppendOnlyRelation(ScanState *scanState);
extern void ReScanAppendOnlyRelation(ScanState *scanState);

/*
 * prototypes from functions in execAOCSScan.c
 */
extern TupleTableSlot *AOCSScanNext(ScanState *scanState);
extern void BeginScanAOCSRelation(ScanState *scanState);
extern void EndScanAOCSRelation(ScanState *scanState);
extern void ReScanAOCSRelation(ScanState *scanState);

/*
 * prototypes from functions in execBitmapHeapScan.c
 */
extern TupleTableSlot *BitmapHeapScanNext(ScanState *scanState);
extern void BitmapHeapScanBegin(ScanState *scanState);
extern void BitmapHeapScanEnd(ScanState *scanState);
extern void BitmapHeapScanReScan(ScanState *scanState);

/*
 * prototypes from functions in execBitmapAOScan.c
 */
extern TupleTableSlot *BitmapAOScanNext(ScanState *scanState);
extern void BitmapAOScanBegin(ScanState *scanState);
extern void BitmapAOScanEnd(ScanState *scanState);
extern void BitmapAOScanReScan(ScanState *scanState);

/*
 * prototypes from functions in execBitmapTableScan.c
 */
extern void initGpmonPktForBitmapTableScan(Plan *planNode, gpmon_packet_t *gpmon_pkt, EState *estate);
extern TupleTableSlot *BitmapTableScanNext(BitmapTableScanState *scanState);
extern void BitmapTableScanBegin(BitmapTableScanState *scanState, Plan *plan, EState *estate, int eflags);
extern void BitmapTableScanEnd(BitmapTableScanState *scanState);
extern void BitmapTableScanReScan(BitmapTableScanState *node, ExprContext *exprCtxt);
extern bool BitmapTableScanRecheckTuple(BitmapTableScanState *scanState, TupleTableSlot *slot);

/*
 * prototypes from functions in execTuples.c
 */
extern void ExecInitResultTupleSlot(EState *estate, PlanState *planstate);
extern void ExecInitScanTupleSlot(EState *estate, ScanState *scanstate);
extern TupleTableSlot *ExecInitExtraTupleSlot(EState *estate);
extern TupleTableSlot *ExecInitNullTupleSlot(EState *estate,
					  TupleDesc tupType);
extern TupleDesc ExecTypeFromTL(List *targetList, bool hasoid);
extern TupleDesc ExecCleanTypeFromTL(List *targetList, bool hasoid);
extern TupleDesc ExecTypeFromExprList(List *exprList);
extern void UpdateChangedParamSet(PlanState *node, Bitmapset *newchg);

typedef struct TupOutputState
{
	/* use "struct" here to allow forward reference */
	struct AttInMetadata *metadata;
	TupleTableSlot *slot;
	DestReceiver *dest;
} TupOutputState;

extern TupOutputState *begin_tup_output_tupdesc(DestReceiver *dest,
						 TupleDesc tupdesc);
extern void do_tup_output(TupOutputState *tstate, char **values);
extern void do_text_output_multiline(TupOutputState *tstate, char *text);
extern void end_tup_output(TupOutputState *tstate);

/*
 * Write a single line of text given as a C string.
 *
 * Should only be used with a single-TEXT-attribute tupdesc.
 */
#define do_text_output_oneline(tstate, text_to_emit) \
	do { \
		char *values_[1]; \
		values_[0] = (text_to_emit); \
		do_tup_output(tstate, values_); \
	} while (0)


/*
 * prototypes from functions in execUtils.c
 */
extern EState *CreateExecutorState(void);
extern void FreeExecutorState(EState *estate);
extern void ClearPartitionState(EState *estate);
extern ExprContext *CreateExprContext(EState *estate);
extern ExprContext *CreateStandaloneExprContext(void);
extern void FreeExprContext(ExprContext *econtext);
extern void ReScanExprContext(ExprContext *econtext);
extern void ResetExprContext(ExprContext *econtext);

extern ExprContext *MakePerTupleExprContext(EState *estate);

/* Get an EState's per-output-tuple exprcontext, making it if first use */
#define GetPerTupleExprContext(estate) \
	((estate)->es_per_tuple_exprcontext ? \
	 (estate)->es_per_tuple_exprcontext : \
	 MakePerTupleExprContext(estate))

#define GetPerTupleMemoryContext(estate) \
	(GetPerTupleExprContext(estate)->ecxt_per_tuple_memory)

/* Reset an EState's per-output-tuple exprcontext, if one's been created */
#define ResetPerTupleExprContext(estate) \
	do { \
		if ((estate)->es_per_tuple_exprcontext) \
			ResetExprContext((estate)->es_per_tuple_exprcontext); \
	} while (0)

extern void ExecAssignExprContext(EState *estate, PlanState *planstate);
extern void ExecAssignResultType(PlanState *planstate, TupleDesc tupDesc);
extern void ExecAssignResultTypeFromTL(PlanState *planstate);
extern TupleDesc ExecGetResultType(PlanState *planstate);
extern ProjectionInfo *ExecBuildProjectionInfo(List *targetList,
						ExprContext *econtext,
						TupleTableSlot *slot,
						TupleDesc inputDesc);
extern void ExecAssignProjectionInfo(PlanState *planstate,
						 TupleDesc inputDesc);
extern void ExecFreeExprContext(PlanState *planstate);
extern TupleDesc ExecGetScanType(ScanState *scanstate);
extern void ExecAssignScanType(ScanState *scanstate, TupleDesc tupDesc);
extern void ExecAssignScanTypeFromOuterPlan(ScanState *scanstate);

extern bool ExecRelationIsTargetRelation(EState *estate, Index scanrelid);

extern Relation ExecOpenScanRelation(EState *estate, Index scanrelid);
extern Relation ExecOpenScanExternalRelation(EState *estate, Index scanrelid);
extern void ExecCloseScanRelation(Relation scanrel);
extern void ExecCloseScanAppendOnlyRelation(Relation scanrel);

extern void ExecOpenIndices(ResultRelInfo *resultRelInfo);
extern void ExecCloseIndices(ResultRelInfo *resultRelInfo);
extern void ExecInsertIndexTuples(TupleTableSlot *slot, ItemPointer tupleid,
					  EState *estate, bool is_vacuum);

extern void RegisterExprContextCallback(ExprContext *econtext,
							ExprContextCallbackFunction function,
							Datum arg);
extern void UnregisterExprContextCallback(ExprContext *econtext,
							  ExprContextCallbackFunction function,
							  Datum arg);

/* Share input utilities defined in execUtils.c */
extern ShareNodeEntry * ExecGetShareNodeEntry(EState *estate, int shareid, bool fCreate);

/* ResultRelInfo and Append Only segment assignment */
void ResultRelInfoSetSegno(ResultRelInfo *resultRelInfo, List *mapping);

/* Additions for MPP Slice table utilities defined in execUtils.c */
extern GpExecIdentity getGpExecIdentity(QueryDesc *queryDesc,
										  ScanDirection direction,
										  EState	   *estate);
extern void mppExecutorFinishup(QueryDesc *queryDesc);
extern void mppExecutorCleanup(QueryDesc *queryDesc);


/* prototypes defined in nodeAgg.c for rollup-aware Agg/Group nodes. */
extern int64 tuple_grouping(TupleTableSlot *outerslot, int numGroupCols,
							int input_grouping, bool input_has_grouping,
							int grpingIdx);
extern uint64 get_grouping_groupid(TupleTableSlot *slot,
								   int grping_idx);

extern ResultRelInfo *slot_get_partition(TupleTableSlot *slot, EState *estate);
extern ResultRelInfo *values_get_partition(Datum *values, bool *nulls,
										   TupleDesc desc, EState *estate);

extern void SendAOTupCounts(EState *estate);

#endif   /* EXECUTOR_H  */<|MERGE_RESOLUTION|>--- conflicted
+++ resolved
@@ -226,15 +226,11 @@
 			ScanDirection direction, long count);
 extern void ExecutorEnd(QueryDesc *queryDesc);
 extern void ExecutorRewind(QueryDesc *queryDesc);
-<<<<<<< HEAD
-extern void ExecEndPlan(PlanState *planstate, EState *estate);
-=======
 extern void InitResultRelInfo(ResultRelInfo *resultRelInfo,
 				  Relation resultRelationDesc,
 				  Index resultRelationIndex,
 				  CmdType operation,
 				  bool doInstrument);
->>>>>>> f260edb1
 extern ResultRelInfo *ExecGetTriggerResultRel(EState *estate, Oid relid);
 extern bool ExecContextForcesOids(PlanState *planstate, bool *hasoids);
 extern void ExecConstraints(ResultRelInfo *resultRelInfo,
