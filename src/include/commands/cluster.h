--- conflicted
+++ resolved
@@ -30,11 +30,8 @@
 extern void finish_heap_swap(Oid OIDOldHeap, Oid OIDNewHeap,
 				 bool is_system_catalog,
 				 bool swap_toast_by_content,
-<<<<<<< HEAD
 				 bool swap_stats,
-=======
 				 bool check_constraints,
->>>>>>> a4bebdd9
 				 TransactionId frozenXid);
 
 extern void swap_relation_files(Oid r1, Oid r2, bool target_is_pg_class,
