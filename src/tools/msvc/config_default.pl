--- conflicted
+++ resolved
@@ -4,13 +4,8 @@
 
 our $config = {
 	asserts => 0,    # --enable-cassert
-<<<<<<< HEAD
-	  # integer_datetimes=>1,   # --enable-integer-datetimes - on is now default
-	# float4byval=>1,         # --disable-float4-byval, on by default
-=======
 	     # float4byval=>1,         # --disable-float4-byval, on by default
 
->>>>>>> 9e1c9f95
 	# float8byval=> $platformbits == 64, # --disable-float8-byval,
 	# off by default on 32 bit platforms, on by default on 64 bit platforms
 
