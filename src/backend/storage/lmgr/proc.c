/*-------------------------------------------------------------------------
 *
 * proc.c
 *	  routines to manage per-process shared memory data structure
 *
<<<<<<< HEAD
 * Portions Copyright (c) 2006-2008, Greenplum inc
 * Portions Copyright (c) 2012-Present Pivotal Software, Inc.
 * Portions Copyright (c) 1996-2014, PostgreSQL Global Development Group
=======
 * Portions Copyright (c) 1996-2015, PostgreSQL Global Development Group
>>>>>>> ab93f90c
 * Portions Copyright (c) 1994, Regents of the University of California
 *
 *
 * IDENTIFICATION
 *	  src/backend/storage/lmgr/proc.c
 *
 *-------------------------------------------------------------------------
 */
/*
 * Interface (a):
 *		ProcSleep(), ProcWakeup(),
 *		ProcQueueAlloc() -- create a shm queue for sleeping processes
 *		ProcQueueInit() -- create a queue without allocing memory
 *
 * Waiting for a lock causes the backend to be put to sleep.  Whoever releases
 * the lock wakes the process up again (and gives it an error code so it knows
 * whether it was awoken on an error condition).
 *
 * Interface (b):
 *
 * ProcReleaseLocks -- frees the locks associated with current transaction
 *
 * ProcKill -- destroys the shared memory state (and locks)
 * associated with the process.
 */
#include "postgres.h"

#include <signal.h>
#include <unistd.h>
#include <sys/time.h>

#include "access/transam.h"
#include "access/twophase.h"
#include "access/xact.h"
#include "catalog/namespace.h" /* TempNamespaceOidIsValid */
#include "commands/async.h"
#include "miscadmin.h"
#include "postmaster/autovacuum.h"
#include "replication/slot.h"
#include "replication/syncrep.h"
#include "replication/walsender.h"
#include "storage/ipc.h"
#include "storage/spin.h"
#include "storage/sinval.h"
#include "storage/lmgr.h"
#include "storage/pmsignal.h"
#include "storage/proc.h"
#include "storage/procarray.h"
#include "storage/procsignal.h"
#include "storage/spin.h"
#include "utils/faultinjector.h"
#include "utils/timeout.h"
#include "utils/timestamp.h"

#include "utils/sharedsnapshot.h"  /*SharedLocalSnapshotSlot*/

#include "cdb/cdblocaldistribxact.h"
#include "cdb/cdbtm.h"
#include "cdb/cdbvars.h"  /*Gp_is_writer*/
#include "port/atomics.h"
#include "postmaster/fts.h"
#include "tcop/idle_resource_cleaner.h"
#include "utils/resource_manager.h"
#include "utils/resscheduler.h"
#include "utils/session_state.h"

/* GUC variables */
int			DeadlockTimeout = 1000;
int			StatementTimeout = 0;
int			LockTimeout = 0;
bool		log_lock_waits = false;

/* Pointer to this process's PGPROC and PGXACT structs, if any */
PGPROC	   *MyProc = NULL;
PGXACT	   *MyPgXact = NULL;
TMGXACT	   *MyTmGxact = NULL;

/* Special for MPP reader gangs */
PGPROC	   *lockHolderProcPtr;

/*
 * This spinlock protects the freelist of recycled PGPROC structures.
 * We cannot use an LWLock because the LWLock manager depends on already
 * having a PGPROC and a wait semaphore!  But these structures are touched
 * relatively infrequently (only at backend startup or shutdown) and not for
 * very long, so a spinlock is okay.
 */
NON_EXEC_STATIC slock_t *ProcStructLock = NULL;

/* Pointers to shared-memory structures */
PROC_HDR   *ProcGlobal = NULL;
NON_EXEC_STATIC PGPROC *AuxiliaryProcs = NULL;
PGPROC	   *PreparedXactProcs = NULL;

/* If we are waiting for a lock, this points to the associated LOCALLOCK */
static LOCALLOCK *lockAwaited = NULL;

static DeadLockState deadlock_state = DS_NOT_YET_CHECKED;

<<<<<<< HEAD
=======
/* Is a deadlock check pending? */
static volatile sig_atomic_t got_deadlock_timeout;

>>>>>>> ab93f90c
static void RemoveProcFromArray(int code, Datum arg);
static void ProcKill(int code, Datum arg);
static void AuxiliaryProcKill(int code, Datum arg);
static void CheckDeadLock(void);


/*
 * Report shared-memory space needed by InitProcGlobal.
 */
Size
ProcGlobalShmemSize(void)
{
	Size		size = 0;

	/* ProcGlobal */
	size = add_size(size, sizeof(PROC_HDR));
	/* MyProcs, including autovacuum workers and launcher */
	size = add_size(size, mul_size(MaxBackends, sizeof(PGPROC)));
	/* AuxiliaryProcs */
	size = add_size(size, mul_size(NUM_AUXILIARY_PROCS, sizeof(PGPROC)));
	/* Prepared xacts */
	size = add_size(size, mul_size(max_prepared_xacts, sizeof(PGPROC)));
	/* ProcStructLock */
	size = add_size(size, sizeof(slock_t));

	size = add_size(size, mul_size(MaxBackends, sizeof(PGXACT)));
	size = add_size(size, mul_size(NUM_AUXILIARY_PROCS, sizeof(PGXACT)));
	size = add_size(size, mul_size(max_prepared_xacts, sizeof(PGXACT)));

	return size;
}

/*
 * Report number of semaphores needed by InitProcGlobal.
 */
int
ProcGlobalSemas(void)
{
	/*
	 * We need a sema per backend (including autovacuum), plus one for each
	 * auxiliary process.
	 */
	return MaxBackends + NUM_AUXILIARY_PROCS;
}

/*
 * InitProcGlobal -
 *	  Initialize the global process table during postmaster or standalone
 *	  backend startup.
 *
 *	  We also create all the per-process semaphores we will need to support
 *	  the requested number of backends.  We used to allocate semaphores
 *	  only when backends were actually started up, but that is bad because
 *	  it lets Postgres fail under load --- a lot of Unix systems are
 *	  (mis)configured with small limits on the number of semaphores, and
 *	  running out when trying to start another backend is a common failure.
 *	  So, now we grab enough semaphores to support the desired max number
 *	  of backends immediately at initialization --- if the sysadmin has set
 *	  MaxConnections, max_worker_processes, or autovacuum_max_workers higher
 *	  than his kernel will support, he'll find out sooner rather than later.
 *
 *	  Another reason for creating semaphores here is that the semaphore
 *	  implementation typically requires us to create semaphores in the
 *	  postmaster, not in backends.
 *
 * Note: this is NOT called by individual backends under a postmaster,
 * not even in the EXEC_BACKEND case.  The ProcGlobal and AuxiliaryProcs
 * pointers must be propagated specially for EXEC_BACKEND operation.
 */
void
InitProcGlobal(void)
{
	PGPROC	   *procs;
	PGXACT	   *pgxacts;
	TMGXACT	   *tmgxacts;
	int			i,
				j;
	bool		found;
	uint32		TotalProcs = MaxBackends + NUM_AUXILIARY_PROCS + max_prepared_xacts;

	/* Create the ProcGlobal shared structure */
	ProcGlobal = (PROC_HDR *)
		ShmemInitStruct("Proc Header", sizeof(PROC_HDR), &found);
	Assert(!found);

	/*
	 * Initialize the data structures.
	 */
	ProcGlobal->spins_per_delay = DEFAULT_SPINS_PER_DELAY;
	ProcGlobal->freeProcs = NULL;
	ProcGlobal->autovacFreeProcs = NULL;
	ProcGlobal->bgworkerFreeProcs = NULL;
	ProcGlobal->startupProc = NULL;
	ProcGlobal->startupProcPid = 0;
	ProcGlobal->startupBufferPinWaitBufId = -1;
	ProcGlobal->walwriterLatch = NULL;
	ProcGlobal->checkpointerLatch = NULL;

	ProcGlobal->mppLocalProcessCounter = 0;

	/*
	 * Create and initialize all the PGPROC structures we'll need.  There are
	 * five separate consumers: (1) normal backends, (2) autovacuum workers
	 * and the autovacuum launcher, (3) background workers, (4) auxiliary
	 * processes, and (5) prepared transactions.  Each PGPROC structure is
	 * dedicated to exactly one of these purposes, and they do not move
	 * between groups.
	 */
	procs = (PGPROC *) ShmemAlloc(TotalProcs * sizeof(PGPROC));
	ProcGlobal->allProcs = procs;
	/* XXX allProcCount isn't really all of them; it excludes prepared xacts */
	ProcGlobal->allProcCount = MaxBackends + NUM_AUXILIARY_PROCS;
	if (!procs)
		ereport(FATAL,
				(errcode(ERRCODE_OUT_OF_MEMORY),
				 errmsg("out of shared memory")));
	MemSet(procs, 0, TotalProcs * sizeof(PGPROC));

	/*
	 * Also allocate a separate array of PGXACT structures.  This is separate
	 * from the main PGPROC array so that the most heavily accessed data is
	 * stored contiguously in memory in as few cache lines as possible. This
	 * provides significant performance benefits, especially on a
	 * multiprocessor system.  There is one PGXACT structure for every PGPROC
	 * structure.
	 */
	pgxacts = (PGXACT *) ShmemAlloc(TotalProcs * sizeof(PGXACT));
	MemSet(pgxacts, 0, TotalProcs * sizeof(PGXACT));
	ProcGlobal->allPgXact = pgxacts;

	/*
	 * Also allocate a separate array of TMGXACT structures out of the same
	 * consideration as above.
	 */
	tmgxacts = (TMGXACT *) ShmemAlloc(TotalProcs * sizeof(TMGXACT));
	MemSet(tmgxacts, 0, TotalProcs * sizeof(TMGXACT));
	ProcGlobal->allTmGxact = tmgxacts;

	for (i = 0; i < TotalProcs; i++)
	{
		/* Common initialization for all PGPROCs, regardless of type. */

		/*
		 * Set up per-PGPROC semaphore, latch, and backendLock. Prepared xact
		 * dummy PGPROCs don't need these though - they're never associated
		 * with a real process
		 */
		if (i < MaxBackends + NUM_AUXILIARY_PROCS)
		{
			PGSemaphoreCreate(&(procs[i].sem));
			InitSharedLatch(&(procs[i].procLatch));
			procs[i].backendLock = LWLockAssign();
		}
		procs[i].pgprocno = i;

		/*
		 * Newly created PGPROCs for normal backends, autovacuum and bgworkers
		 * must be queued up on the appropriate free list.  Because there can
		 * only ever be a small, fixed number of auxiliary processes, no free
		 * list is used in that case; InitAuxiliaryProcess() instead uses a
		 * linear search.   PGPROCs for prepared transactions are added to a
		 * free list by TwoPhaseShmemInit().
		 */
		if (i < MaxConnections)
		{
			/* PGPROC for normal backend, add to freeProcs list */
			procs[i].links.next = (SHM_QUEUE *) ProcGlobal->freeProcs;
			ProcGlobal->freeProcs = &procs[i];
		}
		else if (i < MaxConnections + autovacuum_max_workers + 1)
		{
			/* PGPROC for AV launcher/worker, add to autovacFreeProcs list */
			procs[i].links.next = (SHM_QUEUE *) ProcGlobal->autovacFreeProcs;
			ProcGlobal->autovacFreeProcs = &procs[i];
		}
		else if (i < MaxBackends)
		{
			/* PGPROC for bgworker, add to bgworkerFreeProcs list */
			procs[i].links.next = (SHM_QUEUE *) ProcGlobal->bgworkerFreeProcs;
			ProcGlobal->bgworkerFreeProcs = &procs[i];
		}

		/* Initialize myProcLocks[] shared memory queues. */
		for (j = 0; j < NUM_LOCK_PARTITIONS; j++)
			SHMQueueInit(&(procs[i].myProcLocks[j]));
	}

	/*
	 * Save pointers to the blocks of PGPROC structures reserved for auxiliary
	 * processes and prepared transactions.
	 */
	AuxiliaryProcs = &procs[MaxBackends];
	PreparedXactProcs = &procs[MaxBackends + NUM_AUXILIARY_PROCS];

	/* Create ProcStructLock spinlock, too */
	ProcStructLock = (slock_t *) ShmemAlloc(sizeof(slock_t));
	SpinLockInit(ProcStructLock);
}

/*
 * InitProcess -- initialize a per-process data structure for this backend
 */
void
InitProcess(void)
{
	/* use volatile pointer to prevent code rearrangement */
	volatile PROC_HDR *procglobal = ProcGlobal;

	/*
	 * Autovacuum, WAL sender, FTS handler and FTS daemon processes are marked
	 * as GP_ROLE_UTILITY to prevent unwanted GP_ROLE_DISPATCH MyProc settings
	 * such as mppSessionId being valid and mppIsWriter set to true.
	 */
	if (IsAutoVacuumWorkerProcess() || am_walsender || am_ftshandler ||
		IsFaultHandler)
		Gp_role = GP_ROLE_UTILITY;

	/*
	 * ProcGlobal should be set up already (if we are a backend, we inherit
	 * this by fork() or EXEC_BACKEND mechanism from the postmaster).
	 */
	if (procglobal == NULL)
		elog(PANIC, "proc header uninitialized");

	if (MyProc != NULL)
		elog(ERROR, "you already exist");

	/*
	 * Try to get a proc struct from the free list.  If this fails, we must be
	 * out of PGPROC structures (not to mention semaphores).
	 *
	 * While we are holding the ProcStructLock, also copy the current shared
	 * estimate of spins_per_delay to local storage.
	 */
	SpinLockAcquire(ProcStructLock);

	set_spins_per_delay(procglobal->spins_per_delay);

	if (IsAnyAutoVacuumProcess())
		MyProc = procglobal->autovacFreeProcs;
	else if (IsBackgroundWorker)
		MyProc = procglobal->bgworkerFreeProcs;
	else
		MyProc = procglobal->freeProcs;

	if (MyProc != NULL)
	{
		if (IsAnyAutoVacuumProcess())
			procglobal->autovacFreeProcs = (PGPROC *) MyProc->links.next;
		else if (IsBackgroundWorker)
			procglobal->bgworkerFreeProcs = (PGPROC *) MyProc->links.next;
		else
			procglobal->freeProcs = (PGPROC *) MyProc->links.next;
		SpinLockRelease(ProcStructLock);
	}
	else
	{
		/*
		 * If we reach here, all the PGPROCs are in use.  This is one of the
		 * possible places to detect "too many backends", so give the standard
		 * error message.  XXX do we need to give a different failure message
		 * in the autovacuum case?
		 */
		SpinLockRelease(ProcStructLock);
		ereport(FATAL,
				(errcode(ERRCODE_TOO_MANY_CONNECTIONS),
				 errmsg("sorry, too many clients already")));
	}
	MyPgXact = &ProcGlobal->allPgXact[MyProc->pgprocno];
	MyTmGxact = &ProcGlobal->allTmGxact[MyProc->pgprocno];

	if (gp_debug_pgproc)
	{
		elog(LOG, "allocating PGPROC entry for pid %d, freeProcs (prev ptr, new ptr): (%p, %p)",
			 MyProcPid, MyProc, MyProc->links.next);
	}

	int mppLocalProcessSerial = pg_atomic_add_fetch_u32((pg_atomic_uint32 *)&procglobal->mppLocalProcessCounter, 1);

	lockHolderProcPtr = MyProc;

	/* Set the next pointer to NULL */
	MyProc->links.next = NULL;

	/*
	 * Now that we have a PGPROC, mark ourselves as an active postmaster
	 * child; this is so that the postmaster can detect it if we exit without
	 * cleaning up.  (XXX autovac launcher currently doesn't participate in
	 * this; it probably should.)
	 *
	 * Ideally, we should create functions similar to IsAutoVacuumLauncherProcess()
	 * for ftsProber, etc who call InitProcess().
	 * But MyPMChildSlot helps to get away with it.
	 */
	if (IsUnderPostmaster && !IsAutoVacuumLauncherProcess()
		&& MyPMChildSlot > 0)
		MarkPostmasterChildActive();

	/*
	 * Initialize all fields of MyProc, except for those previously
	 * initialized by InitProcGlobal.
	 */
	SHMQueueElemInit(&(MyProc->links));
	MyProc->waitStatus = STATUS_OK;
	MyProc->lxid = InvalidLocalTransactionId;
	MyProc->fpVXIDLock = false;
	MyProc->fpLocalTransactionId = InvalidLocalTransactionId;
	MyPgXact->xid = InvalidTransactionId;
	MyPgXact->xmin = InvalidTransactionId;
	MyProc->localDistribXactData.state = LOCALDISTRIBXACT_STATE_NONE;
	MyProc->serializableIsoLevel = false;
	MyProc->pid = MyProcPid;
	/* backendId, databaseId and roleId will be filled in later */
	MyProc->backendId = InvalidBackendId;
	MyProc->databaseId = InvalidOid;
	MyProc->roleId = InvalidOid;
	MyPgXact->delayChkpt = false;
	MyPgXact->vacuumFlags = 0;
	/* NB -- autovac launcher intentionally does not set IS_AUTOVACUUM */
	if (IsAutoVacuumWorkerProcess())
		MyPgXact->vacuumFlags |= PROC_IS_AUTOVACUUM;
	MyProc->lwWaiting = false;
	MyProc->lwWaitMode = 0;
	MyProc->waitLock = NULL;
	MyProc->waitProcLock = NULL;
	MyProc->resSlot = NULL;

    /* 
     * mppLocalProcessSerial uniquely identifies this backend process among
     * all those that our parent postmaster process creates over its lifetime. 
     *
  	 * Since we use the process serial number to decide if we should
	 * deliver a response from a server under this spin, we need to 
	 * assign it under the spin lock.
	 */
    MyProc->mppLocalProcessSerial = mppLocalProcessSerial;

    /* 
     * A nonzero gp_session_id uniquely identifies an MPP client session 
     * over the lifetime of the entry postmaster process. A qDisp passes
     * its gp_session_id down to all of its qExecs. If this is a qExec,
     * we have already received the gp_session_id from the qDisp.
     */
    if (Gp_role == GP_ROLE_DISPATCH && gp_session_id == -1)
        gp_session_id = mppLocalProcessSerial;
    MyProc->mppSessionId = gp_session_id;
    elog(DEBUG1,"InitProcess(): gp_session_id %d, Gp_role %d",gp_session_id, Gp_role);
    
    MyProc->mppIsWriter = Gp_is_writer;

	if (Gp_role == GP_ROLE_DISPATCH)
	{
		MyProc->mppIsWriter = true;
	}
    
	/* Initialise for sync rep */
#ifdef USE_ASSERT_CHECKING
	{
		int			i;

		/* Last process should have released all locks. */
		for (i = 0; i < NUM_LOCK_PARTITIONS; i++)
			Assert(SHMQueueEmpty(&(MyProc->myProcLocks[i])));
	}
#endif
	MyProc->recoveryConflictPending = false;

	/* Initialize fields for sync rep */
	MyProc->waitLSN = 0;
	MyProc->syncRepState = SYNC_REP_NOT_WAITING;
	SHMQueueElemInit(&(MyProc->syncRepLinks));

	/*
	 * Acquire ownership of the PGPROC's latch, so that we can use WaitLatch
	 * on it.  That allows us to repoint the process latch, which so far
	 * points to process local one, to the shared one.
	 */
	OwnLatch(&MyProc->procLatch);
	SwitchToSharedLatch();

	/*
	 * We might be reusing a semaphore that belonged to a failed process. So
	 * be careful and reinitialize its value here.  (This is not strictly
	 * necessary anymore, but seems like a good idea for cleanliness.)
	 */
	PGSemaphoreReset(&MyProc->sem);

	/* Set wait portal (do not check if resource scheduling is enabled) */
	MyProc->waitPortalId = INVALID_PORTALID;

	MyProc->queryCommandId = -1;

	/* Init gxact */
	initGxact(MyTmGxact, true);

	/*
	 * Arrange to clean up at backend exit.
	 */
	on_shmem_exit(ProcKill, 0);

	/*
	 * Now that we have a PGPROC, we could try to acquire locks, so initialize
	 * local state needed for LWLocks, and the deadlock checker.
	 */
	InitLWLockAccess();
	InitDeadLockChecking();
}

/*
 * InitProcessPhase2 -- make MyProc visible in the shared ProcArray.
 *
 * This is separate from InitProcess because we can't acquire LWLocks until
 * we've created a PGPROC, but in the EXEC_BACKEND case ProcArrayAdd won't
 * work until after we've done CreateSharedMemoryAndSemaphores.
 */
void
InitProcessPhase2(void)
{
	Assert(MyProc != NULL);

	/*
	 * Add our PGPROC to the PGPROC array in shared memory.
	 */
	ProcArrayAdd(MyProc);

	/*
	 * Arrange to clean that up at backend exit.
	 */
	on_shmem_exit(RemoveProcFromArray, 0);
}

/*
 * InitAuxiliaryProcess -- create a per-auxiliary-process data structure
 *
 * This is called by bgwriter and similar processes so that they will have a
 * MyProc value that's real enough to let them wait for LWLocks.  The PGPROC
 * and sema that are assigned are one of the extra ones created during
 * InitProcGlobal.
 *
 * Auxiliary processes are presently not expected to wait for real (lockmgr)
 * locks, so we need not set up the deadlock checker.  They are never added
 * to the ProcArray or the sinval messaging mechanism, either.  They also
 * don't get a VXID assigned, since this is only useful when we actually
 * hold lockmgr locks.
 *
 * Startup process however uses locks but never waits for them in the
 * normal backend sense. Startup process also takes part in sinval messaging
 * as a sendOnly process, so never reads messages from sinval queue. So
 * Startup process does have a VXID and does show up in pg_locks.
 */
void
InitAuxiliaryProcess(void)
{
	PGPROC	   *auxproc;
	int			proctype;

	/*
	 * ProcGlobal should be set up already (if we are a backend, we inherit
	 * this by fork() or EXEC_BACKEND mechanism from the postmaster).
	 */
	if (ProcGlobal == NULL || AuxiliaryProcs == NULL)
		elog(PANIC, "proc header uninitialized");

	if (MyProc != NULL)
		elog(ERROR, "you already exist");

	/*
	 * We use the ProcStructLock to protect assignment and releasing of
	 * AuxiliaryProcs entries.
	 *
	 * While we are holding the ProcStructLock, also copy the current shared
	 * estimate of spins_per_delay to local storage.
	 */
	SpinLockAcquire(ProcStructLock);

	set_spins_per_delay(ProcGlobal->spins_per_delay);

	/*
	 * Find a free auxproc ... *big* trouble if there isn't one ...
	 */
	for (proctype = 0; proctype < NUM_AUXILIARY_PROCS; proctype++)
	{
		auxproc = &AuxiliaryProcs[proctype];
		if (auxproc->pid == 0)
			break;
	}
	if (proctype >= NUM_AUXILIARY_PROCS)
	{
		SpinLockRelease(ProcStructLock);
		elog(FATAL, "all AuxiliaryProcs are in use");
	}

	/* Mark auxiliary proc as in use by me */
	/* use volatile pointer to prevent code rearrangement */
	((volatile PGPROC *) auxproc)->pid = MyProcPid;

	MyProc = auxproc;
	lockHolderProcPtr = auxproc;
	MyPgXact = &ProcGlobal->allPgXact[auxproc->pgprocno];
	MyTmGxact = &ProcGlobal->allTmGxact[auxproc->pgprocno];

	SpinLockRelease(ProcStructLock);

	/*
	 * Initialize all fields of MyProc, except for those previously
	 * initialized by InitProcGlobal.
	 */
	SHMQueueElemInit(&(MyProc->links));
	MyProc->waitStatus = STATUS_OK;
	MyProc->lxid = InvalidLocalTransactionId;
	MyProc->fpVXIDLock = false;
	MyProc->fpLocalTransactionId = InvalidLocalTransactionId;
	MyPgXact->xid = InvalidTransactionId;
	MyPgXact->xmin = InvalidTransactionId;
	MyProc->localDistribXactData.state = LOCALDISTRIBXACT_STATE_NONE;
	MyProc->serializableIsoLevel = false;
	MyProc->backendId = InvalidBackendId;
	MyProc->databaseId = InvalidOid;
	MyProc->roleId = InvalidOid;
    MyProc->mppLocalProcessSerial = 0;
    MyProc->mppSessionId = 0;
    MyProc->mppIsWriter = false;
	MyPgXact->delayChkpt = false;
	MyPgXact->vacuumFlags = 0;
	MyProc->lwWaiting = false;
	MyProc->lwWaitMode = 0;
	MyProc->waitLock = NULL;
	MyProc->waitProcLock = NULL;
#ifdef USE_ASSERT_CHECKING
	{
		int			i;

		/* Last process should have released all locks. */
		for (i = 0; i < NUM_LOCK_PARTITIONS; i++)
			Assert(SHMQueueEmpty(&(MyProc->myProcLocks[i])));
	}
#endif

	/*
	 * Acquire ownership of the PGPROC's latch, so that we can use WaitLatch
	 * on it.  That allows us to repoint the process latch, which so far
	 * points to process local one, to the shared one.
	 */
	OwnLatch(&MyProc->procLatch);
	SwitchToSharedLatch();

	/*
	 * We might be reusing a semaphore that belonged to a failed process. So
	 * be careful and reinitialize its value here.  (This is not strictly
	 * necessary anymore, but seems like a good idea for cleanliness.)
	 */
	PGSemaphoreReset(&MyProc->sem);

	MyProc->queryCommandId = -1;

	/*
	 * Arrange to clean up at process exit.
	 */
	on_shmem_exit(AuxiliaryProcKill, Int32GetDatum(proctype));
}

/*
 * Record the PID and PGPROC structures for the Startup process, for use in
 * ProcSendSignal().  See comments there for further explanation.
 */
void
PublishStartupProcessInformation(void)
{
	/* use volatile pointer to prevent code rearrangement */
	volatile PROC_HDR *procglobal = ProcGlobal;

	SpinLockAcquire(ProcStructLock);

	procglobal->startupProc = MyProc;
	procglobal->startupProcPid = MyProcPid;

	SpinLockRelease(ProcStructLock);
}

/*
 * Used from bufgr to share the value of the buffer that Startup waits on,
 * or to reset the value to "not waiting" (-1). This allows processing
 * of recovery conflicts for buffer pins. Set is made before backends look
 * at this value, so locking not required, especially since the set is
 * an atomic integer set operation.
 */
void
SetStartupBufferPinWaitBufId(int bufid)
{
	/* use volatile pointer to prevent code rearrangement */
	volatile PROC_HDR *procglobal = ProcGlobal;

	procglobal->startupBufferPinWaitBufId = bufid;
}

/*
 * Used by backends when they receive a request to check for buffer pin waits.
 */
int
GetStartupBufferPinWaitBufId(void)
{
	/* use volatile pointer to prevent code rearrangement */
	volatile PROC_HDR *procglobal = ProcGlobal;

	return procglobal->startupBufferPinWaitBufId;
}

/*
 * Check whether there are at least N free PGPROC objects.
 *
 * Note: this is designed on the assumption that N will generally be small.
 */
bool
HaveNFreeProcs(int n)
{
	PGPROC	   *proc;

	/* use volatile pointer to prevent code rearrangement */
	volatile PROC_HDR *procglobal = ProcGlobal;

	SpinLockAcquire(ProcStructLock);

	proc = procglobal->freeProcs;

	while (n > 0 && proc != NULL)
	{
		proc = (PGPROC *) proc->links.next;
		n--;
	}

	SpinLockRelease(ProcStructLock);

	return (n <= 0);
}

/*
 * Check if the current process is awaiting a lock.
 */
bool
IsWaitingForLock(void)
{
	if (lockAwaited == NULL)
		return false;

	return true;
}

/*
 * Cancel any pending wait for lock, when aborting a transaction, and revert
 * any strong lock count acquisition for a lock being acquired.
 *
 * (Normally, this would only happen if we accept a cancel/die
 * interrupt while waiting; but an ereport(ERROR) before or during the lock
 * wait is within the realm of possibility, too.)
 */
void
LockErrorCleanup(void)
{
	LWLock	   *partitionLock;
	DisableTimeoutParams timeouts[2];

	HOLD_INTERRUPTS();

	AbortStrongLockAcquire();

	/* Nothing to do if we weren't waiting for a lock */
	if (lockAwaited == NULL)
	{
		RESUME_INTERRUPTS();
<<<<<<< HEAD
		return;
	}

	/* Don't try to cancel resource locks.*/
	if (Gp_role == GP_ROLE_DISPATCH && IsResQueueEnabled() &&
		LOCALLOCK_LOCKMETHOD(*lockAwaited) == RESOURCE_LOCKMETHOD)
=======
>>>>>>> ab93f90c
		return;
	}

	/*
	 * Turn off the deadlock and lock timeout timers, if they are still
	 * running (see ProcSleep).  Note we must preserve the LOCK_TIMEOUT
	 * indicator flag, since this function is executed before
	 * ProcessInterrupts when responding to SIGINT; else we'd lose the
	 * knowledge that the SIGINT came from a lock timeout and not an external
	 * source.
	 */
	timeouts[0].id = DEADLOCK_TIMEOUT;
	timeouts[0].keep_indicator = false;
	timeouts[1].id = LOCK_TIMEOUT;
	timeouts[1].keep_indicator = true;
	disable_timeouts(timeouts, 2);

	/* Unlink myself from the wait queue, if on it (might not be anymore!) */
	partitionLock = LockHashPartitionLock(lockAwaited->hashcode);
	LWLockAcquire(partitionLock, LW_EXCLUSIVE);

	if (MyProc->links.next != NULL)
	{
		/* We could not have been granted the lock yet */
		RemoveFromWaitQueue(MyProc, lockAwaited->hashcode);
	}
	else
	{
		/*
		 * Somebody kicked us off the lock queue already.  Perhaps they
		 * granted us the lock, or perhaps they detected a deadlock. If they
		 * did grant us the lock, we'd better remember it in our local lock
		 * table.
		 */
		if (MyProc->waitStatus == STATUS_OK)
			GrantAwaitedLock();
	}

	lockAwaited = NULL;

	LWLockRelease(partitionLock);

<<<<<<< HEAD
	/*
	 * We used to do PGSemaphoreReset() here to ensure that our proc's wait
	 * semaphore is reset to zero.  This prevented a leftover wakeup signal
	 * from remaining in the semaphore if someone else had granted us the lock
	 * we wanted before we were able to remove ourselves from the wait-list.
	 * However, now that ProcSleep loops until waitStatus changes, a leftover
	 * wakeup signal isn't harmful, and it seems not worth expending cycles to
	 * get rid of a signal that most likely isn't there.
	 */

=======
>>>>>>> ab93f90c
	RESUME_INTERRUPTS();
}


/*
 * ProcReleaseLocks() -- release locks associated with current transaction
 *			at main transaction commit or abort
 *
 * At main transaction commit, we release standard locks except session locks.
 * At main transaction abort, we release all locks including session locks.
 *
 * Advisory locks are released only if they are transaction-level;
 * session-level holds remain, whether this is a commit or not.
 *
 * At subtransaction commit, we don't release any locks (so this func is not
 * needed at all); we will defer the releasing to the parent transaction.
 * At subtransaction abort, we release all locks held by the subtransaction;
 * this is implemented by retail releasing of the locks under control of
 * the ResourceOwner mechanism.
 */
void
ProcReleaseLocks(bool isCommit)
{
	if (!MyProc)
		return;
	/* If waiting, get off wait queue (should only be needed after error) */
	LockErrorCleanup();
	/* Release standard locks, including session-level if aborting */
	LockReleaseAll(DEFAULT_LOCKMETHOD, !isCommit);
	/* Release transaction-level advisory locks */
	LockReleaseAll(USER_LOCKMETHOD, false);
}


/*
 * RemoveProcFromArray() -- Remove this process from the shared ProcArray.
 */
static void
RemoveProcFromArray(int code, Datum arg)
{
	Assert(MyProc != NULL);
	ProcArrayRemove(MyProc, InvalidTransactionId);
}

/*
 * update_spins_per_delay
 *   Update spins_per_delay value in ProcGlobal.
 */
static void
update_spins_per_delay(void)
{
	volatile PROC_HDR *procglobal = ProcGlobal;
	bool casResult = false;

	while (!casResult)
	{
		int old_spins_per_delay = procglobal->spins_per_delay;
		int new_spins_per_delay = recompute_spins_per_delay(old_spins_per_delay);
		casResult = pg_atomic_compare_exchange_u32((pg_atomic_uint32 *)&procglobal->spins_per_delay,
										(uint32 *)&old_spins_per_delay,
										new_spins_per_delay);
	}
}

/*
 * ProcKill() -- Destroy the per-proc data structure for
 *		this process. Release any of its held LW locks.
 */
static void
ProcKill(int code, Datum arg)
{
	/* use volatile pointer to prevent code rearrangement */
	volatile PROC_HDR *procglobal = ProcGlobal;
	PGPROC	   *proc;

	Assert(MyProc != NULL);

	/* Make sure we're out of the sync rep lists */
	SyncRepCleanupAtProcExit();

	/* 
	 * Cleanup for any resource locks on portals - from holdable cursors or
	 * unclean process abort (assertion failures).
	 */
	if (Gp_role == GP_ROLE_DISPATCH && IsResQueueEnabled())
		AtExitCleanup_ResPortals();

	/*
	 * Remove the shared snapshot slot.
	 */
	if (SharedLocalSnapshotSlot != NULL)
	{
		if (Gp_role == GP_ROLE_DISPATCH)
		{
			SharedSnapshotRemove(SharedLocalSnapshotSlot,
								 "Query Dispatcher");
		}
	    else if (IS_QUERY_DISPATCHER() && Gp_role == GP_ROLE_EXECUTE && !Gp_is_writer)
	    {
			/* 
			 * Entry db singleton QE is a user of the shared snapshot -- not a creator.
			 */	
	    }
		else if (Gp_role == GP_ROLE_EXECUTE && Gp_is_writer)
		{
			SharedSnapshotRemove(SharedLocalSnapshotSlot,
								 "Writer qExec");
		}
		SharedLocalSnapshotSlot = NULL;
	}

	SyncRepCleanupAtProcExit();

#ifdef USE_ASSERT_CHECKING
	{
		int			i;

		/* Last process should have released all locks. */
		for (i = 0; i < NUM_LOCK_PARTITIONS; i++)
			Assert(SHMQueueEmpty(&(MyProc->myProcLocks[i])));
	}
#endif

	/*
	 * Release any LW locks I am holding.  There really shouldn't be any, but
	 * it's cheap to check again before we cut the knees off the LWLock
	 * facility by releasing our PGPROC ...
	 */
	LWLockReleaseAll();

	MyProc->localDistribXactData.state = LOCALDISTRIBXACT_STATE_NONE;
    MyProc->mppLocalProcessSerial = 0;
    MyProc->mppSessionId = 0;
    MyProc->mppIsWriter = false;
	MyProc->pid = 0;

	/* Make sure active replication slots are released */
	if (MyReplicationSlot != NULL)
		ReplicationSlotRelease();

	/*
	 * Reset MyLatch to the process local one.  This is so that signal
	 * handlers et al can continue using the latch after the shared latch
	 * isn't ours anymore. After that clear MyProc and disown the shared
	 * latch.
	 */
	SwitchBackToLocalLatch();
	proc = MyProc;
	MyProc = NULL;
	lockHolderProcPtr = NULL;
	DisownLatch(&proc->procLatch);

	SpinLockAcquire(ProcStructLock);

	/* Return PGPROC structure (and semaphore) to appropriate freelist */
	if (IsAnyAutoVacuumProcess())
	{
		proc->links.next = (SHM_QUEUE *) procglobal->autovacFreeProcs;
		procglobal->autovacFreeProcs = proc;
	}
	else if (IsBackgroundWorker)
	{
		proc->links.next = (SHM_QUEUE *) procglobal->bgworkerFreeProcs;
		procglobal->bgworkerFreeProcs = proc;
	}
	else
	{
		proc->links.next = (SHM_QUEUE *) procglobal->freeProcs;
		procglobal->freeProcs = proc;
	}

	/* Update shared estimate of spins_per_delay */
	update_spins_per_delay();

	SpinLockRelease(ProcStructLock);

	/*
	 * This process is no longer present in shared memory in any meaningful
	 * way, so tell the postmaster we've cleaned up acceptably well. (XXX
	 * autovac launcher should be included here someday)
	 */
	if (IsUnderPostmaster && !IsAutoVacuumLauncherProcess()
		&& MyPMChildSlot > 0)
		MarkPostmasterChildInactive();

	/* wake autovac launcher if needed -- see comments in FreeWorkerInfo */
	if (AutovacuumLauncherPid != 0)
		kill(AutovacuumLauncherPid, SIGUSR2);
}

/*
 * AuxiliaryProcKill() -- Cut-down version of ProcKill for auxiliary
 *		processes (bgwriter, etc).  The PGPROC and sema are not released, only
 *		marked as not-in-use.
 */
static void
AuxiliaryProcKill(int code, Datum arg)
{
	int			proctype = DatumGetInt32(arg);
	PGPROC	   *auxproc PG_USED_FOR_ASSERTS_ONLY;
	PGPROC	   *proc;

	Assert(proctype >= 0 && proctype < NUM_AUXILIARY_PROCS);

	auxproc = &AuxiliaryProcs[proctype];

	Assert(MyProc == auxproc);

	/* Release any LW locks I am holding (see notes above) */
	LWLockReleaseAll();

	/*
	 * Reset MyLatch to the process local one.  This is so that signal
	 * handlers et al can continue using the latch after the shared latch
	 * isn't ours anymore. After that clear MyProc and disown the shared
	 * latch.
	 */
	SwitchBackToLocalLatch();
	proc = MyProc;
	MyProc = NULL;
	lockHolderProcPtr = NULL;
	DisownLatch(&proc->procLatch);

	SpinLockAcquire(ProcStructLock);

	/* Mark auxiliary proc no longer in use */
	proc->pid = 0;

	/* Update shared estimate of spins_per_delay */
	update_spins_per_delay();

	SpinLockRelease(ProcStructLock);
}


/*
 * ProcQueue package: routines for putting processes to sleep
 *		and  waking them up
 */

/*
 * ProcQueueAlloc -- alloc/attach to a shared memory process queue
 *
 * Returns: a pointer to the queue
 * Side Effects: Initializes the queue if it wasn't there before
 */
#ifdef NOT_USED
PROC_QUEUE *
ProcQueueAlloc(const char *name)
{
	PROC_QUEUE *queue;
	bool		found;

	queue = (PROC_QUEUE *)
		ShmemInitStruct(name, sizeof(PROC_QUEUE), &found);

	if (!found)
		ProcQueueInit(queue);

	return queue;
}
#endif

/*
 * ProcQueueInit -- initialize a shared memory process queue
 */
void
ProcQueueInit(PROC_QUEUE *queue)
{
	SHMQueueInit(&(queue->links));
	queue->size = 0;
}


/*
 * ProcSleep -- put a process to sleep on the specified lock
 *
 * Caller must have set MyProc->heldLocks to reflect locks already held
 * on the lockable object by this process (under all XIDs).
 *
 * The lock table's partition lock must be held at entry, and will be held
 * at exit.
 *
 * Result: STATUS_OK if we acquired the lock, STATUS_ERROR if not (deadlock).
 *
 * ASSUME: that no one will fiddle with the queue until after
 *		we release the partition lock.
 *
 * NOTES: The process queue is now a priority queue for locking.
 */
int
ProcSleep(LOCALLOCK *locallock, LockMethod lockMethodTable)
{
	LOCKMODE	lockmode = locallock->tag.mode;
	LOCK	   *lock = locallock->lock;
	PROCLOCK   *proclock = locallock->proclock;
	uint32		hashcode = locallock->hashcode;
	LWLock	   *partitionLock = LockHashPartitionLock(hashcode);
	PROC_QUEUE *waitQueue = &(lock->waitProcs);
	LOCKMASK	myHeldLocks = MyProc->heldLocks;
	bool		early_deadlock = false;
	bool		allow_autovacuum_cancel = true;
	int			myWaitStatus;
	PGPROC	   *proc;
	int			i;

	/*
	 * Determine where to add myself in the wait queue.
	 *
	 * Normally I should go at the end of the queue.  However, if I already
	 * hold locks that conflict with the request of any previous waiter, put
	 * myself in the queue just in front of the first such waiter. This is not
	 * a necessary step, since deadlock detection would move me to before that
	 * waiter anyway; but it's relatively cheap to detect such a conflict
	 * immediately, and avoid delaying till deadlock timeout.
	 *
	 * Special case: if I find I should go in front of some waiter, check to
	 * see if I conflict with already-held locks or the requests before that
	 * waiter.  If not, then just grant myself the requested lock immediately.
	 * This is the same as the test for immediate grant in LockAcquire, except
	 * we are only considering the part of the wait queue before my insertion
	 * point.
	 */
	if (myHeldLocks != 0)
	{
		LOCKMASK	aheadRequests = 0;

		proc = (PGPROC *) waitQueue->links.next;
		for (i = 0; i < waitQueue->size; i++)
		{
			/* Must he wait for me? */
			if (lockMethodTable->conflictTab[proc->waitLockMode] & myHeldLocks)
			{
				/* Must I wait for him ? */
				if (lockMethodTable->conflictTab[lockmode] & proc->heldLocks)
				{
					/*
					 * Yes, so we have a deadlock.  Easiest way to clean up
					 * correctly is to call RemoveFromWaitQueue(), but we
					 * can't do that until we are *on* the wait queue. So, set
					 * a flag to check below, and break out of loop.  Also,
					 * record deadlock info for later message.
					 */
					RememberSimpleDeadLock(MyProc, lockmode, lock, proc);
					early_deadlock = true;
					break;
				}
				/* I must go before this waiter.  Check special case. */
				if ((lockMethodTable->conflictTab[lockmode] & aheadRequests) == 0 &&
					LockCheckConflicts(lockMethodTable,
									   lockmode,
									   lock,
									   proclock) == STATUS_OK)
				{
					/* Skip the wait and just grant myself the lock. */
					GrantLock(lock, proclock, lockmode);
					GrantAwaitedLock();
					return STATUS_OK;
				}
				/* Break out of loop to put myself before him */
				break;
			}
			/* Nope, so advance to next waiter */
			aheadRequests |= LOCKBIT_ON(proc->waitLockMode);
			proc = (PGPROC *) proc->links.next;
		}

		/*
		 * If we fall out of loop normally, proc points to waitQueue head, so
		 * we will insert at tail of queue as desired.
		 */
	}
	else
	{
		/* I hold no locks, so I can't push in front of anyone. */
		proc = (PGPROC *) &(waitQueue->links);
	}

	/*
	 * Insert self into queue, ahead of the given proc (or at tail of queue).
	 */
	SHMQueueInsertBefore(&(proc->links), &(MyProc->links));
	waitQueue->size++;

	lock->waitMask |= LOCKBIT_ON(lockmode);

	/* Set up wait information in PGPROC object, too */
	MyProc->waitLock = lock;
	MyProc->waitProcLock = proclock;
	MyProc->waitLockMode = lockmode;

	MyProc->waitStatus = STATUS_WAITING;

	/*
	 * If we detected deadlock, give up without waiting.  This must agree with
	 * CheckDeadLock's recovery code, except that we shouldn't release the
	 * semaphore since we haven't tried to lock it yet.
	 */
	if (early_deadlock)
	{
		RemoveFromWaitQueue(MyProc, hashcode);
		return STATUS_ERROR;
	}

	/* mark that we are waiting for a lock */
	lockAwaited = locallock;

	/*
	 * Release the lock table's partition lock.
	 *
	 * NOTE: this may also cause us to exit critical-section state, possibly
	 * allowing a cancel/die interrupt to be accepted. This is OK because we
	 * have recorded the fact that we are waiting for a lock, and so
	 * LockErrorCleanup will clean up if cancel/die happens.
	 */
	LWLockRelease(partitionLock);

	/*
	 * Also, now that we will successfully clean up after an ereport, it's
	 * safe to check to see if there's a buffer pin deadlock against the
	 * Startup process.  Of course, that's only necessary if we're doing Hot
	 * Standby and are not the Startup process ourselves.
	 */
	if (RecoveryInProgress() && !InRecovery)
		CheckRecoveryConflictDeadlock();

	/* Reset deadlock_state before enabling the timeout handler */
	deadlock_state = DS_NOT_YET_CHECKED;
	got_deadlock_timeout = false;

	/*
	 * Set timer so we can wake up after awhile and check for a deadlock. If a
	 * deadlock is detected, the handler releases the process's semaphore and
	 * sets MyProc->waitStatus = STATUS_ERROR, allowing us to know that we
	 * must report failure rather than success.
	 *
	 * By delaying the check until we've waited for a bit, we can avoid
	 * running the rather expensive deadlock-check code in most cases.
	 *
	 * If LockTimeout is set, also enable the timeout for that.  We can save a
	 * few cycles by enabling both timeout sources in one call.
	 */
	if (LockTimeout > 0)
	{
		EnableTimeoutParams timeouts[2];

		timeouts[0].id = DEADLOCK_TIMEOUT;
		timeouts[0].type = TMPARAM_AFTER;
		timeouts[0].delay_ms = DeadlockTimeout;
		timeouts[1].id = LOCK_TIMEOUT;
		timeouts[1].type = TMPARAM_AFTER;
		timeouts[1].delay_ms = LockTimeout;
		enable_timeouts(timeouts, 2);
	}
	else
		enable_timeout_after(DEADLOCK_TIMEOUT, DeadlockTimeout);

	/*
	 * If somebody wakes us between LWLockRelease and WaitLatch, the latch
	 * will not wait. But a set latch does not necessarily mean that the lock
	 * is free now, as there are many other sources for latch sets than
	 * somebody releasing the lock.
	 *
	 * We process interrupts whenever the latch has been set, so cancel/die
	 * interrupts are processed quickly. This means we must not mind losing
	 * control to a cancel/die interrupt here.  We don't, because we have no
	 * shared-state-change work to do after being granted the lock (the
	 * grantor did it all).  We do have to worry about canceling the deadlock
	 * timeout and updating the locallock table, but if we lose control to an
	 * error, LockErrorCleanup will fix that up.
	 */
	do
	{
		WaitLatch(MyLatch, WL_LATCH_SET, 0);
		ResetLatch(MyLatch);
		/* check for deadlocks first, as that's probably log-worthy */
		if (got_deadlock_timeout)
		{
			CheckDeadLock();
			got_deadlock_timeout = false;
		}
		CHECK_FOR_INTERRUPTS();

		/*
		 * waitStatus could change from STATUS_WAITING to something else
		 * asynchronously.  Read it just once per loop to prevent surprising
		 * behavior (such as missing log messages).
		 */
		myWaitStatus = *((volatile int *) &MyProc->waitStatus);

		/*
		 * If we are not deadlocked, but are waiting on an autovacuum-induced
		 * task, send a signal to interrupt it.
		 */
		if (deadlock_state == DS_BLOCKED_BY_AUTOVACUUM && allow_autovacuum_cancel)
		{
			PGPROC	   *autovac = GetBlockingAutoVacuumPgproc();
			PGXACT	   *autovac_pgxact = &ProcGlobal->allPgXact[autovac->pgprocno];

			LWLockAcquire(ProcArrayLock, LW_EXCLUSIVE);

			/*
			 * Only do it if the worker is not working to protect against Xid
			 * wraparound.
			 */
			if ((autovac_pgxact->vacuumFlags & PROC_IS_AUTOVACUUM) &&
				!(autovac_pgxact->vacuumFlags & PROC_VACUUM_FOR_WRAPAROUND))
			{
				int			pid = autovac->pid;
				StringInfoData locktagbuf;
				StringInfoData logbuf;	/* errdetail for server log */

				initStringInfo(&locktagbuf);
				initStringInfo(&logbuf);
				DescribeLockTag(&locktagbuf, &lock->tag);
				appendStringInfo(&logbuf,
								 _("Process %d waits for %s on %s."),
								 MyProcPid,
							  GetLockmodeName(lock->tag.locktag_lockmethodid,
											  lockmode),
								 locktagbuf.data);

				/* release lock as quickly as possible */
				LWLockRelease(ProcArrayLock);

				/* send the autovacuum worker Back to Old Kent Road */
				ereport(DEBUG1,
					  (errmsg("sending cancel to blocking autovacuum PID %d",
							  pid),
					   errdetail_log("%s", logbuf.data)));

				if (kill(pid, SIGINT) < 0)
				{
					/*
					 * There's a race condition here: once we release the
					 * ProcArrayLock, it's possible for the autovac worker to
					 * close up shop and exit before we can do the kill().
					 * Therefore, we do not whinge about no-such-process.
					 * Other errors such as EPERM could conceivably happen if
					 * the kernel recycles the PID fast enough, but such cases
					 * seem improbable enough that it's probably best to issue
					 * a warning if we see some other errno.
					 */
					if (errno != ESRCH)
						ereport(WARNING,
						   (errmsg("could not send signal to process %d: %m",
								   pid)));
				}

				pfree(logbuf.data);
				pfree(locktagbuf.data);
			}
			else
				LWLockRelease(ProcArrayLock);

			/* prevent signal from being resent more than once */
			allow_autovacuum_cancel = false;
		}

		/*
		 * If awoken after the deadlock check interrupt has run, and
		 * log_lock_waits is on, then report about the wait.
		 */
		if (log_lock_waits && deadlock_state != DS_NOT_YET_CHECKED)
		{
			StringInfoData buf,
						lock_waiters_sbuf,
						lock_holders_sbuf;
			const char *modename;
			long		secs;
			int			usecs;
			long		msecs;
			SHM_QUEUE  *procLocks;
			PROCLOCK   *proclock;
			bool		first_holder = true,
						first_waiter = true;
			int			lockHoldersNum = 0;

			initStringInfo(&buf);
			initStringInfo(&lock_waiters_sbuf);
			initStringInfo(&lock_holders_sbuf);

			DescribeLockTag(&buf, &locallock->tag.lock);
			modename = GetLockmodeName(locallock->tag.lock.locktag_lockmethodid,
									   lockmode);
			TimestampDifference(get_timeout_start_time(DEADLOCK_TIMEOUT),
								GetCurrentTimestamp(),
								&secs, &usecs);
			msecs = secs * 1000 + usecs / 1000;
			usecs = usecs % 1000;

			/*
			 * we loop over the lock's procLocks to gather a list of all
			 * holders and waiters. Thus we will be able to provide more
			 * detailed information for lock debugging purposes.
			 *
			 * lock->procLocks contains all processes which hold or wait for
			 * this lock.
			 */

			LWLockAcquire(partitionLock, LW_SHARED);

			procLocks = &(lock->procLocks);
			proclock = (PROCLOCK *) SHMQueueNext(procLocks, procLocks,
											   offsetof(PROCLOCK, lockLink));

			while (proclock)
			{
				/*
				 * we are a waiter if myProc->waitProcLock == proclock; we are
				 * a holder if it is NULL or something different
				 */
				if (proclock->tag.myProc->waitProcLock == proclock)
				{
					if (first_waiter)
					{
						appendStringInfo(&lock_waiters_sbuf, "%d",
										 proclock->tag.myProc->pid);
						first_waiter = false;
					}
					else
						appendStringInfo(&lock_waiters_sbuf, ", %d",
										 proclock->tag.myProc->pid);
				}
				else
				{
					if (first_holder)
					{
						appendStringInfo(&lock_holders_sbuf, "%d",
										 proclock->tag.myProc->pid);
						first_holder = false;
					}
					else
						appendStringInfo(&lock_holders_sbuf, ", %d",
										 proclock->tag.myProc->pid);

					lockHoldersNum++;
				}

				proclock = (PROCLOCK *) SHMQueueNext(procLocks, &proclock->lockLink,
											   offsetof(PROCLOCK, lockLink));
			}

			LWLockRelease(partitionLock);

			if (deadlock_state == DS_SOFT_DEADLOCK)
				ereport(LOG,
						(errmsg("process %d avoided deadlock for %s on %s by rearranging queue order after %ld.%03d ms",
								MyProcPid, modename, buf.data, msecs, usecs),
						 (errdetail_log_plural("Process holding the lock: %s. Wait queue: %s.",
						   "Processes holding the lock: %s. Wait queue: %s.",
											   lockHoldersNum, lock_holders_sbuf.data, lock_waiters_sbuf.data))));
			else if (deadlock_state == DS_HARD_DEADLOCK)
			{
				/*
				 * This message is a bit redundant with the error that will be
				 * reported subsequently, but in some cases the error report
				 * might not make it to the log (eg, if it's caught by an
				 * exception handler), and we want to ensure all long-wait
				 * events get logged.
				 */
				ereport(LOG,
						(errmsg("process %d detected deadlock while waiting for %s on %s after %ld.%03d ms",
								MyProcPid, modename, buf.data, msecs, usecs),
						 (errdetail_log_plural("Process holding the lock: %s. Wait queue: %s.",
						   "Processes holding the lock: %s. Wait queue: %s.",
											   lockHoldersNum, lock_holders_sbuf.data, lock_waiters_sbuf.data))));
			}

			if (myWaitStatus == STATUS_WAITING)
				ereport(LOG,
						(errmsg("process %d still waiting for %s on %s after %ld.%03d ms",
								MyProcPid, modename, buf.data, msecs, usecs),
						 (errdetail_log_plural("Process holding the lock: %s. Wait queue: %s.",
						   "Processes holding the lock: %s. Wait queue: %s.",
											   lockHoldersNum, lock_holders_sbuf.data, lock_waiters_sbuf.data))));
			else if (myWaitStatus == STATUS_OK)
				ereport(LOG,
					(errmsg("process %d acquired %s on %s after %ld.%03d ms",
							MyProcPid, modename, buf.data, msecs, usecs)));
			else
			{
				Assert(myWaitStatus == STATUS_ERROR);

				/*
				 * Currently, the deadlock checker always kicks its own
				 * process, which means that we'll only see STATUS_ERROR when
				 * deadlock_state == DS_HARD_DEADLOCK, and there's no need to
				 * print redundant messages.  But for completeness and
				 * future-proofing, print a message if it looks like someone
				 * else kicked us off the lock.
				 */
				if (deadlock_state != DS_HARD_DEADLOCK)
					ereport(LOG,
							(errmsg("process %d failed to acquire %s on %s after %ld.%03d ms",
								MyProcPid, modename, buf.data, msecs, usecs),
							 (errdetail_log_plural("Process holding the lock: %s. Wait queue: %s.",
						   "Processes holding the lock: %s. Wait queue: %s.",
												   lockHoldersNum, lock_holders_sbuf.data, lock_waiters_sbuf.data))));
			}

			/*
			 * At this point we might still need to wait for the lock. Reset
			 * state so we don't print the above messages again.
			 */
			deadlock_state = DS_NO_DEADLOCK;

			pfree(buf.data);
			pfree(lock_holders_sbuf.data);
			pfree(lock_waiters_sbuf.data);
		}
	} while (myWaitStatus == STATUS_WAITING);

	/*
	 * Disable the timers, if they are still running.  As in LockErrorCleanup,
	 * we must preserve the LOCK_TIMEOUT indicator flag: if a lock timeout has
	 * already caused QueryCancelPending to become set, we want the cancel to
	 * be reported as a lock timeout, not a user cancel.
	 */
	if (LockTimeout > 0)
	{
		DisableTimeoutParams timeouts[2];

		timeouts[0].id = DEADLOCK_TIMEOUT;
		timeouts[0].keep_indicator = false;
		timeouts[1].id = LOCK_TIMEOUT;
		timeouts[1].keep_indicator = true;
		disable_timeouts(timeouts, 2);
	}
	else
		disable_timeout(DEADLOCK_TIMEOUT, false);

	/*
	 * Re-acquire the lock table's partition lock.  We have to do this to hold
	 * off cancel/die interrupts before we can mess with lockAwaited (else we
	 * might have a missed or duplicated locallock update).
	 */
	LWLockAcquire(partitionLock, LW_EXCLUSIVE);

	/*
	 * We no longer want LockErrorCleanup to do anything.
	 */
	lockAwaited = NULL;

	/*
	 * If we got the lock, be sure to remember it in the locallock table.
	 */
	if (MyProc->waitStatus == STATUS_OK)
		GrantAwaitedLock();

	/*
	 * We don't have to do anything else, because the awaker did all the
	 * necessary update of the lock table and MyProc.
	 */
	return MyProc->waitStatus;
}


/*
 * ProcWakeup -- wake up a process by releasing its private semaphore.
 *
 *	 Also remove the process from the wait queue and set its links invalid.
 *	 RETURN: the next process in the wait queue.
 *
 * The appropriate lock partition lock must be held by caller.
 *
 * XXX: presently, this code is only used for the "success" case, and only
 * works correctly for that case.  To clean up in failure case, would need
 * to twiddle the lock's request counts too --- see RemoveFromWaitQueue.
 * Hence, in practice the waitStatus parameter must be STATUS_OK.
 */
PGPROC *
ProcWakeup(PGPROC *proc, int waitStatus)
{
	PGPROC	   *retProc;

	/* Proc should be sleeping ... */
	if (proc->links.prev == NULL ||
		proc->links.next == NULL)
		return NULL;
	Assert(proc->waitStatus == STATUS_WAITING);

	/* Save next process before we zap the list link */
	retProc = (PGPROC *) proc->links.next;

	/* Remove process from wait queue */
	SHMQueueDelete(&(proc->links));
	(proc->waitLock->waitProcs.size)--;

	/* Clean up process' state and pass it the ok/fail signal */
	proc->waitLock = NULL;
	proc->waitProcLock = NULL;
	proc->waitStatus = waitStatus;

	/* And awaken it */
	SetLatch(&proc->procLatch);

	return retProc;
}

/*
 * ProcLockWakeup -- routine for waking up processes when a lock is
 *		released (or a prior waiter is aborted).  Scan all waiters
 *		for lock, waken any that are no longer blocked.
 *
 * The appropriate lock partition lock must be held by caller.
 */
void
ProcLockWakeup(LockMethod lockMethodTable, LOCK *lock)
{
	PROC_QUEUE *waitQueue = &(lock->waitProcs);
	int			queue_size = waitQueue->size;
	PGPROC	   *proc;
	LOCKMASK	aheadRequests = 0;

	Assert(queue_size >= 0);

	if (queue_size == 0)
		return;

	proc = (PGPROC *) waitQueue->links.next;

	while (queue_size-- > 0)
	{
		LOCKMODE	lockmode = proc->waitLockMode;

		/*
		 * Waken if (a) doesn't conflict with requests of earlier waiters, and
		 * (b) doesn't conflict with already-held locks.
		 */
		if ((lockMethodTable->conflictTab[lockmode] & aheadRequests) == 0 &&
			LockCheckConflicts(lockMethodTable,
							   lockmode,
							   lock,
							   proc->waitProcLock) == STATUS_OK)
		{
			/* OK to waken */
			GrantLock(lock, proc->waitProcLock, lockmode);
			proc = ProcWakeup(proc, STATUS_OK);

			/*
			 * ProcWakeup removes proc from the lock's waiting process queue
			 * and returns the next proc in chain; don't use proc's next-link,
			 * because it's been cleared.
			 */
		}
		else
		{
			/*
			 * Cannot wake this guy. Remember his request for later checks.
			 */
			aheadRequests |= LOCKBIT_ON(lockmode);
			proc = (PGPROC *) proc->links.next;
		}
	}

	Assert(waitQueue->size >= 0);
}

/*
 * CheckDeadLock
 *
 * We only get to this routine, if DEADLOCK_TIMEOUT fired while waiting for a
 * lock to be released by some other process.  Check if there's a deadlock; if
 * not, just return.  (But signal ProcSleep to log a message, if
 * log_lock_waits is true.)  If we have a real deadlock, remove ourselves from
 * the lock's wait queue and signal an error to ProcSleep.
 */
static void
CheckDeadLock(void)
{
	int			i;

	/*
	 * This check was added in GPDB a long time ago. Not sure if it's still
	 * needed, but seems like it can't hurt.
	 *
	 * From old pre-open sourcing git repository:
	 * commit d628fac161d0536b344348927915335bbcd38c1a
	 * Date:   Wed Aug 19 03:26:36 2015 -0400
	 *
	 *    [JIRA: MPP-25646] Add proc_exit_inprogress check in handle_sig_alarm.
	 *
	 *    If SIGALRM happens in the middle if handling SIGTERM, there are risks causing
	 *    SIGSEGV, for instance, double free gang, or accessing MyProc while it was freed
	 *    already. The solution is to ignore SIGALRM while we are dying.
	 */
	if (proc_exit_inprogress)
		return;

	/*
	 * Acquire exclusive lock on the entire shared lock data structures. Must
	 * grab LWLocks in partition-number order to avoid LWLock deadlock.
	 *
	 * Note that the deadlock check interrupt had better not be enabled
	 * anywhere that this process itself holds lock partition locks, else this
	 * will wait forever.  Also note that LWLockAcquire creates a critical
	 * section, so that this routine cannot be interrupted by cancel/die
	 * interrupts.
	 */
	for (i = 0; i < NUM_LOCK_PARTITIONS; i++)
		LWLockAcquire(LockHashPartitionLockByIndex(i), LW_EXCLUSIVE);

	/*
	 * Check to see if we've been awoken by anyone in the interim.
	 *
	 * If we have, we can return and resume our transaction -- happy day.
	 * Before we are awoken the process releasing the lock grants it to us so
	 * we know that we don't have to wait anymore.
	 *
	 * We check by looking to see if we've been unlinked from the wait queue.
	 * This is quicker than checking our semaphore's state, since no kernel
	 * call is needed, and it is safe because we hold the lock partition lock.
	 */
	if (MyProc->links.prev == NULL ||
		MyProc->links.next == NULL)
		goto check_done;

#ifdef LOCK_DEBUG
	if (Debug_deadlocks)
		DumpAllLocks();
#endif

	/* Run the deadlock check, and set deadlock_state for use by ProcSleep */
	deadlock_state = DeadLockCheck(MyProc);

	if (deadlock_state == DS_HARD_DEADLOCK)
	{
		/*
		 * Oops.  We have a deadlock.
		 *
		 * Get this process out of wait state.	(Note: we could do this more
		 * efficiently by relying on lockAwaited, but use this coding to
		 * preserve the flexibility to kill some other transaction than the
		 * one detecting the deadlock.)
		 *
		 * RemoveFromWaitQueue sets MyProc->waitStatus to STATUS_ERROR, so
		 * ProcSleep will report an error after we return from the signal
		 * handler.
		 */
		Assert(MyProc->waitLock != NULL);
		if (Gp_role == GP_ROLE_DISPATCH && IsResQueueEnabled() &&
			LOCK_LOCKMETHOD(*(MyProc->waitLock)) == RESOURCE_LOCKMETHOD)
		{
			ResRemoveFromWaitQueue(MyProc, 
								   LockTagHashCode(&(MyProc->waitLock->tag)));
		}
		else
		{
			RemoveFromWaitQueue(MyProc, LockTagHashCode(&(MyProc->waitLock->tag)));
		}

		/*
		 * We're done here.  Transaction abort caused by the error that
		 * ProcSleep will raise will cause any other locks we hold to be
		 * released, thus allowing other processes to wake up; we don't need
		 * to do that here.  NOTE: an exception is that releasing locks we
		 * hold doesn't consider the possibility of waiters that were blocked
		 * behind us on the lock we just failed to get, and might now be
		 * wakable because we're not in front of them anymore.  However,
		 * RemoveFromWaitQueue took care of waking up any such processes.
		 */
	}

	/*
	 * And release locks.  We do this in reverse order for two reasons: (1)
	 * Anyone else who needs more than one of the locks will be trying to lock
	 * them in increasing order; we don't want to release the other process
	 * until it can get all the locks it needs. (2) This avoids O(N^2)
	 * behavior inside LWLockRelease.
	 */
check_done:
	for (i = NUM_LOCK_PARTITIONS; --i >= 0;)
		LWLockRelease(LockHashPartitionLockByIndex(i));
}

/*
 * CheckDeadLockAlert - Handle the expiry of deadlock_timeout.
 *
 * NB: Runs inside a signal handler, be careful.
 */
void
CheckDeadLockAlert(void)
{
	int			save_errno = errno;

	got_deadlock_timeout = true;

	/*
	 * Have to set the latch again, even if handle_sig_alarm already did. Back
	 * then got_deadlock_timeout wasn't yet set... It's unlikely that this
	 * ever would be a problem, but setting a set latch again is cheap.
	 */
	SetLatch(MyLatch);
	errno = save_errno;
}

/*
 * ProcWaitForSignal - wait for a signal from another backend.
 *
 * As this uses the generic process latch the caller has to be robust against
 * unrelated wakeups: Always check that the desired state has occurred, and
 * wait again if not.
 */
void
ProcWaitForSignal(void)
{
	WaitLatch(MyLatch, WL_LATCH_SET, 0);
	ResetLatch(MyLatch);
	CHECK_FOR_INTERRUPTS();
}

/*
 * ProcSendSignal - send a signal to a backend identified by PID
 */
void
ProcSendSignal(int pid)
{
	PGPROC	   *proc = NULL;

	if (RecoveryInProgress())
	{
		/* use volatile pointer to prevent code rearrangement */
		volatile PROC_HDR *procglobal = ProcGlobal;

		SpinLockAcquire(ProcStructLock);

		/*
		 * Check to see whether it is the Startup process we wish to signal.
		 * This call is made by the buffer manager when it wishes to wake up a
		 * process that has been waiting for a pin in so it can obtain a
		 * cleanup lock using LockBufferForCleanup(). Startup is not a normal
		 * backend, so BackendPidGetProc() will not return any pid at all. So
		 * we remember the information for this special case.
		 */
		if (pid == procglobal->startupProcPid)
			proc = procglobal->startupProc;

		SpinLockRelease(ProcStructLock);
	}

	if (proc == NULL)
		proc = BackendPidGetProc(pid);

	if (proc != NULL)
<<<<<<< HEAD
		PGSemaphoreUnlock(&proc->sem);
}

/*
 * ResProcSleep -- put a process to sleep (that is waiting for a resource lock).
 *
 * Notes:
 * 	Locktable's masterLock must be held at entry, and will be held
 * 	at exit.
 *
 *	This is merely a version of ProcSleep modified for resource locks.
 *	The logic here could have been merged into ProcSleep, however it was
 *	requested to keep as much as possible of this resource lock code 
 *	separate from its standard lock relatives - in the interest of not
 *	introducing new bugs or performance regressions into the lock code.
 */
int
ResProcSleep(LOCKMODE lockmode, LOCALLOCK *locallock, void *incrementSet)
{
	LOCK	   *lock = locallock->lock;
	PROCLOCK   *proclock = locallock->proclock;
	PROC_QUEUE	*waitQueue = &(lock->waitProcs);
	PGPROC		*proc;
	uint32		hashcode = locallock->hashcode;
	LWLockId	partitionLock = LockHashPartitionLock(hashcode);

	bool		selflock = true;		/* initialize result for error. */

	/*
	 * Don't check my held locks, as we just add at the end of the queue.
	 */
	proc = (PGPROC *) &(waitQueue->links);
	SHMQueueInsertBefore(&(proc->links), &(MyProc->links));
	waitQueue->size++;

	lock->waitMask |= LOCKBIT_ON(lockmode);

	/*
	 * reflect this in PGPROC object, too.
	 */
	MyProc->waitLock = lock;
	MyProc->waitProcLock = (PROCLOCK *) proclock;
	MyProc->waitLockMode = lockmode;

	MyProc->waitStatus = STATUS_ERROR;	/* initialize result for error */

	/* Now check the status of the self lock footgun. */
	selflock = ResCheckSelfDeadLock(lock, proclock, incrementSet);
	if (selflock)
	{
		LWLockRelease(partitionLock);
		ereport(ERROR,
				(errcode(ERRCODE_T_R_DEADLOCK_DETECTED),
				 errmsg("deadlock detected, locking against self")));
	}

	/* Mark that we are waiting for a lock */
	lockAwaited = locallock;

	/* Ok to wait.*/
	LWLockRelease(partitionLock);

	if (LockTimeout > 0)
	{
		EnableTimeoutParams timeouts[2];

		timeouts[0].id = DEADLOCK_TIMEOUT;
		timeouts[0].type = TMPARAM_AFTER;
		timeouts[0].delay_ms = DeadlockTimeout;
		timeouts[1].id = LOCK_TIMEOUT;
		timeouts[1].type = TMPARAM_AFTER;
		timeouts[1].delay_ms = LockTimeout;
		enable_timeouts(timeouts, 2);
	}
	else
		enable_timeout_after(DEADLOCK_TIMEOUT, DeadlockTimeout);

	/*
	 * Sleep on the semaphore.
	 */
	PGSemaphoreLock(&MyProc->sem, true);

	if (LockTimeout > 0)
	{
		DisableTimeoutParams timeouts[2];

		timeouts[0].id = DEADLOCK_TIMEOUT;
		timeouts[0].keep_indicator = false;
		timeouts[1].id = LOCK_TIMEOUT;
		timeouts[1].keep_indicator = false;
		disable_timeouts(timeouts, 2);
	}
	else
		disable_timeout(DEADLOCK_TIMEOUT, false);

	/*
	 * Have been awakened, so continue.
	 */
	LWLockAcquire(partitionLock, LW_EXCLUSIVE);

	/*
	 * We no longer want (Res)LockWaitCancel to do anything.
	 */
	lockAwaited = NULL;

	return MyProc->waitStatus;
}


/*
 * ResLockWaitCancel -- Cancel any pending wait for a resource lock, when 
 *	aborting a transaction.
 */
void
ResLockWaitCancel(void)
{
	LWLockId	partitionLock;

	if (lockAwaited != NULL)
	{
		/* Unlink myself from the wait queue, if on it  */
		partitionLock = LockHashPartitionLock(lockAwaited->hashcode);
		LWLockAcquire(partitionLock, LW_EXCLUSIVE);

		if (MyProc->links.next != NULL)
		{
			/* We could not have been granted the lock yet */
			Assert(MyProc->waitStatus == STATUS_ERROR);

			/* We should only be trying to cancel resource locks. */
			Assert(LOCALLOCK_LOCKMETHOD(*lockAwaited) == RESOURCE_LOCKMETHOD);

			ResRemoveFromWaitQueue(MyProc, lockAwaited->hashcode);
		}

		lockAwaited = NULL;

		LWLockRelease(partitionLock);
	}

	/*
	 * Reset the proc wait semaphore to zero. This is necessary in the
	 * scenario where someone else granted us the lock we wanted before we
	 * were able to remove ourselves from the wait-list.
	 */
	PGSemaphoreReset(&MyProc->sem);

	return;
}

bool ProcCanSetMppSessionId(void)
{
	if (ProcGlobal == NULL || MyProc == NULL)
		return false;

	return true;
}


void ProcNewMppSessionId(int *newSessionId)
{
	Assert(newSessionId != NULL);

    *newSessionId = MyProc->mppSessionId =
		pg_atomic_add_fetch_u32((pg_atomic_uint32 *)&ProcGlobal->mppLocalProcessCounter, 1);

    /*
     * Make sure that our SessionState entry correctly records our
     * new session id.
     */
    if (NULL != MySessionState)
    {
    	/* This should not happen outside of dispatcher on the master */
    	Assert(IS_QUERY_DISPATCHER() && Gp_role == GP_ROLE_DISPATCH);

    	ereport(gp_sessionstate_loglevel, (errmsg("ProcNewMppSessionId: changing session id (old: %d, new: %d), pinCount: %d, activeProcessCount: %d",
    			MySessionState->sessionId, *newSessionId, MySessionState->pinCount, MySessionState->activeProcessCount), errprintstack(true)));

#ifdef USE_ASSERT_CHECKING
    	MySessionState->isModifiedSessionId = true;
#endif

    	MySessionState->sessionId = *newSessionId;
    }
=======
	{
		SetLatch(&proc->procLatch);
	}
>>>>>>> ab93f90c
}<|MERGE_RESOLUTION|>--- conflicted
+++ resolved
@@ -3,13 +3,9 @@
  * proc.c
  *	  routines to manage per-process shared memory data structure
  *
-<<<<<<< HEAD
  * Portions Copyright (c) 2006-2008, Greenplum inc
  * Portions Copyright (c) 2012-Present Pivotal Software, Inc.
- * Portions Copyright (c) 1996-2014, PostgreSQL Global Development Group
-=======
  * Portions Copyright (c) 1996-2015, PostgreSQL Global Development Group
->>>>>>> ab93f90c
  * Portions Copyright (c) 1994, Regents of the University of California
  *
  *
@@ -109,12 +105,9 @@
 
 static DeadLockState deadlock_state = DS_NOT_YET_CHECKED;
 
-<<<<<<< HEAD
-=======
 /* Is a deadlock check pending? */
 static volatile sig_atomic_t got_deadlock_timeout;
 
->>>>>>> ab93f90c
 static void RemoveProcFromArray(int code, Datum arg);
 static void ProcKill(int code, Datum arg);
 static void AuxiliaryProcKill(int code, Datum arg);
@@ -784,17 +777,13 @@
 	if (lockAwaited == NULL)
 	{
 		RESUME_INTERRUPTS();
-<<<<<<< HEAD
 		return;
 	}
 
 	/* Don't try to cancel resource locks.*/
 	if (Gp_role == GP_ROLE_DISPATCH && IsResQueueEnabled() &&
 		LOCALLOCK_LOCKMETHOD(*lockAwaited) == RESOURCE_LOCKMETHOD)
-=======
->>>>>>> ab93f90c
 		return;
-	}
 
 	/*
 	 * Turn off the deadlock and lock timeout timers, if they are still
@@ -835,19 +824,6 @@
 
 	LWLockRelease(partitionLock);
 
-<<<<<<< HEAD
-	/*
-	 * We used to do PGSemaphoreReset() here to ensure that our proc's wait
-	 * semaphore is reset to zero.  This prevented a leftover wakeup signal
-	 * from remaining in the semaphore if someone else had granted us the lock
-	 * we wanted before we were able to remove ourselves from the wait-list.
-	 * However, now that ProcSleep loops until waitStatus changes, a leftover
-	 * wakeup signal isn't harmful, and it seems not worth expending cycles to
-	 * get rid of a signal that most likely isn't there.
-	 */
-
-=======
->>>>>>> ab93f90c
 	RESUME_INTERRUPTS();
 }
 
@@ -1893,8 +1869,9 @@
 		proc = BackendPidGetProc(pid);
 
 	if (proc != NULL)
-<<<<<<< HEAD
-		PGSemaphoreUnlock(&proc->sem);
+	{
+		SetLatch(&proc->procLatch);
+	}
 }
 
 /*
@@ -1974,7 +1951,7 @@
 	/*
 	 * Sleep on the semaphore.
 	 */
-	PGSemaphoreLock(&MyProc->sem, true);
+	PGSemaphoreLock(&MyProc->sem);
 
 	if (LockTimeout > 0)
 	{
@@ -2078,9 +2055,4 @@
 
     	MySessionState->sessionId = *newSessionId;
     }
-=======
-	{
-		SetLatch(&proc->procLatch);
-	}
->>>>>>> ab93f90c
 }