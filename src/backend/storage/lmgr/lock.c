/*-------------------------------------------------------------------------
 *
 * lock.c
 *	  POSTGRES primary lock mechanism
 *
 * Portions Copyright (c) 1996-2009, PostgreSQL Global Development Group
 * Portions Copyright (c) 1994, Regents of the University of California
 *
 *
 * IDENTIFICATION
<<<<<<< HEAD
 *	  $PostgreSQL: pgsql/src/backend/storage/lmgr/lock.c,v 1.181.2.2 2009/03/11 00:08:06 alvherre Exp $
=======
 *	  $PostgreSQL: pgsql/src/backend/storage/lmgr/lock.c,v 1.183 2008/03/17 19:44:41 petere Exp $
>>>>>>> f260edb1
 *
 * NOTES
 *	  A lock table is a shared memory hash table.  When
 *	  a process tries to acquire a lock of a type that conflicts
 *	  with existing locks, it is put to sleep using the routines
 *	  in storage/lmgr/proc.c.
 *
 *	  For the most part, this code should be invoked via lmgr.c
 *	  or another lock-management module, not directly.
 *
 *	Interface:
 *
 *	InitLocks(), GetLocksMethodTable(),
 *	LockAcquire(), LockRelease(), LockReleaseAll(),
 *	LockCheckConflicts(), GrantLock()
 *
 *-------------------------------------------------------------------------
 */
#include "postgres.h"

#include <signal.h>
#include <unistd.h>

#include "access/transam.h"
#include "access/twophase.h"
#include "access/twophase_rmgr.h"
#include "miscadmin.h"
#include "pg_trace.h"
#include "pgstat.h"
#include "utils/memutils.h"
#include "utils/ps_status.h"
#include "utils/resowner.h"
<<<<<<< HEAD
#include "utils/testutils.h"
#include "executor/execdesc.h"
#include "utils/resscheduler.h"
#include "storage/procarray.h"
=======
#include "pg_trace.h"
>>>>>>> f260edb1

#include "cdb/cdbvars.h"

/* This configuration variable is used to set the lock table size */
int			max_locks_per_xact; /* set by guc.c */

#define NLOCKENTS() \
	mul_size(max_locks_per_xact, add_size(MaxBackends, max_prepared_xacts))

#define NRESLOCKENTS() \
	MaxResourceQueues

#define NRESPROCLOCKENTS() \
	mul_size(MaxResourceQueues, MaxBackends)
	
/*
 * Data structures defining the semantics of the standard lock methods.
 *
 * The conflict table defines the semantics of the various lock modes.
 */
static const LOCKMASK LockConflicts[] = {
	0,

	/* AccessShareLock */
	(1 << AccessExclusiveLock),

	/* RowShareLock */
	(1 << ExclusiveLock) | (1 << AccessExclusiveLock),

	/* RowExclusiveLock */
	(1 << ShareLock) | (1 << ShareRowExclusiveLock) |
	(1 << ExclusiveLock) | (1 << AccessExclusiveLock),

	/* ShareUpdateExclusiveLock */
	(1 << ShareUpdateExclusiveLock) |
	(1 << ShareLock) | (1 << ShareRowExclusiveLock) |
	(1 << ExclusiveLock) | (1 << AccessExclusiveLock),

	/* ShareLock */
	(1 << RowExclusiveLock) | (1 << ShareUpdateExclusiveLock) |
	(1 << ShareRowExclusiveLock) |
	(1 << ExclusiveLock) | (1 << AccessExclusiveLock),

	/* ShareRowExclusiveLock */
	(1 << RowExclusiveLock) | (1 << ShareUpdateExclusiveLock) |
	(1 << ShareLock) | (1 << ShareRowExclusiveLock) |
	(1 << ExclusiveLock) | (1 << AccessExclusiveLock),

	/* ExclusiveLock */
	(1 << RowShareLock) |
	(1 << RowExclusiveLock) | (1 << ShareUpdateExclusiveLock) |
	(1 << ShareLock) | (1 << ShareRowExclusiveLock) |
	(1 << ExclusiveLock) | (1 << AccessExclusiveLock),

	/* AccessExclusiveLock */
	(1 << AccessShareLock) | (1 << RowShareLock) |
	(1 << RowExclusiveLock) | (1 << ShareUpdateExclusiveLock) |
	(1 << ShareLock) | (1 << ShareRowExclusiveLock) |
	(1 << ExclusiveLock) | (1 << AccessExclusiveLock)

};

/* Names of lock modes, for debug printouts */
static const char *const lock_mode_names[] =
{
	"INVALID",
	"AccessShareLock",
	"RowShareLock",
	"RowExclusiveLock",
	"ShareUpdateExclusiveLock",
	"ShareLock",
	"ShareRowExclusiveLock",
	"ExclusiveLock",
	"AccessExclusiveLock"
};

#ifndef LOCK_DEBUG
static bool Dummy_trace = false;
#endif

const LockMethodData default_lockmethod = {
	AccessExclusiveLock,		/* highest valid lock mode number */
	true,
	LockConflicts,
	lock_mode_names,
#ifdef LOCK_DEBUG
	&Trace_locks
#else
	&Dummy_trace
#endif
};

const LockMethodData user_lockmethod = {
	AccessExclusiveLock,		/* highest valid lock mode number */
	false,
	LockConflicts,
	lock_mode_names,
#ifdef LOCK_DEBUG
	&Trace_userlocks
#else
	&Dummy_trace
#endif
};

const LockMethodData resource_lockmethod = {
	AccessExclusiveLock,        /* highest valid lock mode number */
	true,
	LockConflicts,
	lock_mode_names,
#ifdef LOCK_DEBUG
	&Trace_locks
#else
	&Dummy_trace
#endif
};


/*
 * map from lock method id to the lock table data structures
 */
const LockMethod LockMethods[] = {
	NULL,
	&default_lockmethod,
	&user_lockmethod,
	&resource_lockmethod
};


/* Record that's written to 2PC state file when a lock is persisted */
typedef struct TwoPhaseLockRecord
{
	LOCKTAG		locktag;
	LOCKMODE	lockmode;
} TwoPhaseLockRecord;


/*
 * Pointers to hash tables containing lock state
 *
 * The LockMethodLockHash and LockMethodProcLockHash hash tables are in
 * shared memory; LockMethodLocalHash is local to each backend.
 */
HTAB *LockMethodLockHash;
HTAB *LockMethodProcLockHash;
HTAB *LockMethodLocalHash;


/* private state for GrantAwaitedLock */
LOCALLOCK *awaitedLock;
ResourceOwner awaitedOwner;


#ifdef LOCK_DEBUG

/*------
 * The following configuration options are available for lock debugging:
 *
 *	   TRACE_LOCKS		-- give a bunch of output what's going on in this file
 *	   TRACE_USERLOCKS	-- same but for user locks
 *	   TRACE_LOCK_OIDMIN-- do not trace locks for tables below this oid
 *						   (use to avoid output on system tables)
 *	   TRACE_LOCK_TABLE -- trace locks on this table (oid) unconditionally
 *	   DEBUG_DEADLOCKS	-- currently dumps locks at untimely occasions ;)
 *
 * Furthermore, but in storage/lmgr/lwlock.c:
 *	   TRACE_LWLOCKS	-- trace lightweight locks (pretty useless)
 *
 * Define LOCK_DEBUG at compile time to get all these enabled.
 * --------
 */

int			Trace_lock_oidmin = FirstNormalObjectId;
bool		Trace_locks = false;
bool		Trace_userlocks = false;
int			Trace_lock_table = 0;
bool		Debug_deadlocks = false;


inline static bool
LOCK_DEBUG_ENABLED(const LOCKTAG *tag)
{
	return
		(*(LockMethods[tag->locktag_lockmethodid]->trace_flag) &&
		 ((Oid) tag->locktag_field2 >= (Oid) Trace_lock_oidmin))
		|| (Trace_lock_table &&
			(tag->locktag_field2 == Trace_lock_table));
}


inline static void
LOCK_PRINT(const char *where, const LOCK *lock, LOCKMODE type)
{
	if (LOCK_DEBUG_ENABLED(&lock->tag))
		elog(LOG,
			 "%s: lock(%p) id(%u,%u,%u,%u,%u,%u) grantMask(%x) "
			 "req(%d,%d,%d,%d,%d,%d,%d)=%d "
			 "grant(%d,%d,%d,%d,%d,%d,%d)=%d wait(%d) type(%s)",
			 where, lock,
			 lock->tag.locktag_field1, lock->tag.locktag_field2,
			 lock->tag.locktag_field3, lock->tag.locktag_field4,
			 lock->tag.locktag_type, lock->tag.locktag_lockmethodid,
			 lock->grantMask,
			 lock->requested[1], lock->requested[2], lock->requested[3],
			 lock->requested[4], lock->requested[5], lock->requested[6],
			 lock->requested[7], lock->nRequested,
			 lock->granted[1], lock->granted[2], lock->granted[3],
			 lock->granted[4], lock->granted[5], lock->granted[6],
			 lock->granted[7], lock->nGranted,
			 lock->waitProcs.size,
			 LockMethods[LOCK_LOCKMETHOD(*lock)]->lockModeNames[type]);
}


inline static void
PROCLOCK_PRINT(const char *where, const PROCLOCK *proclockP)
{
	if (LOCK_DEBUG_ENABLED(&proclockP->tag.myLock->tag))
		elog(LOG,
			 "%s: proclock(%p) lock(%p) method(%u) proc(%p) hold(%x)",
			 where, proclockP, proclockP->tag.myLock,
			 PROCLOCK_LOCKMETHOD(*(proclockP)),
			 proclockP->tag.myProc, (int) proclockP->holdMask);
}
#else							/* not LOCK_DEBUG */

#define LOCK_PRINT(where, lock, type)
#define PROCLOCK_PRINT(where, proclockP)
#endif   /* not LOCK_DEBUG */


static uint32 proclock_hash(const void *key, Size keysize);
void RemoveLocalLock(LOCALLOCK *locallock);
static void GrantLockLocal(LOCALLOCK *locallock, ResourceOwner owner);
static void WaitOnLock(LOCALLOCK *locallock, ResourceOwner owner);
static void ReleaseLockIfHeld(LOCALLOCK *locallock, bool sessionLock);
static void LockReassignOwner(LOCALLOCK *locallock, ResourceOwner parent);
static bool UnGrantLock(LOCK *lock, LOCKMODE lockmode,
			PROCLOCK *proclock, LockMethod lockMethodTable);
static void CleanUpLock(LOCK *lock, PROCLOCK *proclock,
			LockMethod lockMethodTable, uint32 hashcode,
			bool wakeupNeeded);


/*
 * InitLocks -- Initialize the lock manager's data structures.
 *
 * This is called from CreateSharedMemoryAndSemaphores(), which see for
 * more comments.  In the normal postmaster case, the shared hash tables
 * are created here, as well as a locallock hash table that will remain
 * unused and empty in the postmaster itself.  Backends inherit the pointers
 * to the shared tables via fork(), and also inherit an image of the locallock
 * hash table, which they proceed to use.  In the EXEC_BACKEND case, each
 * backend re-executes this code to obtain pointers to the already existing
 * shared hash tables and to create its locallock hash table.
 */
void
InitLocks(void)
{
	HASHCTL		info;
	int			hash_flags;
	long		init_table_size,
				max_table_size;

	/*
	 * Compute init/max size to request for lock hashtables.  Note these
	 * calculations must agree with LockShmemSize!
	 */
	max_table_size = NLOCKENTS();
	
		/* Allow for extra entries if resource locking is enabled. */
	if (Gp_role == GP_ROLE_DISPATCH && IsResQueueEnabled())
	{
		add_size(max_table_size, NRESLOCKENTS() );
		//add_size(max_plock_table_size, NRESPROCLOCKENTS() );
	}
	
	init_table_size = max_table_size / 2;

	/*
	 * Allocate hash table for LOCK structs.  This stores per-locked-object
	 * information.
	 */
	MemSet(&info, 0, sizeof(info));
	info.keysize = sizeof(LOCKTAG);
	info.entrysize = sizeof(LOCK);
	info.hash = tag_hash;
	info.num_partitions = NUM_LOCK_PARTITIONS;
	hash_flags = (HASH_ELEM | HASH_FUNCTION | HASH_PARTITION);

	LockMethodLockHash = ShmemInitHash("LOCK hash",
									   init_table_size,
									   max_table_size,
									   &info,
									   hash_flags);
	if (!LockMethodLockHash)
		elog(FATAL, "could not initialize lock hash table");

	/* Assume an average of 2 holders per lock */
	max_table_size *= 2;
	init_table_size *= 2;

	/*
	 * Allocate hash table for PROCLOCK structs.  This stores
	 * per-lock-per-holder information.
	 */
	info.keysize = sizeof(PROCLOCKTAG);
	info.entrysize = sizeof(PROCLOCK);
	info.hash = proclock_hash;
	info.num_partitions = NUM_LOCK_PARTITIONS;
	hash_flags = (HASH_ELEM | HASH_FUNCTION | HASH_PARTITION);

	LockMethodProcLockHash = ShmemInitHash("PROCLOCK hash",
										   init_table_size,
										   max_table_size,
										   &info,
										   hash_flags);
	if (!LockMethodProcLockHash)
		elog(FATAL, "could not initialize proclock hash table");

	/*
	 * Allocate non-shared hash table for LOCALLOCK structs.  This stores lock
	 * counts and resource owner information.
	 *
	 * The non-shared table could already exist in this process (this occurs
	 * when the postmaster is recreating shared memory after a backend crash).
	 * If so, delete and recreate it.  (We could simply leave it, since it
	 * ought to be empty in the postmaster, but for safety let's zap it.)
	 */
	if (LockMethodLocalHash)
		hash_destroy(LockMethodLocalHash);

	info.keysize = sizeof(LOCALLOCKTAG);
	info.entrysize = sizeof(LOCALLOCK);
	info.hash = tag_hash;
	hash_flags = (HASH_ELEM | HASH_FUNCTION);

	LockMethodLocalHash = hash_create("LOCALLOCK hash",
									  128,
									  &info,
									  hash_flags);
}


/*
 * Fetch the lock method table associated with a given lock
 */
LockMethod
GetLocksMethodTable(const LOCK *lock)
{
	LOCKMETHODID lockmethodid = LOCK_LOCKMETHOD(*lock);

	Assert(0 < lockmethodid && lockmethodid < lengthof(LockMethods));
	return LockMethods[lockmethodid];
}


/*
 * Compute the hash code associated with a LOCKTAG.
 *
 * To avoid unnecessary recomputations of the hash code, we try to do this
 * just once per function, and then pass it around as needed.  Aside from
 * passing the hashcode to hash_search_with_hash_value(), we can extract
 * the lock partition number from the hashcode.
 */
uint32
LockTagHashCode(const LOCKTAG *locktag)
{
	return get_hash_value(LockMethodLockHash, (const void *) locktag);
}

/*
 * Compute the hash code associated with a PROCLOCKTAG.
 *
 * Because we want to use just one set of partition locks for both the
 * LOCK and PROCLOCK hash tables, we have to make sure that PROCLOCKs
 * fall into the same partition number as their associated LOCKs.
 * dynahash.c expects the partition number to be the low-order bits of
 * the hash code, and therefore a PROCLOCKTAG's hash code must have the
 * same low-order bits as the associated LOCKTAG's hash code.  We achieve
 * this with this specialized hash function.
 */
static uint32
proclock_hash(const void *key, Size keysize)
{
	const PROCLOCKTAG *proclocktag = (const PROCLOCKTAG *) key;
	uint32		lockhash;
	Datum		procptr;

	Assert(keysize == sizeof(PROCLOCKTAG));

	/* Look into the associated LOCK object, and compute its hash code */
	lockhash = LockTagHashCode(&proclocktag->myLock->tag);

	/*
	 * To make the hash code also depend on the PGPROC, we xor the proc
	 * struct's address into the hash code, left-shifted so that the
	 * partition-number bits don't change.  Since this is only a hash, we
	 * don't care if we lose high-order bits of the address; use an
	 * intermediate variable to suppress cast-pointer-to-int warnings.
	 */
	procptr = PointerGetDatum(proclocktag->myProc);
	lockhash ^= ((uint32) procptr) << LOG2_NUM_LOCK_PARTITIONS;

	return lockhash;
}




/*
 * LockAcquire -- Check for lock conflicts, sleep if conflict found,
 *		set lock if/when no conflicts.
 *
 * Inputs:
 *	locktag: unique identifier for the lockable object
 *	lockmode: lock mode to acquire
 *	sessionLock: if true, acquire lock for session not current transaction
 *	dontWait: if true, don't wait to acquire lock
 *
 * Returns one of:
 *		LOCKACQUIRE_NOT_AVAIL		lock not available, and dontWait=true
 *		LOCKACQUIRE_OK				lock successfully acquired
 *		LOCKACQUIRE_ALREADY_HELD	incremented count for lock already held
 *
 * In the normal case where dontWait=false and the caller doesn't need to
 * distinguish a freshly acquired lock from one already taken earlier in
 * this same transaction, there is no need to examine the return value.
 *
 * Side Effects: The lock is acquired and recorded in lock tables.
 *
 * NOTE: if we wait for the lock, there is no way to abort the wait
 * short of aborting the transaction.
 */
LockAcquireResult
LockAcquire(const LOCKTAG *locktag,
			LOCKMODE lockmode,
			bool sessionLock,
			bool dontWait)
{
	LOCKMETHODID lockmethodid = locktag->locktag_lockmethodid;
	LockMethod	lockMethodTable;
	LOCALLOCKTAG localtag;
	LOCALLOCK  *locallock;
	LOCK	   *lock;
	PROCLOCK   *proclock;
	PROCLOCKTAG proclocktag;
	bool		found;
	ResourceOwner owner;
	uint32		hashcode;
	uint32		proclock_hashcode;
	int			partition;
	LWLockId	partitionLock;
	int			status;

	if (lockmethodid <= 0 || lockmethodid >= lengthof(LockMethods))
		elog(ERROR, "unrecognized lock method: %d", lockmethodid);
	lockMethodTable = LockMethods[lockmethodid];
	if (lockmode <= 0 || lockmode > lockMethodTable->numLockModes)
		elog(ERROR, "unrecognized lock mode: %d", lockmode);

#ifdef LOCK_DEBUG
	if (LOCK_DEBUG_ENABLED(locktag))
		elog(LOG, "LockAcquire: lock [%u,%u] %s",
			 locktag->locktag_field1, locktag->locktag_field2,
			 lockMethodTable->lockModeNames[lockmode]);
#endif

	/* Session locks are never transactional, else check table */
	if (!sessionLock && lockMethodTable->transactional)
		owner = CurrentResourceOwner;
	else
		owner = NULL;

	/*
	 * Find or create a LOCALLOCK entry for this lock and lockmode
	 */
	MemSet(&localtag, 0, sizeof(localtag));		/* must clear padding */
	localtag.lock = *locktag;
	localtag.mode = lockmode;

	locallock = (LOCALLOCK *) hash_search(LockMethodLocalHash,
										  (void *) &localtag,
										  HASH_ENTER, &found);

	/*
	 * if it's a new locallock object, initialize it
	 */
	if (!found)
	{
		locallock->lock = NULL;
		locallock->proclock = NULL;
		locallock->hashcode = LockTagHashCode(&(localtag.lock));
		locallock->nLocks = 0;
		locallock->numLockOwners = 0;
		locallock->maxLockOwners = 8;
		locallock->lockOwners = NULL;
		locallock->lockOwners = (LOCALLOCKOWNER *)
			MemoryContextAlloc(TopMemoryContext,
						  locallock->maxLockOwners * sizeof(LOCALLOCKOWNER));
	}
	else
	{
		/* Make sure there will be room to remember the lock */
		if (locallock->numLockOwners >= locallock->maxLockOwners)
		{
			int			newsize = locallock->maxLockOwners * 2;

			locallock->lockOwners = (LOCALLOCKOWNER *)
				repalloc(locallock->lockOwners,
						 newsize * sizeof(LOCALLOCKOWNER));
			locallock->maxLockOwners = newsize;
		}
	}

	/*
	 * If we already hold the lock, we can just increase the count locally.
	 */
	if (locallock->nLocks > 0)
	{
		GrantLockLocal(locallock, owner);
		return LOCKACQUIRE_ALREADY_HELD;
	}
	
#ifdef USE_TEST_UTILS_X86
	if (gp_test_deadlock_hazard && !dontWait)
	{
		/* blocking lock request, check if any lightweight lock is already held */
		LWLockHeldDetect(locktag, lockmode);
	}
#endif /* USE_TEST_UTILS_X86 */

	/*
	 * lockHolder is the gang member that should hold and manage locks for this
	 * transaction.  In Utility mode, or on the QD, it's allways myself.
	 * 
	 * On the QEs, it should normally be the Writer gang member.
	 */
	if (lockHolderProcPtr == NULL)
		lockHolderProcPtr = MyProc;
	
	if (lockmethodid == DEFAULT_LOCKMETHOD && locktag->locktag_type != LOCKTAG_TRANSACTION)
	{
		if (Gp_role == GP_ROLE_EXECUTE && !Gp_is_writer)
		{	
			if (lockHolderProcPtr == NULL || lockHolderProcPtr == MyProc)
			{
				/* Find the guy who should manage our locks */
				PGPROC * proc = FindProcByGpSessionId(gp_session_id);
				int count = 0;
				while(proc==NULL && count < 5)
				{
					pg_usleep( /* microseconds */ 2000);
					count++;
					CHECK_FOR_INTERRUPTS();
					proc = FindProcByGpSessionId(gp_session_id);
				}
				if (proc != NULL)
				{
					elog(DEBUG1,"Found writer proc entry.  My Pid %d, his pid %d", MyProc-> pid, proc->pid);
					lockHolderProcPtr = proc;
				}
				else
					elog(ERROR, "reader could not find writer proc entry, "
						 "lock [%u,%u] %s %d", locktag->locktag_field1,
						 locktag->locktag_field2, lock_mode_names[lockmode],
						 (int)locktag->locktag_type);
			}
		}
	}

	/*
	 * Otherwise we've got to mess with the shared lock table.
	 */
	hashcode = locallock->hashcode;
	partition = LockHashPartition(hashcode);
	partitionLock = LockHashPartitionLock(hashcode);

	LWLockAcquire(partitionLock, LW_EXCLUSIVE);

	/*
	 * Find or create a lock with this tag.
	 *
	 * Note: if the locallock object already existed, it might have a pointer
	 * to the lock already ... but we probably should not assume that that
	 * pointer is valid, since a lock object with no locks can go away
	 * anytime.
	 */
	lock = (LOCK *) hash_search_with_hash_value(LockMethodLockHash,
												(void *) locktag,
												hashcode,
												HASH_ENTER_NULL,
												&found);
	if (!lock)
	{
		LWLockRelease(partitionLock);
		ereport(ERROR,
				(errcode(ERRCODE_OUT_OF_MEMORY),
				 errmsg("out of shared memory"),
		  errhint("You might need to increase max_locks_per_transaction.")));
	}
	locallock->lock = lock;

	/*
	 * if it's a new lock object, initialize it
	 */
	if (!found)
	{
		lock->grantMask = 0;
		lock->waitMask = 0;
		SHMQueueInit(&(lock->procLocks));
		ProcQueueInit(&(lock->waitProcs));
		lock->nRequested = 0;
		lock->nGranted = 0;
		MemSet(lock->requested, 0, sizeof(int) * MAX_LOCKMODES);
		MemSet(lock->granted, 0, sizeof(int) * MAX_LOCKMODES);
		LOCK_PRINT("LockAcquire: new", lock, lockmode);
		if (MyProc != lockHolderProcPtr)
			elog(DEBUG1,"Reader trying to get new lock writer never saw");
	}
	else
	{
		LOCK_PRINT("LockAcquire: found", lock, lockmode);
		Assert((lock->nRequested >= 0) && (lock->requested[lockmode] >= 0));
		Assert((lock->nGranted >= 0) && (lock->granted[lockmode] >= 0));
		Assert(lock->nGranted <= lock->nRequested);
	}

	/*
	 * Create the hash key for the proclock table.
	 */
	proclocktag.myLock = lock;
	proclocktag.myProc = MyProc;

	proclock_hashcode = ProcLockHashCode(&proclocktag, hashcode);

	/*
	 * Find or create a proclock entry with this tag
	 */
	proclock = (PROCLOCK *) hash_search_with_hash_value(LockMethodProcLockHash,
														(void *) &proclocktag,
														proclock_hashcode,
														HASH_ENTER_NULL,
														&found);
	if (!proclock)
	{
		/* Ooops, not enough shmem for the proclock */
		if (lock->nRequested == 0)
		{
			/*
			 * There are no other requestors of this lock, so garbage-collect
			 * the lock object.  We *must* do this to avoid a permanent leak
			 * of shared memory, because there won't be anything to cause
			 * anyone to release the lock object later.
			 */
			Assert(SHMQueueEmpty(&(lock->procLocks)));
			if (!hash_search_with_hash_value(LockMethodLockHash,
											 (void *) &(lock->tag),
											 hashcode,
											 HASH_REMOVE,
											 NULL))
				elog(PANIC, "lock table corrupted");
		}
		LWLockRelease(partitionLock);
		ereport(ERROR,
				(errcode(ERRCODE_OUT_OF_MEMORY),
				 errmsg("out of shared memory"),
		  errhint("You might need to increase max_locks_per_transaction.")));
	}
	locallock->proclock = proclock;

	/*
	 * If new, initialize the new entry
	 */
	if (!found)
	{
		proclock->holdMask = 0;
		proclock->releaseMask = 0;
		/* Add proclock to appropriate lists */
		SHMQueueInsertBefore(&lock->procLocks, &proclock->lockLink);
		SHMQueueInsertBefore(&(MyProc->myProcLocks[partition]),
							 &proclock->procLink);
		PROCLOCK_PRINT("LockAcquire: new", proclock);
	}
	else
	{
		PROCLOCK_PRINT("LockAcquire: found", proclock);
		Assert((proclock->holdMask & ~lock->grantMask) == 0);

#ifdef CHECK_DEADLOCK_RISK

		/*
		 * Issue warning if we already hold a lower-level lock on this object
		 * and do not hold a lock of the requested level or higher. This
		 * indicates a deadlock-prone coding practice (eg, we'd have a
		 * deadlock if another backend were following the same code path at
		 * about the same time).
		 *
		 * This is not enabled by default, because it may generate log entries
		 * about user-level coding practices that are in fact safe in context.
		 * It can be enabled to help find system-level problems.
		 *
		 * XXX Doing numeric comparison on the lockmodes is a hack; it'd be
		 * better to use a table.  For now, though, this works.
		 */
		{
			int			i;

			for (i = lockMethodTable->numLockModes; i > 0; i--)
			{
				if (proclock->holdMask & LOCKBIT_ON(i))
				{
					if (i >= (int) lockmode)
						break;	/* safe: we have a lock >= req level */
					elog(LOG, "deadlock risk: raising lock level"
						 " from %s to %s on object %u/%u/%u",
						 lockMethodTable->lockModeNames[i],
						 lockMethodTable->lockModeNames[lockmode],
						 lock->tag.locktag_field1, lock->tag.locktag_field2,
						 lock->tag.locktag_field3);
					break;
				}
			}
		}
#endif   /* CHECK_DEADLOCK_RISK */
	}

	/*
	 * lock->nRequested and lock->requested[] count the total number of
	 * requests, whether granted or waiting, so increment those immediately.
	 * The other counts don't increment till we get the lock.
	 */
	lock->nRequested++;
	lock->requested[lockmode]++;
	Assert((lock->nRequested > 0) && (lock->requested[lockmode] > 0));

	/*
	 * We shouldn't already hold the desired lock; else locallock table is
	 * broken.
	 */
	if (Gp_role != GP_ROLE_UTILITY)
	{
		if (proclock->holdMask & LOCKBIT_ON(lockmode))
		{
			elog(LOG, "lock %s on object %u/%u/%u is already held",
				 lock_mode_names[lockmode],
				 lock->tag.locktag_field1, lock->tag.locktag_field2,
				 lock->tag.locktag_field3);
			if (MyProc == lockHolderProcPtr)
			{
				elog(LOG, "writer found lock %s on object %u/%u/%u that it didn't know it held",
						 lock_mode_names[lockmode],
						 lock->tag.locktag_field1, lock->tag.locktag_field2,
						 lock->tag.locktag_field3);
				GrantLock(lock, proclock, lockmode);
				GrantLockLocal(locallock, owner);
			}
			else
			{
				if (MyProc != lockHolderProcPtr)
				{
					elog(LOG, "reader found lock %s on object %u/%u/%u which is already held by writer",
						 lock_mode_names[lockmode],
						 lock->tag.locktag_field1, lock->tag.locktag_field2,
						 lock->tag.locktag_field3);
				}
				lock->nRequested--;
				lock->requested[lockmode]--;
			}
			LWLockRelease(partitionLock);
			return LOCKACQUIRE_ALREADY_HELD;
		}
		
	}
	else
	if (proclock->holdMask & LOCKBIT_ON(lockmode))
	{
		elog(LOG, "lock %s on object %u/%u/%u is already held",
			 lockMethodTable->lockModeNames[lockmode],
			 lock->tag.locktag_field1, lock->tag.locktag_field2,
			 lock->tag.locktag_field3);
		Insist(false);
	}

	if (MyProc == lockHolderProcPtr)
	{
		/*
		 * We are a writer or utility mode connection.  The following logic is
		 * identical to upstream PostgreSQL.
		 */

		/*
		 * If lock requested conflicts with locks requested by waiters, must join
		 * wait queue.	Otherwise, check for conflict with already-held locks.
		 * (That's last because most complex check.)
		 */
		if (lockMethodTable->conflictTab[lockmode] & lock->waitMask)
			status = STATUS_FOUND;
		else
			status = LockCheckConflicts(lockMethodTable, lockmode,
										lock, proclock, MyProc);
	}
	else
	{
		/*
		 * We are a reader, check waitMask conflict only if the writer doesn't
		 * hold this lock.  We don't want a reader waiting for a lock that the
		 * writer is holding.  This could lead to a deadlock.  If writer
		 * doesn't hold the lock, waitMask conflict must be checked to avoid
		 * starvation of backends already waiting on the same lock.
		 */
		Assert(!Gp_is_writer);

		PROCLOCKTAG writerProcLockTag;
		uint32 writerProcLockHashCode;

		writerProcLockTag.myLock = lock;
		writerProcLockTag.myProc = lockHolderProcPtr;
		writerProcLockHashCode = ProcLockHashCode(&writerProcLockTag, hashcode);
		/*
		 * It is safe to access LockMethodProcLock hash table because
		 * partitionLock is already held at this point.
		 */
		Assert(LWLockHeldByMe(partitionLock));
		PROCLOCK *writerProcLock = (PROCLOCK *)
			hash_search_with_hash_value(LockMethodProcLockHash,
										(void *) &writerProcLockTag,
										writerProcLockHashCode,
										HASH_FIND,
										&found);
		if (found && writerProcLock->holdMask)
		{
			/* Writer holds the same lock, bypass waitMask check. */
			status = LockCheckConflicts(lockMethodTable, lockmode,
										lock, proclock, MyProc);
		}
		else
		{
			/*
			 * Writer either hasn't requested this lock or is waiting on this
			 * lock.  Checking for waitMask conflict is necessary to avoid
			 * starvation of existing waiters.  Special case is conflict with
			 * awaiting writer's lockmode.  Should the reader move ahead or
			 * continue to wait?  It seems best to keep parity with behavior
			 * prior to this change, which is to let the reader wait.
			 */
			if (lockMethodTable->conflictTab[lockmode] & lock->waitMask)
				status = STATUS_FOUND;
			else
				status = LockCheckConflicts(lockMethodTable, lockmode,
											lock, proclock, MyProc);
		}
	}

	if (status == STATUS_OK)
	{
		if (MyProc != lockHolderProcPtr)
					elog(DEBUG1, "Reader found lock %s on object %u/%u/%u doesn't conflict ",
						 lock_mode_names[lockmode],
						 lock->tag.locktag_field1, lock->tag.locktag_field2,
						 lock->tag.locktag_field3);
		/* No conflict with held or previously requested locks */
		GrantLock(lock, proclock, lockmode);
		GrantLockLocal(locallock, owner);
	}
	else
	{
		Assert(status == STATUS_FOUND);

		/*
		 * We can't acquire the lock immediately.  If caller specified no
		 * blocking, remove useless table entries and return NOT_AVAIL without
		 * waiting.
		 */
		if (dontWait)
		{
			if (proclock->holdMask == 0)
			{
				SHMQueueDelete(&proclock->lockLink);
				SHMQueueDelete(&proclock->procLink);
				if (!hash_search_with_hash_value(LockMethodProcLockHash,
												 (void *) &(proclock->tag),
												 proclock_hashcode,
												 HASH_REMOVE,
												 NULL))
					elog(PANIC, "proclock table corrupted");
			}
			else
				PROCLOCK_PRINT("LockAcquire: NOWAIT", proclock);
			lock->nRequested--;
			lock->requested[lockmode]--;
			LOCK_PRINT("LockAcquire: conditional lock failed", lock, lockmode);
			Assert((lock->nRequested > 0) && (lock->requested[lockmode] >= 0));
			Assert(lock->nGranted <= lock->nRequested);
			LWLockRelease(partitionLock);
			if (locallock->nLocks == 0)
				RemoveLocalLock(locallock);
			return LOCKACQUIRE_NOT_AVAIL;
		}
		
		if (Gp_role == GP_ROLE_EXECUTE)
		{
			if (!Gp_is_writer)
				elog(LOG,"Reader gang member waiting on a lock [%u,%u] %s",
					 locktag->locktag_field1, locktag->locktag_field2,
					 lock_mode_names[lockmode]);
			 else
				 elog(DEBUG1,"Writer gang member waiting on a lock [%u,%u] %s",
					 locktag->locktag_field1, locktag->locktag_field2,
					 lock_mode_names[lockmode]);
		}
		
		/*
		 * Set bitmask of locks this process already holds on this object.
		 */
		MyProc->heldLocks = proclock->holdMask;

		/*
		 * Sleep till someone wakes me up.
		 */

		TRACE_POSTGRESQL_LOCK_STARTWAIT(locktag->locktag_field2, lockmode);

		WaitOnLock(locallock, owner);

		TRACE_POSTGRESQL_LOCK_ENDWAIT(locktag->locktag_field2, lockmode);

		/*
		 * NOTE: do not do any material change of state between here and
		 * return.	All required changes in locktable state must have been
		 * done when the lock was granted to us --- see notes in WaitOnLock.
		 */

		/*
		 * Check the proclock entry status, in case something in the ipc
		 * communication doesn't work correctly.
		 */
		if (!(proclock->holdMask & LOCKBIT_ON(lockmode)))
		{
			PROCLOCK_PRINT("LockAcquire: INCONSISTENT", proclock);
			LOCK_PRINT("LockAcquire: INCONSISTENT", lock, lockmode);
			/* Should we retry ? */
			LWLockRelease(partitionLock);
			elog(ERROR, "LockAcquire failed");
		}
		PROCLOCK_PRINT("LockAcquire: granted", proclock);
		LOCK_PRINT("LockAcquire: granted", lock, lockmode);
	}

	LWLockRelease(partitionLock);

	return LOCKACQUIRE_OK;
}

/*
 * Subroutine to free a locallock entry
 */
void
RemoveLocalLock(LOCALLOCK *locallock)
{
	int         i;

	for (i = locallock->numLockOwners - 1; i >= 0; i--)
	{
		if (locallock->lockOwners[i].owner != NULL)
			ResourceOwnerForgetLock(locallock->lockOwners[i].owner, locallock);
	}
	if (locallock->lockOwners != NULL) // TODO FIX_COMMIT^ does not have this check, why?
		pfree(locallock->lockOwners);
	locallock->lockOwners = NULL;
	if (!hash_search(LockMethodLocalHash,
					 (void *) &(locallock->tag),
					 HASH_REMOVE, NULL))
		elog(WARNING, "locallock table corrupted");
}

/*
 * LockCheckConflicts -- test whether requested lock conflicts
 *		with those already granted
 *
 * Returns STATUS_FOUND if conflict, STATUS_OK if no conflict.
 *
 * NOTES:
 *		Here's what makes this complicated: one process's locks don't
 * conflict with one another, no matter what purpose they are held for
 * (eg, session and transaction locks do not conflict).
 * So, we must subtract off our own locks when determining whether the
 * requested new lock conflicts with those already held.
 *
 * In Greenplum Database, the conflict is more complicated;  not only the
 * process itself but also other processes within the same MPP session may
 * have held conflicting locks.  We must take account  into consideration
 * those MPP session member processes to subtract off the lock mask.
 */
int
LockCheckConflicts(LockMethod lockMethodTable,
				   LOCKMODE lockmode,
				   LOCK *lock,
				   PROCLOCK *proclock,
				   PGPROC *proc)
{
	int			numLockModes = lockMethodTable->numLockModes;
	LOCKMASK	otherLocks;
	int			i;

	/*
	 * first check for global conflicts: If no locks conflict with my request,
	 * then I get the lock.
	 *
	 * Checking for conflict: lock->grantMask represents the types of
	 * currently held locks.  conflictTable[lockmode] has a bit set for each
	 * type of lock that conflicts with request.   Bitwise compare tells if
	 * there is a conflict.
	 */
	if (!(lockMethodTable->conflictTab[lockmode] & lock->grantMask))
	{
		PROCLOCK_PRINT("LockCheckConflicts: no conflict", proclock);
		return STATUS_OK;
	}

	/*
	 * Rats.  Something conflicts.	But it could still be our own lock. We have
	 * to construct a conflict mask that does not reflect our own locks, but
	 * only lock types held by other sessions.
	 */
	otherLocks = 0;
	for (i = 1; i <= numLockModes; i++)
	{
		int				ourHolding = 0;

		/*
		 * If I'm not part of MPP session, consider I am only one process
		 * in a session.
		 */
		if (proc->mppSessionId <= 0)
		{
			LOCKMASK	myLocks = proclock->holdMask;
			if (myLocks & LOCKBIT_ON(i))
				ourHolding = 1;
		}
		else
		{
			SHM_QUEUE	   *procLocks = &(lock->procLocks);
			PROCLOCK	   *otherProclock =
					(PROCLOCK *) SHMQueueNext(procLocks, procLocks,
											  offsetof(PROCLOCK, lockLink));
			/*
			 * Go through the proclock queue in the lock.  otherProclock
			 * may be this process itself.
			 */
			while (otherProclock)
			{
				PGPROC	   *otherProc = otherProclock->tag.myProc;

				/*
				 * If processes in my session are holding the lock, mask
				 * it out so that we won't be blocked by them.
				 */
				if (otherProc->mppSessionId == proc->mppSessionId &&
					otherProclock->holdMask & LOCKBIT_ON(i))
					ourHolding++;

				otherProclock =
					(PROCLOCK *) SHMQueueNext(procLocks,
											  &otherProclock->lockLink,
											  offsetof(PROCLOCK, lockLink));
			}
		}

		/*
		 * I'll be blocked only if processes outside of the session are
		 * holding conflicting locks.
		 */
		if (lock->granted[i] > ourHolding)
			otherLocks |= LOCKBIT_ON(i);
	}

	/*
	 * now check again for conflicts.  'otherLocks' describes the types of
	 * locks held by other sessions.  If one of these conflicts with the kind
	 * of lock that I want, there is a conflict and I have to sleep.
	 */
	if (!(lockMethodTable->conflictTab[lockmode] & otherLocks))
	{
		/* no conflict. OK to get the lock */
		PROCLOCK_PRINT("LockCheckConflicts: resolved", proclock);
		return STATUS_OK;
	}

	PROCLOCK_PRINT("LockCheckConflicts: conflicting", proclock);
	return STATUS_FOUND;
}

/*
 * GrantLock -- update the lock and proclock data structures to show
 *		the lock request has been granted.
 *
 * NOTE: if proc was blocked, it also needs to be removed from the wait list
 * and have its waitLock/waitProcLock fields cleared.  That's not done here.
 *
 * NOTE: the lock grant also has to be recorded in the associated LOCALLOCK
 * table entry; but since we may be awaking some other process, we can't do
 * that here; it's done by GrantLockLocal, instead.
 */
void
GrantLock(LOCK *lock, PROCLOCK *proclock, LOCKMODE lockmode)
{
	lock->nGranted++;
	lock->granted[lockmode]++;
	lock->grantMask |= LOCKBIT_ON(lockmode);
	if (lock->granted[lockmode] == lock->requested[lockmode])
		lock->waitMask &= LOCKBIT_OFF(lockmode);
	proclock->holdMask |= LOCKBIT_ON(lockmode);
	LOCK_PRINT("GrantLock", lock, lockmode);
	Assert((lock->nGranted > 0) && (lock->granted[lockmode] > 0));
	Assert(lock->nGranted <= lock->nRequested);
}

/*
 * UnGrantLock -- opposite of GrantLock.
 *
 * Updates the lock and proclock data structures to show that the lock
 * is no longer held nor requested by the current holder.
 *
 * Returns true if there were any waiters waiting on the lock that
 * should now be woken up with ProcLockWakeup.
 */
static bool
UnGrantLock(LOCK *lock, LOCKMODE lockmode,
			PROCLOCK *proclock, LockMethod lockMethodTable)
{
	bool		wakeupNeeded = false;

	Assert((lock->nRequested > 0) && (lock->requested[lockmode] > 0));
	Assert((lock->nGranted > 0) && (lock->granted[lockmode] > 0));
	Assert(lock->nGranted <= lock->nRequested);

	/*
	 * fix the general lock stats
	 */
	lock->nRequested--;
	lock->requested[lockmode]--;
	lock->nGranted--;
	lock->granted[lockmode]--;

	if (lock->granted[lockmode] == 0)
	{
		/* change the conflict mask.  No more of this lock type. */
		lock->grantMask &= LOCKBIT_OFF(lockmode);
	}

	LOCK_PRINT("UnGrantLock: updated", lock, lockmode);

	/*
	 * We need only run ProcLockWakeup if the released lock conflicts with at
	 * least one of the lock types requested by waiter(s).	Otherwise whatever
	 * conflict made them wait must still exist.  NOTE: before MVCC, we could
	 * skip wakeup if lock->granted[lockmode] was still positive. But that's
	 * not true anymore, because the remaining granted locks might belong to
	 * some waiter, who could now be awakened because he doesn't conflict with
	 * his own locks.
	 */
	if (lockMethodTable->conflictTab[lockmode] & lock->waitMask)
		wakeupNeeded = true;

	/*
	 * Now fix the per-proclock state.
	 */
	proclock->holdMask &= LOCKBIT_OFF(lockmode);
	PROCLOCK_PRINT("UnGrantLock: updated", proclock);

	return wakeupNeeded;
}

/*
 * CleanUpLock -- clean up after releasing a lock.	We garbage-collect the
 * proclock and lock objects if possible, and call ProcLockWakeup if there
 * are remaining requests and the caller says it's OK.  (Normally, this
 * should be called after UnGrantLock, and wakeupNeeded is the result from
 * UnGrantLock.)
 *
 * The appropriate partition lock must be held at entry, and will be
 * held at exit.
 */
static void
CleanUpLock(LOCK *lock, PROCLOCK *proclock,
			LockMethod lockMethodTable, uint32 hashcode,
			bool wakeupNeeded)
{
	/*
	 * If this was my last hold on this lock, delete my entry in the proclock
	 * table.
	 */
	if (proclock->holdMask == 0)
	{
		uint32		proclock_hashcode;

		PROCLOCK_PRINT("CleanUpLock: deleting", proclock);
		SHMQueueDelete(&proclock->lockLink);
		SHMQueueDelete(&proclock->procLink);
		proclock_hashcode = ProcLockHashCode(&proclock->tag, hashcode);
		if (!hash_search_with_hash_value(LockMethodProcLockHash,
										 (void *) &(proclock->tag),
										 proclock_hashcode,
										 HASH_REMOVE,
										 NULL))
			elog(PANIC, "proclock table corrupted");
	}

	if (lock->nRequested == 0)
	{
		/*
		 * The caller just released the last lock, so garbage-collect the lock
		 * object.
		 */
		LOCK_PRINT("CleanUpLock: deleting", lock, 0);
		Assert(SHMQueueEmpty(&(lock->procLocks)));
		if (!hash_search_with_hash_value(LockMethodLockHash,
										 (void *) &(lock->tag),
										 hashcode,
										 HASH_REMOVE,
										 NULL))
			elog(PANIC, "lock table corrupted");
	}
	else if (wakeupNeeded)
	{
		/* There are waiters on this lock, so wake them up. */
		ProcLockWakeup(lockMethodTable, lock);
	}
}

/*
 * GrantLockLocal -- update the locallock data structures to show
 *		the lock request has been granted.
 *
 * We expect that LockAcquire made sure there is room to add a new
 * ResourceOwner entry.
 */
static void
GrantLockLocal(LOCALLOCK *locallock, ResourceOwner owner)
{
	LOCALLOCKOWNER *lockOwners = locallock->lockOwners;
	int			i;

	Assert(locallock->numLockOwners < locallock->maxLockOwners);
	/* Count the total */
	locallock->nLocks++;
	/* Count the per-owner lock */
	for (i = 0; i < locallock->numLockOwners; i++)
	{
		if (lockOwners[i].owner == owner)
		{
			lockOwners[i].nLocks++;
			return;
		}
	}
	lockOwners[i].owner = owner;
	lockOwners[i].nLocks = 1;
	locallock->numLockOwners++;
	if (owner != NULL)
		ResourceOwnerRememberLock(owner, locallock);
}

/*
 * GrantAwaitedLock -- call GrantLockLocal for the lock we are doing
 *		WaitOnLock on.
 *
 * proc.c needs this for the case where we are booted off the lock by
 * timeout, but discover that someone granted us the lock anyway.
 *
 * We could just export GrantLockLocal, but that would require including
 * resowner.h in lock.h, which creates circularity.
 */
void
GrantAwaitedLock(void)
{
	GrantLockLocal(awaitedLock, awaitedOwner);
}

/*
 * WaitOnLock -- wait to acquire a lock
 *
 * Caller must have set MyProc->heldLocks to reflect locks already held
 * on the lockable object by this process.
 *
 * The appropriate partition lock must be held at entry.
 */
static void
WaitOnLock(LOCALLOCK *locallock, ResourceOwner owner)
{
	LOCKMETHODID lockmethodid = LOCALLOCK_LOCKMETHOD(*locallock);
	LockMethod	lockMethodTable = LockMethods[lockmethodid];
	char	   * volatile new_status = NULL;

	LOCK_PRINT("WaitOnLock: sleeping on lock",
			   locallock->lock, locallock->tag.mode);

	/* Report change to waiting status */
	if (update_process_title)
	{
		const char *old_status;
		int			len;

		old_status = get_real_act_ps_display(&len);
		new_status = (char *) palloc(len + 8 + 1);
		memcpy(new_status, old_status, len);
		strcpy(new_status + len, " waiting");
		set_ps_display(new_status, false);
		new_status[len] = '\0'; /* truncate off " waiting" */
	}
	pgstat_report_waiting(PGBE_WAITING_LOCK);

	awaitedLock = locallock;
	awaitedOwner = owner;

	/*
	 * NOTE: Think not to put any shared-state cleanup after the call to
	 * ProcSleep, in either the normal or failure path.  The lock state must
	 * be fully set by the lock grantor, or by CheckDeadLock if we give up
	 * waiting for the lock.  This is necessary because of the possibility
	 * that a cancel/die interrupt will interrupt ProcSleep after someone else
	 * grants us the lock, but before we've noticed it. Hence, after granting,
	 * the locktable state must fully reflect the fact that we own the lock;
	 * we can't do additional work on return.
	 *
	 * We can and do use a PG_TRY block to try to clean up after failure,
	 * but this still has a major limitation: elog(FATAL) can occur while
	 * waiting (eg, a "die" interrupt), and then control won't come back here.
	 * So all cleanup of essential state should happen in LockWaitCancel,
	 * not here.  We can use PG_TRY to clear the "waiting" status flags,
	 * since doing that is unimportant if the process exits.
	 */
	PG_TRY();
	{
		if (ProcSleep(locallock, lockMethodTable) != STATUS_OK)
		{
			/*
			 * We failed as a result of a deadlock, see CheckDeadLock().
			 * Quit now.
			 */
			awaitedLock = NULL;
			LOCK_PRINT("WaitOnLock: aborting on lock",
					   locallock->lock, locallock->tag.mode);
			LWLockRelease(LockHashPartitionLock(locallock->hashcode));

			/*
			 * Now that we aren't holding the partition lock, we can give an
			 * error report including details about the detected deadlock.
			 */
			DeadLockReport();
			/* not reached */
		}
	}
	PG_CATCH();
	{
		/* In this path, awaitedLock remains set until LockWaitCancel */

		/* Report change to non-waiting status */
		pgstat_report_waiting(PGBE_WAITING_NONE);
		if (update_process_title)
		{
			set_ps_display(new_status, false);
			pfree(new_status);
		}

		/* and propagate the error */
		PG_RE_THROW();
	}
	PG_END_TRY();

	awaitedLock = NULL;

	/* Report change to non-waiting status */
	pgstat_report_waiting(PGBE_WAITING_NONE);
	if (update_process_title)
	{
		set_ps_display(new_status, false);
		pfree(new_status);
	}

	LOCK_PRINT("WaitOnLock: wakeup on lock",
			   locallock->lock, locallock->tag.mode);
}

/*
 * Remove a proc from the wait-queue it is on (caller must know it is on one).
 * This is only used when the proc has failed to get the lock, so we set its
 * waitStatus to STATUS_ERROR.
 *
 * Appropriate partition lock must be held by caller.  Also, caller is
 * responsible for signaling the proc if needed.
 *
 * NB: this does not clean up any locallock object that may exist for the lock.
 */
void
RemoveFromWaitQueue(PGPROC *proc, uint32 hashcode)
{
	LOCK	   *waitLock = proc->waitLock;
	PROCLOCK   *proclock = proc->waitProcLock;
	LOCKMODE	lockmode = proc->waitLockMode;
	LOCKMETHODID lockmethodid = LOCK_LOCKMETHOD(*waitLock);

	/* Make lockmethod is appropriate. */
	Assert(lockmethodid != RESOURCE_LOCKMETHOD);
	/* Make sure proc is waiting */
	Assert(proc->waitStatus == STATUS_WAITING);
	Assert(proc->links.next != INVALID_OFFSET);
	Assert(waitLock);
	Assert(waitLock->waitProcs.size > 0);
	Assert(0 < lockmethodid && lockmethodid < lengthof(LockMethods));

	/* Remove proc from lock's wait queue */
	SHMQueueDelete(&(proc->links));
	waitLock->waitProcs.size--;

	/* Undo increments of request counts by waiting process */
	Assert(waitLock->nRequested > 0);
	Assert(waitLock->nRequested > proc->waitLock->nGranted);
	waitLock->nRequested--;
	Assert(waitLock->requested[lockmode] > 0);
	waitLock->requested[lockmode]--;
	/* don't forget to clear waitMask bit if appropriate */
	if (waitLock->granted[lockmode] == waitLock->requested[lockmode])
		waitLock->waitMask &= LOCKBIT_OFF(lockmode);

	/* Clean up the proc's own state, and pass it the ok/fail signal */
	proc->waitLock = NULL;
	proc->waitProcLock = NULL;
	proc->waitStatus = STATUS_ERROR;

	/*
	 * Delete the proclock immediately if it represents no already-held locks.
	 * (This must happen now because if the owner of the lock decides to
	 * release it, and the requested/granted counts then go to zero,
	 * LockRelease expects there to be no remaining proclocks.) Then see if
	 * any other waiters for the lock can be woken up now.
	 */
	CleanUpLock(waitLock, proclock,
				LockMethods[lockmethodid], hashcode,
				true);
}

/*
 * LockRelease -- look up 'locktag' and release one 'lockmode' lock on it.
 *		Release a session lock if 'sessionLock' is true, else release a
 *		regular transaction lock.
 *
 * Side Effects: find any waiting processes that are now wakable,
 *		grant them their requested locks and awaken them.
 *		(We have to grant the lock here to avoid a race between
 *		the waking process and any new process to
 *		come along and request the lock.)
 */
bool
LockRelease(const LOCKTAG *locktag, LOCKMODE lockmode, bool sessionLock)
{
	LOCKMETHODID lockmethodid = locktag->locktag_lockmethodid;
	LockMethod	lockMethodTable;
	LOCALLOCKTAG localtag;
	LOCALLOCK  *locallock;
	LOCK	   *lock;
	PROCLOCK   *proclock;
	LWLockId	partitionLock;
	bool		wakeupNeeded;

	if (lockmethodid <= 0 || lockmethodid >= lengthof(LockMethods))
		elog(ERROR, "unrecognized lock method: %d", lockmethodid);
	lockMethodTable = LockMethods[lockmethodid];
	if (lockmode <= 0 || lockmode > lockMethodTable->numLockModes)
		elog(ERROR, "unrecognized lock mode: %d", lockmode);

#ifdef LOCK_DEBUG
	if (LOCK_DEBUG_ENABLED(locktag))
		elog(LOG, "LockRelease: lock [%u,%u] %s",
			 locktag->locktag_field1, locktag->locktag_field2,
			 lockMethodTable->lockModeNames[lockmode]);
#endif

	/*
	 * Find the LOCALLOCK entry for this lock and lockmode
	 */
	MemSet(&localtag, 0, sizeof(localtag));		/* must clear padding */
	localtag.lock = *locktag;
	localtag.mode = lockmode;

	locallock = (LOCALLOCK *) hash_search(LockMethodLocalHash,
										  (void *) &localtag,
										  HASH_FIND, NULL);

	/*
	 * let the caller print its own error message, too. Do not ereport(ERROR).
	 */
	if (!locallock || locallock->nLocks <= 0)
	{
		elog(WARNING, "you don't own a lock of type %s",
			 lockMethodTable->lockModeNames[lockmode]);
		return FALSE;
	}

	/*
	 * Decrease the count for the resource owner.
	 */
	{
		LOCALLOCKOWNER *lockOwners = locallock->lockOwners;
		ResourceOwner owner;
		int			i;

		/* Session locks are never transactional, else check table */
		if (!sessionLock && lockMethodTable->transactional)
			owner = CurrentResourceOwner;
		else
			owner = NULL;

		for (i = locallock->numLockOwners - 1; i >= 0; i--)
		{
			if (lockOwners[i].owner == owner)
			{
				Assert(lockOwners[i].nLocks > 0);
				if (--lockOwners[i].nLocks == 0)
				{
					if (owner != NULL)
						ResourceOwnerForgetLock(owner, locallock);
					/* compact out unused slot */
					locallock->numLockOwners--;
					if (i < locallock->numLockOwners)
						lockOwners[i] = lockOwners[locallock->numLockOwners];
				}
				break;
			}
		}
		if (i < 0)
		{
			/* don't release a lock belonging to another owner */
			elog(WARNING, "you don't own a lock of type %s",
				 lockMethodTable->lockModeNames[lockmode]);
			return FALSE;
		}
	}

	/*
	 * Decrease the total local count.	If we're still holding the lock, we're
	 * done.
	 */
	locallock->nLocks--;

	if (locallock->nLocks > 0)
		return TRUE;

	/*
	 * Otherwise we've got to mess with the shared lock table.
	 */
	partitionLock = LockHashPartitionLock(locallock->hashcode);

	LWLockAcquire(partitionLock, LW_EXCLUSIVE);

	/*
	 * We don't need to re-find the lock or proclock, since we kept their
	 * addresses in the locallock table, and they couldn't have been removed
	 * while we were holding a lock on them.
	 */
	lock = locallock->lock;
	LOCK_PRINT("LockRelease: found", lock, lockmode);
	proclock = locallock->proclock;
	PROCLOCK_PRINT("LockRelease: found", proclock);

	/*
	 * Double-check that we are actually holding a lock of the type we want to
	 * release.
	 */
	if (!(proclock->holdMask & LOCKBIT_ON(lockmode)))
	{
		PROCLOCK_PRINT("LockRelease: WRONGTYPE", proclock);
		LWLockRelease(partitionLock);
		elog(WARNING, "you don't own a lock of type %s",
			 lockMethodTable->lockModeNames[lockmode]);
		RemoveLocalLock(locallock);
		return FALSE;
	}

	/*
	 * Do the releasing.  CleanUpLock will waken any now-wakable waiters.
	 */
	wakeupNeeded = UnGrantLock(lock, lockmode, proclock, lockMethodTable);

	CleanUpLock(lock, proclock,
				lockMethodTable, locallock->hashcode,
				wakeupNeeded);

	LWLockRelease(partitionLock);

	RemoveLocalLock(locallock);
	return TRUE;
}

/*
 * LockReleaseAll -- Release all locks of the specified lock method that
 *		are held by the current process.
 *
 * Well, not necessarily *all* locks.  The available behaviors are:
 *		allLocks == true: release all locks including session locks.
 *		allLocks == false: release all non-session locks.
 */
void
LockReleaseAll(LOCKMETHODID lockmethodid, bool allLocks)
{
	HASH_SEQ_STATUS status;
	LockMethod	lockMethodTable;
	int			i,
				numLockModes;
	LOCALLOCK  *locallock;
	LOCK	   *lock;
	PROCLOCK   *proclock;
	int			partition;

	if (lockmethodid <= 0 || lockmethodid >= lengthof(LockMethods))
		elog(ERROR, "unrecognized lock method: %d", lockmethodid);
	lockMethodTable = LockMethods[lockmethodid];

#ifdef LOCK_DEBUG
	if (*(lockMethodTable->trace_flag))
		elog(LOG, "LockReleaseAll: lockmethod=%d", lockmethodid);
#endif

	numLockModes = lockMethodTable->numLockModes;

	/*
	 * First we run through the locallock table and get rid of unwanted
	 * entries, then we scan the process's proclocks and get rid of those. We
	 * do this separately because we may have multiple locallock entries
	 * pointing to the same proclock, and we daren't end up with any dangling
	 * pointers.
	 */
	hash_seq_init(&status, LockMethodLocalHash);

	while ((locallock = (LOCALLOCK *) hash_seq_search(&status)) != NULL)
	{
		if (locallock->proclock == NULL || locallock->lock == NULL)
		{
			/*
			 * We must've run out of shared memory while trying to set up this
			 * lock.  Just forget the local entry.
			 */
			Assert(locallock->nLocks == 0);
			RemoveLocalLock(locallock);
			continue;
		}

		/* Ignore items that are not of the lockmethod to be removed */
		if (LOCALLOCK_LOCKMETHOD(*locallock) != lockmethodid)
			continue;

		/*
		 * If we are asked to release all locks, we can just zap the entry.
		 * Otherwise, must scan to see if there are session locks. We assume
		 * there is at most one lockOwners entry for session locks.
		 */
		if (!allLocks)
		{
			LOCALLOCKOWNER *lockOwners = locallock->lockOwners;

			/* If session lock is above array position 0, move it down to 0 */
			for (i = 0; i < locallock->numLockOwners; i++)
			{
				if (lockOwners[i].owner == NULL)
					lockOwners[0] = lockOwners[i];
				else
					ResourceOwnerForgetLock(lockOwners[i].owner, locallock);
			}

			if (locallock->numLockOwners > 0 &&
				lockOwners[0].owner == NULL &&
				lockOwners[0].nLocks > 0)
			{
				/* Fix the locallock to show just the session locks */
				locallock->nLocks = lockOwners[0].nLocks;
				locallock->numLockOwners = 1;
				/* We aren't deleting this locallock, so done */
				continue;
			}
			else
				locallock->numLockOwners = 0;
		}

		/* Mark the proclock to show we need to release this lockmode */
		if (locallock->nLocks > 0)
			locallock->proclock->releaseMask |= LOCKBIT_ON(locallock->tag.mode);

		/* And remove the locallock hashtable entry */
		RemoveLocalLock(locallock);
	}

	/*
	 * Now, scan each lock partition separately.
	 */
	for (partition = 0; partition < NUM_LOCK_PARTITIONS; partition++)
	{
		LWLockId	partitionLock = FirstLockMgrLock + partition;
		SHM_QUEUE  *procLocks = &(MyProc->myProcLocks[partition]);

		proclock = (PROCLOCK *) SHMQueueNext(procLocks, procLocks,
											 offsetof(PROCLOCK, procLink));

		if (!proclock)
			continue;			/* needn't examine this partition */

		LWLockAcquire(partitionLock, LW_EXCLUSIVE);

		while (proclock)
		{
			bool		wakeupNeeded = false;
			PROCLOCK   *nextplock;

			/* Get link first, since we may unlink/delete this proclock */
			nextplock = (PROCLOCK *)
				SHMQueueNext(procLocks, &proclock->procLink,
							 offsetof(PROCLOCK, procLink));

			Assert(proclock->tag.myProc == MyProc);

			lock = proclock->tag.myLock;

			/* Ignore items that are not of the lockmethod to be removed */
			if (LOCK_LOCKMETHOD(*lock) != lockmethodid)
				goto next_item;

			/*
			 * In allLocks mode, force release of all locks even if locallock
			 * table had problems
			 */
			if (allLocks)
				proclock->releaseMask = proclock->holdMask;
			else
				Assert((proclock->releaseMask & ~proclock->holdMask) == 0);

			/*
			 * Ignore items that have nothing to be released, unless they have
			 * holdMask == 0 and are therefore recyclable
			 */
			if (proclock->releaseMask == 0 && proclock->holdMask != 0)
				goto next_item;

			PROCLOCK_PRINT("LockReleaseAll", proclock);
			LOCK_PRINT("LockReleaseAll", lock, 0);
			Assert(lock->nRequested >= 0);
			Assert(lock->nGranted >= 0);
			Assert(lock->nGranted <= lock->nRequested);
			Assert((proclock->holdMask & ~lock->grantMask) == 0);

			/*
			 * Release the previously-marked lock modes
			 */
			for (i = 1; i <= numLockModes; i++)
			{
				if (proclock->releaseMask & LOCKBIT_ON(i))
					wakeupNeeded |= UnGrantLock(lock, i, proclock,
												lockMethodTable);
			}
			Assert((lock->nRequested >= 0) && (lock->nGranted >= 0));
			Assert(lock->nGranted <= lock->nRequested);
			LOCK_PRINT("LockReleaseAll: updated", lock, 0);

			proclock->releaseMask = 0;

			/* CleanUpLock will wake up waiters if needed. */
			CleanUpLock(lock, proclock,
						lockMethodTable,
						LockTagHashCode(&lock->tag),
						wakeupNeeded);

	next_item:
			proclock = nextplock;
		}						/* loop over PROCLOCKs within this partition */

		LWLockRelease(partitionLock);
	}							/* loop over partitions */

#ifdef LOCK_DEBUG
	if (*(lockMethodTable->trace_flag))
		elog(LOG, "LockReleaseAll done");
#endif
}

/*
 * LockReleaseCurrentOwner
 *		Release all locks belonging to CurrentResourceOwner
 *
 * If the caller knows what those locks are, it can pass them as an array.
 * That speeds up the call significantly, when a lot of locks are held.
 * Otherwise, pass NULL for locallocks, and we'll traverse through our hash
 * table to find them.
 */
void
LockReleaseCurrentOwner(LOCALLOCK **locallocks, int nlocks)
{
	if (locallocks == NULL)
	{
		HASH_SEQ_STATUS status;
		LOCALLOCK  *locallock;

		hash_seq_init(&status, LockMethodLocalHash);

		while ((locallock = (LOCALLOCK *) hash_seq_search(&status)) != NULL)
			ReleaseLockIfHeld(locallock, false);
	}
	else
	{
		int                     i;

		for (i = nlocks - 1; i >= 0; i--)
			ReleaseLockIfHeld(locallocks[i], false);
	}
}

/*
 * ReleaseLockIfHeld
 *              Release any session-level locks on this lockable object if sessionLock
 *              is true; else, release any locks held by CurrentResourceOwner.
 *
 * It is tempting to pass this a ResourceOwner pointer (or NULL for session
 * locks), but without refactoring LockRelease() we cannot support releasing
 * locks belonging to resource owners other than CurrentResourceOwner.
 * If we were to refactor, it'd be a good idea to fix it so we don't have to
 * do a hashtable lookup of the locallock, too.  However, currently this
 * function isn't used heavily enough to justify refactoring for its
 * convenience.
 */
static void
ReleaseLockIfHeld(LOCALLOCK *locallock, bool sessionLock)
{
	ResourceOwner owner;
	LOCALLOCKOWNER *lockOwners;
	int			i;

	/* Identify owner for lock (must match LockRelease!) */
	if (sessionLock)
		owner = NULL;
	else
		owner = CurrentResourceOwner;

	/* Scan to see if there are any locks belonging to the target owner */
	lockOwners = locallock->lockOwners;
	for (i = locallock->numLockOwners - 1; i >= 0; i--)
	{
		if (lockOwners[i].owner == owner)
		{
			Assert(lockOwners[i].nLocks > 0);
			if (lockOwners[i].nLocks < locallock->nLocks)
			{
				/*
				 * We will still hold this lock after forgetting this
				 * ResourceOwner.
				 */
				locallock->nLocks -= lockOwners[i].nLocks;
				/* compact out unused slot */
				locallock->numLockOwners--;
				if (owner != NULL)
					ResourceOwnerForgetLock(owner, locallock);
				if (i < locallock->numLockOwners)
					lockOwners[i] = lockOwners[locallock->numLockOwners];
			}
			else
			{
				Assert(lockOwners[i].nLocks == locallock->nLocks);
				/* We want to call LockRelease just once */
				lockOwners[i].nLocks = 1;
				locallock->nLocks = 1;
				if (!LockRelease(&locallock->tag.lock,
								 locallock->tag.mode,
								 sessionLock))
					elog(WARNING, "ReleaseLockIfHeld: failed??");
			}
			break;
		}
	}
}

/*
 * LockReassignCurrentOwner
 *		Reassign all locks belonging to CurrentResourceOwner to belong
 *		to its parent resource owner.
 *
 * If the caller knows what those locks are, it can pass them as an array.
 * That speeds up the call significantly, when a lot of locks are held
 * (e.g pg_dump with a large schema).  Otherwise, pass NULL for locallocks,
 * and we'll traverse through our hash table to find them.
 */
void
LockReassignCurrentOwner(LOCALLOCK **locallocks, int nlocks)
{
	ResourceOwner parent = ResourceOwnerGetParent(CurrentResourceOwner);

	Assert(parent != NULL);

	if (locallocks == NULL)
	{
		HASH_SEQ_STATUS status;
		LOCALLOCK  *locallock;

		hash_seq_init(&status, LockMethodLocalHash);

		while ((locallock = (LOCALLOCK *) hash_seq_search(&status)) != NULL)
			LockReassignOwner(locallock, parent);
	}
	else
	{
		int			i;

		for (i = nlocks - 1; i >= 0; i--)
			LockReassignOwner(locallocks[i], parent);
	}
}

/*
 * Subroutine of LockReassignCurrentOwner. Reassigns a given lock belonging to
 * CurrentResourceOwner to its parent.
 */
static void
LockReassignOwner(LOCALLOCK *locallock, ResourceOwner parent)
{
	LOCALLOCKOWNER *lockOwners;
	int			i;
	int			ic = -1;
	int			ip = -1;

	/*
	 * Scan to see if there are any locks belonging to current owner or its
	 * parent
	 */
	lockOwners = locallock->lockOwners;
	for (i = locallock->numLockOwners - 1; i >= 0; i--)
	{
		if (lockOwners[i].owner == CurrentResourceOwner)
			ic = i;
		else if (lockOwners[i].owner == parent)
			ip = i;
	}

	if (ic < 0)
		return;					/* no current locks */

	if (ip < 0)
	{
		/* Parent has no slot, so just give it the child's slot */
		lockOwners[ic].owner = parent;
		ResourceOwnerRememberLock(parent, locallock);
	}
	else
	{
		/* Merge child's count with parent's */
		lockOwners[ip].nLocks += lockOwners[ic].nLocks;
		/* compact out unused slot */
		locallock->numLockOwners--;
		if (ic < locallock->numLockOwners)
			lockOwners[ic] = lockOwners[locallock->numLockOwners];
	}
	ResourceOwnerForgetLock(CurrentResourceOwner, locallock);
}

/*
 * GetLockConflicts
 *		Get an array of VirtualTransactionIds of xacts currently holding locks
 *		that would conflict with the specified lock/lockmode.
 *		xacts merely awaiting such a lock are NOT reported.
 *
 * The result array is palloc'd and is terminated with an invalid VXID.
 *
 * Of course, the result could be out of date by the time it's returned,
 * so use of this function has to be thought about carefully.
 *
 * Note we never include the current xact's vxid in the result array,
 * since an xact never blocks itself.  Also, prepared transactions are
 * ignored, which is a bit more debatable but is appropriate for current
 * uses of the result.
 */
VirtualTransactionId *
GetLockConflicts(const LOCKTAG *locktag, LOCKMODE lockmode)
{
	VirtualTransactionId *vxids;
	LOCKMETHODID lockmethodid = locktag->locktag_lockmethodid;
	LockMethod	lockMethodTable;
	LOCK	   *lock;
	LOCKMASK	conflictMask;
	SHM_QUEUE  *procLocks;
	PROCLOCK   *proclock;
	uint32		hashcode;
	LWLockId	partitionLock;
	int			count = 0;

	if (lockmethodid <= 0 || lockmethodid >= lengthof(LockMethods))
		elog(ERROR, "unrecognized lock method: %d", lockmethodid);
	lockMethodTable = LockMethods[lockmethodid];
	if (lockmode <= 0 || lockmode > lockMethodTable->numLockModes)
		elog(ERROR, "unrecognized lock mode: %d", lockmode);

	/*
	 * Allocate memory to store results, and fill with InvalidVXID.  We only
	 * need enough space for MaxBackends + a terminator, since prepared xacts
	 * don't count.
	 */
	vxids = (VirtualTransactionId *)
		palloc0(sizeof(VirtualTransactionId) * (MaxBackends + 1));

	/*
	 * Look up the lock object matching the tag.
	 */
	hashcode = LockTagHashCode(locktag);
	partitionLock = LockHashPartitionLock(hashcode);

	LWLockAcquire(partitionLock, LW_SHARED);

	lock = (LOCK *) hash_search_with_hash_value(LockMethodLockHash,
												(void *) locktag,
												hashcode,
												HASH_FIND,
												NULL);
	if (!lock)
	{
		/*
		 * If the lock object doesn't exist, there is nothing holding a lock
		 * on this lockable object.
		 */
		LWLockRelease(partitionLock);
		return vxids;
	}

	/*
	 * Examine each existing holder (or awaiter) of the lock.
	 */
	conflictMask = lockMethodTable->conflictTab[lockmode];

	procLocks = &(lock->procLocks);

	proclock = (PROCLOCK *) SHMQueueNext(procLocks, procLocks,
										 offsetof(PROCLOCK, lockLink));

	while (proclock)
	{
		if (conflictMask & proclock->holdMask)
		{
			PGPROC	   *proc = proclock->tag.myProc;

			/* A backend never blocks itself */
			if (proc != MyProc)
			{
				VirtualTransactionId vxid;

				GET_VXID_FROM_PGPROC(vxid, *proc);

				/*
				 * If we see an invalid VXID, then either the xact has already
				 * committed (or aborted), or it's a prepared xact.  In either
				 * case we may ignore it.
				 */
				if (VirtualTransactionIdIsValid(vxid))
					vxids[count++] = vxid;
			}
		}

		proclock = (PROCLOCK *) SHMQueueNext(procLocks, &proclock->lockLink,
											 offsetof(PROCLOCK, lockLink));
	}

	LWLockRelease(partitionLock);

	if (count > MaxBackends)	/* should never happen */
		elog(PANIC, "too many conflicting locks found");

	return vxids;
}


/*
 * AtPrepare_Locks
 *		Do the preparatory work for a PREPARE: make 2PC state file records
 *		for all locks currently held.
 *
 * Non-transactional locks are ignored, as are VXID locks.
 *
 * There are some special cases that we error out on: we can't be holding
 * any session locks (should be OK since only VACUUM uses those) and we
 * can't be holding any locks on temporary objects (since that would mess
 * up the current backend if it tries to exit before the prepared xact is
 * committed).
 */
void
AtPrepare_Locks(void)
{
	HASH_SEQ_STATUS status;
	LOCALLOCK  *locallock;

	/*
	 * We don't need to touch shared memory for this --- all the necessary
	 * state information is in the locallock table.
	 */
	hash_seq_init(&status, LockMethodLocalHash);

	while ((locallock = (LOCALLOCK *) hash_seq_search(&status)) != NULL)
	{
		TwoPhaseLockRecord record;
		LOCALLOCKOWNER *lockOwners = locallock->lockOwners;
		int			i;

		/* Ignore nontransactional locks */
		if (!LockMethods[LOCALLOCK_LOCKMETHOD(*locallock)]->transactional)
			continue;

		/*
		 * Ignore VXID locks.  We don't want those to be held by prepared
		 * transactions, since they aren't meaningful after a restart.
		 */
		if (locallock->tag.lock.locktag_type == LOCKTAG_VIRTUALTRANSACTION)
			continue;

		/* Ignore it if we don't actually hold the lock */
		if (locallock->nLocks <= 0)
			continue;

		/* Scan to verify there are no session locks */
		for (i = locallock->numLockOwners - 1; i >= 0; i--)
		{
			/* elog not ereport since this should not happen */
			if (lockOwners[i].owner == NULL)
				elog(ERROR, "cannot PREPARE when session locks exist");
		}

<<<<<<< HEAD
		/* gp-change 
		 *
		 * We allow 2PC commit transactions to include temp objects.  
		 * After PREPARE we WILL NOT transfer locks on the temp objects
		 * into our 2PC record.  Instead, we will keep them with the proc which
		 * will be released at the end of the session.
		 *
		 * There doesn't seem to be any reason not to do this.  Once the txn
		 * is prepared, it will be committed or aborted regardless of the state
		 * of the temp table.  and quite possibly, the temp table will be
		 * destroyed at the end of the session, while the transaction will be
		 * committed from another session.
		 */
		if (LockTagIsTemp(&locallock->tag.lock))
			continue;

=======
>>>>>>> f260edb1
		/*
		 * Create a 2PC record.
		 */
		memcpy(&(record.locktag), &(locallock->tag.lock), sizeof(LOCKTAG));
		record.lockmode = locallock->tag.mode;

		RegisterTwoPhaseRecord(TWOPHASE_RM_LOCK_ID, 0,
							   &record, sizeof(TwoPhaseLockRecord));
	}
}

/*
 * PostPrepare_Locks
 *		Clean up after successful PREPARE
 *
 * Here, we want to transfer ownership of our locks to a dummy PGPROC
 * that's now associated with the prepared transaction, and we want to
 * clean out the corresponding entries in the LOCALLOCK table.
 *
 * Note: by removing the LOCALLOCK entries, we are leaving dangling
 * pointers in the transaction's resource owner.  This is OK at the
 * moment since resowner.c doesn't try to free locks retail at a toplevel
 * transaction commit or abort.  We could alternatively zero out nLocks
 * and leave the LOCALLOCK entries to be garbage-collected by LockReleaseAll,
 * but that probably costs more cycles.
 */
void
PostPrepare_Locks(TransactionId xid)
{
	PGPROC	   *newproc = TwoPhaseGetDummyProc(xid);
	HASH_SEQ_STATUS status;
	LOCALLOCK  *locallock;
	LOCK	   *lock;
	PROCLOCK   *proclock;
	PROCLOCKTAG proclocktag;
	bool		found;
	int			partition;

	/* This is a critical section: any error means big trouble */
	START_CRIT_SECTION();

	/*
	 * First we run through the locallock table and get rid of unwanted
	 * entries, then we scan the process's proclocks and transfer them to the
	 * target proc.
	 *
	 * We do this in two passes: first we find which locks we're going
	 * to remove and mark them. then we take another pass and remove
	 * them. We do it this way because LockTagIsTemp() potentially
	 * acquires new locks, and depending on the ordering in the table
	 * we don't want to remove *those* locallock entries!
	 *
	 * We do this separately because we may have multiple locallock entries
	 * pointing to the same proclock, and we daren't end up with any dangling
	 * pointers.
	 */
	hash_seq_init(&status, LockMethodLocalHash);

	while ((locallock = (LOCALLOCK *) hash_seq_search(&status)) != NULL)
	{
		locallock->preparable = false;

		if (locallock->proclock == NULL || locallock->lock == NULL)
		{
			/*
			 * We must've run out of shared memory while trying to set up this
			 * lock.  Just forget the local entry.
			 */
			Assert(locallock->nLocks == 0);
			RemoveLocalLock(locallock);
			continue;
		}

		/* Ignore nontransactional locks */
		if (!LockMethods[LOCALLOCK_LOCKMETHOD(*locallock)]->transactional)
			continue;

		/* Ignore VXID locks */
		if (locallock->tag.lock.locktag_type == LOCKTAG_VIRTUALTRANSACTION)
			continue;

		/* MPP change for temp objects in 2PC.  we skip over temp
		 * objects. MPP-1094: NOTE THIS CALL MAY ADD LOCKS TO OUR
		 * TABLE!
		 */
		if (LockTagIsTemp(&locallock->tag.lock))
			continue;

		/* since our temp-check may be modifying our lock table, we
		 * just mark these as requiring more work */
		locallock->preparable = true;
	}

	/* We've marked the entries we want to delete; now go do the real work */
	hash_seq_init(&status, LockMethodLocalHash);

	while ((locallock = (LOCALLOCK *) hash_seq_search(&status)) != NULL)
	{
		if (!locallock->preparable)
			continue;
		
		/* Mark the proclock to show we need to release this lockmode */
		if (locallock->nLocks > 0)
			locallock->proclock->releaseMask |= LOCKBIT_ON(locallock->tag.mode);

		/* And remove the locallock hashtable entry */
		RemoveLocalLock(locallock);
	}

	/*
	 * Now, scan each lock partition separately.
	 */
	for (partition = 0; partition < NUM_LOCK_PARTITIONS; partition++)
	{
		LWLockId	partitionLock = FirstLockMgrLock + partition;
		SHM_QUEUE  *procLocks = &(MyProc->myProcLocks[partition]);

		proclock = (PROCLOCK *) SHMQueueNext(procLocks, procLocks,
											 offsetof(PROCLOCK, procLink));

		if (!proclock)
			continue;			/* needn't examine this partition */

		LWLockAcquire(partitionLock, LW_EXCLUSIVE);

		while (proclock)
		{
			PROCLOCK   *nextplock;
			LOCKMASK	holdMask;
			PROCLOCK   *newproclock;

			/* Get link first, since we may unlink/delete this proclock */
			nextplock = (PROCLOCK *)
				SHMQueueNext(procLocks, &proclock->procLink,
							 offsetof(PROCLOCK, procLink));

			Assert(proclock->tag.myProc == MyProc);

			lock = proclock->tag.myLock;

			/* MPP change for support of temp objects in 2PC.
			 *
			 * The case where the releaseMask is different than the holdMask is only
			 * for session locks.  Temp objects is the only session lock we could
			 * have here and we DO NOT want to release this lock.  so we
			 * skip over it.
			 */
			if (proclock->releaseMask != proclock->holdMask)
				goto next_item;

			/* Ignore nontransactional locks */
			if (!LockMethods[LOCK_LOCKMETHOD(*lock)]->transactional)
				goto next_item;

			/* Ignore VXID locks */
			if (lock->tag.locktag_type == LOCKTAG_VIRTUALTRANSACTION)
				goto next_item;

			PROCLOCK_PRINT("PostPrepare_Locks", proclock);
			LOCK_PRINT("PostPrepare_Locks", lock, 0);
			Assert(lock->nRequested >= 0);
			Assert(lock->nGranted >= 0);
			Assert(lock->nGranted <= lock->nRequested);
			Assert((proclock->holdMask & ~lock->grantMask) == 0);

			/*
			 * Since there were no session locks, we should be releasing all
			 * locks
			 */
			if (proclock->releaseMask != proclock->holdMask)
				elog(PANIC, "we seem to have dropped a bit somewhere");

			holdMask = proclock->holdMask;

			/*
			 * We cannot simply modify proclock->tag.myProc to reassign
			 * ownership of the lock, because that's part of the hash key and
			 * the proclock would then be in the wrong hash chain.	So, unlink
			 * and delete the old proclock; create a new one with the right
			 * contents; and link it into place.  We do it in this order to be
			 * certain we won't run out of shared memory (the way dynahash.c
			 * works, the deleted object is certain to be available for
			 * reallocation).
			 */
			SHMQueueDelete(&proclock->lockLink);
			SHMQueueDelete(&proclock->procLink);
			if (!hash_search(LockMethodProcLockHash,
							 (void *) &(proclock->tag),
							 HASH_REMOVE, NULL))
				elog(PANIC, "proclock table corrupted");

			/*
			 * Create the hash key for the new proclock table.
			 */
			proclocktag.myLock = lock;
			proclocktag.myProc = newproc;

			newproclock = (PROCLOCK *) hash_search(LockMethodProcLockHash,
												   (void *) &proclocktag,
												   HASH_ENTER_NULL, &found);
			if (!newproclock)
				ereport(PANIC,	/* should not happen */
						(errcode(ERRCODE_OUT_OF_MEMORY),
						 errmsg("out of shared memory"),
						 errdetail("Not enough memory for reassigning the prepared transaction's locks.")));

			/*
			 * If new, initialize the new entry
			 */
			if (!found)
			{
				newproclock->holdMask = 0;
				newproclock->releaseMask = 0;
				/* Add new proclock to appropriate lists */
				SHMQueueInsertBefore(&lock->procLocks, &newproclock->lockLink);
				SHMQueueInsertBefore(&(newproc->myProcLocks[partition]),
									 &newproclock->procLink);
				PROCLOCK_PRINT("PostPrepare_Locks: new", newproclock);
			}
			else
			{
				PROCLOCK_PRINT("PostPrepare_Locks: found", newproclock);
				Assert((newproclock->holdMask & ~lock->grantMask) == 0);
			}

			/*
			 * Pass over the identified lock ownership.
			 */
			Assert((newproclock->holdMask & holdMask) == 0);
			newproclock->holdMask |= holdMask;

	next_item:
			proclock = nextplock;
		}						/* loop over PROCLOCKs within this partition */

		LWLockRelease(partitionLock);
	}							/* loop over partitions */

	END_CRIT_SECTION();
}


/*
 * Estimate shared-memory space used for lock tables
 */
Size
LockShmemSize(void)
{
	Size		size = 0;
	long		max_table_size;

	/* lock hash table */
	max_table_size = NLOCKENTS();

	if (Gp_role == GP_ROLE_DISPATCH && IsResQueueEnabled())
	{
		add_size(max_table_size, NRESLOCKENTS() );
	}

	size = add_size(size, hash_estimate_size(max_table_size, sizeof(LOCK)));
	
	if (Gp_role == GP_ROLE_DISPATCH && IsResQueueEnabled())
	{
		add_size(max_table_size, NRESPROCLOCKENTS() );
	}

	/* proclock hash table */
	max_table_size *= 2;
	size = add_size(size, hash_estimate_size(max_table_size, sizeof(PROCLOCK)));

	/*
	 * Since NLOCKENTS is only an estimate, add 10% safety margin.
	 */
	size = add_size(size, size / 10);

	return size;
}

/*
 * GetLockStatusData - Return a summary of the lock manager's internal
 * status, for use in a user-level reporting function.
 *
 * The return data consists of an array of PROCLOCK objects, with the
 * associated PGPROC and LOCK objects for each.  Note that multiple
 * copies of the same PGPROC and/or LOCK objects are likely to appear.
 * It is the caller's responsibility to match up duplicates if wanted.
 *
 * The design goal is to hold the LWLocks for as short a time as possible;
 * thus, this function simply makes a copy of the necessary data and releases
 * the locks, allowing the caller to contemplate and format the data for as
 * long as it pleases.
 */
LockData *
GetLockStatusData(void)
{
	LockData   *data;
	PROCLOCK   *proclock;
	HASH_SEQ_STATUS seqstat;
	int			els;
	int			el;
	int			i;

	data = (LockData *) palloc(sizeof(LockData));

	/*
	 * Acquire lock on the entire shared lock data structure.  We can't
	 * operate one partition at a time if we want to deliver a self-consistent
	 * view of the state.
	 *
	 * Since this is a read-only operation, we take shared instead of
	 * exclusive lock.	There's not a whole lot of point to this, because all
	 * the normal operations require exclusive lock, but it doesn't hurt
	 * anything either. It will at least allow two backends to do
	 * GetLockStatusData in parallel.
	 *
	 * Must grab LWLocks in partition-number order to avoid LWLock deadlock.
	 */
	for (i = 0; i < NUM_LOCK_PARTITIONS; i++)
		LWLockAcquire(FirstLockMgrLock + i, LW_SHARED);

	/* Now we can safely count the number of proclocks */
	els = hash_get_num_entries(LockMethodProcLockHash);

	data->nelements = els;
	data->proclocks = (PROCLOCK *) palloc(sizeof(PROCLOCK) * els);
	data->procs = (PGPROC *) palloc(sizeof(PGPROC) * els);
	data->locks = (LOCK *) palloc(sizeof(LOCK) * els);

	/* Now scan the tables to copy the data */
	hash_seq_init(&seqstat, LockMethodProcLockHash);

	el = 0;
	while ((proclock = (PROCLOCK *) hash_seq_search(&seqstat)))
	{
		PGPROC	   *proc = proclock->tag.myProc;
		LOCK	   *lock = proclock->tag.myLock;

		memcpy(&(data->proclocks[el]), proclock, sizeof(PROCLOCK));
		memcpy(&(data->procs[el]), proc, sizeof(PGPROC));
		memcpy(&(data->locks[el]), lock, sizeof(LOCK));

		el++;
	}

	/*
	 * And release locks.  We do this in reverse order for two reasons: (1)
	 * Anyone else who needs more than one of the locks will be trying to lock
	 * them in increasing order; we don't want to release the other process
	 * until it can get all the locks it needs. (2) This avoids O(N^2)
	 * behavior inside LWLockRelease.
	 */
	for (i = NUM_LOCK_PARTITIONS; --i >= 0;)
		LWLockRelease(FirstLockMgrLock + i);

	Assert(el == data->nelements);

	return data;
}

/* Provide the textual name of any lock mode */
const char *
GetLockmodeName(LOCKMETHODID lockmethodid, LOCKMODE mode)
{
	Assert(lockmethodid > 0 && lockmethodid < lengthof(LockMethods));
	Assert(mode > 0 && mode <= LockMethods[lockmethodid]->numLockModes);
	return LockMethods[lockmethodid]->lockModeNames[mode];
}

#ifdef LOCK_DEBUG
/*
 * Dump all locks in the given proc's myProcLocks lists.
 *
 * Caller is responsible for having acquired appropriate LWLocks.
 */
void
DumpLocks(PGPROC *proc)
{
	SHM_QUEUE  *procLocks;
	PROCLOCK   *proclock;
	LOCK	   *lock;
	int			i;

	if (proc == NULL)
		return;

	if (proc->waitLock)
		LOCK_PRINT("DumpLocks: waiting on", proc->waitLock, 0);

	for (i = 0; i < NUM_LOCK_PARTITIONS; i++)
	{
		procLocks = &(proc->myProcLocks[i]);

		proclock = (PROCLOCK *) SHMQueueNext(procLocks, procLocks,
											 offsetof(PROCLOCK, procLink));

		while (proclock)
		{
			Assert(proclock->tag.myProc == proc);

			lock = proclock->tag.myLock;

			PROCLOCK_PRINT("DumpLocks", proclock);
			LOCK_PRINT("DumpLocks", lock, 0);

			proclock = (PROCLOCK *)
				SHMQueueNext(procLocks, &proclock->procLink,
							 offsetof(PROCLOCK, procLink));
		}
	}
}

/*
 * Dump all lmgr locks.
 *
 * Caller is responsible for having acquired appropriate LWLocks.
 */
void
DumpAllLocks(void)
{
	PGPROC	   *proc;
	PROCLOCK   *proclock;
	LOCK	   *lock;
	HASH_SEQ_STATUS status;

	proc = MyProc;

	if (proc && proc->waitLock)
		LOCK_PRINT("DumpAllLocks: waiting on", proc->waitLock, 0);

	hash_seq_init(&status, LockMethodProcLockHash);

	while ((proclock = (PROCLOCK *) hash_seq_search(&status)) != NULL)
	{
		PROCLOCK_PRINT("DumpAllLocks", proclock);

		lock = proclock->tag.myLock;
		if (lock)
			LOCK_PRINT("DumpAllLocks", lock, 0);
		else
			elog(LOG, "DumpAllLocks: proclock->tag.myLock = NULL");
	}
}
#endif   /* LOCK_DEBUG */

/*
 * LOCK 2PC resource manager's routines
 */

/*
 * Re-acquire a lock belonging to a transaction that was prepared.
 *
 * Because this function is run at db startup, re-acquiring the locks should
 * never conflict with running transactions because there are none.  We
 * assume that the lock state represented by the stored 2PC files is legal.
 */
void
lock_twophase_recover(TransactionId xid, uint16 info,
					  void *recdata, uint32 len)
{
	TwoPhaseLockRecord *rec = (TwoPhaseLockRecord *) recdata;
	PGPROC	   *proc = TwoPhaseGetDummyProc(xid);
	LOCKTAG    *locktag;
	LOCKMODE	lockmode;
	LOCKMETHODID lockmethodid;
	LOCK	   *lock;
	PROCLOCK   *proclock;
	PROCLOCKTAG proclocktag;
	bool		found;
	uint32		hashcode;
	uint32		proclock_hashcode;
	int			partition;
	LWLockId	partitionLock;
	LockMethod	lockMethodTable;

	Assert(len == sizeof(TwoPhaseLockRecord));
	locktag = &rec->locktag;
	lockmode = rec->lockmode;
	lockmethodid = locktag->locktag_lockmethodid;

	if (lockmethodid <= 0 || lockmethodid >= lengthof(LockMethods))
		elog(ERROR, "unrecognized lock method: %d", lockmethodid);
	lockMethodTable = LockMethods[lockmethodid];

	hashcode = LockTagHashCode(locktag);
	partition = LockHashPartition(hashcode);
	partitionLock = LockHashPartitionLock(hashcode);

	LWLockAcquire(partitionLock, LW_EXCLUSIVE);

	/*
	 * Find or create a lock with this tag.
	 */
	lock = (LOCK *) hash_search_with_hash_value(LockMethodLockHash,
												(void *) locktag,
												hashcode,
												HASH_ENTER_NULL,
												&found);
	if (!lock)
	{
		LWLockRelease(partitionLock);
		ereport(ERROR,
				(errcode(ERRCODE_OUT_OF_MEMORY),
				 errmsg("out of shared memory"),
		  errhint("You might need to increase max_locks_per_transaction.")));
	}

	/*
	 * if it's a new lock object, initialize it
	 */
	if (!found)
	{
		lock->grantMask = 0;
		lock->waitMask = 0;
		SHMQueueInit(&(lock->procLocks));
		ProcQueueInit(&(lock->waitProcs));
		lock->nRequested = 0;
		lock->nGranted = 0;
		MemSet(lock->requested, 0, sizeof(int) * MAX_LOCKMODES);
		MemSet(lock->granted, 0, sizeof(int) * MAX_LOCKMODES);
		LOCK_PRINT("lock_twophase_recover: new", lock, lockmode);
	}
	else
	{
		LOCK_PRINT("lock_twophase_recover: found", lock, lockmode);
		Assert((lock->nRequested >= 0) && (lock->requested[lockmode] >= 0));
		Assert((lock->nGranted >= 0) && (lock->granted[lockmode] >= 0));
		Assert(lock->nGranted <= lock->nRequested);
	}

	/*
	 * Create the hash key for the proclock table.
	 */
	proclocktag.myLock = lock;
	proclocktag.myProc = proc;

	proclock_hashcode = ProcLockHashCode(&proclocktag, hashcode);

	/*
	 * Find or create a proclock entry with this tag
	 */
	proclock = (PROCLOCK *) hash_search_with_hash_value(LockMethodProcLockHash,
														(void *) &proclocktag,
														proclock_hashcode,
														HASH_ENTER_NULL,
														&found);
	if (!proclock)
	{
		/* Ooops, not enough shmem for the proclock */
		if (lock->nRequested == 0)
		{
			/*
			 * There are no other requestors of this lock, so garbage-collect
			 * the lock object.  We *must* do this to avoid a permanent leak
			 * of shared memory, because there won't be anything to cause
			 * anyone to release the lock object later.
			 */
			Assert(SHMQueueEmpty(&(lock->procLocks)));
			if (!hash_search_with_hash_value(LockMethodLockHash,
											 (void *) &(lock->tag),
											 hashcode,
											 HASH_REMOVE,
											 NULL))
				elog(PANIC, "lock table corrupted");
		}
		LWLockRelease(partitionLock);
		ereport(ERROR,
				(errcode(ERRCODE_OUT_OF_MEMORY),
				 errmsg("out of shared memory"),
		  errhint("You might need to increase max_locks_per_transaction.")));
	}

	/*
	 * If new, initialize the new entry
	 */
	if (!found)
	{
		proclock->holdMask = 0;
		proclock->releaseMask = 0;
		/* Add proclock to appropriate lists */
		SHMQueueInsertBefore(&lock->procLocks, &proclock->lockLink);
		SHMQueueInsertBefore(&(proc->myProcLocks[partition]),
							 &proclock->procLink);
		PROCLOCK_PRINT("lock_twophase_recover: new", proclock);
	}
	else
	{
		PROCLOCK_PRINT("lock_twophase_recover: found", proclock);
		Assert((proclock->holdMask & ~lock->grantMask) == 0);
	}

	/*
	 * lock->nRequested and lock->requested[] count the total number of
	 * requests, whether granted or waiting, so increment those immediately.
	 */
	lock->nRequested++;
	lock->requested[lockmode]++;
	Assert((lock->nRequested > 0) && (lock->requested[lockmode] > 0));

	/*
	 * We shouldn't already hold the desired lock.
	 */
	if (proclock->holdMask & LOCKBIT_ON(lockmode))
	{
		elog(LOG, "lock %s on object %u/%u/%u is already held",
			 lockMethodTable->lockModeNames[lockmode],
			 lock->tag.locktag_field1, lock->tag.locktag_field2,
			 lock->tag.locktag_field3);
		Insist(false);
	}

	/*
	 * We ignore any possible conflicts and just grant ourselves the lock.
	 */
	GrantLock(lock, proclock, lockmode);

	LWLockRelease(partitionLock);
}

/*
 * 2PC processing routine for COMMIT PREPARED case.
 *
 * Find and release the lock indicated by the 2PC record.
 */
void
lock_twophase_postcommit(TransactionId xid, uint16 info,
						 void *recdata, uint32 len)
{
	TwoPhaseLockRecord *rec = (TwoPhaseLockRecord *) recdata;
	PGPROC	   *proc = TwoPhaseGetDummyProc(xid);
	LOCKTAG    *locktag;
	LOCKMODE	lockmode;
	LOCKMETHODID lockmethodid;
	LOCK	   *lock;
	PROCLOCK   *proclock;
	PROCLOCKTAG proclocktag;
	uint32		hashcode;
	uint32		proclock_hashcode;
	LWLockId	partitionLock;
	LockMethod	lockMethodTable;
	bool		wakeupNeeded;

	Assert(len == sizeof(TwoPhaseLockRecord));
	locktag = &rec->locktag;
	lockmode = rec->lockmode;
	lockmethodid = locktag->locktag_lockmethodid;

	if (lockmethodid <= 0 || lockmethodid >= lengthof(LockMethods))
		elog(ERROR, "unrecognized lock method: %d", lockmethodid);
	lockMethodTable = LockMethods[lockmethodid];

	hashcode = LockTagHashCode(locktag);
	partitionLock = LockHashPartitionLock(hashcode);

	LWLockAcquire(partitionLock, LW_EXCLUSIVE);

	/*
	 * Re-find the lock object (it had better be there).
	 */
	lock = (LOCK *) hash_search_with_hash_value(LockMethodLockHash,
												(void *) locktag,
												hashcode,
												HASH_FIND,
												NULL);
	if (!lock)
		elog(PANIC, "failed to re-find shared lock object");

	/*
	 * Re-find the proclock object (ditto).
	 */
	proclocktag.myLock = lock;
	proclocktag.myProc = proc;

	proclock_hashcode = ProcLockHashCode(&proclocktag, hashcode);

	proclock = (PROCLOCK *) hash_search_with_hash_value(LockMethodProcLockHash,
														(void *) &proclocktag,
														proclock_hashcode,
														HASH_FIND,
														NULL);
	if (!proclock)
		elog(PANIC, "failed to re-find shared proclock object");

	/*
	 * Double-check that we are actually holding a lock of the type we want to
	 * release.
	 */
	if (!(proclock->holdMask & LOCKBIT_ON(lockmode)))
	{
		PROCLOCK_PRINT("lock_twophase_postcommit: WRONGTYPE", proclock);
		LWLockRelease(partitionLock);
		elog(WARNING, "you don't own a lock of type %s",
			 lockMethodTable->lockModeNames[lockmode]);
		return;
	}

	/*
	 * Do the releasing.  CleanUpLock will waken any now-wakable waiters.
	 */
	wakeupNeeded = UnGrantLock(lock, lockmode, proclock, lockMethodTable);

	CleanUpLock(lock, proclock,
				lockMethodTable, hashcode,
				wakeupNeeded);

	LWLockRelease(partitionLock);
}

/*
 * 2PC processing routine for ROLLBACK PREPARED case.
 *
 * This is actually just the same as the COMMIT case.
 */
void
lock_twophase_postabort(TransactionId xid, uint16 info,
						void *recdata, uint32 len)
{
	lock_twophase_postcommit(xid, info, recdata, len);
}<|MERGE_RESOLUTION|>--- conflicted
+++ resolved
@@ -8,11 +8,7 @@
  *
  *
  * IDENTIFICATION
-<<<<<<< HEAD
- *	  $PostgreSQL: pgsql/src/backend/storage/lmgr/lock.c,v 1.181.2.2 2009/03/11 00:08:06 alvherre Exp $
-=======
  *	  $PostgreSQL: pgsql/src/backend/storage/lmgr/lock.c,v 1.183 2008/03/17 19:44:41 petere Exp $
->>>>>>> f260edb1
  *
  * NOTES
  *	  A lock table is a shared memory hash table.  When
@@ -45,16 +41,10 @@
 #include "utils/memutils.h"
 #include "utils/ps_status.h"
 #include "utils/resowner.h"
-<<<<<<< HEAD
-#include "utils/testutils.h"
-#include "executor/execdesc.h"
+
+#include "cdb/cdbvars.h"
+#include "storage/procarray.h"
 #include "utils/resscheduler.h"
-#include "storage/procarray.h"
-=======
-#include "pg_trace.h"
->>>>>>> f260edb1
-
-#include "cdb/cdbvars.h"
 
 /* This configuration variable is used to set the lock table size */
 int			max_locks_per_xact; /* set by guc.c */
@@ -2177,7 +2167,6 @@
 				elog(ERROR, "cannot PREPARE when session locks exist");
 		}
 
-<<<<<<< HEAD
 		/* gp-change 
 		 *
 		 * We allow 2PC commit transactions to include temp objects.  
@@ -2194,8 +2183,6 @@
 		if (LockTagIsTemp(&locallock->tag.lock))
 			continue;
 
-=======
->>>>>>> f260edb1
 		/*
 		 * Create a 2PC record.
 		 */
