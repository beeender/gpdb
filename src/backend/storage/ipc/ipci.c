/*-------------------------------------------------------------------------
 *
 * ipci.c
 *	  POSTGRES inter-process communication initialization code.
 *
 * Portions Copyright (c) 1996-2011, PostgreSQL Global Development Group
 * Portions Copyright (c) 1994, Regents of the University of California
 *
 *
 * IDENTIFICATION
 *	  src/backend/storage/ipc/ipci.c
 *
 *-------------------------------------------------------------------------
 */
#include "postgres.h"

#include <signal.h>

#include "access/clog.h"
#include "access/heapam.h"
#include "access/multixact.h"
#include "access/nbtree.h"
#include "access/subtrans.h"
#include "access/twophase.h"
#include "access/distributedlog.h"
#include "access/appendonlywriter.h"
#include "cdb/cdblocaldistribxact.h"
#include "cdb/cdbvars.h"
#include "commands/async.h"
#include "miscadmin.h"
#include "pgstat.h"
#include "postmaster/autovacuum.h"
#include "postmaster/bgwriter.h"
#include "postmaster/postmaster.h"
#include "postmaster/seqserver.h"
#include "replication/walreceiver.h"
#include "replication/walsender.h"
#include "storage/bufmgr.h"
#include "storage/ipc.h"
#include "storage/pg_shmem.h"
#include "storage/pmsignal.h"
#include "storage/predicate.h"
#include "storage/procarray.h"
#include "storage/procsignal.h"
#include "storage/sinvaladt.h"
#include "storage/spin.h"
#include "utils/backend_cancel.h"
#include "utils/resource_manager.h"
#include "utils/faultinjector.h"
#include "utils/sharedsnapshot.h"

#include "libpq-fe.h"
#include "libpq-int.h"
#include "cdb/cdbfts.h"
#include "cdb/cdbtm.h"
#include "utils/tqual.h"
#include "postmaster/backoff.h"
#include "cdb/memquota.h"
#include "executor/instrument.h"
#include "executor/spi.h"
#include "utils/workfile_mgr.h"
#include "utils/session_state.h"

shmem_startup_hook_type shmem_startup_hook = NULL;

static Size total_addin_request = 0;
static bool addin_request_allowed = true;


/*
 * RequestAddinShmemSpace
 *		Request that extra shmem space be allocated for use by
 *		a loadable module.
 *
 * This is only useful if called from the _PG_init hook of a library that
 * is loaded into the postmaster via shared_preload_libraries.	Once
 * shared memory has been allocated, calls will be ignored.  (We could
 * raise an error, but it seems better to make it a no-op, so that
 * libraries containing such calls can be reloaded if needed.)
 */
void
RequestAddinShmemSpace(Size size)
{
	if (IsUnderPostmaster || !addin_request_allowed)
		return;					/* too late */
	total_addin_request = add_size(total_addin_request, size);
}


/*
 * CreateSharedMemoryAndSemaphores
 *		Creates and initializes shared memory and semaphores.
 *
 * This is called by the postmaster or by a standalone backend.
 * It is also called by a backend forked from the postmaster in the
 * EXEC_BACKEND case.  In the latter case, the shared memory segment
 * already exists and has been physically attached to, but we have to
 * initialize pointers in local memory that reference the shared structures,
 * because we didn't inherit the correct pointer values from the postmaster
 * as we do in the fork() scenario.  The easiest way to do that is to run
 * through the same code as before.  (Note that the called routines mostly
 * check IsUnderPostmaster, rather than EXEC_BACKEND, to detect this case.
 * This is a bit code-wasteful and could be cleaned up.)
 *
 * If "makePrivate" is true then we only need private memory, not shared
 * memory.	This is true for a standalone backend, false for a postmaster.
 */
void
CreateSharedMemoryAndSemaphores(bool makePrivate, int port)
{
	if (!IsUnderPostmaster)
	{
		PGShmemHeader *seghdr;
		Size		size;
		int			numSemas;

		/*
		 * Size of the Postgres shared-memory block is estimated via
		 * moderately-accurate estimates for the big hogs, plus 100K for the
		 * stuff that's too small to bother with estimating.
		 *
		 * We take some care during this phase to ensure that the total size
		 * request doesn't overflow size_t.  If this gets through, we don't
		 * need to be so careful during the actual allocation phase.
		 */
		size = 150000;
		size = add_size(size, hash_estimate_size(SHMEM_INDEX_SIZE,
												 sizeof(ShmemIndexEnt)));
		size = add_size(size, BufferShmemSize());
		size = add_size(size, LockShmemSize());
<<<<<<< HEAD
		size = add_size(size, workfile_mgr_shmem_size());
		if (Gp_role == GP_ROLE_DISPATCH)
			size = add_size(size, AppendOnlyWriterShmemSize());

		if (IsResQueueEnabled() && Gp_role == GP_ROLE_DISPATCH)
		{
			size = add_size(size, ResSchedulerShmemSize());
			size = add_size(size, ResPortalIncrementShmemSize());
		}
		else if (IsResGroupEnabled())
			size = add_size(size, ResGroupShmemSize());

=======
		size = add_size(size, PredicateLockShmemSize());
>>>>>>> a4bebdd9
		size = add_size(size, ProcGlobalShmemSize());
		size = add_size(size, XLOGShmemSize());
		size = add_size(size, DistributedLog_ShmemSize());
		size = add_size(size, CLOGShmemSize());
		size = add_size(size, SUBTRANSShmemSize());
		size = add_size(size, TwoPhaseShmemSize());
		size = add_size(size, MultiXactShmemSize());
		size = add_size(size, LWLockShmemSize());
		size = add_size(size, ProcArrayShmemSize());
		size = add_size(size, BackendStatusShmemSize());
		size = add_size(size, SInvalShmemSize());
		size = add_size(size, PMSignalShmemSize());
		size = add_size(size, ProcSignalShmemSize());
		size = add_size(size, AutoVacuumShmemSize());
		size = add_size(size, WalSndShmemSize());
		size = add_size(size, WalRcvShmemSize());
		size = add_size(size, BTreeShmemSize());
		size = add_size(size, SyncScanShmemSize());
		size = add_size(size, AsyncShmemSize());
#ifdef EXEC_BACKEND
		size = add_size(size, ShmemBackendArraySize());
#endif

		size = add_size(size, SharedSnapshotShmemSize());
		size = add_size(size, FtsShmemSize());
		size = add_size(size, tmShmemSize());
		size = add_size(size, SeqServerShmemSize());
		size = add_size(size, CheckpointerShmemSize());
		size = add_size(size, CancelBackendMsgShmemSize());

#ifdef FAULT_INJECTOR
		size = add_size(size, FaultInjector_ShmemSize());
#endif			

		/* This elog happens before we know the name of the log file we are supposed to use */
		elog(DEBUG1, "Size not including the buffer pool %lu",
			 (unsigned long) size);

		/* freeze the addin request size and include it */
		addin_request_allowed = false;
		size = add_size(size, total_addin_request);

		/* might as well round it off to a multiple of a typical page size */
		size = add_size(size, BLCKSZ - (size % BLCKSZ));

		/* Consider the size of the SessionState array */
		size = add_size(size, SessionState_ShmemSize());

		/* size of Instrumentation slots */
		size = add_size(size, InstrShmemSize());

		/*
		 * Create the shmem segment
		 */
		seghdr = PGSharedMemoryCreate(size, makePrivate, port);

		InitShmemAccess(seghdr);

		/*
		 * Create semaphores
		 */
		numSemas = ProcGlobalSemas();
		numSemas += SpinlockSemas();

		elog(DEBUG3,"reserving %d semaphores",numSemas);
		PGReserveSemaphores(numSemas, port);
		
	}
	else
	{
		/*
		 * We are reattaching to an existing shared memory segment. This
		 * should only be reached in the EXEC_BACKEND case, and even then only
		 * with makePrivate == false.
		 */
#ifdef EXEC_BACKEND
		Assert(!makePrivate);
#else
		elog(PANIC, "should be attached to shared memory already");
#endif
	}

	/*
	 * Set up shared memory allocation mechanism
	 */
	if (!IsUnderPostmaster)
		InitShmemAllocation();

	/*
	 * Now initialize LWLocks, which do shared memory allocation and are
	 * needed for InitShmemIndex.
	 */
	if (!IsUnderPostmaster)
		CreateLWLocks();

	/*
	 * Set up shmem.c index hashtable
	 */
	InitShmemIndex();

	/*
	 * Set up xlog, clog, and buffers
	 */
	XLOGShmemInit();
	CLOGShmemInit();
	DistributedLog_ShmemInit();
	SUBTRANSShmemInit();
	TwoPhaseShmemInit();
	MultiXactShmemInit();
    FtsShmemInit();
    tmShmemInit();
	InitBufferPool();

	/*
	 * Set up lock manager
	 */
	InitLocks();

	/*
<<<<<<< HEAD
	 * Set up append only writer
	 */
	if (Gp_role == GP_ROLE_DISPATCH)
		InitAppendOnlyWriter();

	/*
	 * Set up resource manager 
	 */
	ResManagerShmemInit();
=======
	 * Set up predicate lock manager
	 */
	InitPredicateLocks();
>>>>>>> a4bebdd9

	/*
	 * Set up process table
	 */
	if (!IsUnderPostmaster)
		InitProcGlobal();

	/* Initialize SessionState shared memory array */
	SessionState_ShmemInit();
	/* Initialize vmem protection */
	GPMemoryProtect_ShmemInit();

	CreateSharedProcArray();
	CreateSharedBackendStatus();
	
	/*
	 * Set up Shared snapshot slots
	 *
	 * TODO: only need to do this if we aren't the QD. for now we are just 
	 *		 doing it all the time and wasting shemem on the QD.  This is 
	 *		 because this happens at postmaster startup time when we don't
	 *		 know who we are.  
	 */
	CreateSharedSnapshotArray();

	/*
	 * Set up shared-inval messaging
	 */
	CreateSharedInvalidationState();

	/*
	 * Set up interprocess signaling mechanisms
	 */
	PMSignalShmemInit();
	ProcSignalShmemInit();
	CheckpointerShmemInit();
	WalSndShmemInit();
	WalRcvShmemInit();
	AutoVacuumShmemInit();
	SeqServerShmemInit();

#ifdef FAULT_INJECTOR
	FaultInjector_ShmemInit();
#endif

	/*
	 * Set up other modules that need some shared memory space
	 */
	BTreeShmemInit();
	SyncScanShmemInit();
	AsyncShmemInit();
	workfile_mgr_cache_init();
	BackendCancelShmemInit();

	/*
	 * Set up Instrumentation free list
	 */
	if (!IsUnderPostmaster)
		InstrShmemInit();

#ifdef EXEC_BACKEND

	/*
	 * Alloc the win32 shared backend array
	 */
	if (!IsUnderPostmaster)
		ShmemBackendArrayAllocation();
#endif

	if (gp_enable_resqueue_priority)
		BackoffStateInit();

	/*
	 * Now give loadable modules a chance to set up their shmem allocations
	 */
	if (shmem_startup_hook)
		shmem_startup_hook();
}<|MERGE_RESOLUTION|>--- conflicted
+++ resolved
@@ -128,7 +128,7 @@
 												 sizeof(ShmemIndexEnt)));
 		size = add_size(size, BufferShmemSize());
 		size = add_size(size, LockShmemSize());
-<<<<<<< HEAD
+		size = add_size(size, PredicateLockShmemSize());
 		size = add_size(size, workfile_mgr_shmem_size());
 		if (Gp_role == GP_ROLE_DISPATCH)
 			size = add_size(size, AppendOnlyWriterShmemSize());
@@ -141,9 +141,6 @@
 		else if (IsResGroupEnabled())
 			size = add_size(size, ResGroupShmemSize());
 
-=======
-		size = add_size(size, PredicateLockShmemSize());
->>>>>>> a4bebdd9
 		size = add_size(size, ProcGlobalShmemSize());
 		size = add_size(size, XLOGShmemSize());
 		size = add_size(size, DistributedLog_ShmemSize());
@@ -263,7 +260,11 @@
 	InitLocks();
 
 	/*
-<<<<<<< HEAD
+	 * Set up predicate lock manager
+	 */
+	InitPredicateLocks();
+
+	/*
 	 * Set up append only writer
 	 */
 	if (Gp_role == GP_ROLE_DISPATCH)
@@ -273,11 +274,6 @@
 	 * Set up resource manager 
 	 */
 	ResManagerShmemInit();
-=======
-	 * Set up predicate lock manager
-	 */
-	InitPredicateLocks();
->>>>>>> a4bebdd9
 
 	/*
 	 * Set up process table
