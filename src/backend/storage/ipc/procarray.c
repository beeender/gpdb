/*-------------------------------------------------------------------------
 *
 * procarray.c
 *	  POSTGRES process array code.
 *
 *
 * This module maintains arrays of the PGPROC and PGXACT structures for all
 * active backends.  Although there are several uses for this, the principal
 * one is as a means of determining the set of currently running transactions.
 *
 * Because of various subtle race conditions it is critical that a backend
 * hold the correct locks while setting or clearing its MyPgXact->xid field.
 * See notes in src/backend/access/transam/README.
 *
 * The process arrays now also include structures representing prepared
 * transactions.  The xid and subxids fields of these are valid, as are the
 * myProcLocks lists.  They can be distinguished from regular backend PGPROCs
 * at need by checking for pid == 0.
 *
 * During hot standby, we also keep a list of XIDs representing transactions
 * that are known to be running in the master (or more precisely, were running
 * as of the current point in the WAL stream).  This list is kept in the
 * KnownAssignedXids array, and is updated by watching the sequence of
 * arriving XIDs.  This is necessary because if we leave those XIDs out of
 * snapshots taken for standby queries, then they will appear to be already
 * complete, leading to MVCC failures.  Note that in hot standby, the PGPROC
 * array represents standby processes, which by definition are not running
 * transactions that have XIDs.
 *
 * It is perhaps possible for a backend on the master to terminate without
 * writing an abort record for its transaction.  While that shouldn't really
 * happen, it would tie up KnownAssignedXids indefinitely, so we protect
 * ourselves by pruning the array when a valid list of running XIDs arrives.
 *
 * Portions Copyright (c) 1996-2019, PostgreSQL Global Development Group
 * Portions Copyright (c) 1994, Regents of the University of California
 *
 *
 * IDENTIFICATION
 *	  src/backend/storage/ipc/procarray.c
 *
 *-------------------------------------------------------------------------
 */
#include "postgres.h"

#include <signal.h>

#include "access/clog.h"
#include "access/distributedlog.h"
#include "access/subtrans.h"
#include "access/transam.h"
#include "access/twophase.h"
#include "access/xact.h"
#include "access/xlog.h"
#include "catalog/catalog.h"
#include "miscadmin.h"
#include "port/atomics.h"
#include "pgstat.h"
#include "storage/proc.h"
#include "storage/procarray.h"
#include "storage/spin.h"
#include "utils/builtins.h"
#include "utils/combocid.h"
#include "utils/rel.h"
#include "utils/snapmgr.h"
#include "utils/guc.h"
#include "utils/memutils.h"

#include "access/xact.h"		/* setting the shared xid */
#include "cdb/cdbtm.h"
#include "cdb/cdbvars.h"
#include "utils/faultinjector.h"
#include "utils/sharedsnapshot.h"
#include "libpq/libpq-be.h"

#define UINT32_ACCESS_ONCE(var)		 ((uint32)(*((volatile uint32 *)&(var))))

/* Our shared memory area */
typedef struct ProcArrayStruct
{
	int			numProcs;		/* number of valid procs entries */
	int			maxProcs;		/* allocated size of procs array */

	/*
	 * Known assigned XIDs handling
	 */
	int			maxKnownAssignedXids;	/* allocated size of array */
	int			numKnownAssignedXids;	/* current # of valid entries */
	int			tailKnownAssignedXids;	/* index of oldest valid element */
	int			headKnownAssignedXids;	/* index of newest element, + 1 */
	slock_t		known_assigned_xids_lck;	/* protects head/tail pointers */

	/*
	 * Highest subxid that has been removed from KnownAssignedXids array to
	 * prevent overflow; or InvalidTransactionId if none.  We track this for
	 * similar reasons to tracking overflowing cached subxids in PGXACT
	 * entries.  Must hold exclusive ProcArrayLock to change this, and shared
	 * lock to read it.
	 */
	TransactionId lastOverflowedXid;

	/* oldest xmin of any replication slot */
	TransactionId replication_slot_xmin;
	/* oldest catalog xmin of any replication slot */
	TransactionId replication_slot_catalog_xmin;

	/* indexes into allPgXact[], has PROCARRAY_MAXPROCS entries */
	int			pgprocnos[FLEXIBLE_ARRAY_MEMBER];
} ProcArrayStruct;

static ProcArrayStruct *procArray;

static PGPROC *allProcs;
static PGXACT *allPgXact;
static TMGXACT *allTmGxact;

/*
 * Cache to reduce overhead of repeated calls to TransactionIdIsInProgress()
 */
static TransactionId cachedXidIsNotInProgress = InvalidTransactionId;

/*
 * Bookkeeping for tracking emulated transactions in recovery
 */
static TransactionId *KnownAssignedXids;
static bool *KnownAssignedXidsValid;
static TransactionId latestObservedXid = InvalidTransactionId;

/*
 * If we're in STANDBY_SNAPSHOT_PENDING state, standbySnapshotPendingXmin is
 * the highest xid that might still be running that we don't have in
 * KnownAssignedXids.
 */
static TransactionId standbySnapshotPendingXmin;

#ifdef XIDCACHE_DEBUG

/* counters for XidCache measurement */
static long xc_by_recent_xmin = 0;
static long xc_by_known_xact = 0;
static long xc_by_my_xact = 0;
static long xc_by_latest_xid = 0;
static long xc_by_main_xid = 0;
static long xc_by_child_xid = 0;
static long xc_by_known_assigned = 0;
static long xc_no_overflow = 0;
static long xc_slow_answer = 0;

#define xc_by_recent_xmin_inc()		(xc_by_recent_xmin++)
#define xc_by_known_xact_inc()		(xc_by_known_xact++)
#define xc_by_my_xact_inc()			(xc_by_my_xact++)
#define xc_by_latest_xid_inc()		(xc_by_latest_xid++)
#define xc_by_main_xid_inc()		(xc_by_main_xid++)
#define xc_by_child_xid_inc()		(xc_by_child_xid++)
#define xc_by_known_assigned_inc()	(xc_by_known_assigned++)
#define xc_no_overflow_inc()		(xc_no_overflow++)
#define xc_slow_answer_inc()		(xc_slow_answer++)

static void DisplayXidCache(void);
#else							/* !XIDCACHE_DEBUG */

#define xc_by_recent_xmin_inc()		((void) 0)
#define xc_by_known_xact_inc()		((void) 0)
#define xc_by_my_xact_inc()			((void) 0)
#define xc_by_latest_xid_inc()		((void) 0)
#define xc_by_main_xid_inc()		((void) 0)
#define xc_by_child_xid_inc()		((void) 0)
#define xc_by_known_assigned_inc()	((void) 0)
#define xc_no_overflow_inc()		((void) 0)
#define xc_slow_answer_inc()		((void) 0)
#endif							/* XIDCACHE_DEBUG */

static VirtualTransactionId *GetVirtualXIDsDelayingChkptGuts(int *nvxids,
															 int type);
static bool HaveVirtualXIDsDelayingChkptGuts(VirtualTransactionId *vxids,
											 int nvxids, int type);

/* Primitives for KnownAssignedXids array handling for standby */
static void KnownAssignedXidsCompress(bool force);
static void KnownAssignedXidsAdd(TransactionId from_xid, TransactionId to_xid,
								 bool exclusive_lock);
static bool KnownAssignedXidsSearch(TransactionId xid, bool remove);
static bool KnownAssignedXidExists(TransactionId xid);
static void KnownAssignedXidsRemove(TransactionId xid);
static void KnownAssignedXidsRemoveTree(TransactionId xid, int nsubxids,
										TransactionId *subxids);
static void KnownAssignedXidsRemovePreceding(TransactionId xid);
static int	KnownAssignedXidsGet(TransactionId *xarray, TransactionId xmax);
static int	KnownAssignedXidsGetAndSetXmin(TransactionId *xarray,
										   TransactionId *xmin,
										   TransactionId xmax);
static TransactionId KnownAssignedXidsGetOldestXmin(void);
static void KnownAssignedXidsDisplay(int trace_level);
static void KnownAssignedXidsReset(void);
static inline void ProcArrayEndTransactionInternal(PGPROC *proc,
												   PGXACT *pgxact, TransactionId latestXid);
static void ProcArrayGroupClearXid(PGPROC *proc, TransactionId latestXid);

/*
 * Report shared-memory space needed by CreateSharedProcArray.
 */
Size
ProcArrayShmemSize(void)
{
	Size		size;

	/* Size of the ProcArray structure itself */
#define PROCARRAY_MAXPROCS	(MaxBackends + max_prepared_xacts)

	size = offsetof(ProcArrayStruct, pgprocnos);
	size = add_size(size, mul_size(sizeof(int), PROCARRAY_MAXPROCS));

	/*
	 * During Hot Standby processing we have a data structure called
	 * KnownAssignedXids, created in shared memory. Local data structures are
	 * also created in various backends during GetSnapshotData(),
	 * TransactionIdIsInProgress() and GetRunningTransactionData(). All of the
	 * main structures created in those functions must be identically sized,
	 * since we may at times copy the whole of the data structures around. We
	 * refer to this size as TOTAL_MAX_CACHED_SUBXIDS.
	 *
	 * Ideally we'd only create this structure if we were actually doing hot
	 * standby in the current run, but we don't know that yet at the time
	 * shared memory is being set up.
	 */
#define TOTAL_MAX_CACHED_SUBXIDS \
	((PGPROC_MAX_CACHED_SUBXIDS + 1) * PROCARRAY_MAXPROCS)

	if (EnableHotStandby)
	{
		size = add_size(size,
						mul_size(sizeof(TransactionId),
								 TOTAL_MAX_CACHED_SUBXIDS));
		size = add_size(size,
						mul_size(sizeof(bool), TOTAL_MAX_CACHED_SUBXIDS));
	}

	return size;
}

/*
 * Initialize the shared PGPROC array during postmaster startup.
 */
void
CreateSharedProcArray(void)
{
	bool		found;

	/* Create or attach to the ProcArray shared structure */
	procArray = (ProcArrayStruct *)
		ShmemInitStruct("Proc Array",
						add_size(offsetof(ProcArrayStruct, pgprocnos),
								 mul_size(sizeof(int),
										  PROCARRAY_MAXPROCS)),
						&found);

	if (!found)
	{
		/*
		 * We're the first - initialize.
		 */
		procArray->numProcs = 0;
		procArray->maxProcs = PROCARRAY_MAXPROCS;
		procArray->maxKnownAssignedXids = TOTAL_MAX_CACHED_SUBXIDS;
		procArray->numKnownAssignedXids = 0;
		procArray->tailKnownAssignedXids = 0;
		procArray->headKnownAssignedXids = 0;
		SpinLockInit(&procArray->known_assigned_xids_lck);
		procArray->lastOverflowedXid = InvalidTransactionId;
		procArray->replication_slot_xmin = InvalidTransactionId;
		procArray->replication_slot_catalog_xmin = InvalidTransactionId;
	}

	allProcs = ProcGlobal->allProcs;
	allPgXact = ProcGlobal->allPgXact;
	allTmGxact = ProcGlobal->allTmGxact;

	/* Create or attach to the KnownAssignedXids arrays too, if needed */
	if (EnableHotStandby)
	{
		KnownAssignedXids = (TransactionId *)
			ShmemInitStruct("KnownAssignedXids",
							mul_size(sizeof(TransactionId),
									 TOTAL_MAX_CACHED_SUBXIDS),
							&found);
		KnownAssignedXidsValid = (bool *)
			ShmemInitStruct("KnownAssignedXidsValid",
							mul_size(sizeof(bool), TOTAL_MAX_CACHED_SUBXIDS),
							&found);
	}

	/* Register and initialize fields of ProcLWLockTranche */
	LWLockRegisterTranche(LWTRANCHE_PROC, "proc");
}

/*
 * Add the specified PGPROC to the shared array.
 */
void
ProcArrayAdd(PGPROC *proc)
{
	ProcArrayStruct *arrayP = procArray;
	int			index;

	LWLockAcquire(ProcArrayLock, LW_EXCLUSIVE);

	SIMPLE_FAULT_INJECTOR("procarray_add");

	if (arrayP->numProcs >= arrayP->maxProcs)
	{
		/*
		 * Oops, no room.  (This really shouldn't happen, since there is a
		 * fixed supply of PGPROC structs too, and so we should have failed
		 * earlier.)
		 */
		LWLockRelease(ProcArrayLock);
		ereport(FATAL,
				(errcode(ERRCODE_TOO_MANY_CONNECTIONS),
				 errmsg("sorry, too many clients already")));
	}

	/*
	 * Keep the procs array sorted by (PGPROC *) so that we can utilize
	 * locality of references much better. This is useful while traversing the
	 * ProcArray because there is an increased likelihood of finding the next
	 * PGPROC structure in the cache.
	 *
	 * Since the occurrence of adding/removing a proc is much lower than the
	 * access to the ProcArray itself, the overhead should be marginal
	 */
	for (index = 0; index < arrayP->numProcs; index++)
	{
		/*
		 * If we are the first PGPROC or if we have found our right position
		 * in the array, break
		 */
		if ((arrayP->pgprocnos[index] == -1) || (arrayP->pgprocnos[index] > proc->pgprocno))
			break;
	}

	memmove(&arrayP->pgprocnos[index + 1], &arrayP->pgprocnos[index],
			(arrayP->numProcs - index) * sizeof(int));
	arrayP->pgprocnos[index] = proc->pgprocno;
	arrayP->numProcs++;

	LWLockRelease(ProcArrayLock);
}

/*
 * Remove the specified PGPROC from the shared array.
 *
 * When latestXid is a valid XID, we are removing a live 2PC gxact from the
 * array, and thus causing it to appear as "not running" anymore.  In this
 * case we must advance latestCompletedXid.  (This is essentially the same
 * as ProcArrayEndTransaction followed by removal of the PGPROC, but we take
 * the ProcArrayLock only once, and don't damage the content of the PGPROC;
 * twophase.c depends on the latter.)
 */
void
ProcArrayRemove(PGPROC *proc, TransactionId latestXid)
{
	ProcArrayStruct *arrayP = procArray;
	int			index;

#ifdef XIDCACHE_DEBUG
	/* dump stats at backend shutdown, but not prepared-xact end */
	if (proc->pid != 0)
		DisplayXidCache();
#endif

	LWLockAcquire(ProcArrayLock, LW_EXCLUSIVE);

	if (TransactionIdIsValid(latestXid))
	{
		Assert(TransactionIdIsValid(allPgXact[proc->pgprocno].xid));

		/* Advance global latestCompletedXid while holding the lock */
		if (TransactionIdPrecedes(ShmemVariableCache->latestCompletedXid,
								  latestXid))
			ShmemVariableCache->latestCompletedXid = latestXid;
	}
	else
	{
		/* Shouldn't be trying to remove a live transaction here */
		Assert(!TransactionIdIsValid(allPgXact[proc->pgprocno].xid));
	}

	if (Gp_role == GP_ROLE_DISPATCH)
	{
		/*
		 * Remember that the distributed xid is just a plain counter, so we just use the `<` for
		 * the comparison of gxid
		 */
		DistributedTransactionId gxid = allTmGxact[proc->pgprocno].gxid;

		if (InvalidDistributedTransactionId != gxid &&
			ShmemVariableCache->latestCompletedGxid < gxid)
			ShmemVariableCache->latestCompletedGxid = gxid;
	}

	for (index = 0; index < arrayP->numProcs; index++)
	{
		if (arrayP->pgprocnos[index] == proc->pgprocno)
		{
			/* Keep the PGPROC array sorted. See notes above */
			memmove(&arrayP->pgprocnos[index], &arrayP->pgprocnos[index + 1],
					(arrayP->numProcs - index - 1) * sizeof(int));
			arrayP->pgprocnos[arrayP->numProcs - 1] = -1;	/* for debugging */
			arrayP->numProcs--;
			LWLockRelease(ProcArrayLock);
			return;
		}
	}

	/* Oops */
	LWLockRelease(ProcArrayLock);

	elog(LOG, "failed to find proc %p in ProcArray", proc);
}


void
ProcArrayEndGxact(TMGXACT *tmGxact)
{
	DistributedTransactionId gxid = tmGxact->gxid;

	AssertImply(Gp_role == GP_ROLE_DISPATCH && gxid != InvalidDistributedTransactionId,
				LWLockHeldByMe(ProcArrayLock));
	tmGxact->gxid = InvalidDistributedTransactionId;
	tmGxact->xminDistributedSnapshot = InvalidDistributedTransactionId;
	tmGxact->includeInCkpt = false;
	tmGxact->sessionId = 0;

	/*
	 * Remeber that the distributed xid is just a plain counter, so we just use the `<` for
	 * the comparison of gxid
	 */
	if (InvalidDistributedTransactionId != gxid &&
		ShmemVariableCache->latestCompletedGxid < gxid)
		ShmemVariableCache->latestCompletedGxid = gxid;
}

/*
 * ProcArrayEndTransaction -- mark a transaction as no longer running
 *
 * This is used interchangeably for commit and abort cases.  The transaction
 * commit/abort must already be reported to WAL and pg_xact.
 *
 * proc is currently always MyProc, but we pass it explicitly for flexibility.
 * latestXid is the latest Xid among the transaction's main XID and
 * subtransactions, or InvalidTransactionId if it has no XID.  (We must ask
 * the caller to pass latestXid, instead of computing it from the PGPROC's
 * contents, because the subxid information in the PGPROC might be
 * incomplete.)
 */
void
ProcArrayEndTransaction(PGPROC *proc, TransactionId latestXid)
{
	PGXACT	   *pgxact = &allPgXact[proc->pgprocno];
	TMGXACT	   *tmGxact = &allTmGxact[proc->pgprocno];

#ifdef FAULT_INJECTOR
	FaultInjector_InjectFaultIfSet("before_xact_end_procarray",
			DDLNotSpecified,
			MyProcPort ? MyProcPort->database_name : "",  // databaseName
			""); // tableName
#endif

	if (TransactionIdIsValid(latestXid) || TransactionIdIsValid(tmGxact->gxid))
	{
		/*
		 * We must lock ProcArrayLock while clearing our advertised XID, so
		 * that we do not exit the set of "running" transactions while someone
		 * else is taking a snapshot.  See discussion in
		 * src/backend/access/transam/README.
		 */
		Assert(TransactionIdIsValid(allPgXact[proc->pgprocno].xid) ||
			   TransactionIdIsValid(tmGxact->gxid) ||
			   (IsBootstrapProcessingMode() && latestXid == BootstrapTransactionId));

		/*
		 * If we can immediately acquire ProcArrayLock, we clear our own XID
		 * and release the lock.  If not, use group XID clearing to improve
		 * efficiency.
		 */
		if (LWLockConditionalAcquire(ProcArrayLock, LW_EXCLUSIVE))
		{
			if (TransactionIdIsValid(latestXid))
				ProcArrayEndTransactionInternal(proc, pgxact, latestXid);

			if (TransactionIdIsValid(tmGxact->gxid))
				ProcArrayEndGxact(tmGxact);

			LWLockRelease(ProcArrayLock);
		}
		else
			ProcArrayGroupClearXid(proc, latestXid);
	}

<<<<<<< HEAD
	/*
	 * If we have no XID, we don't need to lock, since we won't affect
	 * anyone else's calculation of a snapshot.  We might change their
	 * estimate of global xmin, but that's OK.
	 *
	 * NB: this may reset the pgxact and tmGxact twice (not including the xid
	 * and gxid), it should be no harm to the correctness, just an easy way to
	 * handle the cases like: there's a valid distributed XID but no local XID.
	 */
	Assert(!TransactionIdIsValid(allPgXact[proc->pgprocno].xid));
	Assert(!TransactionIdIsValid(allTmGxact[proc->pgprocno].gxid));

	proc->lxid = InvalidLocalTransactionId;
	pgxact->xmin = InvalidTransactionId;
	/* must be cleared with xid/xmin: */
	pgxact->vacuumFlags &= ~PROC_VACUUM_STATE_MASK;
	pgxact->delayChkpt = false;		/* be sure this is cleared in abort */
	proc->recoveryConflictPending = false;
=======
		proc->lxid = InvalidLocalTransactionId;
		pgxact->xmin = InvalidTransactionId;
		/* must be cleared with xid/xmin: */
		pgxact->vacuumFlags &= ~PROC_VACUUM_STATE_MASK;

		/* be sure these are cleared in abort */
		pgxact->delayChkpt = false;
		proc->delayChkptEnd = false;

		proc->recoveryConflictPending = false;
>>>>>>> 7cd0d523

	Assert(pgxact->nxids == 0);
	Assert(pgxact->overflowed == false);

	resetTmGxact();
}

/*
 * Mark a write transaction as no longer running.
 *
 * We don't do any locking here; caller must handle that.
 */
static inline void
ProcArrayEndTransactionInternal(PGPROC *proc, PGXACT *pgxact,
								TransactionId latestXid)
{
	pgxact->xid = InvalidTransactionId;
	proc->lxid = InvalidLocalTransactionId;
	pgxact->xmin = InvalidTransactionId;
	/* must be cleared with xid/xmin: */
	pgxact->vacuumFlags &= ~PROC_VACUUM_STATE_MASK;

	/* be sure these are cleared in abort */
	pgxact->delayChkpt = false;
	proc->delayChkptEnd = false;

	proc->recoveryConflictPending = false;

	/* Clear the subtransaction-XID cache too while holding the lock */
	pgxact->nxids = 0;
	pgxact->overflowed = false;

	/* Also advance global latestCompletedXid while holding the lock */
	if (TransactionIdPrecedes(ShmemVariableCache->latestCompletedXid,
							  latestXid))
		ShmemVariableCache->latestCompletedXid = latestXid;
}

/*
 * ProcArrayGroupClearXid -- group XID clearing
 *
 * When we cannot immediately acquire ProcArrayLock in exclusive mode at
 * commit time, add ourselves to a list of processes that need their XIDs
 * cleared.  The first process to add itself to the list will acquire
 * ProcArrayLock in exclusive mode and perform ProcArrayEndTransactionInternal
 * on behalf of all group members.  This avoids a great deal of contention
 * around ProcArrayLock when many processes are trying to commit at once,
 * since the lock need not be repeatedly handed off from one committing
 * process to the next.
 */
static void
ProcArrayGroupClearXid(PGPROC *proc, TransactionId latestXid)
{
	PROC_HDR   *procglobal = ProcGlobal;
	uint32		nextidx;
	uint32		wakeidx;

	/* We should definitely have an XID to clear. */
	Assert(TransactionIdIsValid(allPgXact[proc->pgprocno].xid) ||
		   TransactionIdIsValid(allTmGxact[proc->pgprocno].gxid));

	/* Add ourselves to the list of processes needing a group XID clear. */
	proc->procArrayGroupMember = true;
	proc->procArrayGroupMemberXid = latestXid;
	while (true)
	{
		nextidx = pg_atomic_read_u32(&procglobal->procArrayGroupFirst);
		pg_atomic_write_u32(&proc->procArrayGroupNext, nextidx);

		if (pg_atomic_compare_exchange_u32(&procglobal->procArrayGroupFirst,
										   &nextidx,
										   (uint32) proc->pgprocno))
			break;
	}

	/*
	 * If the list was not empty, the leader will clear our XID.  It is
	 * impossible to have followers without a leader because the first process
	 * that has added itself to the list will always have nextidx as
	 * INVALID_PGPROCNO.
	 */
	if (nextidx != INVALID_PGPROCNO)
	{
		int			extraWaits = 0;

		/* Sleep until the leader clears our XID. */
		pgstat_report_wait_start(WAIT_EVENT_PROCARRAY_GROUP_UPDATE);
		for (;;)
		{
			/* acts as a read barrier */
			PGSemaphoreLock(proc->sem);
			if (!proc->procArrayGroupMember)
				break;
			extraWaits++;
		}
		pgstat_report_wait_end();

		Assert(pg_atomic_read_u32(&proc->procArrayGroupNext) == INVALID_PGPROCNO);

		/* Fix semaphore count for any absorbed wakeups */
		while (extraWaits-- > 0)
			PGSemaphoreUnlock(proc->sem);
		return;
	}

	/* We are the leader.  Acquire the lock on behalf of everyone. */
	LWLockAcquire(ProcArrayLock, LW_EXCLUSIVE);

	/*
	 * Now that we've got the lock, clear the list of processes waiting for
	 * group XID clearing, saving a pointer to the head of the list.  Trying
	 * to pop elements one at a time could lead to an ABA problem.
	 */
	nextidx = pg_atomic_exchange_u32(&procglobal->procArrayGroupFirst,
									 INVALID_PGPROCNO);

	/* Remember head of list so we can perform wakeups after dropping lock. */
	wakeidx = nextidx;

	/* Walk the list and clear all XIDs. */
	while (nextidx != INVALID_PGPROCNO)
	{
		PGPROC	   *nextproc = &allProcs[nextidx];
		PGXACT	   *pgxact = &allPgXact[nextidx];
		TMGXACT	   *tmGxact = &allTmGxact[nextidx];

		if (TransactionIdIsValid(proc->procArrayGroupMemberXid))
			ProcArrayEndTransactionInternal(proc, pgxact, proc->procArrayGroupMemberXid);

<<<<<<< HEAD
		if (TransactionIdIsValid(tmGxact->gxid))
			ProcArrayEndGxact(tmGxact);
=======
		ProcArrayEndTransactionInternal(nextproc, pgxact, nextproc->procArrayGroupMemberXid);
>>>>>>> 7cd0d523

		/* Move to next proc in list. */
		nextidx = pg_atomic_read_u32(&nextproc->procArrayGroupNext);
	}

	/* We're done with the lock now. */
	LWLockRelease(ProcArrayLock);

	/*
	 * Now that we've released the lock, go back and wake everybody up.  We
	 * don't do this under the lock so as to keep lock hold times to a
	 * minimum.  The system calls we need to perform to wake other processes
	 * up are probably much slower than the simple memory writes we did while
	 * holding the lock.
	 */
	while (wakeidx != INVALID_PGPROCNO)
	{
		PGPROC	   *nextproc = &allProcs[wakeidx];

		wakeidx = pg_atomic_read_u32(&nextproc->procArrayGroupNext);
		pg_atomic_write_u32(&nextproc->procArrayGroupNext, INVALID_PGPROCNO);

		/* ensure all previous writes are visible before follower continues. */
		pg_write_barrier();

		nextproc->procArrayGroupMember = false;

		if (nextproc != MyProc)
			PGSemaphoreUnlock(nextproc->sem);
	}
}

/*
 * ProcArrayClearTransaction -- clear the transaction fields
 *
 * This is used after successfully preparing a 2-phase transaction.  We are
 * not actually reporting the transaction's XID as no longer running --- it
 * will still appear as running because the 2PC's tmGxact is in the ProcArray
 * too.  We just have to clear out our own PGXACT.
 */
void
ProcArrayClearTransaction(PGPROC *proc)
{
	PGXACT	   *pgxact = &allPgXact[proc->pgprocno];

	/*
	 * We can skip locking ProcArrayLock here, because this action does not
	 * actually change anyone's view of the set of running XIDs: our entry is
	 * duplicate with the tmGxact that has already been inserted into the
	 * ProcArray.
	 */
	pgxact->xid = InvalidTransactionId;
	proc->lxid = InvalidLocalTransactionId;
	pgxact->xmin = InvalidTransactionId;
	proc->recoveryConflictPending = false;

	proc->localDistribXactData.state = LOCALDISTRIBXACT_STATE_NONE;

	/* redundant, but just in case */
	pgxact->vacuumFlags &= ~PROC_VACUUM_STATE_MASK;
	pgxact->delayChkpt = false;

	/* Clear the subtransaction-XID cache too */
	pgxact->nxids = 0;
	pgxact->overflowed = false;
}

/*
 * ProcArrayInitRecovery -- initialize recovery xid mgmt environment
 *
 * Remember up to where the startup process initialized the CLOG and subtrans
 * so we can ensure it's initialized gaplessly up to the point where necessary
 * while in recovery.
 */
void
ProcArrayInitRecovery(TransactionId initializedUptoXID)
{
	Assert(standbyState == STANDBY_INITIALIZED);
	Assert(TransactionIdIsNormal(initializedUptoXID));

	/*
	 * we set latestObservedXid to the xid SUBTRANS has been initialized up
	 * to, so we can extend it from that point onwards in
	 * RecordKnownAssignedTransactionIds, and when we get consistent in
	 * ProcArrayApplyRecoveryInfo().
	 */
	latestObservedXid = initializedUptoXID;
	TransactionIdRetreat(latestObservedXid);
}

/*
 * ProcArrayApplyRecoveryInfo -- apply recovery info about xids
 *
 * Takes us through 3 states: Initialized, Pending and Ready.
 * Normal case is to go all the way to Ready straight away, though there
 * are atypical cases where we need to take it in steps.
 *
 * Use the data about running transactions on master to create the initial
 * state of KnownAssignedXids. We also use these records to regularly prune
 * KnownAssignedXids because we know it is possible that some transactions
 * with FATAL errors fail to write abort records, which could cause eventual
 * overflow.
 *
 * See comments for LogStandbySnapshot().
 */
void
ProcArrayApplyRecoveryInfo(RunningTransactions running)
{
	TransactionId *xids;
	int			nxids;
	int			i;

	Assert(standbyState >= STANDBY_INITIALIZED);
	Assert(TransactionIdIsValid(running->nextXid));
	Assert(TransactionIdIsValid(running->oldestRunningXid));
	Assert(TransactionIdIsNormal(running->latestCompletedXid));

	/*
	 * Remove stale transactions, if any.
	 */
	ExpireOldKnownAssignedTransactionIds(running->oldestRunningXid);

	/*
	 * Remove stale locks, if any.
	 */
	StandbyReleaseOldLocks(running->oldestRunningXid);

	/*
	 * If our snapshot is already valid, nothing else to do...
	 */
	if (standbyState == STANDBY_SNAPSHOT_READY)
		return;

	/*
	 * If our initial RunningTransactionsData had an overflowed snapshot then
	 * we knew we were missing some subxids from our snapshot. If we continue
	 * to see overflowed snapshots then we might never be able to start up, so
	 * we make another test to see if our snapshot is now valid. We know that
	 * the missing subxids are equal to or earlier than nextXid. After we
	 * initialise we continue to apply changes during recovery, so once the
	 * oldestRunningXid is later than the nextXid from the initial snapshot we
	 * know that we no longer have missing information and can mark the
	 * snapshot as valid.
	 */
	if (standbyState == STANDBY_SNAPSHOT_PENDING)
	{
		/*
		 * If the snapshot isn't overflowed or if its empty we can reset our
		 * pending state and use this snapshot instead.
		 */
		if (!running->subxid_overflow || running->xcnt == 0)
		{
			/*
			 * If we have already collected known assigned xids, we need to
			 * throw them away before we apply the recovery snapshot.
			 */
			KnownAssignedXidsReset();
			standbyState = STANDBY_INITIALIZED;
		}
		else
		{
			if (TransactionIdPrecedes(standbySnapshotPendingXmin,
									  running->oldestRunningXid))
			{
				standbyState = STANDBY_SNAPSHOT_READY;
				elog(trace_recovery(DEBUG1),
					 "recovery snapshots are now enabled");
			}
			else
				elog(trace_recovery(DEBUG1),
					 "recovery snapshot waiting for non-overflowed snapshot or "
					 "until oldest active xid on standby is at least %u (now %u)",
					 standbySnapshotPendingXmin,
					 running->oldestRunningXid);
			return;
		}
	}

	Assert(standbyState == STANDBY_INITIALIZED);

	/*
	 * OK, we need to initialise from the RunningTransactionsData record.
	 *
	 * NB: this can be reached at least twice, so make sure new code can deal
	 * with that.
	 */

	/*
	 * Nobody else is running yet, but take locks anyhow
	 */
	LWLockAcquire(ProcArrayLock, LW_EXCLUSIVE);

	/*
	 * KnownAssignedXids is sorted so we cannot just add the xids, we have to
	 * sort them first.
	 *
	 * Some of the new xids are top-level xids and some are subtransactions.
	 * We don't call SubtransSetParent because it doesn't matter yet. If we
	 * aren't overflowed then all xids will fit in snapshot and so we don't
	 * need subtrans. If we later overflow, an xid assignment record will add
	 * xids to subtrans. If RunningXacts is overflowed then we don't have
	 * enough information to correctly update subtrans anyway.
	 */

	/*
	 * Allocate a temporary array to avoid modifying the array passed as
	 * argument.
	 */
	xids = palloc(sizeof(TransactionId) * (running->xcnt + running->subxcnt));

	/*
	 * Add to the temp array any xids which have not already completed.
	 */
	nxids = 0;
	for (i = 0; i < running->xcnt + running->subxcnt; i++)
	{
		TransactionId xid = running->xids[i];

		/*
		 * The running-xacts snapshot can contain xids that were still visible
		 * in the procarray when the snapshot was taken, but were already
		 * WAL-logged as completed. They're not running anymore, so ignore
		 * them.
		 */
		if (TransactionIdDidCommit(xid) || TransactionIdDidAbort(xid))
			continue;

		xids[nxids++] = xid;
	}

	if (nxids > 0)
	{
		if (procArray->numKnownAssignedXids != 0)
		{
			LWLockRelease(ProcArrayLock);
			elog(ERROR, "KnownAssignedXids is not empty");
		}

		/*
		 * Sort the array so that we can add them safely into
		 * KnownAssignedXids.
		 *
		 * We have to sort them logically, because in KnownAssignedXidsAdd we
		 * call TransactionIdFollowsOrEquals and so on. But we know these XIDs
		 * come from RUNNING_XACTS, which means there are only normal XIDs from
		 * the same epoch, so this is safe.
		 */
		qsort(xids, nxids, sizeof(TransactionId), xidLogicalComparator);

		/*
		 * Add the sorted snapshot into KnownAssignedXids.  The running-xacts
		 * snapshot may include duplicated xids because of prepared
		 * transactions, so ignore them.
		 */
		for (i = 0; i < nxids; i++)
		{
			if (i > 0 && TransactionIdEquals(xids[i - 1], xids[i]))
			{
				elog(DEBUG1,
					 "found duplicated transaction %u for KnownAssignedXids insertion",
					 xids[i]);
				continue;
			}
			KnownAssignedXidsAdd(xids[i], xids[i], true);
		}

		KnownAssignedXidsDisplay(trace_recovery(DEBUG3));
	}

	pfree(xids);

	/*
	 * latestObservedXid is at least set to the point where SUBTRANS was
	 * started up to (cf. ProcArrayInitRecovery()) or to the biggest xid
	 * RecordKnownAssignedTransactionIds() was called for.  Initialize
	 * subtrans from thereon, up to nextXid - 1.
	 *
	 * We need to duplicate parts of RecordKnownAssignedTransactionId() here,
	 * because we've just added xids to the known assigned xids machinery that
	 * haven't gone through RecordKnownAssignedTransactionId().
	 */
	Assert(TransactionIdIsNormal(latestObservedXid));
	TransactionIdAdvance(latestObservedXid);
	while (TransactionIdPrecedes(latestObservedXid, running->nextXid))
	{
		ExtendSUBTRANS(latestObservedXid);
		TransactionIdAdvance(latestObservedXid);
	}
	TransactionIdRetreat(latestObservedXid);	/* = running->nextXid - 1 */

	/* ----------
	 * Now we've got the running xids we need to set the global values that
	 * are used to track snapshots as they evolve further.
	 *
	 * - latestCompletedXid which will be the xmax for snapshots
	 * - lastOverflowedXid which shows whether snapshots overflow
	 * - nextXid
	 *
	 * If the snapshot overflowed, then we still initialise with what we know,
	 * but the recovery snapshot isn't fully valid yet because we know there
	 * are some subxids missing. We don't know the specific subxids that are
	 * missing, so conservatively assume the last one is latestObservedXid.
	 * ----------
	 */
	if (running->subxid_overflow)
	{
		standbyState = STANDBY_SNAPSHOT_PENDING;

		standbySnapshotPendingXmin = latestObservedXid;
		procArray->lastOverflowedXid = latestObservedXid;
	}
	else
	{
		standbyState = STANDBY_SNAPSHOT_READY;

		standbySnapshotPendingXmin = InvalidTransactionId;
	}

	/*
	 * If a transaction wrote a commit record in the gap between taking and
	 * logging the snapshot then latestCompletedXid may already be higher than
	 * the value from the snapshot, so check before we use the incoming value.
	 */
	if (TransactionIdPrecedes(ShmemVariableCache->latestCompletedXid,
							  running->latestCompletedXid))
		ShmemVariableCache->latestCompletedXid = running->latestCompletedXid;

	Assert(TransactionIdIsNormal(ShmemVariableCache->latestCompletedXid));

	LWLockRelease(ProcArrayLock);

	/* ShmemVariableCache->nextFullXid must be beyond any observed xid. */
	AdvanceNextFullTransactionIdPastXid(latestObservedXid);

	Assert(FullTransactionIdIsValid(ShmemVariableCache->nextFullXid));

	KnownAssignedXidsDisplay(trace_recovery(DEBUG3));
	if (standbyState == STANDBY_SNAPSHOT_READY)
		elog(trace_recovery(DEBUG1), "recovery snapshots are now enabled");
	else
		elog(trace_recovery(DEBUG1),
			 "recovery snapshot waiting for non-overflowed snapshot or "
			 "until oldest active xid on standby is at least %u (now %u)",
			 standbySnapshotPendingXmin,
			 running->oldestRunningXid);
}

/*
 * ProcArrayApplyXidAssignment
 *		Process an XLOG_XACT_ASSIGNMENT WAL record
 */
void
ProcArrayApplyXidAssignment(TransactionId topxid,
							int nsubxids, TransactionId *subxids)
{
	TransactionId max_xid;
	int			i;

	Assert(standbyState >= STANDBY_INITIALIZED);

	max_xid = TransactionIdLatest(topxid, nsubxids, subxids);

	/*
	 * Mark all the subtransactions as observed.
	 *
	 * NOTE: This will fail if the subxid contains too many previously
	 * unobserved xids to fit into known-assigned-xids. That shouldn't happen
	 * as the code stands, because xid-assignment records should never contain
	 * more than PGPROC_MAX_CACHED_SUBXIDS entries.
	 */
	RecordKnownAssignedTransactionIds(max_xid);

	/*
	 * Notice that we update pg_subtrans with the top-level xid, rather than
	 * the parent xid. This is a difference between normal processing and
	 * recovery, yet is still correct in all cases. The reason is that
	 * subtransaction commit is not marked in clog until commit processing, so
	 * all aborted subtransactions have already been clearly marked in clog.
	 * As a result we are able to refer directly to the top-level
	 * transaction's state rather than skipping through all the intermediate
	 * states in the subtransaction tree. This should be the first time we
	 * have attempted to SubTransSetParent().
	 */
	for (i = 0; i < nsubxids; i++)
		SubTransSetParent(subxids[i], topxid);

	/* KnownAssignedXids isn't maintained yet, so we're done for now */
	if (standbyState == STANDBY_INITIALIZED)
		return;

	/*
	 * Uses same locking as transaction commit
	 */
	LWLockAcquire(ProcArrayLock, LW_EXCLUSIVE);

	/*
	 * Remove subxids from known-assigned-xacts.
	 */
	KnownAssignedXidsRemoveTree(InvalidTransactionId, nsubxids, subxids);

	/*
	 * Advance lastOverflowedXid to be at least the last of these subxids.
	 */
	if (TransactionIdPrecedes(procArray->lastOverflowedXid, max_xid))
		procArray->lastOverflowedXid = max_xid;

	LWLockRelease(ProcArrayLock);
}

/*
 * TransactionIdIsInProgress -- is given transaction running in some backend
 *
 * Aside from some shortcuts such as checking RecentXmin and our own Xid,
 * there are four possibilities for finding a running transaction:
 *
 * 1. The given Xid is a main transaction Id.  We will find this out cheaply
 * by looking at the PGXACT struct for each backend.
 *
 * 2. The given Xid is one of the cached subxact Xids in the PGPROC array.
 * We can find this out cheaply too.
 *
 * 3. In Hot Standby mode, we must search the KnownAssignedXids list to see
 * if the Xid is running on the master.
 *
 * 4. Search the SubTrans tree to find the Xid's topmost parent, and then see
 * if that is running according to PGXACT or KnownAssignedXids.  This is the
 * slowest way, but sadly it has to be done always if the others failed,
 * unless we see that the cached subxact sets are complete (none have
 * overflowed).
 *
 * ProcArrayLock has to be held while we do 1, 2, 3.  If we save the top Xids
 * while doing 1 and 3, we can release the ProcArrayLock while we do 4.
 * This buys back some concurrency (and we can't retrieve the main Xids from
 * PGXACT again anyway; see GetNewTransactionId).
 */
bool
TransactionIdIsInProgress(TransactionId xid)
{
	static TransactionId *xids = NULL;
	int			nxids = 0;
	ProcArrayStruct *arrayP = procArray;
	TransactionId topxid;
	int			i,
				j;

	/*
	 * Don't bother checking a transaction older than RecentXmin; it could not
	 * possibly still be running.  (Note: in particular, this guarantees that
	 * we reject InvalidTransactionId, FrozenTransactionId, etc as not
	 * running.)
	 */
	if (TransactionIdPrecedes(xid, RecentXmin))
	{
		xc_by_recent_xmin_inc();
		return false;
	}

	/*
	 * We may have just checked the status of this transaction, so if it is
	 * already known to be completed, we can fall out without any access to
	 * shared memory.
	 */
	if (TransactionIdEquals(cachedXidIsNotInProgress, xid))
	{
		xc_by_known_xact_inc();
		return false;
	}

	/*
	 * Also, we can handle our own transaction (and subtransactions) without
	 * any access to shared memory.
	 */
	if (TransactionIdIsCurrentTransactionId(xid))
	{
		xc_by_my_xact_inc();
		return true;
	}

	/*
	 * If first time through, get workspace to remember main XIDs in. We
	 * malloc it permanently to avoid repeated palloc/pfree overhead.
	 */
	if (xids == NULL)
	{
		/*
		 * In hot standby mode, reserve enough space to hold all xids in the
		 * known-assigned list. If we later finish recovery, we no longer need
		 * the bigger array, but we don't bother to shrink it.
		 */
		int			maxxids = RecoveryInProgress() ? TOTAL_MAX_CACHED_SUBXIDS : arrayP->maxProcs;

		xids = (TransactionId *) malloc(maxxids * sizeof(TransactionId));
		if (xids == NULL)
			ereport(ERROR,
					(errcode(ERRCODE_OUT_OF_MEMORY),
					 errmsg("out of memory")));
	}

	LWLockAcquire(ProcArrayLock, LW_SHARED);

	/*
	 * Now that we have the lock, we can check latestCompletedXid; if the
	 * target Xid is after that, it's surely still running.
	 */
	if (TransactionIdPrecedes(ShmemVariableCache->latestCompletedXid, xid))
	{
		LWLockRelease(ProcArrayLock);
		xc_by_latest_xid_inc();
		return true;
	}

	/* No shortcuts, gotta grovel through the array */
	for (i = 0; i < arrayP->numProcs; i++)
	{
		int			pgprocno = arrayP->pgprocnos[i];
		PGPROC	   *proc = &allProcs[pgprocno];
		PGXACT	   *pgxact = &allPgXact[pgprocno];
		TransactionId pxid;
		int			pxids;

		/* Ignore my own proc --- dealt with it above */
		if (proc == MyProc)
			continue;

		/* Fetch xid just once - see GetNewTransactionId */
		pxid = UINT32_ACCESS_ONCE(pgxact->xid);

		if (!TransactionIdIsValid(pxid))
			continue;

		/*
		 * Step 1: check the main Xid
		 */
		if (TransactionIdEquals(pxid, xid))
		{
			LWLockRelease(ProcArrayLock);
			xc_by_main_xid_inc();
			return true;
		}

		/*
		 * We can ignore main Xids that are younger than the target Xid, since
		 * the target could not possibly be their child.
		 */
		if (TransactionIdPrecedes(xid, pxid))
			continue;

		/*
		 * Step 2: check the cached child-Xids arrays
		 */
		pxids = pgxact->nxids;
		pg_read_barrier();		/* pairs with barrier in GetNewTransactionId() */
		for (j = pxids - 1; j >= 0; j--)
		{
			/* Fetch xid just once - see GetNewTransactionId */
			TransactionId cxid = UINT32_ACCESS_ONCE(proc->subxids.xids[j]);

			if (TransactionIdEquals(cxid, xid))
			{
				LWLockRelease(ProcArrayLock);
				xc_by_child_xid_inc();
				return true;
			}
		}

		/*
		 * Save the main Xid for step 4.  We only need to remember main Xids
		 * that have uncached children.  (Note: there is no race condition
		 * here because the overflowed flag cannot be cleared, only set, while
		 * we hold ProcArrayLock.  So we can't miss an Xid that we need to
		 * worry about.)
		 */
		if (pgxact->overflowed)
			xids[nxids++] = pxid;
	}

	/*
	 * Step 3: in hot standby mode, check the known-assigned-xids list.  XIDs
	 * in the list must be treated as running.
	 */
	if (RecoveryInProgress())
	{
		/* none of the PGXACT entries should have XIDs in hot standby mode */
		Assert(nxids == 0);

		if (KnownAssignedXidExists(xid))
		{
			LWLockRelease(ProcArrayLock);
			xc_by_known_assigned_inc();
			return true;
		}

		/*
		 * If the KnownAssignedXids overflowed, we have to check pg_subtrans
		 * too.  Fetch all xids from KnownAssignedXids that are lower than
		 * xid, since if xid is a subtransaction its parent will always have a
		 * lower value.  Note we will collect both main and subXIDs here, but
		 * there's no help for it.
		 */
		if (TransactionIdPrecedesOrEquals(xid, procArray->lastOverflowedXid))
			nxids = KnownAssignedXidsGet(xids, xid);
	}

	LWLockRelease(ProcArrayLock);

	/*
	 * If none of the relevant caches overflowed, we know the Xid is not
	 * running without even looking at pg_subtrans.
	 */
	if (nxids == 0)
	{
		xc_no_overflow_inc();
		cachedXidIsNotInProgress = xid;
		return false;
	}

	/*
	 * Step 4: have to check pg_subtrans.
	 *
	 * At this point, we know it's either a subtransaction of one of the Xids
	 * in xids[], or it's not running.  If it's an already-failed
	 * subtransaction, we want to say "not running" even though its parent may
	 * still be running.  So first, check pg_xact to see if it's been aborted.
	 */
	xc_slow_answer_inc();

	if (TransactionIdDidAbort(xid))
	{
		cachedXidIsNotInProgress = xid;
		return false;
	}

	/*
	 * It isn't aborted, so check whether the transaction tree it belongs to
	 * is still running (or, more precisely, whether it was running when we
	 * held ProcArrayLock).
	 */
	topxid = SubTransGetTopmostTransaction(xid);
	Assert(TransactionIdIsValid(topxid));
	if (!TransactionIdEquals(topxid, xid))
	{
		for (i = 0; i < nxids; i++)
		{
			if (TransactionIdEquals(xids[i], topxid))
				return true;
		}
	}

	cachedXidIsNotInProgress = xid;
	return false;
}

/*
 * TransactionIdIsActive -- is xid the top-level XID of an active backend?
 *
 * This differs from TransactionIdIsInProgress in that it ignores prepared
 * transactions, as well as transactions running on the master if we're in
 * hot standby.  Also, we ignore subtransactions since that's not needed
 * for current uses.
 */
bool
TransactionIdIsActive(TransactionId xid)
{
	bool		result = false;
	ProcArrayStruct *arrayP = procArray;
	int			i;

	/*
	 * Don't bother checking a transaction older than RecentXmin; it could not
	 * possibly still be running.
	 */
	if (TransactionIdPrecedes(xid, RecentXmin))
		return false;

	LWLockAcquire(ProcArrayLock, LW_SHARED);

	for (i = 0; i < arrayP->numProcs; i++)
	{
		int			pgprocno = arrayP->pgprocnos[i];
		PGPROC	   *proc = &allProcs[pgprocno];
		PGXACT	   *pgxact = &allPgXact[pgprocno];
		TransactionId pxid;

		/* Fetch xid just once - see GetNewTransactionId */
		pxid = UINT32_ACCESS_ONCE(pgxact->xid);

		if (!TransactionIdIsValid(pxid))
			continue;

		if (proc->pid == 0)
			continue;			/* ignore prepared transactions */

		if (TransactionIdEquals(pxid, xid))
		{
			result = true;
			break;
		}
	}

	LWLockRelease(ProcArrayLock);

	return result;
}

/*
 * GetOldestXmin -- returns oldest transaction that was running
 *					when any current transaction was started.
 *
 * If rel is NULL or a shared relation, all backends are considered, otherwise
 * only backends running in this database are considered.
 *
 * The flags are used to ignore the backends in calculation when any of the
 * corresponding flags is set. Typically, if you want to ignore ones with
 * PROC_IN_VACUUM flag, you can use PROCARRAY_FLAGS_VACUUM.
 *
 * PROCARRAY_SLOTS_XMIN causes GetOldestXmin to ignore the xmin and
 * catalog_xmin of any replication slots that exist in the system when
 * calculating the oldest xmin.
 *
 * This is used by VACUUM to decide which deleted tuples must be preserved in
 * the passed in table. For shared relations backends in all databases must be
 * considered, but for non-shared relations that's not required, since only
 * backends in my own database could ever see the tuples in them. Also, we can
 * ignore concurrently running lazy VACUUMs because (a) they must be working
 * on other tables, and (b) they don't need to do snapshot-based lookups.
 *
 * This is also used to determine where to truncate pg_subtrans.  For that
 * backends in all databases have to be considered, so rel = NULL has to be
 * passed in.
 *
 * Note: we include all currently running xids in the set of considered xids.
 * This ensures that if a just-started xact has not yet set its snapshot,
 * when it does set the snapshot it cannot set xmin less than what we compute.
 * See notes in src/backend/access/transam/README.
 *
 * Note: despite the above, it's possible for the calculated value to move
 * backwards on repeated calls. The calculated value is conservative, so that
 * anything older is definitely not considered as running by anyone anymore,
 * but the exact value calculated depends on a number of things. For example,
 * if rel = NULL and there are no transactions running in the current
 * database, GetOldestXmin() returns latestCompletedXid. If a transaction
 * begins after that, its xmin will include in-progress transactions in other
 * databases that started earlier, so another call will return a lower value.
 * Nonetheless it is safe to vacuum a table in the current database with the
 * first result.  There are also replication-related effects: a walsender
 * process can set its xmin based on transactions that are no longer running
 * in the master but are still being replayed on the standby, thus possibly
 * making the GetOldestXmin reading go backwards.  In this case there is a
 * possibility that we lose data that the standby would like to have, but
 * unless the standby uses a replication slot to make its xmin persistent
 * there is little we can do about that --- data is only protected if the
 * walsender runs continuously while queries are executed on the standby.
 * (The Hot Standby code deals with such cases by failing standby queries
 * that needed to access already-removed data, so there's no integrity bug.)
 * The return value is also adjusted with vacuum_defer_cleanup_age, so
 * increasing that setting on the fly is another easy way to make
 * GetOldestXmin() move backwards, with no consequences for data integrity.
 *
 * GPDB: This also needs to deal with distributed snapshots. We keep track of
 * the oldest local XID that is still visible to any distributed snapshot,
 * in the DistributedLog subsystem. DistributedLog doesn't distinguish between
 * different databases, nor vacuums, however. So in GPDB, the 'allDbs' and
 * 'ignoreVacuum' arguments don't do much, because the value from the
 * distributed log will include everything.
 */
TransactionId
GetOldestXmin(Relation rel, int flags)
{
	TransactionId result;

	result = GetLocalOldestXmin(rel, flags);

	/*
	 * In QD node, all distributed transactions have an entry in the proc array,
	 * so we're done.
	 *
	 * During binary upgrade and in maintenance mode, we don't have
	 * distributed transactions, so we're done there too. This ensures correct
	 * operation of VACUUM FREEZE during pg_upgrade and maintenance mode.
	 *
	 * In bootstrap or standalone backend case as well ignore the distributed
	 * logs using IsPostmasterEnvironment. Otherwise, during initdb can't
	 * vacuum freeze template0.
	 */
	if (IsPostmasterEnvironment && !IS_QUERY_DISPATCHER() &&
		!IsBinaryUpgrade && !gp_maintenance_mode)
		result = DistributedLog_GetOldestXmin(result);

	return result;
}

/*
 * This is the upstream version of GetOldestXmin(). It doesn't take
 * distributed transactions into account.
 */
TransactionId
GetLocalOldestXmin(Relation rel, int flags)
{
	ProcArrayStruct *arrayP = procArray;
	TransactionId result;
	int			index;
	bool		allDbs;

	TransactionId replication_slot_xmin = InvalidTransactionId;
	TransactionId replication_slot_catalog_xmin = InvalidTransactionId;

	/*
	 * If we're not computing a relation specific limit, or if a shared
	 * relation has been passed in, backends in all databases have to be
	 * considered.
	 */
	allDbs = rel == NULL || rel->rd_rel->relisshared;

	/* Cannot look for individual databases during recovery */
	Assert(allDbs || !RecoveryInProgress());

	LWLockAcquire(ProcArrayLock, LW_SHARED);

	/*
	 * We initialize the MIN() calculation with latestCompletedXid + 1. This
	 * is a lower bound for the XIDs that might appear in the ProcArray later,
	 * and so protects us against overestimating the result due to future
	 * additions.
	 */
	result = ShmemVariableCache->latestCompletedXid;
	Assert(TransactionIdIsNormal(result));
	TransactionIdAdvance(result);

	for (index = 0; index < arrayP->numProcs; index++)
	{
		int			pgprocno = arrayP->pgprocnos[index];
		PGPROC	   *proc = &allProcs[pgprocno];
		PGXACT	   *pgxact = &allPgXact[pgprocno];

		if (pgxact->vacuumFlags & (flags & PROCARRAY_PROC_FLAGS_MASK))
			continue;

		if (allDbs ||
			proc->databaseId == MyDatabaseId ||
			proc->databaseId == 0)	/* always include WalSender */
		{
			/* Fetch xid just once - see GetNewTransactionId */
			TransactionId xid = UINT32_ACCESS_ONCE(pgxact->xid);

			/* First consider the transaction's own Xid, if any */
			if (TransactionIdIsNormal(xid) &&
				TransactionIdPrecedes(xid, result))
				result = xid;

			/*
			 * Also consider the transaction's Xmin, if set.
			 *
			 * We must check both Xid and Xmin because a transaction might
			 * have an Xmin but not (yet) an Xid; conversely, if it has an
			 * Xid, that could determine some not-yet-set Xmin.
			 */
			xid = UINT32_ACCESS_ONCE(pgxact->xmin);
			if (TransactionIdIsNormal(xid) &&
				TransactionIdPrecedes(xid, result))
				result = xid;
		}
	}

	/*
	 * Fetch into local variable while ProcArrayLock is held - the
	 * LWLockRelease below is a barrier, ensuring this happens inside the
	 * lock.
	 */
	replication_slot_xmin = procArray->replication_slot_xmin;
	replication_slot_catalog_xmin = procArray->replication_slot_catalog_xmin;

	if (RecoveryInProgress())
	{
		/*
		 * Check to see whether KnownAssignedXids contains an xid value older
		 * than the main procarray.
		 */
		TransactionId kaxmin = KnownAssignedXidsGetOldestXmin();

		LWLockRelease(ProcArrayLock);

		if (TransactionIdIsNormal(kaxmin) &&
			TransactionIdPrecedes(kaxmin, result))
			result = kaxmin;
	}
	else
	{
		/*
		 * No other information needed, so release the lock immediately.
		 */
		LWLockRelease(ProcArrayLock);

		/*
		 * Compute the cutoff XID by subtracting vacuum_defer_cleanup_age,
		 * being careful not to generate a "permanent" XID.
		 *
		 * vacuum_defer_cleanup_age provides some additional "slop" for the
		 * benefit of hot standby queries on standby servers.  This is quick
		 * and dirty, and perhaps not all that useful unless the master has a
		 * predictable transaction rate, but it offers some protection when
		 * there's no walsender connection.  Note that we are assuming
		 * vacuum_defer_cleanup_age isn't large enough to cause wraparound ---
		 * so guc.c should limit it to no more than the xidStopLimit threshold
		 * in varsup.c.  Also note that we intentionally don't apply
		 * vacuum_defer_cleanup_age on standby servers.
		 */
		result -= vacuum_defer_cleanup_age;
		if (!TransactionIdIsNormal(result))
			result = FirstNormalTransactionId;
	}

	/*
	 * Check whether there are replication slots requiring an older xmin.
	 */
	if (!(flags & PROCARRAY_SLOTS_XMIN) &&
		TransactionIdIsValid(replication_slot_xmin) &&
		NormalTransactionIdPrecedes(replication_slot_xmin, result))
		result = replication_slot_xmin;

	/*
	 * After locks have been released and defer_cleanup_age has been applied,
	 * check whether we need to back up further to make logical decoding
	 * possible. We need to do so if we're computing the global limit (rel =
	 * NULL) or if the passed relation is a catalog relation of some kind.
	 */
	if (!(flags & PROCARRAY_SLOTS_XMIN) &&
		(rel == NULL ||
		 RelationIsAccessibleInLogicalDecoding(rel)) &&
		TransactionIdIsValid(replication_slot_catalog_xmin) &&
		NormalTransactionIdPrecedes(replication_slot_catalog_xmin, result))
		result = replication_slot_catalog_xmin;

	return result;
}

void
updateSharedLocalSnapshot(DtxContextInfo *dtxContextInfo,
						  DtxContext distributedTransactionContext,
						  Snapshot snapshot,
						  char *debugCaller)
{
	Assert(SharedLocalSnapshotSlot != NULL);

	Assert(snapshot != NULL);

	ereport((Debug_print_full_dtm ? LOG : DEBUG5),
			(errmsg("updateSharedLocalSnapshot for DistributedTransactionContext = '%s' passed local snapshot (xmin: %u xmax: %u xcnt: %u) curcid: %d",
					DtxContextToString(distributedTransactionContext),
					snapshot->xmin,
					snapshot->xmax,
					snapshot->xcnt,
					snapshot->curcid)));

	LWLockAcquire(SharedLocalSnapshotSlot->slotLock, LW_EXCLUSIVE);

	SharedLocalSnapshotSlot->snapshot.xmin = snapshot->xmin;
	SharedLocalSnapshotSlot->snapshot.xmax = snapshot->xmax;
	SharedLocalSnapshotSlot->snapshot.xcnt = snapshot->xcnt;

	if (snapshot->xcnt > 0)
	{
		Assert(snapshot->xip != NULL);

		ereport((Debug_print_full_dtm ? LOG : DEBUG5),
				(errmsg("updateSharedLocalSnapshot count of in-doubt ids %u",
						SharedLocalSnapshotSlot->snapshot.xcnt)));

		memcpy(SharedLocalSnapshotSlot->snapshot.xip, snapshot->xip, snapshot->xcnt * sizeof(TransactionId));
	}
	
	SharedLocalSnapshotSlot->snapshot.curcid = snapshot->curcid;

	ereport((Debug_print_full_dtm ? LOG : DEBUG5),
			(errmsg("updateSharedLocalSnapshot: segmateSync %d->%d",
					SharedLocalSnapshotSlot->segmateSync, dtxContextInfo->segmateSync)));

	SetSharedTransactionId_writer(distributedTransactionContext);
	
	SharedLocalSnapshotSlot->distributedXid = dtxContextInfo->distributedXid;
	SharedLocalSnapshotSlot->segmateSync = dtxContextInfo->segmateSync;
	SharedLocalSnapshotSlot->ready = true;

	ereport((Debug_print_full_dtm ? LOG : DEBUG5),
			(errmsg("updateSharedLocalSnapshot for DistributedTransactionContext = '%s' "
					"setting shared local snapshot xid = " UINT64_FORMAT " "
					"(xmin: %d xmax: %d xcnt: %u) curcid: %d, distributedXid = "UINT64_FORMAT,
					DtxContextToString(distributedTransactionContext),
					U64FromFullTransactionId(SharedLocalSnapshotSlot->fullXid),
					SharedLocalSnapshotSlot->snapshot.xmin,
					SharedLocalSnapshotSlot->snapshot.xmax,
					SharedLocalSnapshotSlot->snapshot.xcnt,
					SharedLocalSnapshotSlot->snapshot.curcid,
					SharedLocalSnapshotSlot->distributedXid)));

	ereport((Debug_print_snapshot_dtm ? LOG : DEBUG5),
			(errmsg("[Distributed Snapshot #%u] *Writer Set Shared* gxid "UINT64_FORMAT", (gxid = "UINT64_FORMAT", slot #%d, '%s', '%s')",
					QEDtxContextInfo.distributedSnapshot.distribSnapshotId,
					SharedLocalSnapshotSlot->distributedXid,
					getDistributedTransactionId(),
					SharedLocalSnapshotSlot->slotid,
					debugCaller,
					DtxContextToString(distributedTransactionContext))));
	LWLockRelease(SharedLocalSnapshotSlot->slotLock);
}

static void
SnapshotResetDslm(Snapshot snapshot)
{
	DistributedSnapshotWithLocalMapping *dslm;

	snapshot->haveDistribSnapshot = false;

	dslm = &snapshot->distribSnapshotWithLocalMapping;
	dslm->currentLocalXidsCount = 0;
	dslm->minCachedLocalXid = InvalidTransactionId;
	dslm->maxCachedLocalXid = InvalidTransactionId;
	if (dslm->inProgressMappedLocalXids == NULL)
	{
		dslm->inProgressMappedLocalXids =
			(TransactionId*) malloc(GetMaxSnapshotXidCount() * sizeof(TransactionId));
		if (dslm->inProgressMappedLocalXids == NULL)
			ereport(ERROR,
					(errcode(ERRCODE_OUT_OF_MEMORY),
					 errmsg("out of memory")));
	}

	DistributedSnapshot_Reset(&dslm->ds);
}

static void
copyLocalSnapshot(Snapshot snapshot)
{
	/*
	 * YAY we found it.  set the contents of the
	 * SharedLocalSnapshot to this and move on.
	 */
	snapshot->xmin = SharedLocalSnapshotSlot->snapshot.xmin;
	snapshot->xmax = SharedLocalSnapshotSlot->snapshot.xmax;
	snapshot->xcnt = SharedLocalSnapshotSlot->snapshot.xcnt;

	/* We now capture our current view of the xip/combocid arrays */
	memcpy(snapshot->xip, SharedLocalSnapshotSlot->snapshot.xip, snapshot->xcnt * sizeof(TransactionId));

	snapshot->curcid = SharedLocalSnapshotSlot->snapshot.curcid;
	snapshot->subxcnt = -1;

	if (TransactionIdPrecedes(snapshot->xmin, TransactionXmin))
		TransactionXmin = snapshot->xmin;

	ereport((Debug_print_snapshot_dtm ? LOG : DEBUG5),
			(errmsg("Reader qExec setting shared local snapshot to: xmin: %d xmax: %d curcid: %d",
					snapshot->xmin, snapshot->xmax, snapshot->curcid)));

	ereport((Debug_print_snapshot_dtm ? LOG : DEBUG5),
			(errmsg("GetSnapshotData(): READER currentcommandid %d curcid %d segmatesync %d",
					GetCurrentCommandId(false), snapshot->curcid, SharedLocalSnapshotSlot->segmateSync)));
}

static void
readerFillLocalSnapshot(Snapshot snapshot, DtxContext distributedTransactionContext)
{
	/* We must be a reader. */
	Assert(distributedTransactionContext == DTX_CONTEXT_QE_READER ||
		   distributedTransactionContext == DTX_CONTEXT_QE_ENTRY_DB_SINGLETON);

	uint64 segmate_timeout_us = (3 * (uint64)Max(interconnect_setup_timeout, 1) * 1000* 1000) / 4;;
	uint64 sleep_per_check_us = 1 * 1000;
	uint64 total_sleep_time_us = 0;
	uint64 warning_sleep_time_us = 0;

	/*
	 * If we're a cursor-reader, we get out snapshot from the
	 * writer via a tempfile in the filesystem. Otherwise it is
	 * too easy for the writer to race ahead of cursor readers.
	 */
	if (QEDtxContextInfo.cursorContext)
	{
		readSharedLocalSnapshot_forCursor(snapshot, distributedTransactionContext);
		return;
	}

	ereport((Debug_print_snapshot_dtm ? LOG : DEBUG5),
			(errmsg("[Distributed Snapshot #%u] *Start Reader Match* gxid = "UINT64_FORMAT" and currcid %d (%s)",
					QEDtxContextInfo.distributedSnapshot.distribSnapshotId,
					QEDtxContextInfo.distributedXid,
					QEDtxContextInfo.curcid,
					DtxContextToString(distributedTransactionContext))));

	/*
	 * This is the second phase of the handshake we started in
	 * StartTransaction().  Here we get a "good" snapshot from our
	 * writer. In the process it is possible that we will change
	 * our transaction's xid (see phase-one in StartTransaction()).
	 *
	 * Here we depend on the absolute correctness of our
	 * writer-gang's info. We need the segmateSync to match *as
	 * well* as the distributed-xid since the QD may send multiple
	 * statements with the same distributed-xid/cid but
	 * *different* local-xids (MPP-3228). The dispatcher will
	 * distinguish such statements by the segmateSync.
	 *
	 * I believe that we still want the older sync mechanism ("ready" flag).
	 * since it tells the code in TransactionIdIsCurrentTransactionId() that the
	 * writer may be changing the local-xid (otherwise it would be possible for
	 * cursor reader gangs to get confused).
	 */
	for (;;)
	{
		LWLockAcquire(SharedLocalSnapshotSlot->slotLock, LW_SHARED);

		if (QEDtxContextInfo.segmateSync == SharedLocalSnapshotSlot->segmateSync &&
			SharedLocalSnapshotSlot->ready)
		{
			if (QEDtxContextInfo.distributedXid != SharedLocalSnapshotSlot->distributedXid)
				elog(ERROR, "transaction ID doesn't match between the reader gang "
							"and the writer gang, expect "UINT64_FORMAT" but having "UINT64_FORMAT,
							QEDtxContextInfo.distributedXid, SharedLocalSnapshotSlot->distributedXid);
			copyLocalSnapshot(snapshot);
			SetSharedTransactionId_reader(SharedLocalSnapshotSlot->fullXid, snapshot->curcid, distributedTransactionContext);
			LWLockRelease(SharedLocalSnapshotSlot->slotLock);
			return;
		}

		if (total_sleep_time_us >= segmate_timeout_us)
		{
			LWLockRelease(SharedLocalSnapshotSlot->slotLock);
			LWLockAcquire(SharedSnapshotLock, LW_SHARED); /* For SharedSnapshotDump() */
			ereport(ERROR,
					(errcode(ERRCODE_GP_INTERCONNECTION_ERROR),
					 errmsg("GetSnapshotData timed out waiting for Writer to set the shared snapshot."),
					 errdetail("We are waiting for the shared snapshot to have XID: "UINT64_FORMAT" but the value "
							   "is currently: "UINT64_FORMAT"."
							   " waiting for syncount to be %d but is currently %d.  ready=%d."
							   "DistributedTransactionContext = %s. "
							   " Our slotindex is: %d \n"
							   "Dump of all sharedsnapshots in shmem: %s",
							   QEDtxContextInfo.distributedXid, SharedLocalSnapshotSlot->distributedXid,
							   QEDtxContextInfo.segmateSync,
							   SharedLocalSnapshotSlot->segmateSync, SharedLocalSnapshotSlot->ready,
							   DtxContextToString(distributedTransactionContext),
							   SharedLocalSnapshotSlot->slotindex, SharedSnapshotDump())));
		}

		if (warning_sleep_time_us > 1000 * 1000)
		{
			/*
			 * Every second issue warning.
			 */
			ereport((Debug_print_snapshot_dtm ? LOG : DEBUG5),
					(errmsg("[Distributed Snapshot #%u] *No Match* gxid "UINT64_FORMAT" = "UINT64_FORMAT" and segmateSync %d = %d (%s)",
							QEDtxContextInfo.distributedSnapshot.distribSnapshotId,
							QEDtxContextInfo.distributedXid,
							SharedLocalSnapshotSlot->distributedXid,
							QEDtxContextInfo.segmateSync,
							SharedLocalSnapshotSlot->segmateSync,
							DtxContextToString(distributedTransactionContext))));

			ereport(LOG,
					(errmsg("GetSnapshotData did not find shared local snapshot information. "
							"We are waiting for the shared snapshot to have XID: "UINT64_FORMAT"/%u but the value "
							"is currently: "UINT64_FORMAT"/%u, ready=%d."
							" Our slotindex is: %d \n"
							"DistributedTransactionContext = %s.",
							QEDtxContextInfo.distributedXid, QEDtxContextInfo.segmateSync,
							SharedLocalSnapshotSlot->distributedXid, SharedLocalSnapshotSlot->segmateSync,
							SharedLocalSnapshotSlot->ready,
							SharedLocalSnapshotSlot->slotindex,
							DtxContextToString(distributedTransactionContext))));
			warning_sleep_time_us = 0;
		}

		LWLockRelease(SharedLocalSnapshotSlot->slotLock);
		/* UNDONE: Back-off from checking every millisecond... */

		/*
		 * didn't find it. we'll sleep for a small amount of time and
		 * then try again.
		 */
		pg_usleep(sleep_per_check_us);

		CHECK_FOR_INTERRUPTS();

		warning_sleep_time_us += sleep_per_check_us;
		total_sleep_time_us += sleep_per_check_us;
	}
}

void
getAllDistributedXactStatus(TMGALLXACTSTATUS **allDistributedXactStatus)
{
	TMGALLXACTSTATUS *all;
	int			count;
	ProcArrayStruct *arrayP = procArray;

	all = palloc(sizeof(TMGALLXACTSTATUS));
	all->next = 0;
	all->count = 0;
	all->statusArray = NULL;

	LWLockAcquire(ProcArrayLock, LW_EXCLUSIVE);
	count = arrayP->numProcs;
	if (count > 0)
	{
		int			i;

		all->statusArray =
			palloc(MAXALIGN(count * sizeof(TMGXACTSTATUS)));
		for (i = 0; i < count; i++)
		{
			/*
			 * This function is only used by view gp_distributed_xacts. We do
			 * not need to return a strictly correct tmGxact array. So no
			 * 'volatile' is used for 'tmGxact'.
			 */
			TMGXACT *tmGxact = &allTmGxact[arrayP->pgprocnos[i]];

			all->statusArray[i].gxid = tmGxact->gxid;
			all->statusArray[i].state = 0; /* deprecate this field */
			all->statusArray[i].sessionId = tmGxact->sessionId;
			all->statusArray[i].xminDistributedSnapshot = tmGxact->xminDistributedSnapshot;
		}

		all->count = count;
	}

	LWLockRelease(ProcArrayLock);

	*allDistributedXactStatus = all;
}

/*
 * Get check point information
 *
 * Whether DTM started or not, we must always store DTM information in
 * this checkpoint record.  A possible case to consider is we might have
 * in-progress global transactions in shared memory after postmaster reset,
 * and shutting down without performing DTM recovery.  The subsequent
 * recovery after this shutdown will read this checkpoint, so we would
 * lose the in-progress global transaction information if we didn't write it
 * here.  Note we will certainly read this global transaction information
 * even if this is a clean shutdown (i.e. not performing multi-pass recovery.)
 */
void
getDtxCheckPointInfo(char **result, int *result_size)
{
	TMGXACT_CHECKPOINT *gxact_checkpoint;
	DistributedTransactionId *gxid_array;
	int			i;
	int			actual;
	ProcArrayStruct *arrayP = procArray;

	if (!IS_QUERY_DISPATCHER())
	{
		gxact_checkpoint = palloc(TMGXACT_CHECKPOINT_BYTES(0));
		gxact_checkpoint->committedCount = 0;
		*result = (char*) gxact_checkpoint;
		*result_size = TMGXACT_CHECKPOINT_BYTES(0);
		return;
	}

	gxact_checkpoint = palloc(TMGXACT_CHECKPOINT_BYTES(arrayP->numProcs + *shmNumCommittedGxacts));
	gxid_array = &gxact_checkpoint->committedGxidArray[0];

	actual = 0;
	for (; actual < *shmNumCommittedGxacts; actual++)
		gxid_array[actual] = shmCommittedGxidArray[actual];

	SIMPLE_FAULT_INJECTOR("checkpoint_dtx_info");

	/*
	 * If a transaction inserted 'commit' record logically before the checkpoint
	 * REDO pointer, and it hasn't inserted the 'forget' record. we will see 
	 * needIncludedInCkpt is true. such transactions should be included
	 * in the checkpoint record so that the second phase of 2PC can be executed
	 * during crash recovery.
	 *
	 * NOTE: the REDO pointer is obtained much earlier in CreateCheckpoint().
	 * It is possible to include transactions having their commit records
	 * *after* the REDO pointer in checkpoint record.  Second phase of 2PC for
	 * such transactions will be executed twice during crash recovery.
	 * Although redundant, this is not a problem.
	 */
	LWLockAcquire(ProcArrayLock, LW_SHARED);

	for (i = 0; i < arrayP->numProcs; i++)
	{
		TMGXACT *tmGxact = &allTmGxact[arrayP->pgprocnos[i]];

		if (!tmGxact->includeInCkpt)
			continue;

		gxid_array[actual] = tmGxact->gxid;

		elog((Debug_print_full_dtm ? LOG : DEBUG5),
			 "Add DTM checkpoint entry gid = "UINT64_FORMAT".", tmGxact->gxid);

		actual++;
	}

	LWLockRelease(ProcArrayLock);

	gxact_checkpoint->committedCount = actual;

	*result = (char *) gxact_checkpoint;
	*result_size = TMGXACT_CHECKPOINT_BYTES(actual);

	elog((Debug_print_full_dtm ? LOG : DEBUG5),
		 "Filled in DTM checkpoint information (count = %d).", actual);
}

/*
 * DistributedSnapshotMappedEntry_Compare: A compare function for
 * DistributedTransactionId for use with qsort.
 */
static int
DistributedSnapshotMappedEntry_Compare(const void *p1, const void *p2)
{
	const DistributedTransactionId distribXid1 = *(DistributedTransactionId *) p1;
	const DistributedTransactionId distribXid2 = *(DistributedTransactionId *) p2;

	if (distribXid1 == distribXid2)
		return 0;
	else if (distribXid1 > distribXid2)
		return 1;
	else
		return -1;
}

/*
 * create distributed snapshot based on current visible distributed transaction
 */
static bool
CreateDistributedSnapshot(DistributedSnapshot *ds)
{
	int			i;
	int			count;
	DistributedTransactionId xmin;
	DistributedTransactionId xmax;
	DistributedSnapshotId distribSnapshotId;
	DistributedTransactionId globalXminDistributedSnapshots;
	ProcArrayStruct *arrayP = procArray;

	Assert(LWLockHeldByMe(ProcArrayLock));
	if (*shmNumCommittedGxacts != 0)
		elog(ERROR, "Create distributed snapshot before DTM recovery finish");

	xmin = xmax = ShmemVariableCache->latestCompletedGxid + 1;

	/*
	 * initialize for calculation with xmax, the calculation for this is on
	 * same lines as globalxmin for local snapshot.
	 */
	globalXminDistributedSnapshots = xmax;
	count = 0;

	Assert(ds->inProgressXidArray != NULL);

	/*
	 * Gather up current in-progress global transactions for the distributed
	 * snapshot.
	 */
	for (i = 0; i < arrayP->numProcs; i++)
	{
		int         pgprocno = arrayP->pgprocnos[i];
		volatile TMGXACT	*gxact_candidate = &allTmGxact[pgprocno];
		DistributedTransactionId gxid;
		DistributedTransactionId dxid;

		/* Update globalXminDistributedSnapshots to be the smallest valid dxid */
		dxid = gxact_candidate->xminDistributedSnapshot;
		if (dxid != InvalidDistributedTransactionId && dxid < globalXminDistributedSnapshots)
			globalXminDistributedSnapshots = dxid;

		/*
		 * Just fetch once
		 *
		 * Partial reading is possible on a 32 bit system, however we decided
		 * not to take it serious currently.
		 */
		gxid = gxact_candidate->gxid;

		/*
		* Skip further gxid to avoid enlarging inProgressXidArray
		* as we already have held ProcArrayLock and latestCompletedGxid
		* can not be changed.
		*/
		if (gxid == InvalidDistributedTransactionId || gxid >= xmax)
			continue;

		/*
		 * Include the current distributed transaction in the min/max
		 * calculation.
		 */
		if (gxid < xmin)
		{
			xmin = gxid;
		}

		if (gxact_candidate == MyTmGxact)
			continue;

		ds->inProgressXidArray[count++] = gxid;

		elog((Debug_print_full_dtm ? LOG : DEBUG5),
			 "CreateDistributedSnapshot added inProgressDistributedXid = "UINT64_FORMAT" to snapshot",
			 gxid);
	}

	distribSnapshotId = pg_atomic_add_fetch_u32((pg_atomic_uint32 *)shmNextSnapshotId, 1);

	/*
	 * Above globalXminDistributedSnapshots was calculated based on lowest
	 * dxid in all snapshots but update it to also include actual process
	 * dxids.
	 */
	if (xmin < globalXminDistributedSnapshots)
		globalXminDistributedSnapshots = xmin;

	/*
	 * Copy the information we just captured under lock and then sorted into
	 * the distributed snapshot.
	 */
	ds->xminAllDistributedSnapshots = globalXminDistributedSnapshots;
	ds->distribSnapshotId = distribSnapshotId;
	ds->xmin = xmin;
	ds->xmax = xmax;
	ds->count = count;

	if (MyTmGxact->xminDistributedSnapshot == InvalidDistributedTransactionId)
		MyTmGxact->xminDistributedSnapshot = xmin;

	elog((Debug_print_full_dtm ? LOG : DEBUG5),
		 "CreateDistributedSnapshot distributed snapshot has xmin = "UINT64_FORMAT", count = %u, xmax = "UINT64_FORMAT".",
		 xmin, count, xmax);
	elog((Debug_print_snapshot_dtm ? LOG : DEBUG5),
		 "[Distributed Snapshot #%u] *Create* (gxid = "UINT64_FORMAT"')",
		 distribSnapshotId,
		 MyTmGxact->gxid);

	return true;
}

/*----------
 * GetMaxSnapshotXidCount -- get max size for snapshot XID array
 *
 * We have to export this for use by snapmgr.c.
 */
int
GetMaxSnapshotXidCount(void)
{
	return procArray->maxProcs;
}

/*
 * GetMaxSnapshotSubxidCount -- get max size for snapshot sub-XID array
 *
 * We have to export this for use by snapmgr.c.
 */
int
GetMaxSnapshotSubxidCount(void)
{
	return TOTAL_MAX_CACHED_SUBXIDS;
}

/*
 * GetSnapshotData -- returns information about running transactions.
 *
 * The returned snapshot includes xmin (lowest still-running xact ID),
 * xmax (highest completed xact ID + 1), and a list of running xact IDs
 * in the range xmin <= xid < xmax.  It is used as follows:
 *		All xact IDs < xmin are considered finished.
 *		All xact IDs >= xmax are considered still running.
 *		For an xact ID xmin <= xid < xmax, consult list to see whether
 *		it is considered running or not.
 * This ensures that the set of transactions seen as "running" by the
 * current xact will not change after it takes the snapshot.
 *
 * All running top-level XIDs are included in the snapshot, except for lazy
 * VACUUM processes.  We also try to include running subtransaction XIDs,
 * but since PGPROC has only a limited cache area for subxact XIDs, full
 * information may not be available.  If we find any overflowed subxid arrays,
 * we have to mark the snapshot's subxid data as overflowed, and extra work
 * *may* need to be done to determine what's running (see XidInMVCCSnapshot()
 * in heapam_visibility.c).
 *
 * We also update the following backend-global variables:
 *		TransactionXmin: the oldest xmin of any snapshot in use in the
 *			current transaction (this is the same as MyPgXact->xmin).
 *		RecentXmin: the xmin computed for the most recent snapshot.  XIDs
 *			older than this are known not running any more.
 *		RecentGlobalXmin: the global xmin (oldest TransactionXmin across all
 *			running transactions, except those running LAZY VACUUM).  This is
 *			the same computation done by
 *			GetOldestXmin(NULL, PROCARRAY_FLAGS_VACUUM).
 *		RecentGlobalDataXmin: the global xmin for non-catalog tables
 *			>= RecentGlobalXmin
 *
 * Note: this function should probably not be called with an argument that's
 * not statically allocated (see xip allocation below).
 */
Snapshot
GetSnapshotData(Snapshot snapshot, DtxContext distributedTransactionContext)
{
	ProcArrayStruct *arrayP = procArray;
	TransactionId xmin;
	TransactionId xmax;
	TransactionId globalxmin;
	int			index;
	int			count = 0;
	int			subcount = 0;
	bool		suboverflowed = false;
	TransactionId replication_slot_xmin = InvalidTransactionId;
	TransactionId replication_slot_catalog_xmin = InvalidTransactionId;

	Assert(snapshot != NULL);
	DistributedSnapshot *ds = &snapshot->distribSnapshotWithLocalMapping.ds;

	/*
	 * Support for true serializable isolation is not yet implemented in
	 * Greenplum.  See merge fixme in assign_XactIsoLevel().
	 */
	Assert(XactIsoLevel < XACT_SERIALIZABLE);

	/*
	 * Allocating space for maxProcs xids is usually overkill; numProcs would
	 * be sufficient.  But it seems better to do the malloc while not holding
	 * the lock, so we can't look at numProcs.  Likewise, we allocate much
	 * more subxip storage than is probably needed.
	 *
	 * This does open a possibility for avoiding repeated malloc/free: since
	 * maxProcs does not change at runtime, we can simply reuse the previous
	 * xip arrays if any.  (This relies on the fact that all callers pass
	 * static SnapshotData structs.)
	 */
	if (snapshot->xip == NULL)
	{
		/*
		 * First call for this snapshot. Snapshot is same size whether or not
		 * we are in recovery, see later comments.
		 */
		snapshot->xip = (TransactionId *)
			malloc(GetMaxSnapshotXidCount() * sizeof(TransactionId));
		if (snapshot->xip == NULL)
			ereport(ERROR,
					(errcode(ERRCODE_OUT_OF_MEMORY),
					 errmsg("out of memory")));

		Assert(snapshot->subxip == NULL);
	}

	if (snapshot->subxip == NULL)
	{
		snapshot->subxip = (TransactionId *)
			malloc(GetMaxSnapshotSubxidCount() * sizeof(TransactionId));
		if (snapshot->subxip == NULL)
			ereport(ERROR,
					(errcode(ERRCODE_OUT_OF_MEMORY),
					 errmsg("out of memory")));
	}

	/*
	 * GP: Distributed snapshot.
	 */
	Assert(distributedTransactionContext == DTX_CONTEXT_QD_DISTRIBUTED_CAPABLE ||
		   distributedTransactionContext == DTX_CONTEXT_QE_TWO_PHASE_EXPLICIT_WRITER ||
		   distributedTransactionContext == DTX_CONTEXT_QE_TWO_PHASE_IMPLICIT_WRITER ||
		   distributedTransactionContext == DTX_CONTEXT_QE_AUTO_COMMIT_IMPLICIT ||
		   distributedTransactionContext == DTX_CONTEXT_QE_ENTRY_DB_SINGLETON ||
		   distributedTransactionContext == DTX_CONTEXT_LOCAL_ONLY ||
		   distributedTransactionContext == DTX_CONTEXT_QE_FINISH_PREPARED ||
		   distributedTransactionContext == DTX_CONTEXT_QE_READER);

	SnapshotResetDslm(snapshot);

	/* executor copy distributed snapshot from QEDtxContextInfo */
	if ((distributedTransactionContext == DTX_CONTEXT_QE_TWO_PHASE_EXPLICIT_WRITER ||
		 distributedTransactionContext == DTX_CONTEXT_QE_TWO_PHASE_IMPLICIT_WRITER ||
		 distributedTransactionContext == DTX_CONTEXT_QE_AUTO_COMMIT_IMPLICIT ||
		 distributedTransactionContext == DTX_CONTEXT_QE_ENTRY_DB_SINGLETON ||
		 distributedTransactionContext == DTX_CONTEXT_QE_READER) &&
		QEDtxContextInfo.haveDistributedSnapshot &&
		!Debug_disable_distributed_snapshot)
	{
		DistributedSnapshot_Copy(&snapshot->distribSnapshotWithLocalMapping.ds, &QEDtxContextInfo.distributedSnapshot);
		snapshot->haveDistribSnapshot = true;
	}

	/* reader gang copy local snapshot from writer gang */
	if (SharedLocalSnapshotSlot != NULL &&
		(distributedTransactionContext == DTX_CONTEXT_QE_READER ||
		 distributedTransactionContext == DTX_CONTEXT_QE_ENTRY_DB_SINGLETON))
	{
		readerFillLocalSnapshot(snapshot, distributedTransactionContext);
		return snapshot;
	}

	/*
	 * It is sufficient to get shared lock on ProcArrayLock, even if we are
	 * going to set MyPgXact->xmin.
	 */
	LWLockAcquire(ProcArrayLock, LW_SHARED);

	/* xmax is always latestCompletedXid + 1 */
	xmax = ShmemVariableCache->latestCompletedXid;
	Assert(TransactionIdIsNormal(xmax));
	TransactionIdAdvance(xmax);

	/* initialize xmin calculation with xmax */
	globalxmin = xmin = xmax;

	ereport((Debug_print_full_dtm ? LOG : DEBUG5),
			(errmsg("GetSnapshotData setting globalxmin and xmin to %u",
					xmin)));

	/*
	 * Get the distributed snapshot if needed and copy it into the field 
	 * called distribSnapshotWithLocalMapping in the snapshot structure.
	 *
	 * For a distributed transaction:
	 *   => The corrresponding distributed snapshot is made up of distributed
	 *      xids from the DTM that are considered in-progress will be kept in
	 *      the snapshot structure separately from any local in-progress xact.
	 *
	 *      The MVCC function XidInSnapshot is used to evaluate whether
	 *      a tuple is visible through a snapshot. Only committed xids are
	 *      given to XidInSnapshot for evaluation. XidInSnapshot will first
	 *      determine if the committed tuple is for a distributed transaction.  
	 *      If the xact is distributed it will be evaluated only against the
	 *      distributed snapshot and not the local snapshot.
	 *
	 *      Otherwise, when the committed transaction being evaluated is local,
	 *      then it will be evaluated only against the local portion of the
	 *      snapshot.
	 *
	 * For a local transaction:
	 *   => Only the local portion of the snapshot: xmin, xmax, xcnt,
	 *      in-progress (xip), etc, will be filled in.
	 *
	 *      Note that in-progress distributed transactions that have reached
	 *      this database instance and are active will be represented in the
	 *      local in-progress (xip) array with the distributed transaction's
	 *      local xid.
	 *
	 * In summary: This 2 snapshot scheme (optional distributed, required local)
	 * handles late arriving distributed transactions properly since that work
	 * is only evaluated against the distributed snapshot. And, the scheme
	 * handles local transaction work seeing distributed work properly by
	 * including distributed transactions in the local snapshot via their
	 * local xids.
	 */
	snapshot->takenDuringRecovery = RecoveryInProgress();

	if (!snapshot->takenDuringRecovery)
	{
		int		   *pgprocnos = arrayP->pgprocnos;
		int			numProcs;

		/*
		 * Spin over procArray checking xid, xmin, and subxids.  The goal is
		 * to gather all active xids, find the lowest xmin, and try to record
		 * subxids.
		 */
		numProcs = arrayP->numProcs;
		for (index = 0; index < numProcs; index++)
		{
			int			pgprocno = pgprocnos[index];
			PGXACT	   *pgxact = &allPgXact[pgprocno];
			TransactionId xid;

			/*
			 * Skip over backends doing logical decoding which manages xmin
			 * separately (check below) and ones running LAZY VACUUM.
			 */
			if (pgxact->vacuumFlags &
				(PROC_IN_LOGICAL_DECODING | PROC_IN_VACUUM))
				continue;

			/* Update globalxmin to be the smallest valid xmin */
			xid = UINT32_ACCESS_ONCE(pgxact->xmin);
			if (TransactionIdIsNormal(xid) &&
				NormalTransactionIdPrecedes(xid, globalxmin))
				globalxmin = xid;

			/* Fetch xid just once - see GetNewTransactionId */
			xid = UINT32_ACCESS_ONCE(pgxact->xid);

			/*
			 * If the transaction has no XID assigned, we can skip it; it
			 * won't have sub-XIDs either.  If the XID is >= xmax, we can also
			 * skip it; such transactions will be treated as running anyway
			 * (and any sub-XIDs will also be >= xmax).
			 */
			if (!TransactionIdIsNormal(xid)
				|| !NormalTransactionIdPrecedes(xid, xmax))
				continue;

			/*
			 * We don't include our own XIDs (if any) in the snapshot, but we
			 * must include them in xmin.
			 */
			if (NormalTransactionIdPrecedes(xid, xmin))
				xmin = xid;
			if (pgxact == MyPgXact)
				continue;

			/* Add XID to snapshot. */
			snapshot->xip[count++] = xid;

			/*
			 * Save subtransaction XIDs if possible (if we've already
			 * overflowed, there's no point).  Note that the subxact XIDs must
			 * be later than their parent, so no need to check them against
			 * xmin.  We could filter against xmax, but it seems better not to
			 * do that much work while holding the ProcArrayLock.
			 *
			 * The other backend can add more subxids concurrently, but cannot
			 * remove any.  Hence it's important to fetch nxids just once.
			 * Should be safe to use memcpy, though.  (We needn't worry about
			 * missing any xids added concurrently, because they must postdate
			 * xmax.)
			 *
			 * Again, our own XIDs are not included in the snapshot.
			 */
			if (!suboverflowed)
			{
				if (pgxact->overflowed)
					suboverflowed = true;
				else
				{
					int			nxids = pgxact->nxids;

					if (nxids > 0)
					{
						PGPROC	   *proc = &allProcs[pgprocno];

						pg_read_barrier();	/* pairs with GetNewTransactionId */

						memcpy(snapshot->subxip + subcount,
							   (void *) proc->subxids.xids,
							   nxids * sizeof(TransactionId));
						subcount += nxids;
					}
				}
			}
		}
	}
	else
	{
		/*
		 * We're in hot standby, so get XIDs from KnownAssignedXids.
		 *
		 * We store all xids directly into subxip[]. Here's why:
		 *
		 * In recovery we don't know which xids are top-level and which are
		 * subxacts, a design choice that greatly simplifies xid processing.
		 *
		 * It seems like we would want to try to put xids into xip[] only, but
		 * that is fairly small. We would either need to make that bigger or
		 * to increase the rate at which we WAL-log xid assignment; neither is
		 * an appealing choice.
		 *
		 * We could try to store xids into xip[] first and then into subxip[]
		 * if there are too many xids. That only works if the snapshot doesn't
		 * overflow because we do not search subxip[] in that case. A simpler
		 * way is to just store all xids in the subxact array because this is
		 * by far the bigger array. We just leave the xip array empty.
		 *
		 * Either way we need to change the way XidInMVCCSnapshot() works
		 * depending upon when the snapshot was taken, or change normal
		 * snapshot processing so it matches.
		 *
		 * Note: It is possible for recovery to end before we finish taking
		 * the snapshot, and for newly assigned transaction ids to be added to
		 * the ProcArray.  xmax cannot change while we hold ProcArrayLock, so
		 * those newly added transaction ids would be filtered away, so we
		 * need not be concerned about them.
		 */
		subcount = KnownAssignedXidsGetAndSetXmin(snapshot->subxip, &xmin,
												  xmax);

		if (TransactionIdPrecedesOrEquals(xmin, procArray->lastOverflowedXid))
			suboverflowed = true;
	}


	/*
	 * Fetch into local variable while ProcArrayLock is held - the
	 * LWLockRelease below is a barrier, ensuring this happens inside the
	 * lock.
	 */
	replication_slot_xmin = procArray->replication_slot_xmin;
	replication_slot_catalog_xmin = procArray->replication_slot_catalog_xmin;

	if (!TransactionIdIsValid(MyPgXact->xmin))
	{
		/* Not that these values are not set atomically. However,
		 * each of these assignments is itself assumed to be atomic. */
		MyPgXact->xmin = TransactionXmin = xmin;
	}

	/* GP: QD takes a distributed snapshot iff QD not in retry phase and the query needs distributed snapshot */
	if (distributedTransactionContext == DTX_CONTEXT_QD_DISTRIBUTED_CAPABLE && !Debug_disable_distributed_snapshot 
			&& needDistributedSnapshot)
	{
		CreateDistributedSnapshot(ds);
		snapshot->haveDistribSnapshot = true;

		ereport(Debug_print_full_dtm ? LOG : DEBUG5,
				(errmsg("Got distributed snapshot from CreateDistributedSnapshot")));
	}

	LWLockRelease(ProcArrayLock);

	/*
	 * Update globalxmin to include actual process xids.  This is a slightly
	 * different way of computing it than GetOldestXmin uses, but should give
	 * the same result.
	 */
	if (TransactionIdPrecedes(xmin, globalxmin))
		globalxmin = xmin;

	/*
	 * GP: In computing RecentGlobalXmin, also take distributed snapshots into
	 * account.
	 */
	if (!IS_QUERY_DISPATCHER())
	{
		if (snapshot->haveDistribSnapshot)
			globalxmin = DistributedLog_AdvanceOldestXmin(globalxmin,
														  ds->xminAllDistributedSnapshots);
		else if (!gp_maintenance_mode)
			globalxmin = DistributedLog_GetOldestXmin(globalxmin);
	}

	if (TransactionIdFollows(globalxmin, xmin))
		elog(ERROR, "global xmin (%u) is higher than transaction xmin (%u)",
			globalxmin, xmin);

	/* Update global variables too */
	RecentGlobalXmin = globalxmin - vacuum_defer_cleanup_age;
	if (!TransactionIdIsNormal(RecentGlobalXmin))
		RecentGlobalXmin = FirstNormalTransactionId;

	/* Check whether there's a replication slot requiring an older xmin. */
	if (TransactionIdIsValid(replication_slot_xmin) &&
		NormalTransactionIdPrecedes(replication_slot_xmin, RecentGlobalXmin))
		RecentGlobalXmin = replication_slot_xmin;

	/* Non-catalog tables can be vacuumed if older than this xid */
	RecentGlobalDataXmin = RecentGlobalXmin;

	/*
	 * Check whether there's a replication slot requiring an older catalog
	 * xmin.
	 */
	if (TransactionIdIsNormal(replication_slot_catalog_xmin) &&
		NormalTransactionIdPrecedes(replication_slot_catalog_xmin, RecentGlobalXmin))
		RecentGlobalXmin = replication_slot_catalog_xmin;

	RecentXmin = xmin;

	snapshot->xmin = xmin;
	snapshot->xmax = xmax;
	snapshot->xcnt = count;
	snapshot->subxcnt = subcount;
	snapshot->suboverflowed = suboverflowed;

	snapshot->curcid = GetCurrentCommandId(false);

	/*
	 * This is a new snapshot, so set both refcounts are zero, and mark it as
	 * not copied in persistent memory.
	 */
	snapshot->active_count = 0;
	snapshot->regd_count = 0;
	snapshot->copied = false;

	/*
	 * Sort the entry {distribXid} to support the QEs doing culls on their
	 * DisribToLocalXact sorted lists.
	 */
	if (distributedTransactionContext == DTX_CONTEXT_QD_DISTRIBUTED_CAPABLE &&
		snapshot->haveDistribSnapshot &&
		ds->count > 1)
		qsort(ds->inProgressXidArray, ds->count,
			  sizeof(DistributedTransactionId), DistributedSnapshotMappedEntry_Compare);

	/*
	 * MPP Addition. If we are the chief then we'll save our local snapshot
	 * into the shared snapshot. Note: we need to use the shared local
	 * snapshot for the "Local Implicit using Distributed Snapshot" case, too.
	 */
	if (distributedTransactionContext == DTX_CONTEXT_QE_TWO_PHASE_EXPLICIT_WRITER ||
		distributedTransactionContext == DTX_CONTEXT_QE_TWO_PHASE_IMPLICIT_WRITER ||
		distributedTransactionContext == DTX_CONTEXT_QE_AUTO_COMMIT_IMPLICIT)
	{
		Assert(SharedLocalSnapshotSlot != NULL);
		updateSharedLocalSnapshot(&QEDtxContextInfo, distributedTransactionContext, snapshot, "GetSnapshotData");
	}

	if (old_snapshot_threshold < 0)
	{
		/*
		 * If not using "snapshot too old" feature, fill related fields with
		 * dummy values that don't require any locking.
		 */
		snapshot->lsn = InvalidXLogRecPtr;
		snapshot->whenTaken = 0;
	}
	else
	{
		/*
		 * Capture the current time and WAL stream location in case this
		 * snapshot becomes old enough to need to fall back on the special
		 * "old snapshot" logic.
		 */
		snapshot->lsn = GetXLogInsertRecPtr();
		snapshot->whenTaken = GetSnapshotCurrentTimestamp();
		MaintainOldSnapshotTimeMapping(snapshot->whenTaken, xmin);
	}

	ereport((Debug_print_snapshot_dtm ? LOG : DEBUG5),
			(errmsg("GetSnapshotData(): WRITER currentcommandid %d curcid %d segmatesync %d",
					GetCurrentCommandId(false), snapshot->curcid, QEDtxContextInfo.segmateSync)));

	return snapshot;
}



/*
 * ProcArrayInstallImportedXmin -- install imported xmin into MyPgXact->xmin
 *
 * This is called when installing a snapshot imported from another
 * transaction.  To ensure that OldestXmin doesn't go backwards, we must
 * check that the source transaction is still running, and we'd better do
 * that atomically with installing the new xmin.
 *
 * Returns true if successful, false if source xact is no longer running.
 */
bool
ProcArrayInstallImportedXmin(TransactionId xmin,
							 VirtualTransactionId *sourcevxid)
{
	bool		result = false;
	ProcArrayStruct *arrayP = procArray;
	int			index;

	Assert(TransactionIdIsNormal(xmin));
	if (!sourcevxid)
		return false;

	/* Get lock so source xact can't end while we're doing this */
	LWLockAcquire(ProcArrayLock, LW_SHARED);

	for (index = 0; index < arrayP->numProcs; index++)
	{
		int			pgprocno = arrayP->pgprocnos[index];
		PGPROC	   *proc = &allProcs[pgprocno];
		PGXACT	   *pgxact = &allPgXact[pgprocno];
		TransactionId xid;

#if 0
		/* Ignore procs running LAZY VACUUM */
		if (pgxact->vacuumFlags & PROC_IN_VACUUM)
			continue;
#endif

		/* We are only interested in the specific virtual transaction. */
		if (proc->backendId != sourcevxid->backendId)
			continue;
		if (proc->lxid != sourcevxid->localTransactionId)
			continue;

		/*
		 * We check the transaction's database ID for paranoia's sake: if it's
		 * in another DB then its xmin does not cover us.  Caller should have
		 * detected this already, so we just treat any funny cases as
		 * "transaction not found".
		 */
		if (proc->databaseId != MyDatabaseId)
			continue;

		/*
		 * Likewise, let's just make real sure its xmin does cover us.
		 */
		xid = UINT32_ACCESS_ONCE(pgxact->xmin);
		if (!TransactionIdIsNormal(xid) ||
			!TransactionIdPrecedesOrEquals(xid, xmin))
			continue;

		/*
		 * We're good.  Install the new xmin.  As in GetSnapshotData, set
		 * TransactionXmin too.  (Note that because snapmgr.c called
		 * GetSnapshotData first, we'll be overwriting a valid xmin here, so
		 * we don't check that.)
		 */
		MyPgXact->xmin = TransactionXmin = xmin;

		result = true;
		break;
	}

	LWLockRelease(ProcArrayLock);

	return result;
}

/*
 * ProcArrayInstallRestoredXmin -- install restored xmin into MyPgXact->xmin
 *
 * This is like ProcArrayInstallImportedXmin, but we have a pointer to the
 * PGPROC of the transaction from which we imported the snapshot, rather than
 * an XID.
 *
 * Returns true if successful, false if source xact is no longer running.
 */
bool
ProcArrayInstallRestoredXmin(TransactionId xmin, PGPROC *proc)
{
	bool		result = false;
	TransactionId xid;
	PGXACT	   *pgxact;

	Assert(TransactionIdIsNormal(xmin));
	Assert(proc != NULL);

	/* Get lock so source xact can't end while we're doing this */
	LWLockAcquire(ProcArrayLock, LW_SHARED);

	pgxact = &allPgXact[proc->pgprocno];

	/*
	 * Be certain that the referenced PGPROC has an advertised xmin which is
	 * no later than the one we're installing, so that the system-wide xmin
	 * can't go backwards.  Also, make sure it's running in the same database,
	 * so that the per-database xmin cannot go backwards.
	 */
	xid = UINT32_ACCESS_ONCE(pgxact->xmin);
	if (proc->databaseId == MyDatabaseId &&
		TransactionIdIsNormal(xid) &&
		TransactionIdPrecedesOrEquals(xid, xmin))
	{
		MyPgXact->xmin = TransactionXmin = xmin;
		result = true;
	}

	LWLockRelease(ProcArrayLock);

	return result;
}

/*
 * GetRunningTransactionData -- returns information about running transactions.
 *
 * Similar to GetSnapshotData but returns more information. We include
 * all PGXACTs with an assigned TransactionId, even VACUUM processes and
 * prepared transactions.
 *
 * We acquire XidGenLock and ProcArrayLock, but the caller is responsible for
 * releasing them. Acquiring XidGenLock ensures that no new XIDs enter the proc
 * array until the caller has WAL-logged this snapshot, and releases the
 * lock. Acquiring ProcArrayLock ensures that no transactions commit until the
 * lock is released.
 *
 * The returned data structure is statically allocated; caller should not
 * modify it, and must not assume it is valid past the next call.
 *
 * This is never executed during recovery so there is no need to look at
 * KnownAssignedXids.
 *
 * Dummy PGXACTs from prepared transaction are included, meaning that this
 * may return entries with duplicated TransactionId values coming from
 * transaction finishing to prepare.  Nothing is done about duplicated
 * entries here to not hold on ProcArrayLock more than necessary.
 *
 * We don't worry about updating other counters, we want to keep this as
 * simple as possible and leave GetSnapshotData() as the primary code for
 * that bookkeeping.
 *
 * Note that if any transaction has overflowed its cached subtransactions
 * then there is no real need include any subtransactions.
 */
RunningTransactions
GetRunningTransactionData(void)
{
	/* result workspace */
	static RunningTransactionsData CurrentRunningXactsData;

	ProcArrayStruct *arrayP = procArray;
	RunningTransactions CurrentRunningXacts = &CurrentRunningXactsData;
	TransactionId latestCompletedXid;
	TransactionId oldestRunningXid;
	TransactionId *xids;
	int			index;
	int			count;
	int			subcount;
	bool		suboverflowed;

	Assert(!RecoveryInProgress());

	/*
	 * Allocating space for maxProcs xids is usually overkill; numProcs would
	 * be sufficient.  But it seems better to do the malloc while not holding
	 * the lock, so we can't look at numProcs.  Likewise, we allocate much
	 * more subxip storage than is probably needed.
	 *
	 * Should only be allocated in bgwriter, since only ever executed during
	 * checkpoints.
	 */
	if (CurrentRunningXacts->xids == NULL)
	{
		/*
		 * First call
		 */
		CurrentRunningXacts->xids = (TransactionId *)
			malloc(TOTAL_MAX_CACHED_SUBXIDS * sizeof(TransactionId));
		if (CurrentRunningXacts->xids == NULL)
			ereport(ERROR,
					(errcode(ERRCODE_OUT_OF_MEMORY),
					 errmsg("out of memory")));
	}

	xids = CurrentRunningXacts->xids;

	count = subcount = 0;
	suboverflowed = false;

	/*
	 * Ensure that no xids enter or leave the procarray while we obtain
	 * snapshot.
	 */
	LWLockAcquire(ProcArrayLock, LW_SHARED);
	LWLockAcquire(XidGenLock, LW_SHARED);

	latestCompletedXid = ShmemVariableCache->latestCompletedXid;

	oldestRunningXid = XidFromFullTransactionId(ShmemVariableCache->nextFullXid);

	/*
	 * Spin over procArray collecting all xids
	 */
	for (index = 0; index < arrayP->numProcs; index++)
	{
		int			pgprocno = arrayP->pgprocnos[index];
		PGXACT	   *pgxact = &allPgXact[pgprocno];
		TransactionId xid;

		/* Fetch xid just once - see GetNewTransactionId */
		xid = UINT32_ACCESS_ONCE(pgxact->xid);

		/*
		 * We don't need to store transactions that don't have a TransactionId
		 * yet because they will not show as running on a standby server.
		 */
		if (!TransactionIdIsValid(xid))
			continue;

		/*
		 * Be careful not to exclude any xids before calculating the values of
		 * oldestRunningXid and suboverflowed, since these are used to clean
		 * up transaction information held on standbys.
		 */
		if (TransactionIdPrecedes(xid, oldestRunningXid))
			oldestRunningXid = xid;

		if (pgxact->overflowed)
			suboverflowed = true;

		/*
		 * If we wished to exclude xids this would be the right place for it.
		 * Procs with the PROC_IN_VACUUM flag set don't usually assign xids,
		 * but they do during truncation at the end when they get the lock and
		 * truncate, so it is not much of a problem to include them if they
		 * are seen and it is cleaner to include them.
		 */

		xids[count++] = xid;
	}

	/*
	 * Spin over procArray collecting all subxids, but only if there hasn't
	 * been a suboverflow.
	 */
	if (!suboverflowed)
	{
		for (index = 0; index < arrayP->numProcs; index++)
		{
			int			pgprocno = arrayP->pgprocnos[index];
			PGPROC	   *proc = &allProcs[pgprocno];
			PGXACT	   *pgxact = &allPgXact[pgprocno];
			int			nxids;

			/*
			 * Save subtransaction XIDs. Other backends can't add or remove
			 * entries while we're holding XidGenLock.
			 */
			nxids = pgxact->nxids;
			if (nxids > 0)
			{
				/* barrier not really required, as XidGenLock is held, but ... */
				pg_read_barrier();	/* pairs with GetNewTransactionId */

				memcpy(&xids[count], (void *) proc->subxids.xids,
					   nxids * sizeof(TransactionId));
				count += nxids;
				subcount += nxids;

				/*
				 * Top-level XID of a transaction is always less than any of
				 * its subxids, so we don't need to check if any of the
				 * subxids are smaller than oldestRunningXid
				 */
			}
		}
	}

	/*
	 * It's important *not* to include the limits set by slots here because
	 * snapbuild.c uses oldestRunningXid to manage its xmin horizon. If those
	 * were to be included here the initial value could never increase because
	 * of a circular dependency where slots only increase their limits when
	 * running xacts increases oldestRunningXid and running xacts only
	 * increases if slots do.
	 */

	CurrentRunningXacts->xcnt = count - subcount;
	CurrentRunningXacts->subxcnt = subcount;
	CurrentRunningXacts->subxid_overflow = suboverflowed;
	CurrentRunningXacts->nextXid = XidFromFullTransactionId(ShmemVariableCache->nextFullXid);
	CurrentRunningXacts->oldestRunningXid = oldestRunningXid;
	CurrentRunningXacts->latestCompletedXid = latestCompletedXid;

	Assert(TransactionIdIsValid(CurrentRunningXacts->nextXid));
	Assert(TransactionIdIsValid(CurrentRunningXacts->oldestRunningXid));
	Assert(TransactionIdIsNormal(CurrentRunningXacts->latestCompletedXid));

	/* We don't release the locks here, the caller is responsible for that */

	return CurrentRunningXacts;
}

/*
 * GetOldestActiveTransactionId()
 *
 * Similar to GetSnapshotData but returns just oldestActiveXid. We include
 * all PGXACTs with an assigned TransactionId, even VACUUM processes.
 * We look at all databases, though there is no need to include WALSender
 * since this has no effect on hot standby conflicts.
 *
 * This is never executed during recovery so there is no need to look at
 * KnownAssignedXids.
 *
 * We don't worry about updating other counters, we want to keep this as
 * simple as possible and leave GetSnapshotData() as the primary code for
 * that bookkeeping.
 */
TransactionId
GetOldestActiveTransactionId(void)
{
	ProcArrayStruct *arrayP = procArray;
	TransactionId oldestRunningXid;
	int			index;

	Assert(!RecoveryInProgress());

	/*
	 * Read nextXid, as the upper bound of what's still active.
	 *
	 * Reading a TransactionId is atomic, but we must grab the lock to make
	 * sure that all XIDs < nextXid are already present in the proc array (or
	 * have already completed), when we spin over it.
	 */
	LWLockAcquire(XidGenLock, LW_SHARED);
	oldestRunningXid = XidFromFullTransactionId(ShmemVariableCache->nextFullXid);
	LWLockRelease(XidGenLock);

	/*
	 * Spin over procArray collecting all xids and subxids.
	 */
	LWLockAcquire(ProcArrayLock, LW_SHARED);
	for (index = 0; index < arrayP->numProcs; index++)
	{
		int			pgprocno = arrayP->pgprocnos[index];
		PGXACT	   *pgxact = &allPgXact[pgprocno];
		TransactionId xid;

		/* Fetch xid just once - see GetNewTransactionId */
		xid = UINT32_ACCESS_ONCE(pgxact->xid);

		if (!TransactionIdIsNormal(xid))
			continue;

		if (TransactionIdPrecedes(xid, oldestRunningXid))
			oldestRunningXid = xid;

		/*
		 * Top-level XID of a transaction is always less than any of its
		 * subxids, so we don't need to check if any of the subxids are
		 * smaller than oldestRunningXid
		 */
	}
	LWLockRelease(ProcArrayLock);

	return oldestRunningXid;
}

/*
 * GetOldestSafeDecodingTransactionId -- lowest xid not affected by vacuum
 *
 * Returns the oldest xid that we can guarantee not to have been affected by
 * vacuum, i.e. no rows >= that xid have been vacuumed away unless the
 * transaction aborted. Note that the value can (and most of the time will) be
 * much more conservative than what really has been affected by vacuum, but we
 * currently don't have better data available.
 *
 * This is useful to initialize the cutoff xid after which a new changeset
 * extraction replication slot can start decoding changes.
 *
 * Must be called with ProcArrayLock held either shared or exclusively,
 * although most callers will want to use exclusive mode since it is expected
 * that the caller will immediately use the xid to peg the xmin horizon.
 */
TransactionId
GetOldestSafeDecodingTransactionId(bool catalogOnly)
{
	ProcArrayStruct *arrayP = procArray;
	TransactionId oldestSafeXid;
	int			index;
	bool		recovery_in_progress = RecoveryInProgress();

	Assert(LWLockHeldByMe(ProcArrayLock));

	/*
	 * Acquire XidGenLock, so no transactions can acquire an xid while we're
	 * running. If no transaction with xid were running concurrently a new xid
	 * could influence the RecentXmin et al.
	 *
	 * We initialize the computation to nextXid since that's guaranteed to be
	 * a safe, albeit pessimal, value.
	 */
	LWLockAcquire(XidGenLock, LW_SHARED);
	oldestSafeXid = XidFromFullTransactionId(ShmemVariableCache->nextFullXid);

	/*
	 * If there's already a slot pegging the xmin horizon, we can start with
	 * that value, it's guaranteed to be safe since it's computed by this
	 * routine initially and has been enforced since.  We can always use the
	 * slot's general xmin horizon, but the catalog horizon is only usable
	 * when only catalog data is going to be looked at.
	 */
	if (TransactionIdIsValid(procArray->replication_slot_xmin) &&
		TransactionIdPrecedes(procArray->replication_slot_xmin,
							  oldestSafeXid))
		oldestSafeXid = procArray->replication_slot_xmin;

	if (catalogOnly &&
		TransactionIdIsValid(procArray->replication_slot_catalog_xmin) &&
		TransactionIdPrecedes(procArray->replication_slot_catalog_xmin,
							  oldestSafeXid))
		oldestSafeXid = procArray->replication_slot_catalog_xmin;

	/*
	 * If we're not in recovery, we walk over the procarray and collect the
	 * lowest xid. Since we're called with ProcArrayLock held and have
	 * acquired XidGenLock, no entries can vanish concurrently, since
	 * PGXACT->xid is only set with XidGenLock held and only cleared with
	 * ProcArrayLock held.
	 *
	 * In recovery we can't lower the safe value besides what we've computed
	 * above, so we'll have to wait a bit longer there. We unfortunately can
	 * *not* use KnownAssignedXidsGetOldestXmin() since the KnownAssignedXids
	 * machinery can miss values and return an older value than is safe.
	 */
	if (!recovery_in_progress)
	{
		/*
		 * Spin over procArray collecting all min(PGXACT->xid)
		 */
		for (index = 0; index < arrayP->numProcs; index++)
		{
			int			pgprocno = arrayP->pgprocnos[index];
			PGXACT	   *pgxact = &allPgXact[pgprocno];
			TransactionId xid;

			/* Fetch xid just once - see GetNewTransactionId */
			xid = UINT32_ACCESS_ONCE(pgxact->xid);

			if (!TransactionIdIsNormal(xid))
				continue;

			if (TransactionIdPrecedes(xid, oldestSafeXid))
				oldestSafeXid = xid;
		}
	}

	LWLockRelease(XidGenLock);

	return oldestSafeXid;
}

/*
 * GetVirtualXIDsDelayingChkptGuts -- Get the VXIDs of transactions that are
 * delaying the start or end of a checkpoint because they have critical
 * actions in progress.
 *
 * Constructs an array of VXIDs of transactions that are currently in commit
 * critical sections, as shown by having specified delayChkpt or delayChkptEnd
 * set.
 *
 * Returns a palloc'd array that should be freed by the caller.
 * *nvxids is the number of valid entries.
 *
 * Note that because backends set or clear delayChkpt and delayChkptEnd
 * without holding any lock, the result is somewhat indeterminate, but we
 * don't really care.  Even in a multiprocessor with delayed writes to
 * shared memory, it should be certain that setting of delayChkpt will
 * propagate to shared memory when the backend takes a lock, so we cannot
 * fail to see a virtual xact as delayChkpt if it's already inserted its
 * commit record.  Whether it takes a little while for clearing of
 * delayChkpt to propagate is unimportant for correctness.
 */
static VirtualTransactionId *
GetVirtualXIDsDelayingChkptGuts(int *nvxids, int type)
{
	VirtualTransactionId *vxids;
	ProcArrayStruct *arrayP = procArray;
	int			count = 0;
	int			index;

	Assert(type != 0);

	/* allocate what's certainly enough result space */
	vxids = (VirtualTransactionId *)
		palloc(sizeof(VirtualTransactionId) * arrayP->maxProcs);

	LWLockAcquire(ProcArrayLock, LW_SHARED);

	for (index = 0; index < arrayP->numProcs; index++)
	{
		int			pgprocno = arrayP->pgprocnos[index];
		PGPROC	   *proc = &allProcs[pgprocno];
		PGXACT	   *pgxact = &allPgXact[pgprocno];

		if (((type & DELAY_CHKPT_START) && pgxact->delayChkpt) ||
			((type & DELAY_CHKPT_COMPLETE) && proc->delayChkptEnd))
		{
			VirtualTransactionId vxid;

			GET_VXID_FROM_PGPROC(vxid, *proc);
			if (VirtualTransactionIdIsValid(vxid))
				vxids[count++] = vxid;
		}
	}

	LWLockRelease(ProcArrayLock);

	*nvxids = count;
	return vxids;
}

/*
 * GetVirtualXIDsDelayingChkpt - Get the VXIDs of transactions that are
 * delaying the start of a checkpoint.
 */
VirtualTransactionId *
GetVirtualXIDsDelayingChkpt(int *nvxids)
{
	return GetVirtualXIDsDelayingChkptGuts(nvxids, DELAY_CHKPT_START);
}

/*
 * GetVirtualXIDsDelayingChkptEnd - Get the VXIDs of transactions that are
 * delaying the end of a checkpoint.
 */
VirtualTransactionId *
GetVirtualXIDsDelayingChkptEnd(int *nvxids)
{
	return GetVirtualXIDsDelayingChkptGuts(nvxids, DELAY_CHKPT_COMPLETE);
}

/*
 * HaveVirtualXIDsDelayingChkpt -- Are any of the specified VXIDs delaying?
 *
 * This is used with the results of GetVirtualXIDsDelayingChkpt to see if any
 * of the specified VXIDs are still in critical sections of code.
 *
 * Note: this is O(N^2) in the number of vxacts that are/were delaying, but
 * those numbers should be small enough for it not to be a problem.
 */
static bool
HaveVirtualXIDsDelayingChkptGuts(VirtualTransactionId *vxids, int nvxids,
								 int type)
{
	bool		result = false;
	ProcArrayStruct *arrayP = procArray;
	int			index;

	Assert(type != 0);

	LWLockAcquire(ProcArrayLock, LW_SHARED);

	for (index = 0; index < arrayP->numProcs; index++)
	{
		int			pgprocno = arrayP->pgprocnos[index];
		PGPROC	   *proc = &allProcs[pgprocno];
		PGXACT	   *pgxact = &allPgXact[pgprocno];
		VirtualTransactionId vxid;

		GET_VXID_FROM_PGPROC(vxid, *proc);

		if ((((type & DELAY_CHKPT_START) && pgxact->delayChkpt) ||
			 ((type & DELAY_CHKPT_COMPLETE) && proc->delayChkptEnd)) &&
			VirtualTransactionIdIsValid(vxid))
		{
			int			i;

			for (i = 0; i < nvxids; i++)
			{
				if (VirtualTransactionIdEquals(vxid, vxids[i]))
				{
					result = true;
					break;
				}
			}
			if (result)
				break;
		}
	}

	LWLockRelease(ProcArrayLock);

	return result;
}

/*
<<<<<<< HEAD
 * MPP: Special code to update the command id in the SharedLocalSnapshot
 */
void
UpdateCommandIdInSnapshot(CommandId curcid)
{
	if ((DistributedTransactionContext == DTX_CONTEXT_QE_TWO_PHASE_EXPLICIT_WRITER ||
		 DistributedTransactionContext == DTX_CONTEXT_QE_TWO_PHASE_IMPLICIT_WRITER) &&
		 SharedLocalSnapshotSlot != NULL &&
		 FirstSnapshotSet)
	{
		LWLockAcquire(SharedLocalSnapshotSlot->slotLock, LW_EXCLUSIVE);

		if (SharedLocalSnapshotSlot->distributedXid != QEDtxContextInfo.distributedXid)
		{
			ereport((Debug_print_snapshot_dtm ? LOG : DEBUG5),
					(errmsg("[Distributed Snapshot #%u] *Can't Update Serializable Command Id* QDxid = "UINT64_FORMAT" (gxid = "UINT64_FORMAT", '%s')",
							QEDtxContextInfo.distributedSnapshot.distribSnapshotId,
							SharedLocalSnapshotSlot->distributedXid,
							getDistributedTransactionId(),
							DtxContextToString(DistributedTransactionContext))));
			LWLockRelease(SharedLocalSnapshotSlot->slotLock);
			return;
		}

		ereport((Debug_print_snapshot_dtm ? LOG : DEBUG5),
				(errmsg("[Distributed Snapshot #%u] *Update Serializable Command "
						"Id* segment currcid = %d, TransactionSnapshot currcid "
						"= %d, Shared currcid = %d (gxid = "UINT64_FORMAT", '%s')",
						QEDtxContextInfo.distributedSnapshot.distribSnapshotId,
						QEDtxContextInfo.curcid,
						curcid,
						SharedLocalSnapshotSlot->snapshot.curcid,
						getDistributedTransactionId(),
						DtxContextToString(DistributedTransactionContext))));

		SharedLocalSnapshotSlot->snapshot.curcid = curcid;
		SharedLocalSnapshotSlot->segmateSync = QEDtxContextInfo.segmateSync;

		LWLockRelease(SharedLocalSnapshotSlot->slotLock);
	}
=======
 * HaveVirtualXIDsDelayingChkpt -- Are any of the specified VXIDs delaying
 * the start of a checkpoint?
 */
bool
HaveVirtualXIDsDelayingChkpt(VirtualTransactionId *vxids, int nvxids)
{
	return HaveVirtualXIDsDelayingChkptGuts(vxids, nvxids,
											DELAY_CHKPT_START);
}

/*
 * HaveVirtualXIDsDelayingChkptEnd -- Are any of the specified VXIDs delaying
 * the end of a checkpoint?
 */
bool
HaveVirtualXIDsDelayingChkptEnd(VirtualTransactionId *vxids, int nvxids)
{
	return HaveVirtualXIDsDelayingChkptGuts(vxids, nvxids,
											DELAY_CHKPT_COMPLETE);
>>>>>>> 7cd0d523
}

/*
 * BackendPidGetProc -- get a backend's PGPROC given its PID
 *
 * Returns NULL if not found.  Note that it is up to the caller to be
 * sure that the question remains meaningful for long enough for the
 * answer to be used ...
 */
PGPROC *
BackendPidGetProc(int pid)
{
	PGPROC	   *result;

	if (pid == 0)				/* never match dummy PGPROCs */
		return NULL;

	LWLockAcquire(ProcArrayLock, LW_SHARED);

	result = BackendPidGetProcWithLock(pid);

	LWLockRelease(ProcArrayLock);

	return result;
}

/*
 * BackendPidGetProcWithLock -- get a backend's PGPROC given its PID
 *
 * Same as above, except caller must be holding ProcArrayLock.  The found
 * entry, if any, can be assumed to be valid as long as the lock remains held.
 */
PGPROC *
BackendPidGetProcWithLock(int pid)
{
	PGPROC	   *result = NULL;
	ProcArrayStruct *arrayP = procArray;
	int			index;

	if (pid == 0)				/* never match dummy PGPROCs */
		return NULL;

	for (index = 0; index < arrayP->numProcs; index++)
	{
		PGPROC	   *proc = &allProcs[arrayP->pgprocnos[index]];

		if (proc->pid == pid)
		{
			result = proc;
			break;
		}
	}

	return result;
}

/*
 * BackendXidGetPid -- get a backend's pid given its XID
 *
 * Returns 0 if not found or it's a prepared transaction.  Note that
 * it is up to the caller to be sure that the question remains
 * meaningful for long enough for the answer to be used ...
 *
 * Only main transaction Ids are considered.  This function is mainly
 * useful for determining what backend owns a lock.
 *
 * Beware that not every xact has an XID assigned.  However, as long as you
 * only call this using an XID found on disk, you're safe.
 */
int
BackendXidGetPid(TransactionId xid)
{
	int			result = 0;
	ProcArrayStruct *arrayP = procArray;
	int			index;

	if (xid == InvalidTransactionId)	/* never match invalid xid */
		return 0;

	LWLockAcquire(ProcArrayLock, LW_SHARED);

	for (index = 0; index < arrayP->numProcs; index++)
	{
		int			pgprocno = arrayP->pgprocnos[index];
		PGPROC	   *proc = &allProcs[pgprocno];
		PGXACT	   *pgxact = &allPgXact[pgprocno];

		if (pgxact->xid == xid)
		{
			result = proc->pid;
			break;
		}
	}

	LWLockRelease(ProcArrayLock);

	return result;
}

/*
 * IsBackendPid -- is a given pid a running backend
 *
 * This is not called by the backend, but is called by external modules.
 */
bool
IsBackendPid(int pid)
{
	return (BackendPidGetProc(pid) != NULL);
}


/*
 * GetCurrentVirtualXIDs -- returns an array of currently active VXIDs.
 *
 * The array is palloc'd. The number of valid entries is returned into *nvxids.
 *
 * The arguments allow filtering the set of VXIDs returned.  Our own process
 * is always skipped.  In addition:
 *	If limitXmin is not InvalidTransactionId, skip processes with
 *		xmin > limitXmin.
 *	If excludeXmin0 is true, skip processes with xmin = 0.
 *	If allDbs is false, skip processes attached to other databases.
 *	If excludeVacuum isn't zero, skip processes for which
 *		(vacuumFlags & excludeVacuum) is not zero.
 *
 * Note: the purpose of the limitXmin and excludeXmin0 parameters is to
 * allow skipping backends whose oldest live snapshot is no older than
 * some snapshot we have.  Since we examine the procarray with only shared
 * lock, there are race conditions: a backend could set its xmin just after
 * we look.  Indeed, on multiprocessors with weak memory ordering, the
 * other backend could have set its xmin *before* we look.  We know however
 * that such a backend must have held shared ProcArrayLock overlapping our
 * own hold of ProcArrayLock, else we would see its xmin update.  Therefore,
 * any snapshot the other backend is taking concurrently with our scan cannot
 * consider any transactions as still running that we think are committed
 * (since backends must hold ProcArrayLock exclusive to commit).
 */
VirtualTransactionId *
GetCurrentVirtualXIDs(TransactionId limitXmin, bool excludeXmin0,
					  bool allDbs, int excludeVacuum,
					  int *nvxids)
{
	VirtualTransactionId *vxids;
	ProcArrayStruct *arrayP = procArray;
	int			count = 0;
	int			index;

	/* allocate what's certainly enough result space */
	vxids = (VirtualTransactionId *)
		palloc(sizeof(VirtualTransactionId) * arrayP->maxProcs);

	LWLockAcquire(ProcArrayLock, LW_SHARED);

	for (index = 0; index < arrayP->numProcs; index++)
	{
		int			pgprocno = arrayP->pgprocnos[index];
		PGPROC	   *proc = &allProcs[pgprocno];
		PGXACT	   *pgxact = &allPgXact[pgprocno];

		if (proc == MyProc)
			continue;

		if (excludeVacuum & pgxact->vacuumFlags)
			continue;

		if (allDbs || proc->databaseId == MyDatabaseId)
		{
			/* Fetch xmin just once - might change on us */
			TransactionId pxmin = UINT32_ACCESS_ONCE(pgxact->xmin);

			if (excludeXmin0 && !TransactionIdIsValid(pxmin))
				continue;

			/*
			 * InvalidTransactionId precedes all other XIDs, so a proc that
			 * hasn't set xmin yet will not be rejected by this test.
			 */
			if (!TransactionIdIsValid(limitXmin) ||
				TransactionIdPrecedesOrEquals(pxmin, limitXmin))
			{
				VirtualTransactionId vxid;

				GET_VXID_FROM_PGPROC(vxid, *proc);
				if (VirtualTransactionIdIsValid(vxid))
					vxids[count++] = vxid;
			}
		}
	}

	LWLockRelease(ProcArrayLock);

	*nvxids = count;
	return vxids;
}

/*
 * GetConflictingVirtualXIDs -- returns an array of currently active VXIDs.
 *
 * Usage is limited to conflict resolution during recovery on standby servers.
 * limitXmin is supplied as either latestRemovedXid, or InvalidTransactionId
 * in cases where we cannot accurately determine a value for latestRemovedXid.
 *
 * If limitXmin is InvalidTransactionId then we want to kill everybody,
 * so we're not worried if they have a snapshot or not, nor does it really
 * matter what type of lock we hold.
 *
 * All callers that are checking xmins always now supply a valid and useful
 * value for limitXmin. The limitXmin is always lower than the lowest
 * numbered KnownAssignedXid that is not already a FATAL error. This is
 * because we only care about cleanup records that are cleaning up tuple
 * versions from committed transactions. In that case they will only occur
 * at the point where the record is less than the lowest running xid. That
 * allows us to say that if any backend takes a snapshot concurrently with
 * us then the conflict assessment made here would never include the snapshot
 * that is being derived. So we take LW_SHARED on the ProcArray and allow
 * concurrent snapshots when limitXmin is valid. We might think about adding
 *	 Assert(limitXmin < lowest(KnownAssignedXids))
 * but that would not be true in the case of FATAL errors lagging in array,
 * but we already know those are bogus anyway, so we skip that test.
 *
 * If dbOid is valid we skip backends attached to other databases.
 *
 * Be careful to *not* pfree the result from this function. We reuse
 * this array sufficiently often that we use malloc for the result.
 */
VirtualTransactionId *
GetConflictingVirtualXIDs(TransactionId limitXmin, Oid dbOid)
{
	static VirtualTransactionId *vxids;
	ProcArrayStruct *arrayP = procArray;
	int			count = 0;
	int			index;

	/*
	 * If first time through, get workspace to remember main XIDs in. We
	 * malloc it permanently to avoid repeated palloc/pfree overhead. Allow
	 * result space, remembering room for a terminator.
	 */
	if (vxids == NULL)
	{
		vxids = (VirtualTransactionId *)
			malloc(sizeof(VirtualTransactionId) * (arrayP->maxProcs + 1));
		if (vxids == NULL)
			ereport(ERROR,
					(errcode(ERRCODE_OUT_OF_MEMORY),
					 errmsg("out of memory")));
	}

	LWLockAcquire(ProcArrayLock, LW_SHARED);

	for (index = 0; index < arrayP->numProcs; index++)
	{
		int			pgprocno = arrayP->pgprocnos[index];
		PGPROC	   *proc = &allProcs[pgprocno];
		PGXACT	   *pgxact = &allPgXact[pgprocno];

		/* Exclude prepared transactions */
		if (proc->pid == 0)
			continue;

		if (!OidIsValid(dbOid) ||
			proc->databaseId == dbOid)
		{
			/* Fetch xmin just once - can't change on us, but good coding */
			TransactionId pxmin = UINT32_ACCESS_ONCE(pgxact->xmin);

			/*
			 * We ignore an invalid pxmin because this means that backend has
			 * no snapshot currently. We hold a Share lock to avoid contention
			 * with users taking snapshots.  That is not a problem because the
			 * current xmin is always at least one higher than the latest
			 * removed xid, so any new snapshot would never conflict with the
			 * test here.
			 */
			if (!TransactionIdIsValid(limitXmin) ||
				(TransactionIdIsValid(pxmin) && !TransactionIdFollows(pxmin, limitXmin)))
			{
				VirtualTransactionId vxid;

				GET_VXID_FROM_PGPROC(vxid, *proc);
				if (VirtualTransactionIdIsValid(vxid))
					vxids[count++] = vxid;
			}
		}
	}

	LWLockRelease(ProcArrayLock);

	/* add the terminator */
	vxids[count].backendId = InvalidBackendId;
	vxids[count].localTransactionId = InvalidLocalTransactionId;

	return vxids;
}

/*
 * CancelVirtualTransaction - used in recovery conflict processing
 *
 * Returns pid of the process signaled, or 0 if not found.
 */
pid_t
CancelVirtualTransaction(VirtualTransactionId vxid, ProcSignalReason sigmode)
{
	return SignalVirtualTransaction(vxid, sigmode, true);
}

pid_t
SignalVirtualTransaction(VirtualTransactionId vxid, ProcSignalReason sigmode,
						 bool conflictPending)
{
	ProcArrayStruct *arrayP = procArray;
	int			index;
	pid_t		pid = 0;

	LWLockAcquire(ProcArrayLock, LW_SHARED);

	for (index = 0; index < arrayP->numProcs; index++)
	{
		int			pgprocno = arrayP->pgprocnos[index];
		PGPROC	   *proc = &allProcs[pgprocno];
		VirtualTransactionId procvxid;

		GET_VXID_FROM_PGPROC(procvxid, *proc);

		if (procvxid.backendId == vxid.backendId &&
			procvxid.localTransactionId == vxid.localTransactionId)
		{
			proc->recoveryConflictPending = conflictPending;
			pid = proc->pid;
			if (pid != 0)
			{
				/*
				 * Kill the pid if it's still here. If not, that's what we
				 * wanted so ignore any errors.
				 */
				(void) SendProcSignal(pid, sigmode, vxid.backendId);
			}
			break;
		}
	}

	LWLockRelease(ProcArrayLock);

	return pid;
}

/*
 * MinimumActiveBackends --- count backends (other than myself) that are
 *		in active transactions.  Return true if the count exceeds the
 *		minimum threshold passed.  This is used as a heuristic to decide if
 *		a pre-XLOG-flush delay is worthwhile during commit.
 *
 * Do not count backends that are blocked waiting for locks, since they are
 * not going to get to run until someone else commits.
 */
bool
MinimumActiveBackends(int min)
{
	ProcArrayStruct *arrayP = procArray;
	int			count = 0;
	int			index;

	/* Quick short-circuit if no minimum is specified */
	if (min == 0)
		return true;

	/*
	 * Note: for speed, we don't acquire ProcArrayLock.  This is a little bit
	 * bogus, but since we are only testing fields for zero or nonzero, it
	 * should be OK.  The result is only used for heuristic purposes anyway...
	 */
	for (index = 0; index < arrayP->numProcs; index++)
	{
		int			pgprocno = arrayP->pgprocnos[index];
		PGPROC	   *proc = &allProcs[pgprocno];
		PGXACT	   *pgxact = &allPgXact[pgprocno];

		/*
		 * Since we're not holding a lock, need to be prepared to deal with
		 * garbage, as someone could have incremented numProcs but not yet
		 * filled the structure.
		 *
		 * If someone just decremented numProcs, 'proc' could also point to a
		 * PGPROC entry that's no longer in the array. It still points to a
		 * PGPROC struct, though, because freed PGPROC entries just go to the
		 * free list and are recycled. Its contents are nonsense in that case,
		 * but that's acceptable for this function.
		 */
		if (pgprocno == -1)
			continue;			/* do not count deleted entries */
		if (proc == MyProc)
			continue;			/* do not count myself */
		if (pgxact->xid == InvalidTransactionId)
			continue;			/* do not count if no XID assigned */
		if (proc->pid == 0)
			continue;			/* do not count prepared xacts */
		if (proc->waitLock != NULL)
			continue;			/* do not count if blocked on a lock */
		count++;
		if (count >= min)
			break;
	}

	return count >= min;
}

/*
 * CountDBBackends --- count backends that are using specified database
 */
int
CountDBBackends(Oid databaseid)
{
	ProcArrayStruct *arrayP = procArray;
	int			count = 0;
	int			index;

	LWLockAcquire(ProcArrayLock, LW_SHARED);

	for (index = 0; index < arrayP->numProcs; index++)
	{
		int			pgprocno = arrayP->pgprocnos[index];
		PGPROC	   *proc = &allProcs[pgprocno];

		if (proc->pid == 0)
			continue;			/* do not count prepared xacts */
		if (!OidIsValid(databaseid) ||
			proc->databaseId == databaseid)
			count++;
	}

	LWLockRelease(ProcArrayLock);

	return count;
}

/*
 * CountDBConnections --- counts database backends ignoring any background
 *		worker processes
 */
int
CountDBConnections(Oid databaseid)
{
	ProcArrayStruct *arrayP = procArray;
	int			count = 0;
	int			index;

	LWLockAcquire(ProcArrayLock, LW_SHARED);

	for (index = 0; index < arrayP->numProcs; index++)
	{
		int			pgprocno = arrayP->pgprocnos[index];
		PGPROC	   *proc = &allProcs[pgprocno];

		if (proc->pid == 0)
			continue;			/* do not count prepared xacts */
		if (proc->isBackgroundWorker)
			continue;			/* do not count background workers */
		if (!OidIsValid(databaseid) ||
			proc->databaseId == databaseid)
			count++;
	}

	LWLockRelease(ProcArrayLock);

	return count;
}

/*
 * CancelDBBackends --- cancel backends that are using specified database
 */
void
CancelDBBackends(Oid databaseid, ProcSignalReason sigmode, bool conflictPending)
{
	ProcArrayStruct *arrayP = procArray;
	int			index;
	pid_t		pid = 0;

	/* tell all backends to die */
	LWLockAcquire(ProcArrayLock, LW_EXCLUSIVE);

	for (index = 0; index < arrayP->numProcs; index++)
	{
		int			pgprocno = arrayP->pgprocnos[index];
		PGPROC	   *proc = &allProcs[pgprocno];

		if (databaseid == InvalidOid || proc->databaseId == databaseid)
		{
			VirtualTransactionId procvxid;

			GET_VXID_FROM_PGPROC(procvxid, *proc);

			proc->recoveryConflictPending = conflictPending;
			pid = proc->pid;
			if (pid != 0)
			{
				/*
				 * Kill the pid if it's still here. If not, that's what we
				 * wanted so ignore any errors.
				 */
				(void) SendProcSignal(pid, sigmode, procvxid.backendId);
			}
		}
	}

	LWLockRelease(ProcArrayLock);
}

/*
 * CountUserBackends --- count backends that are used by specified user
 */
int
CountUserBackends(Oid roleid)
{
	ProcArrayStruct *arrayP = procArray;
	int			count = 0;
	int			index;

	LWLockAcquire(ProcArrayLock, LW_SHARED);

	for (index = 0; index < arrayP->numProcs; index++)
	{
		int			pgprocno = arrayP->pgprocnos[index];
		PGPROC	   *proc = &allProcs[pgprocno];

		if (proc->pid == 0)
			continue;			/* do not count prepared xacts */
		if (proc->isBackgroundWorker)
			continue;			/* do not count background workers */
		if (proc->roleId == roleid)
			count++;
	}

	LWLockRelease(ProcArrayLock);

	return count;
}

/*
 * SignalMppBackends --- Signal all mpp backends on segments except itself.
 */
int
SignalMppBackends(int sig)
{
	ProcArrayStruct *arrayP = procArray;
	int				 count;
	int				 index;

	LWLockAcquire(ProcArrayLock, LW_SHARED);

	count = 0;
	for (index = 0; index < arrayP->numProcs; index++)
	{
		int			pgprocno = arrayP->pgprocnos[index];
		volatile PGPROC *proc = &allProcs[pgprocno];

		if (MyProc == proc)
			continue;

		if (proc->mppSessionId > 0)
		{
			count++;

			/* If we have setsid(), signal the backend's whole process group */
#ifdef HAVE_SETSID
			if (kill(-proc->pid, sig))
#else
			if (kill(proc->pid, sig))
#endif
			{
				ereport(WARNING,
						(errmsg("could not send signal to process %d: %m", proc->pid)));
			}
		}
	}

	LWLockRelease(ProcArrayLock);

	return count;
}


/*
 * CountOtherDBBackends -- check for other backends running in the given DB
 *
 * If there are other backends in the DB, we will wait a maximum of 5 seconds
 * for them to exit.  Autovacuum backends are encouraged to exit early by
 * sending them SIGTERM, but normal user backends are just waited for.
 *
 * The current backend is always ignored; it is caller's responsibility to
 * check whether the current backend uses the given DB, if it's important.
 *
 * Returns true if there are (still) other backends in the DB, false if not.
 * Also, *nbackends and *nprepared are set to the number of other backends
 * and prepared transactions in the DB, respectively.
 *
 * This function is used to interlock DROP DATABASE and related commands
 * against there being any active backends in the target DB --- dropping the
 * DB while active backends remain would be a Bad Thing.  Note that we cannot
 * detect here the possibility of a newly-started backend that is trying to
 * connect to the doomed database, so additional interlocking is needed during
 * backend startup.  The caller should normally hold an exclusive lock on the
 * target DB before calling this, which is one reason we mustn't wait
 * indefinitely.
 */
bool
CountOtherDBBackends(Oid databaseId, int *nbackends, int *nprepared)
{
	ProcArrayStruct *arrayP = procArray;

#define MAXAUTOVACPIDS	10		/* max autovacs to SIGTERM per iteration */
	int			autovac_pids[MAXAUTOVACPIDS];
	int			tries;

	/* 50 tries with 100ms sleep between tries makes 5 sec total wait */
	for (tries = 0; tries < 50; tries++)
	{
		int			nautovacs = 0;
		bool		found = false;
		int			index;

		CHECK_FOR_INTERRUPTS();

		*nbackends = *nprepared = 0;

		LWLockAcquire(ProcArrayLock, LW_SHARED);

		for (index = 0; index < arrayP->numProcs; index++)
		{
			int			pgprocno = arrayP->pgprocnos[index];
			PGPROC	   *proc = &allProcs[pgprocno];
			PGXACT	   *pgxact = &allPgXact[pgprocno];

			if (proc->databaseId != databaseId)
				continue;
			if (proc == MyProc)
				continue;

			found = true;

			if (proc->pid == 0)
				(*nprepared)++;
			else
			{
				(*nbackends)++;
				if ((pgxact->vacuumFlags & PROC_IS_AUTOVACUUM) &&
					nautovacs < MAXAUTOVACPIDS)
					autovac_pids[nautovacs++] = proc->pid;
			}
		}

		LWLockRelease(ProcArrayLock);

		if (!found)
			return false;		/* no conflicting backends, so done */

		/*
		 * Send SIGTERM to any conflicting autovacuums before sleeping. We
		 * postpone this step until after the loop because we don't want to
		 * hold ProcArrayLock while issuing kill(). We have no idea what might
		 * block kill() inside the kernel...
		 */
		for (index = 0; index < nautovacs; index++)
			(void) kill(autovac_pids[index], SIGTERM);	/* ignore any error */

		/* sleep, then try again */
		pg_usleep(100 * 1000L); /* 100ms */
	}

	return true;				/* timed out, still conflicts */
}

/*
 * ProcArraySetReplicationSlotXmin
 *
 * Install limits to future computations of the xmin horizon to prevent vacuum
 * and HOT pruning from removing affected rows still needed by clients with
 * replication slots.
 */
void
ProcArraySetReplicationSlotXmin(TransactionId xmin, TransactionId catalog_xmin,
								bool already_locked)
{
	Assert(!already_locked || LWLockHeldByMe(ProcArrayLock));

	if (!already_locked)
		LWLockAcquire(ProcArrayLock, LW_EXCLUSIVE);

	procArray->replication_slot_xmin = xmin;
	procArray->replication_slot_catalog_xmin = catalog_xmin;

	if (!already_locked)
		LWLockRelease(ProcArrayLock);
}

/*
 * ProcArrayGetReplicationSlotXmin
 *
 * Return the current slot xmin limits. That's useful to be able to remove
 * data that's older than those limits.
 */
void
ProcArrayGetReplicationSlotXmin(TransactionId *xmin,
								TransactionId *catalog_xmin)
{
	LWLockAcquire(ProcArrayLock, LW_SHARED);

	if (xmin != NULL)
		*xmin = procArray->replication_slot_xmin;

	if (catalog_xmin != NULL)
		*catalog_xmin = procArray->replication_slot_catalog_xmin;

	LWLockRelease(ProcArrayLock);
}


#define XidCacheRemove(i) \
	do { \
		MyProc->subxids.xids[i] = MyProc->subxids.xids[MyPgXact->nxids - 1]; \
		pg_write_barrier(); \
		MyPgXact->nxids--; \
	} while (0)

/*
 * XidCacheRemoveRunningXids
 *
 * Remove a bunch of TransactionIds from the list of known-running
 * subtransactions for my backend.  Both the specified xid and those in
 * the xids[] array (of length nxids) are removed from the subxids cache.
 * latestXid must be the latest XID among the group.
 */
void
XidCacheRemoveRunningXids(TransactionId xid,
						  int nxids, const TransactionId *xids,
						  TransactionId latestXid)
{
	int			i,
				j;

	Assert(TransactionIdIsValid(xid));

	/*
	 * We must hold ProcArrayLock exclusively in order to remove transactions
	 * from the PGPROC array.  (See src/backend/access/transam/README.)  It's
	 * possible this could be relaxed since we know this routine is only used
	 * to abort subtransactions, but pending closer analysis we'd best be
	 * conservative.
	 *
	 * Note that we do not have to be careful about memory ordering of our own
	 * reads wrt. GetNewTransactionId() here - only this process can modify
	 * relevant fields of MyProc/MyPgXact.  But we do have to be careful about
	 * our own writes being well ordered.
	 */
	LWLockAcquire(ProcArrayLock, LW_EXCLUSIVE);

	/*
	 * Under normal circumstances xid and xids[] will be in increasing order,
	 * as will be the entries in subxids.  Scan backwards to avoid O(N^2)
	 * behavior when removing a lot of xids.
	 */
	for (i = nxids - 1; i >= 0; i--)
	{
		TransactionId anxid = xids[i];

		for (j = MyPgXact->nxids - 1; j >= 0; j--)
		{
			if (TransactionIdEquals(MyProc->subxids.xids[j], anxid))
			{
				XidCacheRemove(j);
				break;
			}
		}

		/*
		 * Ordinarily we should have found it, unless the cache has
		 * overflowed. However it's also possible for this routine to be
		 * invoked multiple times for the same subtransaction, in case of an
		 * error during AbortSubTransaction.  So instead of Assert, emit a
		 * debug warning.
		 */
		if (j < 0 && !MyPgXact->overflowed)
			elog(WARNING, "did not find subXID %u in MyProc", anxid);
	}

	for (j = MyPgXact->nxids - 1; j >= 0; j--)
	{
		if (TransactionIdEquals(MyProc->subxids.xids[j], xid))
		{
			XidCacheRemove(j);
			break;
		}
	}
	/* Ordinarily we should have found it, unless the cache has overflowed */
	if (j < 0 && !MyPgXact->overflowed)
		elog(WARNING, "did not find subXID %u in MyProc", xid);

	/* Also advance global latestCompletedXid while holding the lock */
	if (TransactionIdPrecedes(ShmemVariableCache->latestCompletedXid,
							  latestXid))
		ShmemVariableCache->latestCompletedXid = latestXid;

	LWLockRelease(ProcArrayLock);
}

#ifdef XIDCACHE_DEBUG

/*
 * Print stats about effectiveness of XID cache
 */
static void
DisplayXidCache(void)
{
	fprintf(stderr,
			"XidCache: xmin: %ld, known: %ld, myxact: %ld, latest: %ld, mainxid: %ld, childxid: %ld, knownassigned: %ld, nooflo: %ld, slow: %ld\n",
			xc_by_recent_xmin,
			xc_by_known_xact,
			xc_by_my_xact,
			xc_by_latest_xid,
			xc_by_main_xid,
			xc_by_child_xid,
			xc_by_known_assigned,
			xc_no_overflow,
			xc_slow_answer);
}
#endif							/* XIDCACHE_DEBUG */

PGPROC *
FindProcByGpSessionId(long gp_session_id)
{
	/* Find the guy who should manage our locks */
	ProcArrayStruct *arrayP = procArray;
	int			index;

	Assert(gp_session_id > 0);
		
	LWLockAcquire(ProcArrayLock, LW_SHARED);

	for (index = 0; index < arrayP->numProcs; index++)
	{
		PGPROC	   *proc = &allProcs[arrayP->pgprocnos[index]];
			
		if (proc->pid == MyProc->pid)
			continue;
				
		if (!proc->mppIsWriter)
			continue;
				
		if (proc->mppSessionId == gp_session_id)
		{
			LWLockRelease(ProcArrayLock);
			return proc;
		}
	}
		
	LWLockRelease(ProcArrayLock);
	return NULL;
}

/* ----------------------------------------------
 *		KnownAssignedTransactions sub-module
 * ----------------------------------------------
 */

/*
 * In Hot Standby mode, we maintain a list of transactions that are (or were)
 * running in the master at the current point in WAL.  These XIDs must be
 * treated as running by standby transactions, even though they are not in
 * the standby server's PGXACT array.
 *
 * We record all XIDs that we know have been assigned.  That includes all the
 * XIDs seen in WAL records, plus all unobserved XIDs that we can deduce have
 * been assigned.  We can deduce the existence of unobserved XIDs because we
 * know XIDs are assigned in sequence, with no gaps.  The KnownAssignedXids
 * list expands as new XIDs are observed or inferred, and contracts when
 * transaction completion records arrive.
 *
 * During hot standby we do not fret too much about the distinction between
 * top-level XIDs and subtransaction XIDs. We store both together in the
 * KnownAssignedXids list.  In backends, this is copied into snapshots in
 * GetSnapshotData(), taking advantage of the fact that XidInMVCCSnapshot()
 * doesn't care about the distinction either.  Subtransaction XIDs are
 * effectively treated as top-level XIDs and in the typical case pg_subtrans
 * links are *not* maintained (which does not affect visibility).
 *
 * We have room in KnownAssignedXids and in snapshots to hold maxProcs *
 * (1 + PGPROC_MAX_CACHED_SUBXIDS) XIDs, so every master transaction must
 * report its subtransaction XIDs in a WAL XLOG_XACT_ASSIGNMENT record at
 * least every PGPROC_MAX_CACHED_SUBXIDS.  When we receive one of these
 * records, we mark the subXIDs as children of the top XID in pg_subtrans,
 * and then remove them from KnownAssignedXids.  This prevents overflow of
 * KnownAssignedXids and snapshots, at the cost that status checks for these
 * subXIDs will take a slower path through TransactionIdIsInProgress().
 * This means that KnownAssignedXids is not necessarily complete for subXIDs,
 * though it should be complete for top-level XIDs; this is the same situation
 * that holds with respect to the PGPROC entries in normal running.
 *
 * When we throw away subXIDs from KnownAssignedXids, we need to keep track of
 * that, similarly to tracking overflow of a PGPROC's subxids array.  We do
 * that by remembering the lastOverflowedXID, ie the last thrown-away subXID.
 * As long as that is within the range of interesting XIDs, we have to assume
 * that subXIDs are missing from snapshots.  (Note that subXID overflow occurs
 * on primary when 65th subXID arrives, whereas on standby it occurs when 64th
 * subXID arrives - that is not an error.)
 *
 * Should a backend on primary somehow disappear before it can write an abort
 * record, then we just leave those XIDs in KnownAssignedXids. They actually
 * aborted but we think they were running; the distinction is irrelevant
 * because either way any changes done by the transaction are not visible to
 * backends in the standby.  We prune KnownAssignedXids when
 * XLOG_RUNNING_XACTS arrives, to forestall possible overflow of the
 * array due to such dead XIDs.
 */

/*
 * RecordKnownAssignedTransactionIds
 *		Record the given XID in KnownAssignedXids, as well as any preceding
 *		unobserved XIDs.
 *
 * RecordKnownAssignedTransactionIds() should be run for *every* WAL record
 * associated with a transaction. Must be called for each record after we
 * have executed StartupCLOG() et al, since we must ExtendCLOG() etc..
 *
 * Called during recovery in analogy with and in place of GetNewTransactionId()
 */
void
RecordKnownAssignedTransactionIds(TransactionId xid)
{
	Assert(standbyState >= STANDBY_INITIALIZED);
	Assert(TransactionIdIsValid(xid));
	Assert(TransactionIdIsValid(latestObservedXid));

	elog(trace_recovery(DEBUG4), "record known xact %u latestObservedXid %u",
		 xid, latestObservedXid);

	/*
	 * When a newly observed xid arrives, it is frequently the case that it is
	 * *not* the next xid in sequence. When this occurs, we must treat the
	 * intervening xids as running also.
	 */
	if (TransactionIdFollows(xid, latestObservedXid))
	{
		TransactionId next_expected_xid;

		/*
		 * Extend subtrans like we do in GetNewTransactionId() during normal
		 * operation using individual extend steps. Note that we do not need
		 * to extend clog since its extensions are WAL logged.
		 *
		 * This part has to be done regardless of standbyState since we
		 * immediately start assigning subtransactions to their toplevel
		 * transactions.
		 */
		next_expected_xid = latestObservedXid;
		while (TransactionIdPrecedes(next_expected_xid, xid))
		{
			TransactionIdAdvance(next_expected_xid);
			ExtendSUBTRANS(next_expected_xid);
		}
		Assert(next_expected_xid == xid);

		/*
		 * If the KnownAssignedXids machinery isn't up yet, there's nothing
		 * more to do since we don't track assigned xids yet.
		 */
		if (standbyState <= STANDBY_INITIALIZED)
		{
			latestObservedXid = xid;
			return;
		}

		/*
		 * Add (latestObservedXid, xid] onto the KnownAssignedXids array.
		 */
		next_expected_xid = latestObservedXid;
		TransactionIdAdvance(next_expected_xid);
		KnownAssignedXidsAdd(next_expected_xid, xid, false);

		/*
		 * Now we can advance latestObservedXid
		 */
		latestObservedXid = xid;

		/* ShmemVariableCache->nextFullXid must be beyond any observed xid */
		AdvanceNextFullTransactionIdPastXid(latestObservedXid);
		next_expected_xid = latestObservedXid;
		TransactionIdAdvance(next_expected_xid);
	}
}

/*
 * ExpireTreeKnownAssignedTransactionIds
 *		Remove the given XIDs from KnownAssignedXids.
 *
 * Called during recovery in analogy with and in place of ProcArrayEndTransaction()
 */
void
ExpireTreeKnownAssignedTransactionIds(TransactionId xid, int nsubxids,
									  TransactionId *subxids, TransactionId max_xid)
{
	Assert(standbyState >= STANDBY_INITIALIZED);

	/*
	 * Uses same locking as transaction commit
	 */
	LWLockAcquire(ProcArrayLock, LW_EXCLUSIVE);

	KnownAssignedXidsRemoveTree(xid, nsubxids, subxids);

	/* As in ProcArrayEndTransaction, advance latestCompletedXid */
	if (TransactionIdPrecedes(ShmemVariableCache->latestCompletedXid,
							  max_xid))
		ShmemVariableCache->latestCompletedXid = max_xid;

	LWLockRelease(ProcArrayLock);
}

/*
 * ExpireAllKnownAssignedTransactionIds
 *		Remove all entries in KnownAssignedXids and reset lastOverflowedXid.
 */
void
ExpireAllKnownAssignedTransactionIds(void)
{
	LWLockAcquire(ProcArrayLock, LW_EXCLUSIVE);
	KnownAssignedXidsRemovePreceding(InvalidTransactionId);

	/*
	 * Reset lastOverflowedXid.  Currently, lastOverflowedXid has no use after
	 * the call of this function.  But do this for unification with what
	 * ExpireOldKnownAssignedTransactionIds() do.
	 */
	procArray->lastOverflowedXid = InvalidTransactionId;
	LWLockRelease(ProcArrayLock);
}

/*
 * ExpireOldKnownAssignedTransactionIds
 *		Remove KnownAssignedXids entries preceding the given XID and
 *		potentially reset lastOverflowedXid.
 */
void
ExpireOldKnownAssignedTransactionIds(TransactionId xid)
{
	LWLockAcquire(ProcArrayLock, LW_EXCLUSIVE);

	/*
	 * Reset lastOverflowedXid if we know all transactions that have been
	 * possibly running are being gone.  Not doing so could cause an incorrect
	 * lastOverflowedXid value, which makes extra snapshots be marked as
	 * suboverflowed.
	 */
	if (TransactionIdPrecedes(procArray->lastOverflowedXid, xid))
		procArray->lastOverflowedXid = InvalidTransactionId;
	KnownAssignedXidsRemovePreceding(xid);
	LWLockRelease(ProcArrayLock);
}


/*
 * Private module functions to manipulate KnownAssignedXids
 *
 * There are 5 main uses of the KnownAssignedXids data structure:
 *
 *	* backends taking snapshots - all valid XIDs need to be copied out
 *	* backends seeking to determine presence of a specific XID
 *	* startup process adding new known-assigned XIDs
 *	* startup process removing specific XIDs as transactions end
 *	* startup process pruning array when special WAL records arrive
 *
 * This data structure is known to be a hot spot during Hot Standby, so we
 * go to some lengths to make these operations as efficient and as concurrent
 * as possible.
 *
 * The XIDs are stored in an array in sorted order --- TransactionIdPrecedes
 * order, to be exact --- to allow binary search for specific XIDs.  Note:
 * in general TransactionIdPrecedes would not provide a total order, but
 * we know that the entries present at any instant should not extend across
 * a large enough fraction of XID space to wrap around (the master would
 * shut down for fear of XID wrap long before that happens).  So it's OK to
 * use TransactionIdPrecedes as a binary-search comparator.
 *
 * It's cheap to maintain the sortedness during insertions, since new known
 * XIDs are always reported in XID order; we just append them at the right.
 *
 * To keep individual deletions cheap, we need to allow gaps in the array.
 * This is implemented by marking array elements as valid or invalid using
 * the parallel boolean array KnownAssignedXidsValid[].  A deletion is done
 * by setting KnownAssignedXidsValid[i] to false, *without* clearing the
 * XID entry itself.  This preserves the property that the XID entries are
 * sorted, so we can do binary searches easily.  Periodically we compress
 * out the unused entries; that's much cheaper than having to compress the
 * array immediately on every deletion.
 *
 * The actually valid items in KnownAssignedXids[] and KnownAssignedXidsValid[]
 * are those with indexes tail <= i < head; items outside this subscript range
 * have unspecified contents.  When head reaches the end of the array, we
 * force compression of unused entries rather than wrapping around, since
 * allowing wraparound would greatly complicate the search logic.  We maintain
 * an explicit tail pointer so that pruning of old XIDs can be done without
 * immediately moving the array contents.  In most cases only a small fraction
 * of the array contains valid entries at any instant.
 *
 * Although only the startup process can ever change the KnownAssignedXids
 * data structure, we still need interlocking so that standby backends will
 * not observe invalid intermediate states.  The convention is that backends
 * must hold shared ProcArrayLock to examine the array.  To remove XIDs from
 * the array, the startup process must hold ProcArrayLock exclusively, for
 * the usual transactional reasons (compare commit/abort of a transaction
 * during normal running).  Compressing unused entries out of the array
 * likewise requires exclusive lock.  To add XIDs to the array, we just insert
 * them into slots to the right of the head pointer and then advance the head
 * pointer.  This wouldn't require any lock at all, except that on machines
 * with weak memory ordering we need to be careful that other processors
 * see the array element changes before they see the head pointer change.
 * We handle this by using a spinlock to protect reads and writes of the
 * head/tail pointers.  (We could dispense with the spinlock if we were to
 * create suitable memory access barrier primitives and use those instead.)
 * The spinlock must be taken to read or write the head/tail pointers unless
 * the caller holds ProcArrayLock exclusively.
 *
 * Algorithmic analysis:
 *
 * If we have a maximum of M slots, with N XIDs currently spread across
 * S elements then we have N <= S <= M always.
 *
 *	* Adding a new XID is O(1) and needs little locking (unless compression
 *		must happen)
 *	* Compressing the array is O(S) and requires exclusive lock
 *	* Removing an XID is O(logS) and requires exclusive lock
 *	* Taking a snapshot is O(S) and requires shared lock
 *	* Checking for an XID is O(logS) and requires shared lock
 *
 * In comparison, using a hash table for KnownAssignedXids would mean that
 * taking snapshots would be O(M). If we can maintain S << M then the
 * sorted array technique will deliver significantly faster snapshots.
 * If we try to keep S too small then we will spend too much time compressing,
 * so there is an optimal point for any workload mix. We use a heuristic to
 * decide when to compress the array, though trimming also helps reduce
 * frequency of compressing. The heuristic requires us to track the number of
 * currently valid XIDs in the array.
 */


/*
 * Compress KnownAssignedXids by shifting valid data down to the start of the
 * array, removing any gaps.
 *
 * A compression step is forced if "force" is true, otherwise we do it
 * only if a heuristic indicates it's a good time to do it.
 *
 * Caller must hold ProcArrayLock in exclusive mode.
 */
static void
KnownAssignedXidsCompress(bool force)
{
	ProcArrayStruct *pArray = procArray;
	int			head,
				tail;
	int			compress_index;
	int			i;

	/* no spinlock required since we hold ProcArrayLock exclusively */
	head = pArray->headKnownAssignedXids;
	tail = pArray->tailKnownAssignedXids;

	if (!force)
	{
		/*
		 * If we can choose how much to compress, use a heuristic to avoid
		 * compressing too often or not often enough.
		 *
		 * Heuristic is if we have a large enough current spread and less than
		 * 50% of the elements are currently in use, then compress. This
		 * should ensure we compress fairly infrequently. We could compress
		 * less often though the virtual array would spread out more and
		 * snapshots would become more expensive.
		 */
		int			nelements = head - tail;

		if (nelements < 4 * PROCARRAY_MAXPROCS ||
			nelements < 2 * pArray->numKnownAssignedXids)
			return;
	}

	/*
	 * We compress the array by reading the valid values from tail to head,
	 * re-aligning data to 0th element.
	 */
	compress_index = 0;
	for (i = tail; i < head; i++)
	{
		if (KnownAssignedXidsValid[i])
		{
			KnownAssignedXids[compress_index] = KnownAssignedXids[i];
			KnownAssignedXidsValid[compress_index] = true;
			compress_index++;
		}
	}

	pArray->tailKnownAssignedXids = 0;
	pArray->headKnownAssignedXids = compress_index;
}

/*
 * Add xids into KnownAssignedXids at the head of the array.
 *
 * xids from from_xid to to_xid, inclusive, are added to the array.
 *
 * If exclusive_lock is true then caller already holds ProcArrayLock in
 * exclusive mode, so we need no extra locking here.  Else caller holds no
 * lock, so we need to be sure we maintain sufficient interlocks against
 * concurrent readers.  (Only the startup process ever calls this, so no need
 * to worry about concurrent writers.)
 */
static void
KnownAssignedXidsAdd(TransactionId from_xid, TransactionId to_xid,
					 bool exclusive_lock)
{
	ProcArrayStruct *pArray = procArray;
	TransactionId next_xid;
	int			head,
				tail;
	int			nxids;
	int			i;

	Assert(TransactionIdPrecedesOrEquals(from_xid, to_xid));

	/*
	 * Calculate how many array slots we'll need.  Normally this is cheap; in
	 * the unusual case where the XIDs cross the wrap point, we do it the hard
	 * way.
	 */
	if (to_xid >= from_xid)
		nxids = to_xid - from_xid + 1;
	else
	{
		nxids = 1;
		next_xid = from_xid;
		while (TransactionIdPrecedes(next_xid, to_xid))
		{
			nxids++;
			TransactionIdAdvance(next_xid);
		}
	}

	/*
	 * Since only the startup process modifies the head/tail pointers, we
	 * don't need a lock to read them here.
	 */
	head = pArray->headKnownAssignedXids;
	tail = pArray->tailKnownAssignedXids;

	Assert(head >= 0 && head <= pArray->maxKnownAssignedXids);
	Assert(tail >= 0 && tail < pArray->maxKnownAssignedXids);

	/*
	 * Verify that insertions occur in TransactionId sequence.  Note that even
	 * if the last existing element is marked invalid, it must still have a
	 * correctly sequenced XID value.
	 */
	if (head > tail &&
		TransactionIdFollowsOrEquals(KnownAssignedXids[head - 1], from_xid))
	{
		KnownAssignedXidsDisplay(LOG);
		elog(ERROR, "out-of-order XID insertion in KnownAssignedXids");
	}

	/*
	 * If our xids won't fit in the remaining space, compress out free space
	 */
	if (head + nxids > pArray->maxKnownAssignedXids)
	{
		/* must hold lock to compress */
		if (!exclusive_lock)
			LWLockAcquire(ProcArrayLock, LW_EXCLUSIVE);

		KnownAssignedXidsCompress(true);

		head = pArray->headKnownAssignedXids;
		/* note: we no longer care about the tail pointer */

		if (!exclusive_lock)
			LWLockRelease(ProcArrayLock);

		/*
		 * If it still won't fit then we're out of memory
		 */
		if (head + nxids > pArray->maxKnownAssignedXids)
			elog(ERROR, "too many KnownAssignedXids");
	}

	/* Now we can insert the xids into the space starting at head */
	next_xid = from_xid;
	for (i = 0; i < nxids; i++)
	{
		KnownAssignedXids[head] = next_xid;
		KnownAssignedXidsValid[head] = true;
		TransactionIdAdvance(next_xid);
		head++;
	}

	/* Adjust count of number of valid entries */
	pArray->numKnownAssignedXids += nxids;

	/*
	 * Now update the head pointer.  We use a spinlock to protect this
	 * pointer, not because the update is likely to be non-atomic, but to
	 * ensure that other processors see the above array updates before they
	 * see the head pointer change.
	 *
	 * If we're holding ProcArrayLock exclusively, there's no need to take the
	 * spinlock.
	 */
	if (exclusive_lock)
		pArray->headKnownAssignedXids = head;
	else
	{
		SpinLockAcquire(&pArray->known_assigned_xids_lck);
		pArray->headKnownAssignedXids = head;
		SpinLockRelease(&pArray->known_assigned_xids_lck);
	}
}

/*
 * KnownAssignedXidsSearch
 *
 * Searches KnownAssignedXids for a specific xid and optionally removes it.
 * Returns true if it was found, false if not.
 *
 * Caller must hold ProcArrayLock in shared or exclusive mode.
 * Exclusive lock must be held for remove = true.
 */
static bool
KnownAssignedXidsSearch(TransactionId xid, bool remove)
{
	ProcArrayStruct *pArray = procArray;
	int			first,
				last;
	int			head;
	int			tail;
	int			result_index = -1;

	if (remove)
	{
		/* we hold ProcArrayLock exclusively, so no need for spinlock */
		tail = pArray->tailKnownAssignedXids;
		head = pArray->headKnownAssignedXids;
	}
	else
	{
		/* take spinlock to ensure we see up-to-date array contents */
		SpinLockAcquire(&pArray->known_assigned_xids_lck);
		tail = pArray->tailKnownAssignedXids;
		head = pArray->headKnownAssignedXids;
		SpinLockRelease(&pArray->known_assigned_xids_lck);
	}

	/*
	 * Standard binary search.  Note we can ignore the KnownAssignedXidsValid
	 * array here, since even invalid entries will contain sorted XIDs.
	 */
	first = tail;
	last = head - 1;
	while (first <= last)
	{
		int			mid_index;
		TransactionId mid_xid;

		mid_index = (first + last) / 2;
		mid_xid = KnownAssignedXids[mid_index];

		if (xid == mid_xid)
		{
			result_index = mid_index;
			break;
		}
		else if (TransactionIdPrecedes(xid, mid_xid))
			last = mid_index - 1;
		else
			first = mid_index + 1;
	}

	if (result_index < 0)
		return false;			/* not in array */

	if (!KnownAssignedXidsValid[result_index])
		return false;			/* in array, but invalid */

	if (remove)
	{
		KnownAssignedXidsValid[result_index] = false;

		pArray->numKnownAssignedXids--;
		Assert(pArray->numKnownAssignedXids >= 0);

		/*
		 * If we're removing the tail element then advance tail pointer over
		 * any invalid elements.  This will speed future searches.
		 */
		if (result_index == tail)
		{
			tail++;
			while (tail < head && !KnownAssignedXidsValid[tail])
				tail++;
			if (tail >= head)
			{
				/* Array is empty, so we can reset both pointers */
				pArray->headKnownAssignedXids = 0;
				pArray->tailKnownAssignedXids = 0;
			}
			else
			{
				pArray->tailKnownAssignedXids = tail;
			}
		}
	}

	return true;
}

/*
 * Is the specified XID present in KnownAssignedXids[]?
 *
 * Caller must hold ProcArrayLock in shared or exclusive mode.
 */
static bool
KnownAssignedXidExists(TransactionId xid)
{
	Assert(TransactionIdIsValid(xid));

	return KnownAssignedXidsSearch(xid, false);
}

/*
 * Remove the specified XID from KnownAssignedXids[].
 *
 * Caller must hold ProcArrayLock in exclusive mode.
 */
static void
KnownAssignedXidsRemove(TransactionId xid)
{
	Assert(TransactionIdIsValid(xid));

	elog(trace_recovery(DEBUG4), "remove KnownAssignedXid %u", xid);

	/*
	 * Note: we cannot consider it an error to remove an XID that's not
	 * present.  We intentionally remove subxact IDs while processing
	 * XLOG_XACT_ASSIGNMENT, to avoid array overflow.  Then those XIDs will be
	 * removed again when the top-level xact commits or aborts.
	 *
	 * It might be possible to track such XIDs to distinguish this case from
	 * actual errors, but it would be complicated and probably not worth it.
	 * So, just ignore the search result.
	 */
	(void) KnownAssignedXidsSearch(xid, true);
}

/*
 * KnownAssignedXidsRemoveTree
 *		Remove xid (if it's not InvalidTransactionId) and all the subxids.
 *
 * Caller must hold ProcArrayLock in exclusive mode.
 */
static void
KnownAssignedXidsRemoveTree(TransactionId xid, int nsubxids,
							TransactionId *subxids)
{
	int			i;

	if (TransactionIdIsValid(xid))
		KnownAssignedXidsRemove(xid);

	for (i = 0; i < nsubxids; i++)
		KnownAssignedXidsRemove(subxids[i]);

	/* Opportunistically compress the array */
	KnownAssignedXidsCompress(false);
}

/*
 * Prune KnownAssignedXids up to, but *not* including xid. If xid is invalid
 * then clear the whole table.
 *
 * Caller must hold ProcArrayLock in exclusive mode.
 */
static void
KnownAssignedXidsRemovePreceding(TransactionId removeXid)
{
	ProcArrayStruct *pArray = procArray;
	int			count = 0;
	int			head,
				tail,
				i;

	if (!TransactionIdIsValid(removeXid))
	{
		elog(trace_recovery(DEBUG4), "removing all KnownAssignedXids");
		pArray->numKnownAssignedXids = 0;
		pArray->headKnownAssignedXids = pArray->tailKnownAssignedXids = 0;
		return;
	}

	elog(trace_recovery(DEBUG4), "prune KnownAssignedXids to %u", removeXid);

	/*
	 * Mark entries invalid starting at the tail.  Since array is sorted, we
	 * can stop as soon as we reach an entry >= removeXid.
	 */
	tail = pArray->tailKnownAssignedXids;
	head = pArray->headKnownAssignedXids;

	for (i = tail; i < head; i++)
	{
		if (KnownAssignedXidsValid[i])
		{
			TransactionId knownXid = KnownAssignedXids[i];

			if (TransactionIdFollowsOrEquals(knownXid, removeXid))
				break;

			if (!StandbyTransactionIdIsPrepared(knownXid))
			{
				KnownAssignedXidsValid[i] = false;
				count++;
			}
		}
	}

	pArray->numKnownAssignedXids -= count;
	Assert(pArray->numKnownAssignedXids >= 0);

	/*
	 * Advance the tail pointer if we've marked the tail item invalid.
	 */
	for (i = tail; i < head; i++)
	{
		if (KnownAssignedXidsValid[i])
			break;
	}
	if (i >= head)
	{
		/* Array is empty, so we can reset both pointers */
		pArray->headKnownAssignedXids = 0;
		pArray->tailKnownAssignedXids = 0;
	}
	else
	{
		pArray->tailKnownAssignedXids = i;
	}

	/* Opportunistically compress the array */
	KnownAssignedXidsCompress(false);
}

/*
 * KnownAssignedXidsGet - Get an array of xids by scanning KnownAssignedXids.
 * We filter out anything >= xmax.
 *
 * Returns the number of XIDs stored into xarray[].  Caller is responsible
 * that array is large enough.
 *
 * Caller must hold ProcArrayLock in (at least) shared mode.
 */
static int
KnownAssignedXidsGet(TransactionId *xarray, TransactionId xmax)
{
	TransactionId xtmp = InvalidTransactionId;

	return KnownAssignedXidsGetAndSetXmin(xarray, &xtmp, xmax);
}

/*
 * KnownAssignedXidsGetAndSetXmin - as KnownAssignedXidsGet, plus
 * we reduce *xmin to the lowest xid value seen if not already lower.
 *
 * Caller must hold ProcArrayLock in (at least) shared mode.
 */
static int
KnownAssignedXidsGetAndSetXmin(TransactionId *xarray, TransactionId *xmin,
							   TransactionId xmax)
{
	int			count = 0;
	int			head,
				tail;
	int			i;

	/*
	 * Fetch head just once, since it may change while we loop. We can stop
	 * once we reach the initially seen head, since we are certain that an xid
	 * cannot enter and then leave the array while we hold ProcArrayLock.  We
	 * might miss newly-added xids, but they should be >= xmax so irrelevant
	 * anyway.
	 *
	 * Must take spinlock to ensure we see up-to-date array contents.
	 */
	SpinLockAcquire(&procArray->known_assigned_xids_lck);
	tail = procArray->tailKnownAssignedXids;
	head = procArray->headKnownAssignedXids;
	SpinLockRelease(&procArray->known_assigned_xids_lck);

	for (i = tail; i < head; i++)
	{
		/* Skip any gaps in the array */
		if (KnownAssignedXidsValid[i])
		{
			TransactionId knownXid = KnownAssignedXids[i];

			/*
			 * Update xmin if required.  Only the first XID need be checked,
			 * since the array is sorted.
			 */
			if (count == 0 &&
				TransactionIdPrecedes(knownXid, *xmin))
				*xmin = knownXid;

			/*
			 * Filter out anything >= xmax, again relying on sorted property
			 * of array.
			 */
			if (TransactionIdIsValid(xmax) &&
				TransactionIdFollowsOrEquals(knownXid, xmax))
				break;

			/* Add knownXid into output array */
			xarray[count++] = knownXid;
		}
	}

	return count;
}

/*
 * Get oldest XID in the KnownAssignedXids array, or InvalidTransactionId
 * if nothing there.
 */
static TransactionId
KnownAssignedXidsGetOldestXmin(void)
{
	int			head,
				tail;
	int			i;

	/*
	 * Fetch head just once, since it may change while we loop.
	 */
	SpinLockAcquire(&procArray->known_assigned_xids_lck);
	tail = procArray->tailKnownAssignedXids;
	head = procArray->headKnownAssignedXids;
	SpinLockRelease(&procArray->known_assigned_xids_lck);

	for (i = tail; i < head; i++)
	{
		/* Skip any gaps in the array */
		if (KnownAssignedXidsValid[i])
			return KnownAssignedXids[i];
	}

	return InvalidTransactionId;
}

/*
 * Display KnownAssignedXids to provide debug trail
 *
 * Currently this is only called within startup process, so we need no
 * special locking.
 *
 * Note this is pretty expensive, and much of the expense will be incurred
 * even if the elog message will get discarded.  It's not currently called
 * in any performance-critical places, however, so no need to be tenser.
 */
static void
KnownAssignedXidsDisplay(int trace_level)
{
	ProcArrayStruct *pArray = procArray;
	StringInfoData buf;
	int			head,
				tail,
				i;
	int			nxids = 0;

	tail = pArray->tailKnownAssignedXids;
	head = pArray->headKnownAssignedXids;

	initStringInfo(&buf);

	for (i = tail; i < head; i++)
	{
		if (KnownAssignedXidsValid[i])
		{
			nxids++;
			appendStringInfo(&buf, "[%d]=%u ", i, KnownAssignedXids[i]);
		}
	}

	elog(trace_level, "%d KnownAssignedXids (num=%d tail=%d head=%d) %s",
		 nxids,
		 pArray->numKnownAssignedXids,
		 pArray->tailKnownAssignedXids,
		 pArray->headKnownAssignedXids,
		 buf.data);

	pfree(buf.data);
}

/* This function returns a list of all valid distributedTransaction Ids. */
List *
ListAllGxid(void)
{
	ProcArrayStruct *arrayP = procArray;
	List		*gxids = NIL;
	int			index;
	DistributedTransactionId gxid;

	LWLockAcquire(ProcArrayLock, LW_SHARED);

	for (index = 0; index < arrayP->numProcs; index++)
	{
		volatile TMGXACT *tmGxact = &allTmGxact[arrayP->pgprocnos[index]];

		gxid = tmGxact->gxid;
		if (gxid == InvalidDistributedTransactionId)
			continue;
		DistributedTransactionId *pgxid = palloc(sizeof(DistributedTransactionId));
		*pgxid = gxid;
		gxids = lappend(gxids, pgxid);
	}

	LWLockRelease(ProcArrayLock);

	return gxids;
}

/*
 * This function returns true if the gid is an ongoing dtx transaction.
 */
bool
IsDtxInProgress(DistributedTransactionId gxid)
{
	int i;
	bool retval;
	ProcArrayStruct *arrayP = procArray;

	retval = false;
	LWLockAcquire(ProcArrayLock, LW_SHARED);

	for (i = 0; i < arrayP->numProcs; i++)
	{
		volatile TMGXACT *tmGxact = &allTmGxact[arrayP->pgprocnos[i]];

		if (tmGxact->gxid == gxid)
		{
			retval = true;
			break;
		}
	}

	LWLockRelease(ProcArrayLock);

	return retval;
}

/*
 * This function returns the corresponding process id given by a
 * DistributedTransaction Id.
 */
int
GetPidByGxid(DistributedTransactionId gxid)
{
	int i;
	int pid = 0;
	ProcArrayStruct *arrayP = procArray;

	LWLockAcquire(ProcArrayLock, LW_SHARED);

	for (i = 0; i < arrayP->numProcs; i++)
	{
		volatile PGPROC *proc = &allProcs[arrayP->pgprocnos[i]];
		volatile TMGXACT *tmGxact = &allTmGxact[arrayP->pgprocnos[i]];
		if (tmGxact->gxid == gxid)
		{
			pid = proc->pid;
			break;
		}
	}

	LWLockRelease(ProcArrayLock);

	return pid;
}

DistributedTransactionId
LocalXidGetDistributedXid(TransactionId xid)
{
	int index;
	DistributedTransactionId gxid = InvalidDistributedTransactionId;
	ProcArrayStruct *arrayP = procArray;

	SIMPLE_FAULT_INJECTOR("before_get_distributed_xid");
	LWLockAcquire(ProcArrayLock, LW_SHARED);
	for (index = 0; index < arrayP->numProcs; index++)
	{
		int		 pgprocno = arrayP->pgprocnos[index];
		volatile PGXACT *pgxact = &allPgXact[pgprocno];
		volatile TMGXACT *tmGxact = &allTmGxact[pgprocno];
		if (xid == pgxact->xid)
		{
			gxid = tmGxact->gxid;
			break;
		}
	}
	LWLockRelease(ProcArrayLock);

	/* The transaction has already committed on segment */
	if (gxid == InvalidDistributedTransactionId)
	{
		DistributedLog_GetDistributedXid(xid, &gxid);
	}

	return gxid;
}

/*
 * KnownAssignedXidsReset
 *		Resets KnownAssignedXids to be empty
 */
static void
KnownAssignedXidsReset(void)
{
	ProcArrayStruct *pArray = procArray;

	LWLockAcquire(ProcArrayLock, LW_EXCLUSIVE);

	pArray->numKnownAssignedXids = 0;
	pArray->tailKnownAssignedXids = 0;
	pArray->headKnownAssignedXids = 0;

	LWLockRelease(ProcArrayLock);
}

int
GetSessionIdByPid(int pid)
{
	int sessionId = -1;
	ProcArrayStruct *arrayP = procArray;

	LWLockAcquire(ProcArrayLock, LW_SHARED);
	for (int i = 0; i < arrayP->numProcs; i++)
	{
		volatile PGPROC *proc = &allProcs[arrayP->pgprocnos[i]];
		if (proc->pid == pid)
		{
			sessionId = proc->mppSessionId;
			break;
		}
	}
	LWLockRelease(ProcArrayLock);
	return sessionId;
}

/*
 * Set the destination group slot or group id in PGPROC, and send a signal to the proc.
 * slot is NULL on QE.
 */
void
ResGroupSignalMoveQuery(int sessionId, void *slot, Oid groupId)
{
	pid_t pid;
	BackendId backendId;
	ProcArrayStruct *arrayP = procArray;

	LWLockAcquire(ProcArrayLock, LW_SHARED);
	for (int i = 0; i < arrayP->numProcs; i++)
	{
		volatile PGPROC *proc = &allProcs[arrayP->pgprocnos[i]];
		if (proc->mppSessionId != sessionId)
			continue;

		pid = proc->pid;
		backendId = proc->backendId;
		if (Gp_role == GP_ROLE_DISPATCH)
		{
			Assert(proc->movetoResSlot == NULL);
			Assert(slot != NULL);
			proc->movetoResSlot = slot;
			SendProcSignal(pid, PROCSIG_RESOURCE_GROUP_MOVE_QUERY, backendId);
			break;
		}
		else if (Gp_role == GP_ROLE_EXECUTE)
		{
			Assert(groupId != InvalidOid);
			Assert(proc->movetoGroupId == InvalidOid);
			proc->movetoGroupId = groupId;
			SendProcSignal(pid, PROCSIG_RESOURCE_GROUP_MOVE_QUERY, backendId);
			/* don't break, need to signal all the procs of this session */
		}
	}
	LWLockRelease(ProcArrayLock);
}<|MERGE_RESOLUTION|>--- conflicted
+++ resolved
@@ -497,26 +497,20 @@
 			ProcArrayGroupClearXid(proc, latestXid);
 	}
 
-<<<<<<< HEAD
-	/*
-	 * If we have no XID, we don't need to lock, since we won't affect
-	 * anyone else's calculation of a snapshot.  We might change their
-	 * estimate of global xmin, but that's OK.
-	 *
-	 * NB: this may reset the pgxact and tmGxact twice (not including the xid
-	 * and gxid), it should be no harm to the correctness, just an easy way to
-	 * handle the cases like: there's a valid distributed XID but no local XID.
-	 */
-	Assert(!TransactionIdIsValid(allPgXact[proc->pgprocno].xid));
-	Assert(!TransactionIdIsValid(allTmGxact[proc->pgprocno].gxid));
-
-	proc->lxid = InvalidLocalTransactionId;
-	pgxact->xmin = InvalidTransactionId;
-	/* must be cleared with xid/xmin: */
-	pgxact->vacuumFlags &= ~PROC_VACUUM_STATE_MASK;
-	pgxact->delayChkpt = false;		/* be sure this is cleared in abort */
-	proc->recoveryConflictPending = false;
-=======
+	/* Greenplum always clears the PGPROC entry, see the function comment */
+	{
+		/*
+		 * If we have no XID, we don't need to lock, since we won't affect
+		 * anyone else's calculation of a snapshot.  We might change their
+		 * estimate of global xmin, but that's OK.
+		 *
+		 * NB: this may reset the pgxact and tmGxact twice (not including the xid
+		 * and gxid), it should be no harm to the correctness, just an easy way to
+		 * handle the cases like: there's a valid distributed XID but no local XID.
+		 */
+		Assert(!TransactionIdIsValid(allPgXact[proc->pgprocno].xid));
+		Assert(!TransactionIdIsValid(allTmGxact[proc->pgprocno].gxid));
+
 		proc->lxid = InvalidLocalTransactionId;
 		pgxact->xmin = InvalidTransactionId;
 		/* must be cleared with xid/xmin: */
@@ -527,12 +521,12 @@
 		proc->delayChkptEnd = false;
 
 		proc->recoveryConflictPending = false;
->>>>>>> 7cd0d523
-
-	Assert(pgxact->nxids == 0);
-	Assert(pgxact->overflowed == false);
-
-	resetTmGxact();
+
+		Assert(pgxact->nxids == 0);
+		Assert(pgxact->overflowed == false);
+
+		resetTmGxact();
+	}
 }
 
 /*
@@ -654,15 +648,11 @@
 		PGXACT	   *pgxact = &allPgXact[nextidx];
 		TMGXACT	   *tmGxact = &allTmGxact[nextidx];
 
-		if (TransactionIdIsValid(proc->procArrayGroupMemberXid))
-			ProcArrayEndTransactionInternal(proc, pgxact, proc->procArrayGroupMemberXid);
-
-<<<<<<< HEAD
+		if (TransactionIdIsValid(nextproc->procArrayGroupMemberXid))
+			ProcArrayEndTransactionInternal(nextproc, pgxact, nextproc->procArrayGroupMemberXid);
+
 		if (TransactionIdIsValid(tmGxact->gxid))
 			ProcArrayEndGxact(tmGxact);
-=======
-		ProcArrayEndTransactionInternal(nextproc, pgxact, nextproc->procArrayGroupMemberXid);
->>>>>>> 7cd0d523
 
 		/* Move to next proc in list. */
 		nextidx = pg_atomic_read_u32(&nextproc->procArrayGroupNext);
@@ -3199,7 +3189,6 @@
 }
 
 /*
-<<<<<<< HEAD
  * MPP: Special code to update the command id in the SharedLocalSnapshot
  */
 void
@@ -3240,7 +3229,9 @@
 
 		LWLockRelease(SharedLocalSnapshotSlot->slotLock);
 	}
-=======
+}
+
+/*
  * HaveVirtualXIDsDelayingChkpt -- Are any of the specified VXIDs delaying
  * the start of a checkpoint?
  */
@@ -3260,7 +3251,6 @@
 {
 	return HaveVirtualXIDsDelayingChkptGuts(vxids, nvxids,
 											DELAY_CHKPT_COMPLETE);
->>>>>>> 7cd0d523
 }
 
 /*
