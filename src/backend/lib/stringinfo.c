/*-------------------------------------------------------------------------
 *
 * stringinfo.c
 *
 * StringInfo provides an indefinitely-extensible string data type.
 * It can be used to buffer either ordinary C strings (null-terminated text)
 * or arbitrary binary data.  All storage is allocated with palloc().
 *
<<<<<<< HEAD
 * Portions Copyright (c) 1996-2009, PostgreSQL Global Development Group
 * Portions Copyright (c) 1994, Regents of the University of California
 *
 *	  $PostgreSQL: pgsql/src/backend/lib/stringinfo.c,v 1.50 2009/01/01 17:23:42 momjian Exp $
=======
 * Portions Copyright (c) 1996-2008, PostgreSQL Global Development Group
 * Portions Copyright (c) 1994, Regents of the University of California
 *
 *	  $PostgreSQL: pgsql/src/backend/lib/stringinfo.c,v 1.49 2008/01/01 19:45:49 momjian Exp $
>>>>>>> d13f41d2
 *
 *-------------------------------------------------------------------------
 */
#include "postgres.h"

#include "lib/stringinfo.h"
#include "utils/memutils.h"


/*
 * makeStringInfo
 *
 * Create an empty 'StringInfoData' & return a pointer to it.
 */
StringInfo
makeStringInfo(void)
{
	StringInfo	res;

	res = (StringInfo) palloc(sizeof(StringInfoData));

	initStringInfo(res);

	return res;
}

/*
 * initStringInfo
 *
 * Initialize a StringInfoData struct (with previously undefined contents)
 * to describe an empty string.
 */
void
initStringInfo(StringInfo str)
{
<<<<<<< HEAD
	int			size = 1024;		/* initial default buffer size */
=======
	int			size = 1024;	/* initial default buffer size */
>>>>>>> d13f41d2

	str->data = (char *) palloc(size);
	str->maxlen = size;
	resetStringInfo(str);
}

/*
 * resetStringInfo
 *
 * Reset the StringInfo: the data buffer remains valid, but its
 * previous content, if any, is cleared.
 */
void
resetStringInfo(StringInfo str)
{
	str->data[0] = '\0';
	str->len = 0;
	str->cursor = 0;
}

/*
 * initStringInfoOfSize
 *
 * Initialize a StringInfoData struct with data buffer of 'size' bytes 
 */
void
initStringInfoOfSize(StringInfo str, int size)
{

	str->data = (char *) palloc(size);
	str->maxlen = size;
	str->len = 0;
	str->data[0] = '\0';
	str->cursor = 0;
}

/*
 * resetStringInfo
 *
 * Reset the StringInfo: the data buffer remains valid, but its
 * previous content, if any, is cleared.
 */
void
resetStringInfo(StringInfo str)
{
	str->data[0] = '\0';
	str->len = 0;
	str->cursor = 0;
}

/*
 * appendStringInfo
 *
 * Format text data under the control of fmt (an sprintf-style format string)
 * and append it to whatever is already in str.  More space is allocated
 * to str if necessary.  This is sort of like a combination of sprintf and
 * strcat.
 */
void
appendStringInfo(StringInfo str, const char *fmt,...)
{
	for (;;)
	{
		va_list		args;
		bool		success;

		/* Try to format the data. */
		va_start(args, fmt);
		success = appendStringInfoVA(str, fmt, args);
		va_end(args);

		if (success)
			break;

		/* Double the buffer size and try again. */
		enlargeStringInfo(str, str->maxlen);
	}
}

/*
 * appendStringInfoVA
 *
 * Attempt to format text data under the control of fmt (an sprintf-style
 * format string) and append it to whatever is already in str.	If successful
 * return true; if not (because there's not enough space), return false
 * without modifying str.  Typically the caller would enlarge str and retry
 * on false return --- see appendStringInfo for standard usage pattern.
 *
 * XXX This API is ugly, but there seems no alternative given the C spec's
 * restrictions on what can portably be done with va_list arguments: you have
 * to redo va_start before you can rescan the argument list, and we can't do
 * that from here.
 */
bool
appendStringInfoVA(StringInfo str, const char *fmt, va_list args)
{
	int			avail,
				nprinted;

	Assert(str != NULL);

	/*
	 * If there's hardly any space, don't bother trying, just fail to make the
	 * caller enlarge the buffer first.
	 */
	avail = str->maxlen - str->len - 1;
	if (avail < 16)
		return false;

	/*
	 * Assert check here is to catch buggy vsnprintf that overruns the
	 * specified buffer length.  Solaris 7 in 64-bit mode is an example of a
	 * platform with such a bug.
	 */
#ifdef USE_ASSERT_CHECKING
	str->data[str->maxlen - 1] = '\0';
#endif

	nprinted = vsnprintf(str->data + str->len, avail, fmt, args);

	Assert(str->data[str->maxlen - 1] == '\0');

	/*
	 * Note: some versions of vsnprintf return the number of chars actually
	 * stored, but at least one returns -1 on failure. Be conservative about
	 * believing whether the print worked.
	 */
	if (nprinted >= 0 && nprinted < avail - 1)
	{
		/* Success.  Note nprinted does not include trailing null. */
		str->len += nprinted;
		return true;
	}

	/* Restore the trailing null so that str is unmodified. */
	str->data[str->len] = '\0';
	return false;
}

/*
 * appendStringInfoString
 *
 * Append a null-terminated string to str.
 * Like appendStringInfo(str, "%s", s) but faster.
 */
void
appendStringInfoString(StringInfo str, const char *s)
{
	appendBinaryStringInfo(str, s, strlen(s));
}

/*
 * appendStringInfoChar
 *
 * Append a single byte to str.
 * Like appendStringInfo(str, "%c", ch) but much faster.
 */
void
appendStringInfoChar(StringInfo str, char ch)
{
	/* Make more room if needed */
	if (str->len + 1 >= str->maxlen)
		enlargeStringInfo(str, 1);

	/* OK, append the character */
	str->data[str->len] = ch;
	str->len++;
	str->data[str->len] = '\0';
}

/*
 * appendStringInfoFill
 *
 * Append a single byte, repeated 0 or more times, to str.
 */
void
appendStringInfoFill(StringInfo str, int occurrences, char ch)
{
    /* Length must not overflow. */
    if (str->len + occurrences <= str->len)
        return;

    /* Make more room if needed */
    if (str->len + occurrences >= str->maxlen)
	    enlargeStringInfo(str, occurrences);

    /* Fill specified number of bytes with the character. */
    memset(str->data + str->len, ch, occurrences);
    str->len += occurrences;
    str->data[str->len] = '\0';
}

/*
 * appendBinaryStringInfo
 *
 * Append arbitrary binary data to a StringInfo, allocating more space
 * if necessary.
 */
void
appendBinaryStringInfo(StringInfo str, const void *data, int datalen)
{
	Assert(str != NULL);

	/* Make more room if needed */
	enlargeStringInfo(str, datalen);

	/* OK, append the data */
	memcpy(str->data + str->len, data, datalen);
	str->len += datalen;

	/*
	 * Keep a trailing null in place, even though it's probably useless for
	 * binary data...
	 */
	str->data[str->len] = '\0';
}

/*
 * enlargeStringInfo
 *
 * Make sure there is enough space for 'needed' more bytes
 * ('needed' does not include the terminating null).
 *
 * External callers usually need not concern themselves with this, since
 * all stringinfo.c routines do it automatically.  However, if a caller
 * knows that a StringInfo will eventually become X bytes large, it
 * can save some palloc overhead by enlarging the buffer before starting
 * to store data in it.
 *
 * NB: because we use repalloc() to enlarge the buffer, the string buffer
 * will remain allocated in the same memory context that was current when
 * initStringInfo was called, even if another context is now current.
 * This is the desired and indeed critical behavior!
 */
void
enlargeStringInfo(StringInfo str, int needed)
{
	int			newlen;

	/*
<<<<<<< HEAD
	 * Guard against out-of-range "needed" values.  Without this, we can get
=======
	 * Guard against out-of-range "needed" values.	Without this, we can get
>>>>>>> d13f41d2
	 * an overflow or infinite loop in the following.
	 */
	if (needed < 0)				/* should not happen */
		elog(ERROR, "invalid string enlargement request size: %d", needed);
	if (((Size) needed) >= (MaxAllocSize - (Size) str->len))
		ereport(ERROR,
				(errcode(ERRCODE_PROGRAM_LIMIT_EXCEEDED),
				 errmsg("out of memory"),
				 errdetail("Cannot enlarge string buffer containing %d bytes by %d more bytes.",
						   str->len, needed)));

	needed += str->len + 1;		/* total space required now */

	/* Because of the above test, we now have needed <= MaxAllocSize */

	if (needed <= str->maxlen)
		return;					/* got enough space already */

	/*
	 * We don't want to allocate just a little more space with each append;
	 * for efficiency, double the buffer size each time it overflows.
	 * Actually, we might need to more than double it if 'needed' is big...
	 */
	newlen = 2 * str->maxlen;
	while (needed > newlen)
		newlen = 2 * newlen;

	/*
	 * Clamp to MaxAllocSize in case we went past it.  Note we are assuming
	 * here that MaxAllocSize <= INT_MAX/2, else the above loop could
	 * overflow.  We will still have newlen >= needed.
	 */
	if (newlen >= (int) MaxAllocSize)
	{
		/*
		 * Currently we support allocations only up to MaxAllocSize - 1
		 * (see AllocSizeIsValid()).
		 */
		newlen = (int) MaxAllocSize - 1;
	}

	str->data = (char *) repalloc(str->data, newlen);

	str->maxlen = newlen;
}


/*------------------------
 * truncateStringInfo
 * Make sure a StringInfo's string is no longer than 'nchars' characters.
 */
void 
truncateStringInfo(StringInfo str, int nchars)
{
    if (str &&
        str->len > nchars)
    {
        Assert(str->data != NULL && 
               str->len <= str->maxlen);
        str->len = nchars;
        str->data[nchars] = '\0';
    }
}                               /* truncateStringInfo */

/*
 * Replace all occurances of a string in a StringInfo with a different string.
 */
void
replaceStringInfoString(StringInfo str, char *replace, char *replacement)
{
	char	   *ptr;

	while ((ptr = strstr(str->data, replace)) != NULL)
	{
		char	   *dup = pstrdup(str->data);

		resetStringInfo(str);
		appendBinaryStringInfo(str, dup, ptr - str->data);
		appendStringInfoString(str, replacement);
		appendStringInfoString(str, dup + (ptr - str->data) + strlen(replace));		
		pfree(dup);
	}
}
<|MERGE_RESOLUTION|>--- conflicted
+++ resolved
@@ -6,17 +6,10 @@
  * It can be used to buffer either ordinary C strings (null-terminated text)
  * or arbitrary binary data.  All storage is allocated with palloc().
  *
-<<<<<<< HEAD
  * Portions Copyright (c) 1996-2009, PostgreSQL Global Development Group
  * Portions Copyright (c) 1994, Regents of the University of California
  *
  *	  $PostgreSQL: pgsql/src/backend/lib/stringinfo.c,v 1.50 2009/01/01 17:23:42 momjian Exp $
-=======
- * Portions Copyright (c) 1996-2008, PostgreSQL Global Development Group
- * Portions Copyright (c) 1994, Regents of the University of California
- *
- *	  $PostgreSQL: pgsql/src/backend/lib/stringinfo.c,v 1.49 2008/01/01 19:45:49 momjian Exp $
->>>>>>> d13f41d2
  *
  *-------------------------------------------------------------------------
  */
@@ -52,29 +45,11 @@
 void
 initStringInfo(StringInfo str)
 {
-<<<<<<< HEAD
 	int			size = 1024;		/* initial default buffer size */
-=======
-	int			size = 1024;	/* initial default buffer size */
->>>>>>> d13f41d2
 
 	str->data = (char *) palloc(size);
 	str->maxlen = size;
 	resetStringInfo(str);
-}
-
-/*
- * resetStringInfo
- *
- * Reset the StringInfo: the data buffer remains valid, but its
- * previous content, if any, is cleared.
- */
-void
-resetStringInfo(StringInfo str)
-{
-	str->data[0] = '\0';
-	str->len = 0;
-	str->cursor = 0;
 }
 
 /*
@@ -297,11 +272,7 @@
 	int			newlen;
 
 	/*
-<<<<<<< HEAD
 	 * Guard against out-of-range "needed" values.  Without this, we can get
-=======
-	 * Guard against out-of-range "needed" values.	Without this, we can get
->>>>>>> d13f41d2
 	 * an overflow or infinite loop in the following.
 	 */
 	if (needed < 0)				/* should not happen */
