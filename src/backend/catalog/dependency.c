/*-------------------------------------------------------------------------
 *
 * dependency.c
 *	  Routines to support inter-object dependencies.
 *
 *
 * Portions Copyright (c) 1996-2016, PostgreSQL Global Development Group
 * Portions Copyright (c) 1994, Regents of the University of California
 *
 * IDENTIFICATION
 *	  src/backend/catalog/dependency.c
 *
 *-------------------------------------------------------------------------
 */
#include "postgres.h"

#include "access/htup_details.h"
#include "access/xact.h"
#include "catalog/dependency.h"
#include "catalog/heap.h"
#include "catalog/index.h"
#include "catalog/namespace.h"
#include "catalog/objectaccess.h"
#include "catalog/pg_am.h"
#include "catalog/pg_amop.h"
#include "catalog/pg_amproc.h"
#include "catalog/pg_attrdef.h"
#include "catalog/pg_attribute_encoding.h"
#include "catalog/pg_authid.h"
#include "catalog/pg_cast.h"
#include "catalog/pg_collation.h"
#include "catalog/pg_collation_fn.h"
#include "catalog/pg_constraint.h"
#include "catalog/pg_constraint_fn.h"
#include "catalog/pg_conversion.h"
#include "catalog/pg_conversion_fn.h"
#include "catalog/pg_database.h"
#include "catalog/pg_default_acl.h"
#include "catalog/pg_depend.h"
#include "catalog/pg_event_trigger.h"
#include "catalog/pg_extension.h"
#include "catalog/pg_foreign_data_wrapper.h"
#include "catalog/pg_foreign_server.h"
#include "catalog/pg_init_privs.h"
#include "catalog/pg_language.h"
#include "catalog/pg_largeobject.h"
#include "catalog/pg_namespace.h"
#include "catalog/pg_opclass.h"
#include "catalog/pg_operator.h"
#include "catalog/pg_opfamily.h"
#include "catalog/pg_policy.h"
#include "catalog/pg_proc.h"
#include "catalog/pg_rewrite.h"
#include "catalog/pg_tablespace.h"
#include "catalog/pg_transform.h"
#include "catalog/pg_trigger.h"
#include "catalog/pg_ts_config.h"
#include "catalog/pg_ts_dict.h"
#include "catalog/pg_ts_parser.h"
#include "catalog/pg_ts_template.h"
#include "catalog/pg_type.h"
#include "catalog/pg_type_encoding.h"
#include "catalog/pg_user_mapping.h"
#include "cdb/cdbpartition.h"
#include "commands/comment.h"
#include "commands/dbcommands.h"
#include "commands/defrem.h"
#include "commands/event_trigger.h"
#include "commands/extension.h"
#include "commands/policy.h"
#include "commands/proclang.h"
#include "commands/schemacmds.h"
#include "commands/seclabel.h"
#include "commands/tablespace.h"
#include "commands/trigger.h"
#include "commands/typecmds.h"
#include "foreign/foreign.h"
#include "nodes/nodeFuncs.h"
#include "parser/parsetree.h"
#include "rewrite/rewriteRemove.h"
#include "storage/lmgr.h"
#include "utils/builtins.h"
#include "utils/fmgroids.h"
#include "utils/guc.h"
#include "utils/lsyscache.h"
#include "utils/syscache.h"
#include "utils/tqual.h"

#include "catalog/pg_compression.h"
#include "catalog/pg_extprotocol.h"
#include "catalog/pg_partition_encoding.h"
#include "cdb/cdbvars.h"
#include "commands/extprotocolcmds.h"
#include "commands/tablecmds.h"


/*
 * Deletion processing requires additional state for each ObjectAddress that
 * it's planning to delete.  For simplicity and code-sharing we make the
 * ObjectAddresses code support arrays with or without this extra state.
 */
typedef struct
{
	int			flags;			/* bitmask, see bit definitions below */
	ObjectAddress dependee;		/* object whose deletion forced this one */
} ObjectAddressExtra;

/* ObjectAddressExtra flag bits */
#define DEPFLAG_ORIGINAL	0x0001		/* an original deletion target */
#define DEPFLAG_NORMAL		0x0002		/* reached via normal dependency */
#define DEPFLAG_AUTO		0x0004		/* reached via auto dependency */
#define DEPFLAG_INTERNAL	0x0008		/* reached via internal dependency */
#define DEPFLAG_EXTENSION	0x0010		/* reached via extension dependency */
#define DEPFLAG_REVERSE		0x0020		/* reverse internal/extension link */


/* expansible list of ObjectAddresses */
struct ObjectAddresses
{
	ObjectAddress *refs;		/* => palloc'd array */
	ObjectAddressExtra *extras; /* => palloc'd array, or NULL if not used */
	int			numrefs;		/* current number of references */
	int			maxrefs;		/* current size of palloc'd array(s) */
};

/* typedef ObjectAddresses appears in dependency.h */

/* threaded list of ObjectAddresses, for recursion detection */
typedef struct ObjectAddressStack
{
	const ObjectAddress *object;	/* object being visited */
	int			flags;			/* its current flag bits */
	struct ObjectAddressStack *next;	/* next outer stack level */
} ObjectAddressStack;

/* for find_expr_references_walker */
typedef struct
{
	ObjectAddresses *addrs;		/* addresses being accumulated */
	List	   *rtables;		/* list of rangetables to resolve Vars */
} find_expr_references_context;

/*
 * This constant table maps ObjectClasses to the corresponding catalog OIDs.
 * See also getObjectClass().
 */
static const Oid object_classes[] = {
	RelationRelationId,			/* OCLASS_CLASS */
	ProcedureRelationId,		/* OCLASS_PROC */
	TypeRelationId,				/* OCLASS_TYPE */
	CastRelationId,				/* OCLASS_CAST */
	CollationRelationId,		/* OCLASS_COLLATION */
	ConstraintRelationId,		/* OCLASS_CONSTRAINT */
	ConversionRelationId,		/* OCLASS_CONVERSION */
	AttrDefaultRelationId,		/* OCLASS_DEFAULT */
	LanguageRelationId,			/* OCLASS_LANGUAGE */
	LargeObjectRelationId,		/* OCLASS_LARGEOBJECT */
	OperatorRelationId,			/* OCLASS_OPERATOR */
	OperatorClassRelationId,	/* OCLASS_OPCLASS */
	OperatorFamilyRelationId,	/* OCLASS_OPFAMILY */
	AccessMethodRelationId,		/* OCLASS_AM */
	AccessMethodOperatorRelationId,		/* OCLASS_AMOP */
	AccessMethodProcedureRelationId,	/* OCLASS_AMPROC */
	RewriteRelationId,			/* OCLASS_REWRITE */
	TriggerRelationId,			/* OCLASS_TRIGGER */
	NamespaceRelationId,		/* OCLASS_SCHEMA */
	TSParserRelationId,			/* OCLASS_TSPARSER */
	TSDictionaryRelationId,		/* OCLASS_TSDICT */
	TSTemplateRelationId,		/* OCLASS_TSTEMPLATE */
	TSConfigRelationId,			/* OCLASS_TSCONFIG */
	AuthIdRelationId,			/* OCLASS_ROLE */
	DatabaseRelationId,			/* OCLASS_DATABASE */
	TableSpaceRelationId,		/* OCLASS_TBLSPACE */
	ForeignDataWrapperRelationId,		/* OCLASS_FDW */
	ForeignServerRelationId,	/* OCLASS_FOREIGN_SERVER */
	UserMappingRelationId,		/* OCLASS_USER_MAPPING */
	DefaultAclRelationId,		/* OCLASS_DEFACL */
	ExtensionRelationId,		/* OCLASS_EXTENSION */
	EventTriggerRelationId,		/* OCLASS_EVENT_TRIGGER */
<<<<<<< HEAD
	ExtprotocolRelationId,		/* OCLASS_EXTPROTOCOL */
	CompressionRelationId,		/* OCLASS_COMPRESSION */
	PolicyRelationId			/* OCLASS_POLICY */
=======
	PolicyRelationId,			/* OCLASS_POLICY */
	TransformRelationId			/* OCLASS_TRANSFORM */
>>>>>>> b5bce6c1
};


static void findDependentObjects(const ObjectAddress *object,
					 int flags,
					 ObjectAddressStack *stack,
					 ObjectAddresses *targetObjects,
					 const ObjectAddresses *pendingObjects,
					 Relation *depRel);
static void reportDependentObjects(const ObjectAddresses *targetObjects,
					   DropBehavior behavior,
					   int msglevel,
					   const ObjectAddress *origObject);
static void deleteOneObject(const ObjectAddress *object,
				Relation *depRel, int32 flags);
static void doDeletion(const ObjectAddress *object, int flags);
static void AcquireDeletionLock(const ObjectAddress *object, int flags);
static void ReleaseDeletionLock(const ObjectAddress *object);
static bool find_expr_references_walker(Node *node,
							find_expr_references_context *context);
static void eliminate_duplicate_dependencies(ObjectAddresses *addrs);
static int	object_address_comparator(const void *a, const void *b);
static void add_object_address(ObjectClass oclass, Oid objectId, int32 subId,
				   ObjectAddresses *addrs);
static void add_exact_object_address_extra(const ObjectAddress *object,
							   const ObjectAddressExtra *extra,
							   ObjectAddresses *addrs);
static bool object_address_present_add_flags(const ObjectAddress *object,
								 int flags,
								 ObjectAddresses *addrs);
static bool stack_address_present_add_flags(const ObjectAddress *object,
								int flags,
								ObjectAddressStack *stack);
static void DeleteInitPrivs(const ObjectAddress *object);


/*
 * Go through the objects given running the final actions on them, and execute
 * the actual deletion.
 */
static void
deleteObjectsInList(ObjectAddresses *targetObjects, Relation *depRel,
					int flags)
{
	int			i;

	/*
	 * Keep track of objects for event triggers, if necessary.
	 */
	if (trackDroppedObjectsNeeded() && !(flags & PERFORM_DELETION_INTERNAL))
	{
		for (i = 0; i < targetObjects->numrefs; i++)
		{
			const ObjectAddress *thisobj = &targetObjects->refs[i];
			const ObjectAddressExtra *extra = &targetObjects->extras[i];
			bool		original = false;
			bool		normal = false;

			if (extra->flags & DEPFLAG_ORIGINAL)
				original = true;
			if (extra->flags & DEPFLAG_NORMAL)
				normal = true;
			if (extra->flags & DEPFLAG_REVERSE)
				normal = true;

			if (EventTriggerSupportsObjectClass(getObjectClass(thisobj)))
			{
				EventTriggerSQLDropAddObject(thisobj, original, normal);
			}
		}
	}

	/*
	 * Delete all the objects in the proper order.
	 */
	for (i = 0; i < targetObjects->numrefs; i++)
	{
		ObjectAddress *thisobj = targetObjects->refs + i;

		deleteOneObject(thisobj, depRel, flags);
	}
}

/*
 * performDeletion: attempt to drop the specified object.  If CASCADE
 * behavior is specified, also drop any dependent objects (recursively).
 * If RESTRICT behavior is specified, error out if there are any dependent
 * objects, except for those that should be implicitly dropped anyway
 * according to the dependency type.
 *
 * This is the outer control routine for all forms of DROP that drop objects
 * that can participate in dependencies.  Note that the next two routines
 * are variants on the same theme; if you change anything here you'll likely
 * need to fix them too.
 *
 * flags should include PERFORM_DELETION_INTERNAL when the drop operation is
 * not the direct result of a user-initiated action.  For example, when a
 * temporary schema is cleaned out so that a new backend can use it, or when
 * a column default is dropped as an intermediate step while adding a new one,
 * that's an internal operation.  On the other hand, when we drop something
 * because the user issued a DROP statement against it, that's not internal.
 */
void
performDeletion(const ObjectAddress *object,
				DropBehavior behavior, int flags)
{
	Relation	depRel;
	ObjectAddresses *targetObjects;

	/*
	 * We save some cycles by opening pg_depend just once and passing the
	 * Relation pointer down to all the recursive deletion steps.
	 */
	depRel = heap_open(DependRelationId, RowExclusiveLock);

	/*
	 * Acquire deletion lock on the target object.  (Ideally the caller has
	 * done this already, but many places are sloppy about it.)
	 */
	AcquireDeletionLock(object, 0);

	/*
	 * Construct a list of objects to delete (ie, the given object plus
	 * everything directly or indirectly dependent on it).
	 */
	targetObjects = new_object_addresses();

	findDependentObjects(object,
						 DEPFLAG_ORIGINAL,
						 NULL,	/* empty stack */
						 targetObjects,
						 NULL,	/* no pendingObjects */
						 &depRel);

	/*
	 * Check if deletion is allowed, and report about cascaded deletes.
	 */
	reportDependentObjects(targetObjects,
						   behavior,
						   NOTICE,
						   object);

	/* do the deed */
	deleteObjectsInList(targetObjects, &depRel, flags);

	/* And clean up */
	free_object_addresses(targetObjects);

	heap_close(depRel, RowExclusiveLock);
}

/*
 * performMultipleDeletions: Similar to performDeletion, but act on multiple
 * objects at once.
 *
 * The main difference from issuing multiple performDeletion calls is that the
 * list of objects that would be implicitly dropped, for each object to be
 * dropped, is the union of the implicit-object list for all objects.  This
 * makes each check be more relaxed.
 */
void
performMultipleDeletions(const ObjectAddresses *objects,
						 DropBehavior behavior, int flags)
{
	Relation	depRel;
	ObjectAddresses *targetObjects;
	int			i;

	/* No work if no objects... */
	if (objects->numrefs <= 0)
		return;

	/*
	 * We save some cycles by opening pg_depend just once and passing the
	 * Relation pointer down to all the recursive deletion steps.
	 */
	depRel = heap_open(DependRelationId, RowExclusiveLock);

	/*
	 * Construct a list of objects to delete (ie, the given objects plus
	 * everything directly or indirectly dependent on them).  Note that
	 * because we pass the whole objects list as pendingObjects context, we
	 * won't get a failure from trying to delete an object that is internally
	 * dependent on another one in the list; we'll just skip that object and
	 * delete it when we reach its owner.
	 */
	targetObjects = new_object_addresses();

	for (i = 0; i < objects->numrefs; i++)
	{
		const ObjectAddress *thisobj = objects->refs + i;

		/*
		 * Acquire deletion lock on each target object.  (Ideally the caller
		 * has done this already, but many places are sloppy about it.)
		 */
		AcquireDeletionLock(thisobj, flags);

		findDependentObjects(thisobj,
							 DEPFLAG_ORIGINAL,
							 NULL,		/* empty stack */
							 targetObjects,
							 objects,
							 &depRel);
	}

	/*
	 * Check if deletion is allowed, and report about cascaded deletes.
	 *
	 * If there's exactly one object being deleted, report it the same way as
	 * in performDeletion(), else we have to be vaguer.
	 */
	reportDependentObjects(targetObjects,
						   behavior,
						   NOTICE,
						   (objects->numrefs == 1 ? objects->refs : NULL));

	/* do the deed */
	deleteObjectsInList(targetObjects, &depRel, flags);

	/* And clean up */
	free_object_addresses(targetObjects);

	heap_close(depRel, RowExclusiveLock);
}

/*
 * deleteWhatDependsOn: attempt to drop everything that depends on the
 * specified object, though not the object itself.  Behavior is always
 * CASCADE.
 *
 * This is currently used only to clean out the contents of a schema
 * (namespace): the passed object is a namespace.  We normally want this
 * to be done silently, so there's an option to suppress NOTICE messages.
 *
 * Note we don't fire object drop event triggers here; it would be wrong to do
 * so for the current only use of this function, but if more callers are added
 * this might need to be reconsidered.
 */
void
deleteWhatDependsOn(const ObjectAddress *object,
					bool showNotices)
{
	Relation	depRel;
	ObjectAddresses *targetObjects;
	int			i;

	/*
	 * We save some cycles by opening pg_depend just once and passing the
	 * Relation pointer down to all the recursive deletion steps.
	 */
	depRel = heap_open(DependRelationId, RowExclusiveLock);

	/*
	 * Acquire deletion lock on the target object.  (Ideally the caller has
	 * done this already, but many places are sloppy about it.)
	 */
	AcquireDeletionLock(object, 0);

	/*
	 * Construct a list of objects to delete (ie, the given object plus
	 * everything directly or indirectly dependent on it).
	 */
	targetObjects = new_object_addresses();

	findDependentObjects(object,
						 DEPFLAG_ORIGINAL,
						 NULL,	/* empty stack */
						 targetObjects,
						 NULL,	/* no pendingObjects */
						 &depRel);

	/*
	 * Check if deletion is allowed, and report about cascaded deletes.
	 */
	reportDependentObjects(targetObjects,
						   DROP_CASCADE,
						   showNotices ? NOTICE : DEBUG2,
						   object);

	/*
	 * Delete all the objects in the proper order, except we skip the original
	 * object.
	 */
	for (i = 0; i < targetObjects->numrefs; i++)
	{
		ObjectAddress *thisobj = targetObjects->refs + i;
		ObjectAddressExtra *thisextra = targetObjects->extras + i;

		if (thisextra->flags & DEPFLAG_ORIGINAL)
			continue;

		/*
		 * Since this function is currently only used to clean out temporary
		 * schemas, we pass PERFORM_DELETION_INTERNAL here, indicating that
		 * the operation is an automatic system operation rather than a user
		 * action.  If, in the future, this function is used for other
		 * purposes, we might need to revisit this.
		 */
		deleteOneObject(thisobj, &depRel, PERFORM_DELETION_INTERNAL);
	}

	/* And clean up */
	free_object_addresses(targetObjects);

	heap_close(depRel, RowExclusiveLock);
}

/*
 * findDependentObjects - find all objects that depend on 'object'
 *
 * For every object that depends on the starting object, acquire a deletion
 * lock on the object, add it to targetObjects (if not already there),
 * and recursively find objects that depend on it.  An object's dependencies
 * will be placed into targetObjects before the object itself; this means
 * that the finished list's order represents a safe deletion order.
 *
 * The caller must already have a deletion lock on 'object' itself,
 * but must not have added it to targetObjects.  (Note: there are corner
 * cases where we won't add the object either, and will also release the
 * caller-taken lock.  This is a bit ugly, but the API is set up this way
 * to allow easy rechecking of an object's liveness after we lock it.  See
 * notes within the function.)
 *
 * When dropping a whole object (subId = 0), we find dependencies for
 * its sub-objects too.
 *
 *	object: the object to add to targetObjects and find dependencies on
 *	flags: flags to be ORed into the object's targetObjects entry
 *	stack: list of objects being visited in current recursion; topmost item
 *			is the object that we recursed from (NULL for external callers)
 *	targetObjects: list of objects that are scheduled to be deleted
 *	pendingObjects: list of other objects slated for destruction, but
 *			not necessarily in targetObjects yet (can be NULL if none)
 *	*depRel: already opened pg_depend relation
 */
static void
findDependentObjects(const ObjectAddress *object,
					 int flags,
					 ObjectAddressStack *stack,
					 ObjectAddresses *targetObjects,
					 const ObjectAddresses *pendingObjects,
					 Relation *depRel)
{
	ScanKeyData key[3];
	int			nkeys;
	SysScanDesc scan;
	HeapTuple	tup;
	ObjectAddress otherObject;
	ObjectAddressStack mystack;
	ObjectAddressExtra extra;

	/*
	 * If the target object is already being visited in an outer recursion
	 * level, just report the current flags back to that level and exit. This
	 * is needed to avoid infinite recursion in the face of circular
	 * dependencies.
	 *
	 * The stack check alone would result in dependency loops being broken at
	 * an arbitrary point, ie, the first member object of the loop to be
	 * visited is the last one to be deleted.  This is obviously unworkable.
	 * However, the check for internal dependency below guarantees that we
	 * will not break a loop at an internal dependency: if we enter the loop
	 * at an "owned" object we will switch and start at the "owning" object
	 * instead.  We could probably hack something up to avoid breaking at an
	 * auto dependency, too, if we had to.  However there are no known cases
	 * where that would be necessary.
	 */
	if (stack_address_present_add_flags(object, flags, stack))
		return;

	/*
	 * It's also possible that the target object has already been completely
	 * processed and put into targetObjects.  If so, again we just add the
	 * specified flags to its entry and return.
	 *
	 * (Note: in these early-exit cases we could release the caller-taken
	 * lock, since the object is presumably now locked multiple times; but it
	 * seems not worth the cycles.)
	 */
	if (object_address_present_add_flags(object, flags, targetObjects))
		return;

	/*
	 * The target object might be internally dependent on some other object
	 * (its "owner"), and/or be a member of an extension (also considered its
	 * owner).  If so, and if we aren't recursing from the owning object, we
	 * have to transform this deletion request into a deletion request of the
	 * owning object.  (We'll eventually recurse back to this object, but the
	 * owning object has to be visited first so it will be deleted after.) The
	 * way to find out about this is to scan the pg_depend entries that show
	 * what this object depends on.
	 */

	/*
	 * Step 1: find and remove pg_depend records that link from this object to
	 * others.	We have to do this anyway, and doing it first ensures that we
	 * avoid infinite recursion in the case of cycles. Also, some dependency
	 * types require extra processing here.
	 *
	 * When dropping a whole object (subId = 0), remove all pg_depend records
	 * for its sub-objects too.
	 */
	ScanKeyInit(&key[0],
				Anum_pg_depend_classid,
				BTEqualStrategyNumber, F_OIDEQ,
				ObjectIdGetDatum(object->classId));
	ScanKeyInit(&key[1],
				Anum_pg_depend_objid,
				BTEqualStrategyNumber, F_OIDEQ,
				ObjectIdGetDatum(object->objectId));
	if (object->objectSubId != 0)
	{
		ScanKeyInit(&key[2],
					Anum_pg_depend_objsubid,
					BTEqualStrategyNumber, F_INT4EQ,
					Int32GetDatum(object->objectSubId));
		nkeys = 3;
	}
	else
		nkeys = 2;

	scan = systable_beginscan(*depRel, DependDependerIndexId, true,
							  NULL, nkeys, key);

	while (HeapTupleIsValid(tup = systable_getnext(scan)))
	{
		Form_pg_depend foundDep = (Form_pg_depend) GETSTRUCT(tup);

		otherObject.classId = foundDep->refclassid;
		otherObject.objectId = foundDep->refobjid;
		otherObject.objectSubId = foundDep->refobjsubid;

		switch (foundDep->deptype)
		{
			case DEPENDENCY_NORMAL:
			case DEPENDENCY_AUTO:
			case DEPENDENCY_AUTO_EXTENSION:
				/* no problem */
				break;

			case DEPENDENCY_EXTENSION:

				/*
				 * If the other object is the extension currently being
				 * created/altered, ignore this dependency and continue with
				 * the deletion.  This allows dropping of an extension's
				 * objects within the extension's scripts, as well as corner
				 * cases such as dropping a transient object created within
				 * such a script.
				 */
				if (creating_extension &&
					otherObject.classId == ExtensionRelationId &&
					otherObject.objectId == CurrentExtensionObject)
					break;

				/* Otherwise, treat this like an internal dependency */
				/* FALL THRU */

			case DEPENDENCY_INTERNAL:
			case DEPENDENCY_INTERNAL_AUTO:
				/*
				 * This object is part of the internal implementation of
				 * another object, or is part of the extension that is the
				 * other object.  We have three cases:
				 *
				 * 1. At the outermost recursion level, disallow the DROP. (We
				 * just ereport here, rather than proceeding, since no other
				 * dependencies are likely to be interesting.)	However, if
				 * the owning object is listed in pendingObjects, just release
				 * the caller's lock and return; we'll eventually complete the
				 * DROP when we reach that entry in the pending list.
				 */
				if (stack == NULL)
				{
					char	   *otherObjDesc;

					if (pendingObjects &&
						object_address_present(&otherObject, pendingObjects))
					{
						systable_endscan(scan);
						/* need to release caller's lock; see notes below */
						ReleaseDeletionLock(object);
						return;
					}
					otherObjDesc = getObjectDescription(&otherObject);
					ereport(ERROR,
							(errcode(ERRCODE_DEPENDENT_OBJECTS_STILL_EXIST),
							 errmsg("cannot drop %s because %s requires it",
									getObjectDescription(object),
									otherObjDesc),
							 errhint("You can drop %s instead.",
									 otherObjDesc)));
				}

				/*
				 * 2. When recursing from the other end of this dependency,
				 * it's okay to continue with the deletion.  This holds when
				 * recursing from a whole object that includes the nominal
				 * other end as a component, too.  Since there can be more
				 * than one "owning" object, we have to allow matches that are
				 * more than one level down in the stack.
				 */
				if (stack_address_present_add_flags(&otherObject, 0, stack))
					break;

				/*
				 * 3. Not all the owning objects have been visited, so
				 * transform this deletion request into a delete of this
				 * owning object.
				 *
				 * For INTERNAL_AUTO dependencies, we don't enforce this;
				 * in other words, we don't follow the links back to the
				 * owning object.
				 */
				if (foundDep->deptype == DEPENDENCY_INTERNAL_AUTO)
					break;

				/*
				 * First, release caller's lock on this object and get
				 * deletion lock on the owning object.  (We must release
				 * caller's lock to avoid deadlock against a concurrent
				 * deletion of the owning object.)
				 */
				ReleaseDeletionLock(object);
				AcquireDeletionLock(&otherObject, 0);

				/*
				 * The owning object might have been deleted while we waited
				 * to lock it; if so, neither it nor the current object are
				 * interesting anymore.  We test this by checking the
				 * pg_depend entry (see notes below).
				 */
				if (!systable_recheck_tuple(scan, tup))
				{
					systable_endscan(scan);
					ReleaseDeletionLock(&otherObject);
					return;
				}

				/*
				 * Okay, recurse to the owning object instead of proceeding.
				 *
				 * We do not need to stack the current object; we want the
				 * traversal order to be as if the original reference had
				 * linked to the owning object instead of this one.
				 *
				 * The dependency type is a "reverse" dependency: we need to
				 * delete the owning object if this one is to be deleted, but
				 * this linkage is never a reason for an automatic deletion.
				 */
				findDependentObjects(&otherObject,
									 DEPFLAG_REVERSE,
									 stack,
									 targetObjects,
									 pendingObjects,
									 depRel);
				/* And we're done here. */
				systable_endscan(scan);
				return;
			case DEPENDENCY_PIN:

				/*
				 * Should not happen; PIN dependencies should have zeroes in
				 * the depender fields...
				 */
				elog(ERROR, "incorrect use of PIN dependency with %s",
					 getObjectDescription(object));
				break;
			default:
				elog(ERROR, "unrecognized dependency type '%c' for %s",
					 foundDep->deptype, getObjectDescription(object));
				break;
		}
	}

	systable_endscan(scan);

	/*
	 * Now recurse to any dependent objects.  We must visit them first since
	 * they have to be deleted before the current object.
	 */
	mystack.object = object;	/* set up a new stack level */
	mystack.flags = flags;
	mystack.next = stack;

	ScanKeyInit(&key[0],
				Anum_pg_depend_refclassid,
				BTEqualStrategyNumber, F_OIDEQ,
				ObjectIdGetDatum(object->classId));
	ScanKeyInit(&key[1],
				Anum_pg_depend_refobjid,
				BTEqualStrategyNumber, F_OIDEQ,
				ObjectIdGetDatum(object->objectId));
	if (object->objectSubId != 0)
	{
		ScanKeyInit(&key[2],
					Anum_pg_depend_refobjsubid,
					BTEqualStrategyNumber, F_INT4EQ,
					Int32GetDatum(object->objectSubId));
		nkeys = 3;
	}
	else
		nkeys = 2;

	scan = systable_beginscan(*depRel, DependReferenceIndexId, true,
							  NULL, nkeys, key);

	while (HeapTupleIsValid(tup = systable_getnext(scan)))
	{
		Form_pg_depend foundDep = (Form_pg_depend) GETSTRUCT(tup);
		int			subflags;

		otherObject.classId = foundDep->classid;
		otherObject.objectId = foundDep->objid;
		otherObject.objectSubId = foundDep->objsubid;

		/*
		 * Must lock the dependent object before recursing to it.
		 */
		AcquireDeletionLock(&otherObject, 0);

		/*
		 * The dependent object might have been deleted while we waited to
		 * lock it; if so, we don't need to do anything more with it. We can
		 * test this cheaply and independently of the object's type by seeing
		 * if the pg_depend tuple we are looking at is still live. (If the
		 * object got deleted, the tuple would have been deleted too.)
		 */
		if (!systable_recheck_tuple(scan, tup))
		{
			/* release the now-useless lock */
			ReleaseDeletionLock(&otherObject);
			/* and continue scanning for dependencies */
			continue;
		}

		/* Recurse, passing flags indicating the dependency type */
		switch (foundDep->deptype)
		{
			case DEPENDENCY_NORMAL:
				subflags = DEPFLAG_NORMAL;
				break;
			case DEPENDENCY_AUTO:
			case DEPENDENCY_AUTO_EXTENSION:
				subflags = DEPFLAG_AUTO;
				break;
			case DEPENDENCY_INTERNAL_AUTO:
			case DEPENDENCY_INTERNAL:
				subflags = DEPFLAG_INTERNAL;
				break;
			case DEPENDENCY_EXTENSION:
				subflags = DEPFLAG_EXTENSION;
				break;
			case DEPENDENCY_PIN:

				/*
				 * For a PIN dependency we just ereport immediately; there
				 * won't be any others to report.
				 */
				ereport(ERROR,
						(errcode(ERRCODE_DEPENDENT_OBJECTS_STILL_EXIST),
						 errmsg("cannot drop %s because it is required by the database system",
								getObjectDescription(object))));
				subflags = 0;	/* keep compiler quiet */
				break;
			default:
				elog(ERROR, "unrecognized dependency type '%c' for %s",
					 foundDep->deptype, getObjectDescription(object));
				subflags = 0;	/* keep compiler quiet */
				break;
		}

		findDependentObjects(&otherObject,
							 subflags,
							 &mystack,
							 targetObjects,
							 pendingObjects,
							 depRel);
	}

	systable_endscan(scan);

	/*
	 * Finally, we can add the target object to targetObjects.  Be careful to
	 * include any flags that were passed back down to us from inner recursion
	 * levels.
	 */
	extra.flags = mystack.flags;
	if (stack)
		extra.dependee = *stack->object;
	else
		memset(&extra.dependee, 0, sizeof(extra.dependee));
	add_exact_object_address_extra(object, &extra, targetObjects);
}

/*
 * reportDependentObjects - report about dependencies, and fail if RESTRICT
 *
 * Tell the user about dependent objects that we are going to delete
 * (or would need to delete, but are prevented by RESTRICT mode);
 * then error out if there are any and it's not CASCADE mode.
 *
 *	targetObjects: list of objects that are scheduled to be deleted
 *	behavior: RESTRICT or CASCADE
 *	msglevel: elog level for non-error report messages
 *	origObject: base object of deletion, or NULL if not available
 *		(the latter case occurs in DROP OWNED)
 */
static void
reportDependentObjects(const ObjectAddresses *targetObjects,
					   DropBehavior behavior,
					   int msglevel,
					   const ObjectAddress *origObject)
{
	bool		ok = true;
	StringInfoData clientdetail;
	StringInfoData logdetail;
	int			numReportedClient = 0;
	int			numNotReportedClient = 0;
	int			i;

	/*
	 * If no error is to be thrown, and the msglevel is too low to be shown to
	 * either client or server log, there's no need to do any of the work.
	 *
	 * Note: this code doesn't know all there is to be known about elog
	 * levels, but it works for NOTICE and DEBUG2, which are the only values
	 * msglevel can currently have.  We also assume we are running in a normal
	 * operating environment.
	 */
	if (behavior == DROP_CASCADE &&
		msglevel < client_min_messages &&
		(msglevel < log_min_messages || log_min_messages == LOG))
		return;

	/*
	 * We limit the number of dependencies reported to the client to
	 * MAX_REPORTED_DEPS, since client software may not deal well with
	 * enormous error strings.  The server log always gets a full report.
	 */
#define MAX_REPORTED_DEPS 100

	initStringInfo(&clientdetail);
	initStringInfo(&logdetail);

	/*
	 * We process the list back to front (ie, in dependency order not deletion
	 * order), since this makes for a more understandable display.
	 */
	for (i = targetObjects->numrefs - 1; i >= 0; i--)
	{
		const ObjectAddress *obj = &targetObjects->refs[i];
		const ObjectAddressExtra *extra = &targetObjects->extras[i];
		char	   *objDesc;

		/* Ignore the original deletion target(s) */
		if (extra->flags & DEPFLAG_ORIGINAL)
			continue;

		objDesc = getObjectDescription(obj);

		/*
		 * If, at any stage of the recursive search, we reached the object via
		 * an AUTO, INTERNAL, or EXTENSION dependency, then it's okay to
		 * delete it even in RESTRICT mode.
		 */
		if (extra->flags & (DEPFLAG_AUTO |
							DEPFLAG_INTERNAL |
							DEPFLAG_EXTENSION))
		{
			/*
			 * auto-cascades are reported at DEBUG2, not msglevel.  We don't
			 * try to combine them with the regular message because the
			 * results are too confusing when client_min_messages and
			 * log_min_messages are different.
			 */
			ereport(DEBUG2,
					(errmsg("drop auto-cascades to %s",
							objDesc)));
		}
		else if (behavior == DROP_RESTRICT)
		{
			char	   *otherDesc = getObjectDescription(&extra->dependee);

			if (msglevel == NOTICE && Gp_role == GP_ROLE_EXECUTE)
			{
				ereport(DEBUG1,
						(errmsg("%s depends on %s",
								objDesc, otherDesc)));
			}
			else
			{
				if (numReportedClient < MAX_REPORTED_DEPS)
				{
					/* separate entries with a newline */
					if (clientdetail.len != 0)
						appendStringInfoChar(&clientdetail, '\n');
					appendStringInfo(&clientdetail, _("%s depends on %s"),
									 objDesc, otherDesc);
					numReportedClient++;
				}
				else
					numNotReportedClient++;
				/* separate entries with a newline */
				if (logdetail.len != 0)
					appendStringInfoChar(&logdetail, '\n');
				appendStringInfo(&logdetail, _("%s depends on %s"),
								 objDesc, otherDesc);
				pfree(otherDesc);
			}
			ok = false;
		}
		else
		{
			if (Gp_role == GP_ROLE_EXECUTE)
			{
				ereport(DEBUG1,
						(errmsg("drop cascades to %s",
								objDesc)));
			}
			else
			{
				if (numReportedClient < MAX_REPORTED_DEPS)
				{
					/* separate entries with a newline */
					if (clientdetail.len != 0)
						appendStringInfoChar(&clientdetail, '\n');
					appendStringInfo(&clientdetail, _("drop cascades to %s"),
									 objDesc);
					numReportedClient++;
				}
				else
					numNotReportedClient++;
				/* separate entries with a newline */
				if (logdetail.len != 0)
					appendStringInfoChar(&logdetail, '\n');
				appendStringInfo(&logdetail, _("drop cascades to %s"),
								 objDesc);
			}
		}

		pfree(objDesc);
	}

	if (numNotReportedClient > 0)
		appendStringInfo(&clientdetail, ngettext("\nand %d other object "
												 "(see server log for list)",
												 "\nand %d other objects "
												 "(see server log for list)",
												 numNotReportedClient),
						 numNotReportedClient);

	if (!ok)
	{
		if (origObject)
			ereport(ERROR,
					(errcode(ERRCODE_DEPENDENT_OBJECTS_STILL_EXIST),
				  errmsg("cannot drop %s because other objects depend on it",
						 getObjectDescription(origObject)),
					 errdetail("%s", clientdetail.data),
					 errdetail_log("%s", logdetail.data),
					 errhint("Use DROP ... CASCADE to drop the dependent objects too.")));
		else
			ereport(ERROR,
					(errcode(ERRCODE_DEPENDENT_OBJECTS_STILL_EXIST),
					 errmsg("cannot drop desired object(s) because other objects depend on them"),
					 errdetail("%s", clientdetail.data),
					 errdetail_log("%s", logdetail.data),
					 errhint("Use DROP ... CASCADE to drop the dependent objects too.")));
	}
	else if (numReportedClient > 1)
	{
		ereport(msglevel,
		/* translator: %d always has a value larger than 1 */
				(errmsg_plural("drop cascades to %d other object",
							   "drop cascades to %d other objects",
							   numReportedClient + numNotReportedClient,
							   numReportedClient + numNotReportedClient),
				 errdetail("%s", clientdetail.data),
				 errdetail_log("%s", logdetail.data)));
	}
	else if (numReportedClient == 1)
	{
		/* we just use the single item as-is */
		ereport(msglevel,
				(errmsg_internal("%s", clientdetail.data)));
	}

	pfree(clientdetail.data);
	pfree(logdetail.data);
}

/*
 * deleteOneObject: delete a single object for performDeletion.
 *
 * *depRel is the already-open pg_depend relation.
 */
static void
deleteOneObject(const ObjectAddress *object, Relation *depRel, int flags)
{
	ScanKeyData key[3];
	int			nkeys;
	SysScanDesc scan;
	HeapTuple	tup;

	/* DROP hook of the objects being removed */
	InvokeObjectDropHookArg(object->classId, object->objectId,
							object->objectSubId, flags);

	/*
	 * Close depRel if we are doing a drop concurrently.  The object deletion
	 * subroutine will commit the current transaction, so we can't keep the
	 * relation open across doDeletion().
	 */
	if (flags & PERFORM_DELETION_CONCURRENTLY)
		heap_close(*depRel, RowExclusiveLock);

	/*
	 * Delete the object itself, in an object-type-dependent way.
	 *
	 * We used to do this after removing the outgoing dependency links, but it
	 * seems just as reasonable to do it beforehand.  In the concurrent case
	 * we *must* do it in this order, because we can't make any transactional
	 * updates before calling doDeletion() --- they'd get committed right
	 * away, which is not cool if the deletion then fails.
	 */
	doDeletion(object, flags);

	/*
	 * Reopen depRel if we closed it above
	 */
	if (flags & PERFORM_DELETION_CONCURRENTLY)
		*depRel = heap_open(DependRelationId, RowExclusiveLock);

	/*
	 * Now remove any pg_depend records that link from this object to others.
	 * (Any records linking to this object should be gone already.)
	 *
	 * When dropping a whole object (subId = 0), remove all pg_depend records
	 * for its sub-objects too.
	 */
	ScanKeyInit(&key[0],
				Anum_pg_depend_classid,
				BTEqualStrategyNumber, F_OIDEQ,
				ObjectIdGetDatum(object->classId));
	ScanKeyInit(&key[1],
				Anum_pg_depend_objid,
				BTEqualStrategyNumber, F_OIDEQ,
				ObjectIdGetDatum(object->objectId));
	if (object->objectSubId != 0)
	{
		ScanKeyInit(&key[2],
					Anum_pg_depend_objsubid,
					BTEqualStrategyNumber, F_INT4EQ,
					Int32GetDatum(object->objectSubId));
		nkeys = 3;
	}
	else
		nkeys = 2;

	scan = systable_beginscan(*depRel, DependDependerIndexId, true,
							  NULL, nkeys, key);

	while (HeapTupleIsValid(tup = systable_getnext(scan)))
	{
		simple_heap_delete(*depRel, &tup->t_self);
	}

	systable_endscan(scan);

	/*
	 * Delete shared dependency references related to this object.  Again, if
	 * subId = 0, remove records for sub-objects too.
	 */
	deleteSharedDependencyRecordsFor(object->classId, object->objectId,
									 object->objectSubId);


	/*
	 * Delete any comments, security labels, or initial privileges associated
	 * with this object.  (This is a convenient place to do these things,
	 * rather than having every object type know to do it.)
	 */
	DeleteComments(object->objectId, object->classId, object->objectSubId);
	DeleteSecurityLabel(object);
	DeleteInitPrivs(object);

	/*
	 * CommandCounterIncrement here to ensure that preceding changes are all
	 * visible to the next deletion step.
	 */
	CommandCounterIncrement();

	/*
	 * And we're done!
	 */
}

/*
 * doDeletion: actually delete a single object
 */
static void
doDeletion(const ObjectAddress *object, int flags)
{
	switch (getObjectClass(object))
	{
		case OCLASS_CLASS:
			{
				char		relKind = get_rel_relkind(object->objectId);

				if (relKind == RELKIND_INDEX)
				{
					bool		concurrent = ((flags & PERFORM_DELETION_CONCURRENTLY)
										   == PERFORM_DELETION_CONCURRENTLY);

					Assert(object->objectSubId == 0);
					index_drop(object->objectId, concurrent);
				}
				else
				{
					if (object->objectSubId != 0)
						RemoveAttributeById(object->objectId,
											object->objectSubId);
					else
						heap_drop_with_catalog(object->objectId);
				}
				break;
			}

		case OCLASS_PROC:
			RemoveFunctionById(object->objectId);
			break;

		case OCLASS_TYPE:
			RemoveTypeById(object->objectId);
			break;

		case OCLASS_CAST:
			DropCastById(object->objectId);
			break;

		case OCLASS_COLLATION:
			RemoveCollationById(object->objectId);
			break;

		case OCLASS_CONSTRAINT:
			RemoveConstraintById(object->objectId);
			break;

		case OCLASS_CONVERSION:
			RemoveConversionById(object->objectId);
			break;

		case OCLASS_DEFAULT:
			RemoveAttrDefaultById(object->objectId);
			break;

		case OCLASS_LANGUAGE:
			DropProceduralLanguageById(object->objectId);
			break;

		case OCLASS_LARGEOBJECT:
			LargeObjectDrop(object->objectId);
			break;

		case OCLASS_OPERATOR:
			RemoveOperatorById(object->objectId);
			break;

		case OCLASS_OPCLASS:
			RemoveOpClassById(object->objectId);
			break;

		case OCLASS_OPFAMILY:
			RemoveOpFamilyById(object->objectId);
			break;

		case OCLASS_AM:
			RemoveAccessMethodById(object->objectId);
			break;

		case OCLASS_AMOP:
			RemoveAmOpEntryById(object->objectId);
			break;

		case OCLASS_AMPROC:
			RemoveAmProcEntryById(object->objectId);
			break;

		case OCLASS_REWRITE:
			RemoveRewriteRuleById(object->objectId);
			break;

		case OCLASS_TRIGGER:
			RemoveTriggerById(object->objectId);
			break;

		case OCLASS_SCHEMA:
			RemoveSchemaById(object->objectId);
			break;

		case OCLASS_TSPARSER:
			RemoveTSParserById(object->objectId);
			break;

		case OCLASS_TSDICT:
			RemoveTSDictionaryById(object->objectId);
			break;

		case OCLASS_TSTEMPLATE:
			RemoveTSTemplateById(object->objectId);
			break;

		case OCLASS_TSCONFIG:
			RemoveTSConfigurationById(object->objectId);
			break;

			/*
			 * OCLASS_ROLE, OCLASS_DATABASE, OCLASS_TBLSPACE intentionally not
			 * handled here
			 */

		case OCLASS_FDW:
			RemoveForeignDataWrapperById(object->objectId);
			break;

		case OCLASS_FOREIGN_SERVER:
			RemoveForeignServerById(object->objectId);
			break;

		case OCLASS_USER_MAPPING:
			RemoveUserMappingById(object->objectId);
			break;

		case OCLASS_DEFACL:
			RemoveDefaultACLById(object->objectId);
			break;

		case OCLASS_EXTENSION:
			RemoveExtensionById(object->objectId);
			break;

		case OCLASS_EVENT_TRIGGER:
			RemoveEventTriggerById(object->objectId);
			break;

		case OCLASS_EXTPROTOCOL:
			RemoveExtProtocolById(object->objectId);
			break;

		case OCLASS_COMPRESSION:
			elog(NOTICE, "dependency: not yet implemented!");
			break;

		case OCLASS_POLICY:
			RemovePolicyById(object->objectId);
			break;

		case OCLASS_TRANSFORM:
			DropTransformById(object->objectId);
			break;

		default:
			elog(ERROR, "unrecognized object class: %u",
				 object->classId);
	}
}

/*
 * AcquireDeletionLock - acquire a suitable lock for deleting an object
 *
 * We use LockRelation for relations, LockDatabaseObject for everything
 * else.  Note that dependency.c is not concerned with deleting any kind of
 * shared-across-databases object, so we have no need for LockSharedObject.
 */
static void
AcquireDeletionLock(const ObjectAddress *object, int flags)
{
	if (object->classId == RelationRelationId)
	{
		/*
		 * In DROP INDEX CONCURRENTLY, take only ShareUpdateExclusiveLock on
		 * the index for the moment.  index_drop() will promote the lock once
		 * it's safe to do so.  In all other cases we need full exclusive
		 * lock.
		 */
		if (flags & PERFORM_DELETION_CONCURRENTLY)
			LockRelationOid(object->objectId, ShareUpdateExclusiveLock);
		else
			LockRelationOid(object->objectId, AccessExclusiveLock);
		/*
		 * GPDB: If this was a partition, or some other object for which
		 * we are careful to always lock the parent object, we don't need
		 * to keep the lock on the sub-object. This helps to keep the lock
		 * table size in check, if you e.g. drop a table with thousands
		 * of partitions. It would be unpleasent if you could not drop
		 * such a table because the lock table runs out of space.
		 *
		 * To provide at least some protection though, we still actuire
		 * the lock momentarily.
		 */
		if (!rel_needs_long_lock(object->objectId))
			UnlockRelationOid(object->objectId, AccessExclusiveLock);
	}
	else
	{
		/* assume we should lock the whole object not a sub-object */
		LockDatabaseObject(object->classId, object->objectId, 0,
						   AccessExclusiveLock);
	}
}

/*
 * ReleaseDeletionLock - release an object deletion lock
 */
static void
ReleaseDeletionLock(const ObjectAddress *object)
{
	if (object->classId == RelationRelationId)
	{
		/*
		 * GPDB: Since we might already have released the lock (see
		 * AcquireDeletionLock), we mustn't try to release it again.
		 */
		if (!rel_needs_long_lock(object->objectId))
			return;

		UnlockRelationOid(object->objectId, AccessExclusiveLock);
	}
	else
		/* assume we should lock the whole object not a sub-object */
		UnlockDatabaseObject(object->classId, object->objectId, 0,
							 AccessExclusiveLock);
}

/*
 * recordDependencyOnExpr - find expression dependencies
 *
 * This is used to find the dependencies of rules, constraint expressions,
 * etc.
 *
 * Given an expression or query in node-tree form, find all the objects
 * it refers to (tables, columns, operators, functions, etc).  Record
 * a dependency of the specified type from the given depender object
 * to each object mentioned in the expression.
 *
 * rtable is the rangetable to be used to interpret Vars with varlevelsup=0.
 * It can be NIL if no such variables are expected.
 */
void
recordDependencyOnExpr(const ObjectAddress *depender,
					   Node *expr, List *rtable,
					   DependencyType behavior)
{
	find_expr_references_context context;

	context.addrs = new_object_addresses();

	/* Set up interpretation for Vars at varlevelsup = 0 */
	context.rtables = list_make1(rtable);

	/* Scan the expression tree for referenceable objects */
	find_expr_references_walker(expr, &context);

	/* Remove any duplicates */
	eliminate_duplicate_dependencies(context.addrs);

	/* And record 'em */
	recordMultipleDependencies(depender,
							   context.addrs->refs, context.addrs->numrefs,
							   behavior);

	free_object_addresses(context.addrs);
}

/*
 * recordDependencyOnSingleRelExpr - find expression dependencies
 *
 * As above, but only one relation is expected to be referenced (with
 * varno = 1 and varlevelsup = 0).  Pass the relation OID instead of a
 * range table.  An additional frammish is that dependencies on that
 * relation (or its component columns) will be marked with 'self_behavior',
 * whereas 'behavior' is used for everything else.
 *
 * NOTE: the caller should ensure that a whole-table dependency on the
 * specified relation is created separately, if one is needed.  In particular,
 * a whole-row Var "relation.*" will not cause this routine to emit any
 * dependency item.  This is appropriate behavior for subexpressions of an
 * ordinary query, so other cases need to cope as necessary.
 */
void
recordDependencyOnSingleRelExpr(const ObjectAddress *depender,
								Node *expr, Oid relId,
								DependencyType behavior,
								DependencyType self_behavior)
{
	find_expr_references_context context;
	RangeTblEntry rte;

	context.addrs = new_object_addresses();

	/* We gin up a rather bogus rangetable list to handle Vars */
	MemSet(&rte, 0, sizeof(rte));
	rte.type = T_RangeTblEntry;
	rte.rtekind = RTE_RELATION;
	rte.relid = relId;
	rte.relkind = RELKIND_RELATION;		/* no need for exactness here */

	context.rtables = list_make1(list_make1(&rte));

	/* Scan the expression tree for referenceable objects */
	find_expr_references_walker(expr, &context);

	/* Remove any duplicates */
	eliminate_duplicate_dependencies(context.addrs);

	/* Separate self-dependencies if necessary */
	if (behavior != self_behavior && context.addrs->numrefs > 0)
	{
		ObjectAddresses *self_addrs;
		ObjectAddress *outobj;
		int			oldref,
					outrefs;

		self_addrs = new_object_addresses();

		outobj = context.addrs->refs;
		outrefs = 0;
		for (oldref = 0; oldref < context.addrs->numrefs; oldref++)
		{
			ObjectAddress *thisobj = context.addrs->refs + oldref;

			if (thisobj->classId == RelationRelationId &&
				thisobj->objectId == relId)
			{
				/* Move this ref into self_addrs */
				add_exact_object_address(thisobj, self_addrs);
			}
			else
			{
				/* Keep it in context.addrs */
				*outobj = *thisobj;
				outobj++;
				outrefs++;
			}
		}
		context.addrs->numrefs = outrefs;

		/* Record the self-dependencies */
		recordMultipleDependencies(depender,
								   self_addrs->refs, self_addrs->numrefs,
								   self_behavior);

		free_object_addresses(self_addrs);
	}

	/* Record the external dependencies */
	recordMultipleDependencies(depender,
							   context.addrs->refs, context.addrs->numrefs,
							   behavior);

	free_object_addresses(context.addrs);
}

/*
 * Recursively search an expression tree for object references.
 *
 * Note: we avoid creating references to columns of tables that participate
 * in an SQL JOIN construct, but are not actually used anywhere in the query.
 * To do so, we do not scan the joinaliasvars list of a join RTE while
 * scanning the query rangetable, but instead scan each individual entry
 * of the alias list when we find a reference to it.
 *
 * Note: in many cases we do not need to create dependencies on the datatypes
 * involved in an expression, because we'll have an indirect dependency via
 * some other object.  For instance Var nodes depend on a column which depends
 * on the datatype, and OpExpr nodes depend on the operator which depends on
 * the datatype.  However we do need a type dependency if there is no such
 * indirect dependency, as for example in Const and CoerceToDomain nodes.
 *
 * Similarly, we don't need to create dependencies on collations except where
 * the collation is being freshly introduced to the expression.
 */
static bool
find_expr_references_walker(Node *node,
							find_expr_references_context *context)
{
	if (node == NULL)
		return false;
	if (IsA(node, Var))
	{
		Var		   *var = (Var *) node;
		List	   *rtable;
		RangeTblEntry *rte;

		/* Find matching rtable entry, or complain if not found */
		if (var->varlevelsup >= list_length(context->rtables))
			elog(ERROR, "invalid varlevelsup %d", var->varlevelsup);
		rtable = (List *) list_nth(context->rtables, var->varlevelsup);
		if (var->varno <= 0 || var->varno > list_length(rtable))
			elog(ERROR, "invalid varno %d", var->varno);
		rte = rt_fetch(var->varno, rtable);

		/*
		 * A whole-row Var references no specific columns, so adds no new
		 * dependency.  (We assume that there is a whole-table dependency
		 * arising from each underlying rangetable entry.  While we could
		 * record such a dependency when finding a whole-row Var that
		 * references a relation directly, it's quite unclear how to extend
		 * that to whole-row Vars for JOINs, so it seems better to leave the
		 * responsibility with the range table.  Note that this poses some
		 * risks for identifying dependencies of stand-alone expressions:
		 * whole-table references may need to be created separately.)
		 */
		if (var->varattno == InvalidAttrNumber)
			return false;
		if (rte->rtekind == RTE_RELATION)
		{
			/* If it's a plain relation, reference this column */
			add_object_address(OCLASS_CLASS, rte->relid, var->varattno,
							   context->addrs);
		}
		else if (rte->rtekind == RTE_JOIN)
		{
			/* Scan join output column to add references to join inputs */
			List	   *save_rtables;

			/* We must make the context appropriate for join's level */
			save_rtables = context->rtables;
			context->rtables = list_copy_tail(context->rtables,
											  var->varlevelsup);
			if (var->varattno <= 0 ||
				var->varattno > list_length(rte->joinaliasvars))
				elog(ERROR, "invalid varattno %d", var->varattno);
			find_expr_references_walker((Node *) list_nth(rte->joinaliasvars,
														  var->varattno - 1),
										context);
			list_free(context->rtables);
			context->rtables = save_rtables;
		}
		return false;
	}
	else if (IsA(node, Const))
	{
		Const	   *con = (Const *) node;
		Oid			objoid;

		/* A constant must depend on the constant's datatype */
		add_object_address(OCLASS_TYPE, con->consttype, 0,
						   context->addrs);

		/*
		 * We must also depend on the constant's collation: it could be
		 * different from the datatype's, if a CollateExpr was const-folded to
		 * a simple constant.  However we can save work in the most common
		 * case where the collation is "default", since we know that's pinned.
		 */
		if (OidIsValid(con->constcollid) &&
			con->constcollid != DEFAULT_COLLATION_OID)
			add_object_address(OCLASS_COLLATION, con->constcollid, 0,
							   context->addrs);

		/*
		 * If it's a regclass or similar literal referring to an existing
		 * object, add a reference to that object.  (Currently, only the
		 * regclass and regconfig cases have any likely use, but we may as
		 * well handle all the OID-alias datatypes consistently.)
		 */
		if (!con->constisnull)
		{
			switch (con->consttype)
			{
				case REGPROCOID:
				case REGPROCEDUREOID:
					objoid = DatumGetObjectId(con->constvalue);
					if (SearchSysCacheExists1(PROCOID,
											  ObjectIdGetDatum(objoid)))
						add_object_address(OCLASS_PROC, objoid, 0,
										   context->addrs);
					break;
				case REGOPEROID:
				case REGOPERATOROID:
					objoid = DatumGetObjectId(con->constvalue);
					if (SearchSysCacheExists1(OPEROID,
											  ObjectIdGetDatum(objoid)))
						add_object_address(OCLASS_OPERATOR, objoid, 0,
										   context->addrs);
					break;
				case REGCLASSOID:
					objoid = DatumGetObjectId(con->constvalue);
					if (SearchSysCacheExists1(RELOID,
											  ObjectIdGetDatum(objoid)))
						add_object_address(OCLASS_CLASS, objoid, 0,
										   context->addrs);
					break;
				case REGTYPEOID:
					objoid = DatumGetObjectId(con->constvalue);
					if (SearchSysCacheExists1(TYPEOID,
											  ObjectIdGetDatum(objoid)))
						add_object_address(OCLASS_TYPE, objoid, 0,
										   context->addrs);
					break;
				case REGCONFIGOID:
					objoid = DatumGetObjectId(con->constvalue);
					if (SearchSysCacheExists1(TSCONFIGOID,
											  ObjectIdGetDatum(objoid)))
						add_object_address(OCLASS_TSCONFIG, objoid, 0,
										   context->addrs);
					break;
				case REGDICTIONARYOID:
					objoid = DatumGetObjectId(con->constvalue);
					if (SearchSysCacheExists1(TSDICTOID,
											  ObjectIdGetDatum(objoid)))
						add_object_address(OCLASS_TSDICT, objoid, 0,
										   context->addrs);
					break;

				case REGNAMESPACEOID:
					objoid = DatumGetObjectId(con->constvalue);
					if (SearchSysCacheExists1(NAMESPACEOID,
											  ObjectIdGetDatum(objoid)))
						add_object_address(OCLASS_SCHEMA, objoid, 0,
										   context->addrs);
					break;

					/*
					 * Dependencies for regrole should be shared among all
					 * databases, so explicitly inhibit to have dependencies.
					 */
				case REGROLEOID:
					ereport(ERROR,
							(errcode(ERRCODE_FEATURE_NOT_SUPPORTED),
							 errmsg("constant of the type \"regrole\" cannot be used here")));
					break;
			}
		}
		return false;
	}
	else if (IsA(node, Param))
	{
		Param	   *param = (Param *) node;

		/* A parameter must depend on the parameter's datatype */
		add_object_address(OCLASS_TYPE, param->paramtype, 0,
						   context->addrs);
		/* and its collation, just as for Consts */
		if (OidIsValid(param->paramcollid) &&
			param->paramcollid != DEFAULT_COLLATION_OID)
			add_object_address(OCLASS_COLLATION, param->paramcollid, 0,
							   context->addrs);
	}
	else if (IsA(node, FuncExpr))
	{
		FuncExpr   *funcexpr = (FuncExpr *) node;

		add_object_address(OCLASS_PROC, funcexpr->funcid, 0,
						   context->addrs);
		/* fall through to examine arguments */
	}
	else if (IsA(node, OpExpr))
	{
		OpExpr	   *opexpr = (OpExpr *) node;

		add_object_address(OCLASS_OPERATOR, opexpr->opno, 0,
						   context->addrs);
		/* fall through to examine arguments */
	}
	else if (IsA(node, DistinctExpr))
	{
		DistinctExpr *distinctexpr = (DistinctExpr *) node;

		add_object_address(OCLASS_OPERATOR, distinctexpr->opno, 0,
						   context->addrs);
		/* fall through to examine arguments */
	}
	else if (IsA(node, NullIfExpr))
	{
		NullIfExpr *nullifexpr = (NullIfExpr *) node;

		add_object_address(OCLASS_OPERATOR, nullifexpr->opno, 0,
						   context->addrs);
		/* fall through to examine arguments */
	}
	else if (IsA(node, ScalarArrayOpExpr))
	{
		ScalarArrayOpExpr *opexpr = (ScalarArrayOpExpr *) node;

		add_object_address(OCLASS_OPERATOR, opexpr->opno, 0,
						   context->addrs);
		/* fall through to examine arguments */
	}
	else if (IsA(node, Aggref))
	{
		Aggref	   *aggref = (Aggref *) node;

		add_object_address(OCLASS_PROC, aggref->aggfnoid, 0,
						   context->addrs);
		/* fall through to examine arguments */
	}
	else if (IsA(node, WindowFunc))
	{
		WindowFunc *wfunc = (WindowFunc *) node;

		add_object_address(OCLASS_PROC, wfunc->winfnoid, 0,
						   context->addrs);
		/* fall through to examine arguments */
	}
	else if (IsA(node, SubPlan))
	{
		/* Extra work needed here if we ever need this case */
		elog(ERROR, "already-planned subqueries not supported");
	}
	else if (IsA(node, FieldSelect))
	{
		FieldSelect *fselect = (FieldSelect *) node;
		Oid			argtype = exprType((Node *) fselect->arg);
		Oid			reltype = get_typ_typrelid(argtype);

		/*
		 * We need a dependency on the specific column named in FieldSelect,
		 * assuming we can identify the pg_class OID for it.  (Probably we
		 * always can at the moment, but in future it might be possible for
		 * argtype to be RECORDOID.)  If we can make a column dependency then
		 * we shouldn't need a dependency on the column's type; but if we
		 * can't, make a dependency on the type, as it might not appear
		 * anywhere else in the expression.
		 */
		if (OidIsValid(reltype))
			add_object_address(OCLASS_CLASS, reltype, fselect->fieldnum,
							   context->addrs);
		else
			add_object_address(OCLASS_TYPE, fselect->resulttype, 0,
							   context->addrs);
		/* the collation might not be referenced anywhere else, either */
		if (OidIsValid(fselect->resultcollid) &&
			fselect->resultcollid != DEFAULT_COLLATION_OID)
			add_object_address(OCLASS_COLLATION, fselect->resultcollid, 0,
							   context->addrs);
	}
	else if (IsA(node, FieldStore))
	{
		FieldStore *fstore = (FieldStore *) node;
		Oid			reltype = get_typ_typrelid(fstore->resulttype);

		/* similar considerations to FieldSelect, but multiple column(s) */
		if (OidIsValid(reltype))
		{
			ListCell   *l;

			foreach(l, fstore->fieldnums)
				add_object_address(OCLASS_CLASS, reltype, lfirst_int(l),
								   context->addrs);
		}
		else
			add_object_address(OCLASS_TYPE, fstore->resulttype, 0,
							   context->addrs);
	}
	else if (IsA(node, RelabelType))
	{
		RelabelType *relab = (RelabelType *) node;

		/* since there is no function dependency, need to depend on type */
		add_object_address(OCLASS_TYPE, relab->resulttype, 0,
						   context->addrs);
		/* the collation might not be referenced anywhere else, either */
		if (OidIsValid(relab->resultcollid) &&
			relab->resultcollid != DEFAULT_COLLATION_OID)
			add_object_address(OCLASS_COLLATION, relab->resultcollid, 0,
							   context->addrs);
	}
	else if (IsA(node, CoerceViaIO))
	{
		CoerceViaIO *iocoerce = (CoerceViaIO *) node;

		/* since there is no exposed function, need to depend on type */
		add_object_address(OCLASS_TYPE, iocoerce->resulttype, 0,
						   context->addrs);
		/* the collation might not be referenced anywhere else, either */
		if (OidIsValid(iocoerce->resultcollid) &&
			iocoerce->resultcollid != DEFAULT_COLLATION_OID)
			add_object_address(OCLASS_COLLATION, iocoerce->resultcollid, 0,
							   context->addrs);
	}
	else if (IsA(node, ArrayCoerceExpr))
	{
		ArrayCoerceExpr *acoerce = (ArrayCoerceExpr *) node;

		if (OidIsValid(acoerce->elemfuncid))
			add_object_address(OCLASS_PROC, acoerce->elemfuncid, 0,
							   context->addrs);
		add_object_address(OCLASS_TYPE, acoerce->resulttype, 0,
						   context->addrs);
		/* fall through to examine arguments */
	}
	else if (IsA(node, ConvertRowtypeExpr))
	{
		ConvertRowtypeExpr *cvt = (ConvertRowtypeExpr *) node;

		/* since there is no function dependency, need to depend on type */
		add_object_address(OCLASS_TYPE, cvt->resulttype, 0,
						   context->addrs);
	}
	else if (IsA(node, CollateExpr))
	{
		CollateExpr *coll = (CollateExpr *) node;

		add_object_address(OCLASS_COLLATION, coll->collOid, 0,
						   context->addrs);
	}
	else if (IsA(node, RowExpr))
	{
		RowExpr    *rowexpr = (RowExpr *) node;

		add_object_address(OCLASS_TYPE, rowexpr->row_typeid, 0,
						   context->addrs);
	}
	else if (IsA(node, RowCompareExpr))
	{
		RowCompareExpr *rcexpr = (RowCompareExpr *) node;
		ListCell   *l;

		foreach(l, rcexpr->opnos)
		{
			add_object_address(OCLASS_OPERATOR, lfirst_oid(l), 0,
							   context->addrs);
		}
		foreach(l, rcexpr->opfamilies)
		{
			add_object_address(OCLASS_OPFAMILY, lfirst_oid(l), 0,
							   context->addrs);
		}
		/* fall through to examine arguments */
	}
	else if (IsA(node, CoerceToDomain))
	{
		CoerceToDomain *cd = (CoerceToDomain *) node;

		add_object_address(OCLASS_TYPE, cd->resulttype, 0,
						   context->addrs);
	}
	else if (IsA(node, OnConflictExpr))
	{
		OnConflictExpr *onconflict = (OnConflictExpr *) node;

		if (OidIsValid(onconflict->constraint))
			add_object_address(OCLASS_CONSTRAINT, onconflict->constraint, 0,
							   context->addrs);
		/* fall through to examine arguments */
	}
	else if (IsA(node, SortGroupClause))
	{
		SortGroupClause *sgc = (SortGroupClause *) node;

		add_object_address(OCLASS_OPERATOR, sgc->eqop, 0,
						   context->addrs);
		if (OidIsValid(sgc->sortop))
			add_object_address(OCLASS_OPERATOR, sgc->sortop, 0,
							   context->addrs);
		return false;
	}
	else if (IsA(node, Query))
	{
		/* Recurse into RTE subquery or not-yet-planned sublink subquery */
		Query	   *query = (Query *) node;
		ListCell   *lc;
		bool		result;

		/*
		 * Add whole-relation refs for each plain relation mentioned in the
		 * subquery's rtable.
		 *
		 * Note: query_tree_walker takes care of recursing into RTE_FUNCTION
		 * RTEs, subqueries, etc, so no need to do that here.  But keep it
		 * from looking at join alias lists.
		 *
		 * Note: we don't need to worry about collations mentioned in
		 * RTE_VALUES or RTE_CTE RTEs, because those must just duplicate
		 * collations referenced in other parts of the Query.  We do have to
		 * worry about collations mentioned in RTE_FUNCTION, but we take care
		 * of those when we recurse to the RangeTblFunction node(s).
		 */
		foreach(lc, query->rtable)
		{
			RangeTblEntry *rte = (RangeTblEntry *) lfirst(lc);

			switch (rte->rtekind)
			{
				case RTE_RELATION:
					add_object_address(OCLASS_CLASS, rte->relid, 0,
									   context->addrs);
					break;
				default:
					break;
			}
		}

		/*
		 * If the query is an INSERT or UPDATE, we should create a dependency
		 * on each target column, to prevent the specific target column from
		 * being dropped.  Although we will visit the TargetEntry nodes again
		 * during query_tree_walker, we won't have enough context to do this
		 * conveniently, so do it here.
		 */
		if (query->commandType == CMD_INSERT ||
			query->commandType == CMD_UPDATE)
		{
			RangeTblEntry *rte;

			if (query->resultRelation <= 0 ||
				query->resultRelation > list_length(query->rtable))
				elog(ERROR, "invalid resultRelation %d",
					 query->resultRelation);
			rte = rt_fetch(query->resultRelation, query->rtable);
			if (rte->rtekind == RTE_RELATION)
			{
				foreach(lc, query->targetList)
				{
					TargetEntry *tle = (TargetEntry *) lfirst(lc);

					if (tle->resjunk)
						continue;		/* ignore junk tlist items */
					add_object_address(OCLASS_CLASS, rte->relid, tle->resno,
									   context->addrs);
				}
			}
		}

		/*
		 * Add dependencies on constraints listed in query's constraintDeps
		 */
		foreach(lc, query->constraintDeps)
		{
			add_object_address(OCLASS_CONSTRAINT, lfirst_oid(lc), 0,
							   context->addrs);
		}

		/* query_tree_walker ignores ORDER BY etc, but we need those opers */
		find_expr_references_walker((Node *) query->sortClause, context);
		find_expr_references_walker((Node *) query->groupClause, context);
		find_expr_references_walker((Node *) query->distinctClause, context);

		/* Examine substructure of query */
		context->rtables = lcons(query->rtable, context->rtables);
		result = query_tree_walker(query,
								   find_expr_references_walker,
								   (void *) context,
								   QTW_IGNORE_JOINALIASES);
		context->rtables = list_delete_first(context->rtables);
		return result;
	}
	else if (IsA(node, SetOperationStmt))
	{
		SetOperationStmt *setop = (SetOperationStmt *) node;

		/* we need to look at the groupClauses for operator references */
		find_expr_references_walker((Node *) setop->groupClauses, context);
		/* fall through to examine child nodes */
	}
	else if (IsA(node, RangeTblFunction))
	{
		RangeTblFunction *rtfunc = (RangeTblFunction *) node;
		ListCell   *ct;

		/*
		 * Add refs for any datatypes and collations used in a column
		 * definition list for a RECORD function.  (For other cases, it should
		 * be enough to depend on the function itself.)
		 */
		foreach(ct, rtfunc->funccoltypes)
		{
			add_object_address(OCLASS_TYPE, lfirst_oid(ct), 0,
							   context->addrs);
		}
		foreach(ct, rtfunc->funccolcollations)
		{
			Oid			collid = lfirst_oid(ct);

			if (OidIsValid(collid) && collid != DEFAULT_COLLATION_OID)
				add_object_address(OCLASS_COLLATION, collid, 0,
								   context->addrs);
		}
	}
	else if (IsA(node, TableSampleClause))
	{
		TableSampleClause *tsc = (TableSampleClause *) node;

		add_object_address(OCLASS_PROC, tsc->tsmhandler, 0,
						   context->addrs);
		/* fall through to examine arguments */
	}

	return expression_tree_walker(node, find_expr_references_walker,
								  (void *) context);
}

/*
 * Given an array of dependency references, eliminate any duplicates.
 */
static void
eliminate_duplicate_dependencies(ObjectAddresses *addrs)
{
	ObjectAddress *priorobj;
	int			oldref,
				newrefs;

	/*
	 * We can't sort if the array has "extra" data, because there's no way to
	 * keep it in sync.  Fortunately that combination of features is not
	 * needed.
	 */
	Assert(!addrs->extras);

	if (addrs->numrefs <= 1)
		return;					/* nothing to do */

	/* Sort the refs so that duplicates are adjacent */
	qsort((void *) addrs->refs, addrs->numrefs, sizeof(ObjectAddress),
		  object_address_comparator);

	/* Remove dups */
	priorobj = addrs->refs;
	newrefs = 1;
	for (oldref = 1; oldref < addrs->numrefs; oldref++)
	{
		ObjectAddress *thisobj = addrs->refs + oldref;

		if (priorobj->classId == thisobj->classId &&
			priorobj->objectId == thisobj->objectId)
		{
			if (priorobj->objectSubId == thisobj->objectSubId)
				continue;		/* identical, so drop thisobj */

			/*
			 * If we have a whole-object reference and a reference to a part
			 * of the same object, we don't need the whole-object reference
			 * (for example, we don't need to reference both table foo and
			 * column foo.bar).  The whole-object reference will always appear
			 * first in the sorted list.
			 */
			if (priorobj->objectSubId == 0)
			{
				/* replace whole ref with partial */
				priorobj->objectSubId = thisobj->objectSubId;
				continue;
			}
		}
		/* Not identical, so add thisobj to output set */
		priorobj++;
		*priorobj = *thisobj;
		newrefs++;
	}

	addrs->numrefs = newrefs;
}

/*
 * qsort comparator for ObjectAddress items
 */
static int
object_address_comparator(const void *a, const void *b)
{
	const ObjectAddress *obja = (const ObjectAddress *) a;
	const ObjectAddress *objb = (const ObjectAddress *) b;

	if (obja->classId < objb->classId)
		return -1;
	if (obja->classId > objb->classId)
		return 1;
	if (obja->objectId < objb->objectId)
		return -1;
	if (obja->objectId > objb->objectId)
		return 1;

	/*
	 * We sort the subId as an unsigned int so that 0 will come first. See
	 * logic in eliminate_duplicate_dependencies.
	 */
	if ((unsigned int) obja->objectSubId < (unsigned int) objb->objectSubId)
		return -1;
	if ((unsigned int) obja->objectSubId > (unsigned int) objb->objectSubId)
		return 1;
	return 0;
}

/*
 * Routines for handling an expansible array of ObjectAddress items.
 *
 * new_object_addresses: create a new ObjectAddresses array.
 */
ObjectAddresses *
new_object_addresses(void)
{
	ObjectAddresses *addrs;

	addrs = palloc(sizeof(ObjectAddresses));

	addrs->numrefs = 0;
	addrs->maxrefs = 32;
	addrs->refs = (ObjectAddress *)
		palloc(addrs->maxrefs * sizeof(ObjectAddress));
	addrs->extras = NULL;		/* until/unless needed */

	return addrs;
}

/*
 * Add an entry to an ObjectAddresses array.
 *
 * It is convenient to specify the class by ObjectClass rather than directly
 * by catalog OID.
 */
static void
add_object_address(ObjectClass oclass, Oid objectId, int32 subId,
				   ObjectAddresses *addrs)
{
	ObjectAddress *item;

	/*
	 * Make sure object_classes is kept up to date with the ObjectClass enum.
	 */
	StaticAssertStmt(lengthof(object_classes) == LAST_OCLASS + 1,
					 "object_classes[] must cover all ObjectClasses");

	/* enlarge array if needed */
	if (addrs->numrefs >= addrs->maxrefs)
	{
		addrs->maxrefs *= 2;
		addrs->refs = (ObjectAddress *)
			repalloc(addrs->refs, addrs->maxrefs * sizeof(ObjectAddress));
		Assert(!addrs->extras);
	}
	/* record this item */
	item = addrs->refs + addrs->numrefs;
	item->classId = object_classes[oclass];
	item->objectId = objectId;
	item->objectSubId = subId;
	addrs->numrefs++;
}

/*
 * Add an entry to an ObjectAddresses array.
 *
 * As above, but specify entry exactly.
 */
void
add_exact_object_address(const ObjectAddress *object,
						 ObjectAddresses *addrs)
{
	ObjectAddress *item;

	/* enlarge array if needed */
	if (addrs->numrefs >= addrs->maxrefs)
	{
		addrs->maxrefs *= 2;
		addrs->refs = (ObjectAddress *)
			repalloc(addrs->refs, addrs->maxrefs * sizeof(ObjectAddress));
		Assert(!addrs->extras);
	}
	/* record this item */
	item = addrs->refs + addrs->numrefs;
	*item = *object;
	addrs->numrefs++;
}

/*
 * Add an entry to an ObjectAddresses array.
 *
 * As above, but specify entry exactly and provide some "extra" data too.
 */
static void
add_exact_object_address_extra(const ObjectAddress *object,
							   const ObjectAddressExtra *extra,
							   ObjectAddresses *addrs)
{
	ObjectAddress *item;
	ObjectAddressExtra *itemextra;

	/* allocate extra space if first time */
	if (!addrs->extras)
		addrs->extras = (ObjectAddressExtra *)
			palloc(addrs->maxrefs * sizeof(ObjectAddressExtra));

	/* enlarge array if needed */
	if (addrs->numrefs >= addrs->maxrefs)
	{
		addrs->maxrefs *= 2;
		addrs->refs = (ObjectAddress *)
			repalloc(addrs->refs, addrs->maxrefs * sizeof(ObjectAddress));
		addrs->extras = (ObjectAddressExtra *)
			repalloc(addrs->extras, addrs->maxrefs * sizeof(ObjectAddressExtra));
	}
	/* record this item */
	item = addrs->refs + addrs->numrefs;
	*item = *object;
	itemextra = addrs->extras + addrs->numrefs;
	*itemextra = *extra;
	addrs->numrefs++;
}

/*
 * Test whether an object is present in an ObjectAddresses array.
 *
 * We return "true" if object is a subobject of something in the array, too.
 */
bool
object_address_present(const ObjectAddress *object,
					   const ObjectAddresses *addrs)
{
	int			i;

	for (i = addrs->numrefs - 1; i >= 0; i--)
	{
		const ObjectAddress *thisobj = addrs->refs + i;

		if (object->classId == thisobj->classId &&
			object->objectId == thisobj->objectId)
		{
			if (object->objectSubId == thisobj->objectSubId ||
				thisobj->objectSubId == 0)
				return true;
		}
	}

	return false;
}

/*
 * As above, except that if the object is present then also OR the given
 * flags into its associated extra data (which must exist).
 */
static bool
object_address_present_add_flags(const ObjectAddress *object,
								 int flags,
								 ObjectAddresses *addrs)
{
	bool		result = false;
	int			i;

	for (i = addrs->numrefs - 1; i >= 0; i--)
	{
		ObjectAddress *thisobj = addrs->refs + i;

		if (object->classId == thisobj->classId &&
			object->objectId == thisobj->objectId)
		{
			if (object->objectSubId == thisobj->objectSubId)
			{
				ObjectAddressExtra *thisextra = addrs->extras + i;

				thisextra->flags |= flags;
				result = true;
			}
			else if (thisobj->objectSubId == 0)
			{
				/*
				 * We get here if we find a need to delete a column after
				 * having already decided to drop its whole table.  Obviously
				 * we no longer need to drop the subobject, so report that we
				 * found the subobject in the array.  But don't plaster its
				 * flags on the whole object.
				 */
				result = true;
			}
			else if (object->objectSubId == 0)
			{
				/*
				 * We get here if we find a need to delete a whole table after
				 * having already decided to drop one of its columns.  We
				 * can't report that the whole object is in the array, but we
				 * should mark the subobject with the whole object's flags.
				 *
				 * It might seem attractive to physically delete the column's
				 * array entry, or at least mark it as no longer needing
				 * separate deletion.  But that could lead to, e.g., dropping
				 * the column's datatype before we drop the table, which does
				 * not seem like a good idea.  This is a very rare situation
				 * in practice, so we just take the hit of doing a separate
				 * DROP COLUMN action even though we know we're gonna delete
				 * the table later.
				 *
				 * Because there could be other subobjects of this object in
				 * the array, this case means we always have to loop through
				 * the whole array; we cannot exit early on a match.
				 */
				ObjectAddressExtra *thisextra = addrs->extras + i;

				thisextra->flags |= flags;
			}
		}
	}

	return result;
}

/*
 * Similar to above, except we search an ObjectAddressStack.
 */
static bool
stack_address_present_add_flags(const ObjectAddress *object,
								int flags,
								ObjectAddressStack *stack)
{
	bool		result = false;
	ObjectAddressStack *stackptr;

	for (stackptr = stack; stackptr; stackptr = stackptr->next)
	{
		const ObjectAddress *thisobj = stackptr->object;

		if (object->classId == thisobj->classId &&
			object->objectId == thisobj->objectId)
		{
			if (object->objectSubId == thisobj->objectSubId)
			{
				stackptr->flags |= flags;
				result = true;
			}
			else if (thisobj->objectSubId == 0)
			{
				/*
				 * We're visiting a column with whole table already on stack.
				 * As in object_address_present_add_flags(), we can skip
				 * further processing of the subobject, but we don't want to
				 * propagate flags for the subobject to the whole object.
				 */
				result = true;
			}
			else if (object->objectSubId == 0)
			{
				/*
				 * We're visiting a table with column already on stack.  As in
				 * object_address_present_add_flags(), we should propagate
				 * flags for the whole object to each of its subobjects.
				 */
				stackptr->flags |= flags;
			}
		}
	}

	return result;
}

/*
 * Record multiple dependencies from an ObjectAddresses array, after first
 * removing any duplicates.
 */
void
record_object_address_dependencies(const ObjectAddress *depender,
								   ObjectAddresses *referenced,
								   DependencyType behavior)
{
	eliminate_duplicate_dependencies(referenced);
	recordMultipleDependencies(depender,
							   referenced->refs, referenced->numrefs,
							   behavior);
}

/*
 * Clean up when done with an ObjectAddresses array.
 */
void
free_object_addresses(ObjectAddresses *addrs)
{
	pfree(addrs->refs);
	if (addrs->extras)
		pfree(addrs->extras);
	pfree(addrs);
}

/*
 * Determine the class of a given object identified by objectAddress.
 *
 * This function is essentially the reverse mapping for the object_classes[]
 * table.  We implement it as a function because the OIDs aren't consecutive.
 */
ObjectClass
getObjectClass(const ObjectAddress *object)
{
	/* only pg_class entries can have nonzero objectSubId */
	if (object->classId != RelationRelationId &&
		object->objectSubId != 0)
		elog(ERROR, "invalid non-zero objectSubId for object class %u",
			 object->classId);

	switch (object->classId)
	{
		case RelationRelationId:
			/* caller must check objectSubId */
			return OCLASS_CLASS;

		case ProcedureRelationId:
			return OCLASS_PROC;

		case TypeRelationId:
			return OCLASS_TYPE;

		case CastRelationId:
			return OCLASS_CAST;

		case CollationRelationId:
			return OCLASS_COLLATION;

		case ConstraintRelationId:
			return OCLASS_CONSTRAINT;

		case ConversionRelationId:
			return OCLASS_CONVERSION;

		case AttrDefaultRelationId:
			return OCLASS_DEFAULT;

		case LanguageRelationId:
			return OCLASS_LANGUAGE;

		case LargeObjectRelationId:
			return OCLASS_LARGEOBJECT;

		case OperatorRelationId:
			return OCLASS_OPERATOR;

		case OperatorClassRelationId:
			return OCLASS_OPCLASS;

		case OperatorFamilyRelationId:
			return OCLASS_OPFAMILY;

		case AccessMethodRelationId:
			return OCLASS_AM;

		case AccessMethodOperatorRelationId:
			return OCLASS_AMOP;

		case AccessMethodProcedureRelationId:
			return OCLASS_AMPROC;

		case RewriteRelationId:
			return OCLASS_REWRITE;

		case TriggerRelationId:
			return OCLASS_TRIGGER;

		case NamespaceRelationId:
			return OCLASS_SCHEMA;

		case TSParserRelationId:
			return OCLASS_TSPARSER;

		case TSDictionaryRelationId:
			return OCLASS_TSDICT;

		case TSTemplateRelationId:
			return OCLASS_TSTEMPLATE;

		case TSConfigRelationId:
			return OCLASS_TSCONFIG;

		case AuthIdRelationId:
			return OCLASS_ROLE;

		case DatabaseRelationId:
			return OCLASS_DATABASE;

		case TableSpaceRelationId:
			return OCLASS_TBLSPACE;

		case ForeignDataWrapperRelationId:
			return OCLASS_FDW;

		case ForeignServerRelationId:
			return OCLASS_FOREIGN_SERVER;

		case UserMappingRelationId:
			return OCLASS_USER_MAPPING;

		case DefaultAclRelationId:
			return OCLASS_DEFACL;

		case ExtensionRelationId:
			return OCLASS_EXTENSION;

		case EventTriggerRelationId:
			return OCLASS_EVENT_TRIGGER;

		case ExtprotocolRelationId:
			Assert(object->objectSubId == 0);
			return OCLASS_EXTPROTOCOL;

		case CompressionRelationId:
			Assert(object->objectSubId == 0);
			return OCLASS_COMPRESSION;

		case PolicyRelationId:
			return OCLASS_POLICY;

		case TransformRelationId:
			return OCLASS_TRANSFORM;
	}

	/* shouldn't get here */
	elog(ERROR, "unrecognized object class: %u", object->classId);
	return OCLASS_CLASS;		/* keep compiler quiet */
}

<<<<<<< HEAD
/* check if there are dependencies on the objects provides, error out if exists*/
void
checkDependencies(const ObjectAddresses *objects,
				  const char *msg,
				  const char *hint)
{
	Relation	depRel;
	ObjectAddresses *targetObjects;
	StringInfoData 	clientdetail;
	bool	ok = true;
	int		i;
	int		numReportedClient = 0;

	/*
	 * We save some cycles by opening pg_depend just once and passing the
	 * Relation pointer down to all the recursive deletion steps.
	 */
	depRel = heap_open(DependRelationId, RowExclusiveLock);

	targetObjects = new_object_addresses();

	for (i = 0; i < objects->numrefs; i++)
	{
		const ObjectAddress *thisobj = objects->refs + i;

		/*
		 * Acquire deletion lock on each target object.  (Ideally the caller
		 * has done this already, but many places are sloppy about it.)
		 */
		AcquireDeletionLock(thisobj, 0);

		findDependentObjects(thisobj,
							 DEPFLAG_ORIGINAL,
							 NULL,		/* empty stack */
							 targetObjects,
							 objects,
							 &depRel);
	}

	/*
	 * We limit the number of dependencies reported to the client to
	 * MAX_REPORTED_DEPS, since client software may not deal well with
	 * enormous error strings.  The server log always gets a full report.
	 */
#define MAX_REPORTED_DEPS 100

	initStringInfo(&clientdetail);

	for (i = targetObjects->numrefs - 1; i >= 0; i--)
	{
		const ObjectAddress *obj = &targetObjects->refs[i];
		const ObjectAddressExtra *extra = &targetObjects->extras[i];
		char	*otherDesc;
		char	*objDesc;

		if (extra->flags & (DEPFLAG_ORIGINAL |
							DEPFLAG_AUTO |
							DEPFLAG_INTERNAL |
							DEPFLAG_EXTENSION))
			continue;

		objDesc = getObjectDescription(obj);
		otherDesc = getObjectDescription(&extra->dependee);

		if (numReportedClient < MAX_REPORTED_DEPS)
		{
			/* separate entries with a newline */
			if (clientdetail.len != 0)
				appendStringInfoChar(&clientdetail, '\n');
			appendStringInfo(&clientdetail, _("%s depends on %s"),
							 objDesc, otherDesc);
			numReportedClient++;
		}
		pfree(objDesc);
		pfree(otherDesc);
		ok = false;
	}

	if (!ok)
			ereport(ERROR,
					(errcode(ERRCODE_DEPENDENT_OBJECTS_STILL_EXIST),
					 errmsg("%s", msg),
					 errdetail("%s", clientdetail.data),
					 errhint("%s", hint)));

	pfree(clientdetail.data);

	/* And clean up */
	free_object_addresses(targetObjects);

	heap_close(depRel, RowExclusiveLock);
=======
/*
 * delete initial ACL for extension objects
 */
static void
DeleteInitPrivs(const ObjectAddress *object)
{
	Relation	relation;
	ScanKeyData key[3];
	SysScanDesc scan;
	HeapTuple	oldtuple;

	relation = heap_open(InitPrivsRelationId, RowExclusiveLock);

	ScanKeyInit(&key[0],
				Anum_pg_init_privs_objoid,
				BTEqualStrategyNumber, F_OIDEQ,
				ObjectIdGetDatum(object->objectId));
	ScanKeyInit(&key[1],
				Anum_pg_init_privs_classoid,
				BTEqualStrategyNumber, F_OIDEQ,
				ObjectIdGetDatum(object->classId));
	ScanKeyInit(&key[2],
				Anum_pg_init_privs_objsubid,
				BTEqualStrategyNumber, F_INT4EQ,
				Int32GetDatum(object->objectSubId));

	scan = systable_beginscan(relation, InitPrivsObjIndexId, true,
							  NULL, 3, key);

	while (HeapTupleIsValid(oldtuple = systable_getnext(scan)))
		simple_heap_delete(relation, &oldtuple->t_self);

	systable_endscan(scan);

	heap_close(relation, RowExclusiveLock);
>>>>>>> b5bce6c1
}<|MERGE_RESOLUTION|>--- conflicted
+++ resolved
@@ -177,14 +177,10 @@
 	DefaultAclRelationId,		/* OCLASS_DEFACL */
 	ExtensionRelationId,		/* OCLASS_EXTENSION */
 	EventTriggerRelationId,		/* OCLASS_EVENT_TRIGGER */
-<<<<<<< HEAD
 	ExtprotocolRelationId,		/* OCLASS_EXTPROTOCOL */
 	CompressionRelationId,		/* OCLASS_COMPRESSION */
-	PolicyRelationId			/* OCLASS_POLICY */
-=======
 	PolicyRelationId,			/* OCLASS_POLICY */
 	TransformRelationId			/* OCLASS_TRANSFORM */
->>>>>>> b5bce6c1
 };
 
 
@@ -2589,7 +2585,6 @@
 	return OCLASS_CLASS;		/* keep compiler quiet */
 }
 
-<<<<<<< HEAD
 /* check if there are dependencies on the objects provides, error out if exists*/
 void
 checkDependencies(const ObjectAddresses *objects,
@@ -2681,7 +2676,8 @@
 	free_object_addresses(targetObjects);
 
 	heap_close(depRel, RowExclusiveLock);
-=======
+}
+
 /*
  * delete initial ACL for extension objects
  */
@@ -2717,5 +2713,4 @@
 	systable_endscan(scan);
 
 	heap_close(relation, RowExclusiveLock);
->>>>>>> b5bce6c1
 }