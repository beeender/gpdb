--- conflicted
+++ resolved
@@ -783,7 +783,6 @@
 }
 
 /*
-<<<<<<< HEAD
  * ConstraintSetParentConstraint
  *		Set a partition's constraint as child of its parent table's
  *
@@ -842,27 +841,6 @@
 }
 
 /*
- * get_constraint_relation_oids
- *		Find the IDs of the relations to which a constraint refers.
- */
-void
-get_constraint_relation_oids(Oid constraint_oid, Oid *conrelid, Oid *confrelid)
-{
-	HeapTuple	tup;
-	Form_pg_constraint con;
-
-	tup = SearchSysCache1(CONSTROID, ObjectIdGetDatum(constraint_oid));
-	if (!HeapTupleIsValid(tup)) /* should not happen */
-		elog(ERROR, "cache lookup failed for constraint %u", constraint_oid);
-	con = (Form_pg_constraint) GETSTRUCT(tup);
-	*conrelid = con->conrelid;
-	*confrelid = con->confrelid;
-	ReleaseSysCache(tup);
-}
-
-/*
-=======
->>>>>>> b5bce6c1
  * get_relation_constraint_oid
  *		Find a constraint on the specified relation with the specified name.
  *		Returns constraint's OID.
@@ -1025,23 +1003,11 @@
  * with attnos being offset by FirstLowInvalidHeapAttributeNumber so that
  * system columns can be represented.
  *
-<<<<<<< HEAD
- * Currently we only check to see if the rel has a primary key that is a
- * subset of the grouping_columns.  We could also use plain unique constraints
- * if all their columns are known not null, but there's a problem: we need
- * to be able to represent the not-null-ness as part of the constraints added
- * to *constraintDeps.  FIXME whenever not-null constraints get represented
- * in pg_constraint.
- *
- * GPDB_91_MERGE_FIXME: this does not seem to correctly reject invalid GROUPING
- * SET queries. Possibly because those were backported from 9.5?
-=======
  * If there is no primary key, return NULL.  We also return NULL if the pkey
  * constraint is deferrable and deferrableOk is false.
  *
  * *constraintOid is set to the OID of the pkey constraint, or InvalidOid
  * on failure.
->>>>>>> b5bce6c1
  */
 Bitmapset *
 get_primary_key_attnos(Oid relid, bool deferrableOk, Oid *constraintOid)
@@ -1119,8 +1085,64 @@
 
 	heap_close(pg_constraint, AccessShareLock);
 
-<<<<<<< HEAD
-	return result;
+	return pkattnos;
+}
+
+/*
+ * Determine whether a relation can be proven functionally dependent on
+ * a set of grouping columns.  If so, return TRUE and add the pg_constraint
+ * OIDs of the constraints needed for the proof to the *constraintDeps list.
+ *
+ * grouping_columns is a list of grouping expressions, in which columns of
+ * the rel of interest are Vars with the indicated varno/varlevelsup.
+ *
+ * Currently we only check to see if the rel has a primary key that is a
+ * subset of the grouping_columns.  We could also use plain unique constraints
+ * if all their columns are known not null, but there's a problem: we need
+ * to be able to represent the not-null-ness as part of the constraints added
+ * to *constraintDeps.  FIXME whenever not-null constraints get represented
+ * in pg_constraint.
+ *
+ * GPDB_91_MERGE_FIXME: this does not seem to correctly reject invalid GROUPING
+ * SET queries. Possibly because those were backported from 9.5?
+ */
+bool
+check_functional_grouping(Oid relid,
+						  Index varno, Index varlevelsup,
+						  List *grouping_columns,
+						  List **constraintDeps)
+{
+	Bitmapset  *pkattnos;
+	Bitmapset  *groupbyattnos;
+	Oid			constraintOid;
+	ListCell   *gl;
+
+	/* If the rel has no PK, then we can't prove functional dependency */
+	pkattnos = get_primary_key_attnos(relid, false, &constraintOid);
+	if (pkattnos == NULL)
+		return false;
+
+	/* Identify all the rel's columns that appear in grouping_columns */
+	groupbyattnos = NULL;
+	foreach(gl, grouping_columns)
+	{
+		Var		   *gvar = (Var *) lfirst(gl);
+
+		if (IsA(gvar, Var) &&
+			gvar->varno == varno &&
+			gvar->varlevelsup == varlevelsup)
+			groupbyattnos = bms_add_member(groupbyattnos,
+						gvar->varattno - FirstLowInvalidHeapAttributeNumber);
+	}
+
+	if (bms_is_subset(pkattnos, groupbyattnos))
+	{
+		/* The PK is a subset of grouping_columns, so we win */
+		*constraintDeps = lappend_oid(*constraintDeps, constraintOid);
+		return true;
+	}
+
+	return false;
 }
 
 
@@ -1217,61 +1239,4 @@
 	heap_close(conDesc, AccessShareLock);
 
 	return found;
-=======
-	return pkattnos;
-}
-
-/*
- * Determine whether a relation can be proven functionally dependent on
- * a set of grouping columns.  If so, return TRUE and add the pg_constraint
- * OIDs of the constraints needed for the proof to the *constraintDeps list.
- *
- * grouping_columns is a list of grouping expressions, in which columns of
- * the rel of interest are Vars with the indicated varno/varlevelsup.
- *
- * Currently we only check to see if the rel has a primary key that is a
- * subset of the grouping_columns.  We could also use plain unique constraints
- * if all their columns are known not null, but there's a problem: we need
- * to be able to represent the not-null-ness as part of the constraints added
- * to *constraintDeps.  FIXME whenever not-null constraints get represented
- * in pg_constraint.
- */
-bool
-check_functional_grouping(Oid relid,
-						  Index varno, Index varlevelsup,
-						  List *grouping_columns,
-						  List **constraintDeps)
-{
-	Bitmapset  *pkattnos;
-	Bitmapset  *groupbyattnos;
-	Oid			constraintOid;
-	ListCell   *gl;
-
-	/* If the rel has no PK, then we can't prove functional dependency */
-	pkattnos = get_primary_key_attnos(relid, false, &constraintOid);
-	if (pkattnos == NULL)
-		return false;
-
-	/* Identify all the rel's columns that appear in grouping_columns */
-	groupbyattnos = NULL;
-	foreach(gl, grouping_columns)
-	{
-		Var		   *gvar = (Var *) lfirst(gl);
-
-		if (IsA(gvar, Var) &&
-			gvar->varno == varno &&
-			gvar->varlevelsup == varlevelsup)
-			groupbyattnos = bms_add_member(groupbyattnos,
-						gvar->varattno - FirstLowInvalidHeapAttributeNumber);
-	}
-
-	if (bms_is_subset(pkattnos, groupbyattnos))
-	{
-		/* The PK is a subset of grouping_columns, so we win */
-		*constraintDeps = lappend_oid(*constraintDeps, constraintOid);
-		return true;
-	}
-
-	return false;
->>>>>>> b5bce6c1
 }