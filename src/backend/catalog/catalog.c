--- conflicted
+++ resolved
@@ -68,7 +68,6 @@
 #define OIDCHARS		10			/* max chars printed by %u */
 #define FORKNAMECHARS	4			/* max chars for a fork name */
 
-<<<<<<< HEAD
 static char *
 GetFilespacePathForTablespace(Oid tablespaceOid)
 {
@@ -124,7 +123,8 @@
 	Assert(primary_path != NULL);
 
 	return primary_path;
-=======
+}
+
 /*
  * Lookup table of fork name by fork number.
  *
@@ -155,7 +155,6 @@
 			 errmsg("invalid fork name"),
 			 errhint("Valid fork names are 'main' and 'fsm'")));
 	return InvalidForkNumber; /* keep compiler quiet */
->>>>>>> 38e93482
 }
 
 /*
@@ -176,38 +175,28 @@
 		Assert(rnode.dbNode == 0);
 		pathlen = 7 + OIDCHARS + 1 + FORKNAMECHARS + 1;
 		path = (char *) palloc(pathlen);
-<<<<<<< HEAD
-		snprintfResult =
-			snprintf(path, pathlen, "global/%u",
-					 rnode.relNode);
-		
-=======
 		if (forknum != MAIN_FORKNUM)
-			snprintf(path, pathlen, "global/%u_%s",
-					 rnode.relNode, forkNames[forknum]);
+			snprintfResult = snprintf(path, pathlen, "global/%u_%s",
+									  rnode.relNode, forkNames[forknum]);
 		else
-			snprintf(path, pathlen, "global/%u", rnode.relNode);
->>>>>>> 38e93482
+			snprintfResult = snprintf(path, pathlen, "global/%u",
+									  rnode.relNode);
 	}
 	else if (rnode.spcNode == DEFAULTTABLESPACE_OID)
 	{
 		/* The default tablespace is {datadir}/base */
 		pathlen = 5 + OIDCHARS + 1 + OIDCHARS + 1 + FORKNAMECHARS + 1;
 		path = (char *) palloc(pathlen);
-<<<<<<< HEAD
-		snprintfResult =
-=======
 		if (forknum != MAIN_FORKNUM)
-			snprintf(path, pathlen, "base/%u/%u_%s",
-					 rnode.dbNode, rnode.relNode, forkNames[forknum]);
+			snprintfResult = snprintf(path, pathlen, "base/%u/%u_%s",
+									  rnode.dbNode, rnode.relNode,
+									  forkNames[forknum]);
 		else
->>>>>>> 38e93482
-			snprintf(path, pathlen, "base/%u/%u",
-					 rnode.dbNode, rnode.relNode);
+			snprintfResult = snprintf(path, pathlen, "base/%u/%u",
+									  rnode.dbNode, rnode.relNode);
 	}
 	else
 	{
-<<<<<<< HEAD
 		char *primary_path;
 
 		/* All other tablespaces are accessed via filespace locations */
@@ -217,27 +206,20 @@
 		 * We should develop an interface for the above that doesn't
 		 * require reallocating to a slightly larger size...
 		 */
-		pathlen = strlen(primary_path)+1+OIDCHARS+1+OIDCHARS+1+OIDCHARS+1;
+		pathlen = strlen(primary_path) + 1 + OIDCHARS + 1 + OIDCHARS + 1
+			+ OIDCHARS + 1 + FORKNAMECHARS + 1;
 		path = (char *) palloc(pathlen);
-		snprintfResult =
-			snprintf(path, pathlen, "%s/%u/%u/%u",
-					 primary_path, rnode.spcNode, rnode.dbNode, rnode.relNode);
+		if (forknum != MAIN_FORKNUM)
+			snprintfResult = snprintf(path, pathlen, "%s/%u/%u/%u_%s",
+									  primary_path, rnode.spcNode, rnode.dbNode,
+									  rnode.relNode, forkNames[forknum]);
+		else
+			snprintfResult = snprintf(path, pathlen, "%s/%u/%u/%u",
+									  primary_path, rnode.spcNode, rnode.dbNode,
+									  rnode.relNode);
 
 		/* Throw away the allocation we got from persistent layer */
 		pfree(primary_path);
-=======
-		/* All other tablespaces are accessed via symlinks */
-		pathlen = 10 + OIDCHARS + 1 + OIDCHARS + 1 + OIDCHARS + 1
-			+ FORKNAMECHARS + 1;
-		path = (char *) palloc(pathlen);
-		if (forknum != MAIN_FORKNUM)
-			snprintf(path, pathlen, "pg_tblspc/%u/%u/%u_%s",
-					 rnode.spcNode, rnode.dbNode, rnode.relNode,
-					 forkNames[forknum]);
-		else
-			snprintf(path, pathlen, "pg_tblspc/%u/%u/%u",
-					 rnode.spcNode, rnode.dbNode, rnode.relNode);
->>>>>>> 38e93482
 	}
 	
 	Assert(snprintfResult >= 0);
@@ -947,7 +929,8 @@
 		if (!collides)
 		{
 			/* Check for existing file of same name */
-			rpath = relpath(rnode);
+			/* GPDB_84_MERGE_FIXME: check my work; is MAIN_FORKNUM right? */
+			rpath = relpath(rnode, MAIN_FORKNUM);
 			fd = BasicOpenFile(rpath, O_RDONLY | PG_BINARY, 0);
 
 			if (fd >= 0)
