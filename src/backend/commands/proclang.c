--- conflicted
+++ resolved
@@ -49,13 +49,9 @@
 	char	   *tmpllibrary;	/* path of shared library */
 } PLTemplate;
 
-<<<<<<< HEAD
-static void create_proc_lang(const char *languageName, Oid handlerOid,
-				 Oid inlineOid, Oid valOid, bool trusted, Oid *plangOid);
-=======
 static void create_proc_lang(const char *languageName,
-				 Oid languageOwner, Oid handlerOid, Oid valOid, bool trusted);
->>>>>>> d13f41d2
+				 Oid languageOwner, Oid handlerOid, Oid inlineOid,
+				 Oid valOid, bool trusted, Oid *plangOid);
 static PLTemplate *find_language_template(const char *languageName);
 static void AlterLanguageOwner_internal(HeapTuple tup, Relation rel,
 							Oid newOwnerId);
@@ -183,8 +179,8 @@
 										 PointerGetDatum(NULL),
 										 PointerGetDatum(NULL),
 										 PointerGetDatum(NULL),
-<<<<<<< HEAD
 										 NIL,
+										 PointerGetDatum(NULL),
 										 1,
 										 0,
 										 PRODATAACCESS_NONE,
@@ -222,9 +218,7 @@
 										 PointerGetDatum(NULL),
 										 PointerGetDatum(NULL),
 										 NIL,
-=======
-										 PointerGetDatum(NULL),
->>>>>>> d13f41d2
+										 PointerGetDatum(NULL),
 										 1,
 										 0,
 										 PRODATAACCESS_NONE,
@@ -265,11 +259,8 @@
 										 PointerGetDatum(NULL),
 										 PointerGetDatum(NULL),
 										 PointerGetDatum(NULL),
-<<<<<<< HEAD
 										 NIL,
-=======
-										 PointerGetDatum(NULL),
->>>>>>> d13f41d2
+										 PointerGetDatum(NULL),
 										 1,
 										 0,
 										 PRODATAACCESS_NONE,
@@ -280,13 +271,8 @@
 			valOid = InvalidOid;
 
 		/* ok, create it */
-<<<<<<< HEAD
-		create_proc_lang(languageName, handlerOid, inlineOid, valOid,
-						 pltemplate->tmpltrusted, &(stmt->plangOid));
-=======
-		create_proc_lang(languageName, GetUserId(), handlerOid, valOid,
-						 pltemplate->tmpltrusted);
->>>>>>> d13f41d2
+		create_proc_lang(languageName, GetUserId(), handlerOid, inlineOid,
+						 valOid, pltemplate->tmpltrusted, &(stmt->plangOid));
 	}
 	else
 	{
@@ -360,21 +346,16 @@
 			valOid = InvalidOid;
 
 		/* ok, create it */
-<<<<<<< HEAD
-		create_proc_lang(languageName, handlerOid, inlineOid, valOid, stmt->pltrusted, &(stmt->plangOid));
-	}
-	
-	
+		create_proc_lang(languageName, GetUserId(), handlerOid, inlineOid,
+						 valOid, stmt->pltrusted, &(stmt->plangOid));
+	}
+
 	if (Gp_role == GP_ROLE_DISPATCH)
 	{
 		stmt->plhandlerOid = handlerOid;
 		stmt->plinlineOid = inlineOid;
 		stmt->plvalidatorOid = valOid;
 		CdbDispatchUtilityStatement((Node *) stmt, "CreateProceduralLanguage");
-=======
-		create_proc_lang(languageName, GetUserId(), handlerOid, valOid,
-						 stmt->pltrusted);
->>>>>>> d13f41d2
 	}
 }
 
@@ -383,11 +364,8 @@
  */
 static void
 create_proc_lang(const char *languageName,
-<<<<<<< HEAD
-				 Oid handlerOid, Oid inlineOid, Oid valOid, bool trusted, Oid *plangoid)
-=======
-				 Oid languageOwner, Oid handlerOid, Oid valOid, bool trusted)
->>>>>>> d13f41d2
+				 Oid languageOwner, Oid handlerOid, Oid inlineOid,
+				 Oid valOid, bool trusted, Oid *plangoid)
 {
 	Datum		values[Natts_pg_language];
 	bool		nulls[Natts_pg_language];
@@ -551,8 +529,7 @@
 DropProceduralLanguage(DropPLangStmt *stmt)
 {
 	char	   *languageName;
-	int			fetchCount;
-	Oid			langOid;
+	HeapTuple	langTup;
 	ObjectAddress object;
 
 	/*
@@ -560,15 +537,10 @@
 	 */
 	languageName = case_translate_language_name(stmt->plname);
 
-	langOid = caql_getoid_plus(
-			NULL,
-			&fetchCount,
-			NULL,
-			cql("SELECT oid FROM pg_language "
-				" WHERE lanname = :1 ",
-				CStringGetDatum(languageName)));
-
-	if (0 == fetchCount)
+	langTup = SearchSysCache(LANGNAME,
+							 CStringGetDatum(languageName),
+							 0, 0, 0);
+	if (!HeapTupleIsValid(langTup))
 	{
 		if (!stmt->missing_ok)
 			ereport(ERROR,
@@ -590,8 +562,10 @@
 					   languageName);
 
 	object.classId = LanguageRelationId;
-	object.objectId = langOid;
+	object.objectId = HeapTupleGetOid(langTup);
 	object.objectSubId = 0;
+
+	ReleaseSysCache(langTup);
 
 	/*
 	 * Do the deletion
@@ -750,8 +724,8 @@
 	if (lanForm->lanowner != newOwnerId)
 	{
 		Datum		repl_val[Natts_pg_language];
-		char		repl_null[Natts_pg_language];
-		char		repl_repl[Natts_pg_language];
+		bool		repl_null[Natts_pg_language];
+		bool		repl_repl[Natts_pg_language];
 		Acl		   *newAcl;
 		Datum		aclDatum;
 		bool		isNull;
@@ -765,10 +739,10 @@
 		/* Must be able to become new owner */
 		check_is_member_of_role(GetUserId(), newOwnerId);
 
-		memset(repl_null, ' ', sizeof(repl_null));
-		memset(repl_repl, ' ', sizeof(repl_repl));
-
-		repl_repl[Anum_pg_language_lanowner - 1] = 'r';
+		memset(repl_null, false, sizeof(repl_null));
+		memset(repl_repl, false, sizeof(repl_repl));
+
+		repl_repl[Anum_pg_language_lanowner - 1] = true;
 		repl_val[Anum_pg_language_lanowner - 1] = ObjectIdGetDatum(newOwnerId);
 
 		/*
@@ -782,12 +756,12 @@
 		{
 			newAcl = aclnewowner(DatumGetAclP(aclDatum),
 								 lanForm->lanowner, newOwnerId);
-			repl_repl[Anum_pg_language_lanacl - 1] = 'r';
+			repl_repl[Anum_pg_language_lanacl - 1] = true;
 			repl_val[Anum_pg_language_lanacl - 1] = PointerGetDatum(newAcl);
 		}
 
-		newtuple = heap_modifytuple(tup, RelationGetDescr(rel),
-									repl_val, repl_null, repl_repl);
+		newtuple = heap_modify_tuple(tup, RelationGetDescr(rel),
+									 repl_val, repl_null, repl_repl);
 
 		simple_heap_update(rel, &newtuple->t_self, newtuple);
 		CatalogUpdateIndexes(rel, newtuple);
