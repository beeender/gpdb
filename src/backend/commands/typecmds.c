--- conflicted
+++ resolved
@@ -40,11 +40,8 @@
 #include "catalog/dependency.h"
 #include "catalog/heap.h"
 #include "catalog/indexing.h"
-<<<<<<< HEAD
+#include "catalog/pg_collation.h"
 #include "catalog/pg_compression.h"
-=======
-#include "catalog/pg_collation.h"
->>>>>>> a4bebdd9
 #include "catalog/pg_constraint.h"
 #include "catalog/pg_depend.h"
 #include "catalog/pg_enum.h"
@@ -297,7 +294,8 @@
 			defelp = &alignmentEl;
 		else if (pg_strcasecmp(defel->defname, "storage") == 0)
 			defelp = &storageEl;
-<<<<<<< HEAD
+		else if (pg_strcasecmp(defel->defname, "collatable") == 0)
+			defelp = &collatableEl;
 		else if (is_storage_encoding_directive(defel->defname))
 		{
 			/* 
@@ -309,10 +307,6 @@
 			encoding = lappend(encoding, defel);
 			continue;
 		}
-=======
-		else if (pg_strcasecmp(defel->defname, "collatable") == 0)
-			defelp = &collatableEl;
->>>>>>> a4bebdd9
 		else
 		{
 			/* WARNING, not ERROR, for historical backwards-compatibility */
@@ -610,17 +604,7 @@
 	 * oid must be preserved by binary upgrades.
 	 */
 	typoid =
-<<<<<<< HEAD
-
-	/*
-	 * The pg_type.oid is stored in user tables as array elements (base types)
-	 * in ArrayType and in composite types in DatumTupleFields.  This oid must
-	 * be preserved by binary upgrades.
-	 */
 		TypeCreateWithOptions(InvalidOid,	/* no predetermined type OID */
-=======
-		TypeCreate(InvalidOid,	/* no predetermined type OID */
->>>>>>> a4bebdd9
 				   typeName,	/* type name */
 				   typeNamespace,		/* namespace */
 				   InvalidOid,	/* relation oid (n/a here) */
@@ -650,11 +634,8 @@
 				   -1,			/* typMod (Domains only) */
 				   0,			/* Array Dimensions of typbasetype */
 				   false,		/* Type NOT NULL */
-<<<<<<< HEAD
+				   collation,	/* type's collation */
 				   typoptions);
-=======
-				   collation);	/* type's collation */
->>>>>>> a4bebdd9
 
 	/*
 	 * Create the array type that goes with it.
@@ -693,11 +674,8 @@
 			   -1,				/* typMod (Domains only) */
 			   0,				/* Array dimensions of typbasetype */
 			   false,			/* Type NOT NULL */
-<<<<<<< HEAD
+			   collation,		/* type's collation */
 			   typoptions);
-=======
-			   collation);		/* type's collation */
->>>>>>> a4bebdd9
 
 	pfree(array_type);
 
@@ -1186,12 +1164,8 @@
 				   storage,		/* TOAST strategy */
 				   basetypeMod, /* typeMod value */
 				   typNDims,	/* Array dimensions for base type */
-<<<<<<< HEAD
-				   typNotNull	/* Type NOT NULL */);
-=======
 				   typNotNull,	/* Type NOT NULL */
 				   domaincoll); /* type's collation */
->>>>>>> a4bebdd9
 
 	/*
 	 * Process constraints which refer to the domain ID returned by TypeCreate
@@ -1402,6 +1376,14 @@
 				 stmt->newValNeighbor, stmt->newValIsAfter);
 
 	ReleaseSysCache(tup);
+
+	if (Gp_role == GP_ROLE_DISPATCH)
+		CdbDispatchUtilityStatement((Node *) stmt,
+									DF_CANCEL_ON_ERROR|
+									DF_WITH_SNAPSHOT|
+									DF_NEED_TWO_PHASE,
+									GetAssignedOidsForDispatch(),
+									NULL);
 }
 
 
@@ -1738,17 +1720,9 @@
 	CreateStmt *createStmt = makeNode(CreateStmt);
 	Oid			old_type_oid;
 	Oid			typeNamespace;
-<<<<<<< HEAD
+	Oid			relid;
 
 	createStmt->ownerid = GetUserId();
-
-	if (coldeflist == NIL)
-		ereport(ERROR,
-				(errcode(ERRCODE_INVALID_OBJECT_DEFINITION),
-				 errmsg("composite type must have at least one attribute")));
-=======
-	Oid			relid;
->>>>>>> a4bebdd9
 
 	/*
 	 * now set the parameters for keys/inheritance etc. All of these are
@@ -1785,26 +1759,10 @@
 	/*
 	 * Finally create the relation.  This also creates the type.
 	 */
-<<<<<<< HEAD
-	return  DefineRelation(createStmt, RELKIND_COMPOSITE_TYPE, RELSTORAGE_VIRTUAL, true);
-
-	/*
-	 * DefineRelation already dispatches this.
-	 *
-	if (Gp_role == GP_ROLE_DISPATCH)
-	{
-		CompositeTypeStmt *stmt = makeNode(CompositeTypeStmt);
-		stmt->typevar = (RangeVar *)typevar;
-		stmt->coldeflist = coldeflist;
-
-		CdbDispatchUtilityStatement((Node *) stmt);
-	}*/
-
-=======
-	relid = DefineRelation(createStmt, RELKIND_COMPOSITE_TYPE, InvalidOid);
+	relid = DefineRelation(createStmt, RELKIND_COMPOSITE_TYPE, InvalidOid,
+						   RELSTORAGE_VIRTUAL, true);
 	Assert(relid != InvalidOid);
 	return relid;
->>>>>>> a4bebdd9
 }
 
 /*
@@ -2963,25 +2921,11 @@
 	TypeName   *typename;
 	Oid			typeOid;
 	Oid			nspOid;
-<<<<<<< HEAD
 	ObjectAddresses *objsMoved;
-=======
->>>>>>> a4bebdd9
 
 	/* Make a TypeName so we can use standard type lookup machinery */
 	typename = makeTypeNameFromNameList(names);
 	typeOid = typenameTypeId(NULL, typename);
-
-	/* get schema OID and check its permissions */
-	nspOid = LookupCreationNamespace(newschema);
-
-	AlterTypeNamespace_oid(typeOid, nspOid);
-}
-
-Oid
-AlterTypeNamespace_oid(Oid typeOid, Oid nspOid)
-{
-	Oid			elemOid;
 
 	/* get schema OID and check its permissions */
 	nspOid = LookupCreationNamespace(newschema);
@@ -3012,11 +2956,7 @@
 						 format_type_be(elemOid))));
 
 	/* and do the work */
-<<<<<<< HEAD
 	return AlterTypeNamespaceInternal(typeOid, nspOid, false, true, objsMoved);
-=======
-	return AlterTypeNamespaceInternal(typeOid, nspOid, false, true);
->>>>>>> a4bebdd9
 }
 
 /*
@@ -3151,7 +3091,6 @@
 
 	/* Recursively alter the associated array type, if any */
 	if (OidIsValid(arrayOid))
-<<<<<<< HEAD
 		AlterTypeNamespaceInternal(arrayOid, nspOid, true, true, objsMoved);
 
 	return oldNspOid;
@@ -3176,7 +3115,7 @@
 
 	/* Make a TypeName so we can use standard type lookup machinery */
 	typname = makeTypeNameFromNameList(stmt->typeName);
-	typid = typenameTypeId(NULL, typname, NULL);
+	typid = typenameTypeId(NULL, typname);
 
 	if (type_is_rowtype(typid))
 		ereport(ERROR,
@@ -3271,9 +3210,4 @@
 	systable_endscan(sscan);
 
 	heap_close(rel, RowExclusiveLock);
-=======
-		AlterTypeNamespaceInternal(arrayOid, nspOid, true, true);
-
-	return oldNspOid;
->>>>>>> a4bebdd9
 }