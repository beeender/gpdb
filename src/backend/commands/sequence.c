/*-------------------------------------------------------------------------
 *
 * sequence.c
 *	  PostgreSQL sequences support code.
 *
<<<<<<< HEAD
 * Portions Copyright (c) 2005-2008, Greenplum inc.
 * Portions Copyright (c) 2012-Present Pivotal Software, Inc.
 * Portions Copyright (c) 1996-2011, PostgreSQL Global Development Group
=======
 * Portions Copyright (c) 1996-2012, PostgreSQL Global Development Group
>>>>>>> 80edfd76
 * Portions Copyright (c) 1994, Regents of the University of California
 *
 *
 * IDENTIFICATION
 *	  src/backend/commands/sequence.c
 *
 *-------------------------------------------------------------------------
 */
#include "postgres.h"

<<<<<<< HEAD
#include "access/heapam.h"
#include "access/bufmask.h"
=======
>>>>>>> 80edfd76
#include "access/transam.h"
#include "access/xlogutils.h"
#include "catalog/dependency.h"
#include "catalog/heap.h"
#include "catalog/namespace.h"
#include "catalog/pg_type.h"
#include "commands/defrem.h"
#include "commands/sequence.h"
#include "commands/tablecmds.h"
#include "funcapi.h"
#include "libpq/libpq.h"
#include "libpq/pqformat.h"
#include "miscadmin.h"
#include "storage/smgr.h"               /* RelationCloseSmgr -> smgrclose */
#include "nodes/makefuncs.h"
#include "storage/lmgr.h"
#include "storage/proc.h"
#include "storage/smgr.h"
#include "utils/acl.h"
#include "utils/builtins.h"
#include "utils/formatting.h"
#include "utils/lsyscache.h"
#include "utils/resowner.h"
#include "utils/syscache.h"

#include "catalog/oid_dispatch.h"
#include "cdb/cdbdisp_query.h"
#include "cdb/cdbdoublylinked.h"
#include "cdb/cdbsrlz.h"
#include "cdb/cdbvars.h"
#include "cdb/cdbmotion.h"
#include "cdb/ml_ipc.h"

/*
 * We don't want to log each fetching of a value from a sequence,
 * so we pre-log a few fetches in advance. In the event of
 * crash we can lose (skip over) as many values as we pre-logged.
 */
#define SEQ_LOG_VALS	32

/*
 * The "special area" of a sequence's buffer page looks like this.
 */
#define SEQ_MAGIC	  0x1717

typedef struct sequence_magic
{
	uint32		magic;
} sequence_magic;

/*
 * We store a SeqTable item for every sequence we have touched in the current
 * session.  This is needed to hold onto nextval/currval state.  (We can't
 * rely on the relcache, since it's only, well, a cache, and may decide to
 * discard entries.)
 *
 * XXX We use linear search to find pre-existing SeqTable entries.  This is
 * good when only a small number of sequences are touched in a session, but
 * would suck with many different sequences.  Perhaps use a hashtable someday.
 */
typedef struct SeqTableData
{
	struct SeqTableData *next;	/* link to next SeqTable object */
	Oid			relid;			/* pg_class OID of this sequence */
	Oid			filenode;		/* last seen relfilenode of this sequence */
	LocalTransactionId lxid;	/* xact in which we last did a seq op */
	bool		last_valid;		/* do we have a valid "last" value? */
	int64		last;			/* value last returned by nextval */
	int64		cached;			/* last value already cached for nextval */
	/* if last != cached, we have not used up all the cached values */
	int64		increment;		/* copy of sequence's increment field */
	/* note that increment is zero until we first do read_seq_tuple() */
} SeqTableData;

typedef SeqTableData *SeqTable;

static SeqTable seqtab = NULL;	/* Head of list of SeqTable items */

/*
 * last_used_seq is updated by nextval() to point to the last used
 * sequence.
 */
static SeqTableData *last_used_seq = NULL;

static void fill_seq_with_data(Relation rel, HeapTuple tuple);
static int64 nextval_internal(Oid relid, bool is_direct_request);
static Relation open_share_lock(SeqTable seq);
static void init_sequence(Oid relid, SeqTable *p_elm, Relation *p_rel);
static Form_pg_sequence read_seq_tuple(SeqTable elm, Relation rel,
			   Buffer *buf, HeapTuple seqtuple);
static void init_params(List *options, bool isInit,
			Form_pg_sequence new, List **owned_by);
static void do_setval(Oid relid, int64 next, bool iscalled);
static void process_owned_by(Relation seqrel, List *owned_by);
static void mask_seq_values(Page page);

static void
cdb_sequence_nextval_qe(Relation seqrel,
						int64   *plast,
						int64   *pcached,
						int64   *pincrement,
						bool    *pvalid);

/*
 * DefineSequence
 *				Creates a new sequence relation
 */
void
DefineSequence(CreateSeqStmt *seq)
{
	FormData_pg_sequence new;
	List	   *owned_by;
	CreateStmt *stmt = makeNode(CreateStmt);
	Oid			seqoid;
	Relation	rel;
	HeapTuple	tuple;
	TupleDesc	tupDesc;
	Datum		value[SEQ_COL_LASTCOL];
	bool		null[SEQ_COL_LASTCOL];
	int			i;
	NameData	name;

	bool shouldDispatch =  Gp_role == GP_ROLE_DISPATCH && !IsBootstrapProcessingMode();

	/* Unlogged sequences are not implemented -- not clear if useful. */
	if (seq->sequence->relpersistence == RELPERSISTENCE_UNLOGGED)
		ereport(ERROR,
				(errcode(ERRCODE_FEATURE_NOT_SUPPORTED),
				 errmsg("unlogged sequences are not supported")));

	/* Check and set all option values */
	init_params(seq->options, true, &new, &owned_by);

	/*
	 * Create relation (and fill value[] and null[] for the tuple)
	 */
	stmt->tableElts = NIL;
	for (i = SEQ_COL_FIRSTCOL; i <= SEQ_COL_LASTCOL; i++)
	{
		ColumnDef  *coldef = makeNode(ColumnDef);

		coldef->inhcount = 0;
		coldef->is_local = true;
		coldef->is_not_null = true;
		coldef->is_from_type = false;
		coldef->storage = 0;
		coldef->raw_default = NULL;
		coldef->cooked_default = NULL;
		coldef->collClause = NULL;
		coldef->collOid = InvalidOid;
		coldef->constraints = NIL;

		null[i - 1] = false;

		switch (i)
		{
			case SEQ_COL_NAME:
				coldef->typeName = makeTypeNameFromOid(NAMEOID, -1);
				coldef->colname = "sequence_name";
				namestrcpy(&name, seq->sequence->relname);
				value[i - 1] = NameGetDatum(&name);
				break;
			case SEQ_COL_LASTVAL:
				coldef->typeName = makeTypeNameFromOid(INT8OID, -1);
				coldef->colname = "last_value";
				value[i - 1] = Int64GetDatumFast(new.last_value);
				break;
			case SEQ_COL_STARTVAL:
				coldef->typeName = makeTypeNameFromOid(INT8OID, -1);
				coldef->colname = "start_value";
				value[i - 1] = Int64GetDatumFast(new.start_value);
				break;
			case SEQ_COL_INCBY:
				coldef->typeName = makeTypeNameFromOid(INT8OID, -1);
				coldef->colname = "increment_by";
				value[i - 1] = Int64GetDatumFast(new.increment_by);
				break;
			case SEQ_COL_MAXVALUE:
				coldef->typeName = makeTypeNameFromOid(INT8OID, -1);
				coldef->colname = "max_value";
				value[i - 1] = Int64GetDatumFast(new.max_value);
				break;
			case SEQ_COL_MINVALUE:
				coldef->typeName = makeTypeNameFromOid(INT8OID, -1);
				coldef->colname = "min_value";
				value[i - 1] = Int64GetDatumFast(new.min_value);
				break;
			case SEQ_COL_CACHE:
				coldef->typeName = makeTypeNameFromOid(INT8OID, -1);
				coldef->colname = "cache_value";
				value[i - 1] = Int64GetDatumFast(new.cache_value);
				break;
			case SEQ_COL_LOG:
				coldef->typeName = makeTypeNameFromOid(INT8OID, -1);
				coldef->colname = "log_cnt";
				value[i - 1] = Int64GetDatum((int64) 0);
				break;
			case SEQ_COL_CYCLE:
				coldef->typeName = makeTypeNameFromOid(BOOLOID, -1);
				coldef->colname = "is_cycled";
				value[i - 1] = BoolGetDatum(new.is_cycled);
				break;
			case SEQ_COL_CALLED:
				coldef->typeName = makeTypeNameFromOid(BOOLOID, -1);
				coldef->colname = "is_called";
				value[i - 1] = BoolGetDatum(false);
				break;
		}
		stmt->tableElts = lappend(stmt->tableElts, coldef);
	}

	stmt->relation = seq->sequence;
	stmt->inhRelations = NIL;
	stmt->constraints = NIL;
	stmt->inhOids = NIL;
	stmt->parentOidCount = 0;
	stmt->options = list_make1(defWithOids(false));
	stmt->oncommit = ONCOMMIT_NOOP;
	stmt->tablespacename = NULL;
	stmt->if_not_exists = false;
	stmt->relKind = RELKIND_SEQUENCE;
	stmt->ownerid = GetUserId();

	seqoid = DefineRelation(stmt, RELKIND_SEQUENCE, seq->ownerId, RELSTORAGE_HEAP, false);
	Assert(seqoid != InvalidOid);

	/*
	 * Open and lock the new sequence.  (This lock is redundant; an
	 * AccessExclusiveLock was acquired above by DefineRelation and
	 * won't be released until end of transaction.)
	 *
	 * CDB: Acquire lock on qDisp before dispatching to qExecs, so
	 * qDisp can detect and resolve any deadlocks.
	 */
	rel = heap_open(seqoid, AccessExclusiveLock);
	tupDesc = RelationGetDescr(rel);

	/* now initialize the sequence's data */
	tuple = heap_form_tuple(tupDesc, value, null);
	fill_seq_with_data(rel, tuple);

	/* Dispatch to segments */
	if (shouldDispatch)
	{
		CdbDispatchUtilityStatement((Node *) seq,
									DF_CANCEL_ON_ERROR|
									DF_WITH_SNAPSHOT|
									DF_NEED_TWO_PHASE,
									GetAssignedOidsForDispatch(),
									NULL);
	}

	/* process OWNED BY if given */
	if (owned_by)
		process_owned_by(rel, owned_by);

	heap_close(rel, NoLock);
}

/*
 * Reset a sequence to its initial value.
 *
 * The change is made transactionally, so that on failure of the current
 * transaction, the sequence will be restored to its previous state.
 * We do that by creating a whole new relfilenode for the sequence; so this
 * works much like the rewriting forms of ALTER TABLE.
 *
 * Caller is assumed to have acquired AccessExclusiveLock on the sequence,
 * which must not be released until end of transaction.  Caller is also
 * responsible for permissions checking.
 */
void
ResetSequence(Oid seq_relid)
{
	Relation	seq_rel;
	SeqTable	elm;
	Form_pg_sequence seq;
	Buffer		buf;
	HeapTupleData seqtuple;
	HeapTuple	tuple;

	/*
	 * Read the old sequence.  This does a bit more work than really
	 * necessary, but it's simple, and we do want to double-check that it's
	 * indeed a sequence.
	 */
	init_sequence(seq_relid, &elm, &seq_rel);
<<<<<<< HEAD
	(void) read_seq_tuple(elm, seq_rel, &buf, &seqtuple);
=======
	read_info(elm, seq_rel, &buf);
>>>>>>> 80edfd76

	/*
	 * Copy the existing sequence tuple.
	 */
	tuple = heap_copytuple(&seqtuple);

	/* Now we're done with the old page */
	UnlockReleaseBuffer(buf);

	/*
	 * Modify the copied tuple to execute the restart (compare the RESTART
	 * action in AlterSequence)
	 */
	seq = (Form_pg_sequence) GETSTRUCT(tuple);
	seq->last_value = seq->start_value;
	seq->is_called = false;
	seq->log_cnt = 0;

	/*
	 * Create a new storage file for the sequence.  We want to keep the
	 * sequence's relfrozenxid at 0, since it won't contain any unfrozen XIDs.
	 */
	RelationSetNewRelfilenode(seq_rel, InvalidTransactionId);

	/*
	 * Insert the modified tuple into the new storage file.
	 */
	fill_seq_with_data(seq_rel, tuple);

	/* Clear local cache so that we don't think we have cached numbers */
	/* Note that we do not change the currval() state */
	elm->cached = elm->last;

	relation_close(seq_rel, NoLock);
}

/*
 * Initialize a sequence's relation with the specified tuple as content
 */
static void
fill_seq_with_data(Relation rel, HeapTuple tuple)
{
	Buffer		buf;
	Page		page;
	sequence_magic *sm;
	OffsetNumber offnum;

	/* Initialize first page of relation with special magic number */

	buf = ReadBuffer(rel, P_NEW);
	Assert(BufferGetBlockNumber(buf) == 0);

	page = BufferGetPage(buf);

	LockBuffer(buf, BUFFER_LOCK_EXCLUSIVE);

	PageInit(page, BufferGetPageSize(buf), sizeof(sequence_magic));
	sm = (sequence_magic *) PageGetSpecialPointer(page);
	sm->magic = SEQ_MAGIC;

	/* Now insert sequence tuple */

	/*
	 * Since VACUUM does not process sequences, we have to force the tuple
	 * to have xmin = FrozenTransactionId now.	Otherwise it would become
	 * invisible to SELECTs after 2G transactions.	It is okay to do this
	 * because if the current transaction aborts, no other xact will ever
	 * examine the sequence tuple anyway.
	 *
	 */

	HeapTupleHeaderSetXmin(tuple->t_data, FrozenTransactionId);
	HeapTupleHeaderSetXminFrozen(tuple->t_data);
	HeapTupleHeaderSetCmin(tuple->t_data, FirstCommandId);
	HeapTupleHeaderSetXmax(tuple->t_data, InvalidTransactionId);
	tuple->t_data->t_infomask |= HEAP_XMAX_INVALID;
	ItemPointerSet(&tuple->t_data->t_ctid, 0, FirstOffsetNumber);

	START_CRIT_SECTION();

	MarkBufferDirty(buf);

	offnum = PageAddItem(page, (Item) tuple->t_data, tuple->t_len,
						 InvalidOffsetNumber, false, false);
	if (offnum != FirstOffsetNumber)
		elog(ERROR, "failed to add sequence tuple to page");

	/* XLOG stuff */
	if (RelationNeedsWAL(rel))
	{
		xl_seq_rec	xlrec;
		XLogRecPtr	recptr;
		XLogRecData rdata[2];

		xlrec.node = rel->rd_node;
		rdata[0].data = (char *) &xlrec;
		rdata[0].len = sizeof(xl_seq_rec);
		rdata[0].buffer = InvalidBuffer;
		rdata[0].next = &(rdata[1]);

		rdata[1].data = (char *) tuple->t_data;
		rdata[1].len = tuple->t_len;
		rdata[1].buffer = InvalidBuffer;
		rdata[1].next = NULL;

		recptr = XLogInsert(RM_SEQ_ID, XLOG_SEQ_LOG, rdata);

		PageSetLSN(page, recptr);
	}

	END_CRIT_SECTION();

	UnlockReleaseBuffer(buf);
}

/*
 * AlterSequence
 *
 * Modify the definition of a sequence relation
 */
void
AlterSequence(AlterSeqStmt *stmt)
{
	Oid			relid;
	SeqTable	elm;
	Relation	seqrel;
	Buffer		buf;
	HeapTupleData seqtuple;
	Form_pg_sequence seq;
	FormData_pg_sequence new;
	List	   *owned_by;
	bool        bSeqIsTemp = false;
	int			numopts;
	char	   *alter_subtype = "";		/* metadata tracking: kind of
										   redundant to say "role" */

<<<<<<< HEAD
	/* find sequence */
	relid = RangeVarGetRelid(stmt->sequence, false);
=======
	/* Open and lock sequence. */
	relid = RangeVarGetRelid(stmt->sequence, AccessShareLock, stmt->missing_ok);
	if (relid == InvalidOid)
	{
		ereport(NOTICE,
				(errmsg("relation \"%s\" does not exist, skipping",
						stmt->sequence->relname)));
		return;
	}

	init_sequence(relid, &elm, &seqrel);
>>>>>>> 80edfd76

	/* allow ALTER to sequence owner only */
	/* if you change this, see also callers of AlterSequenceInternal! */
	if (!pg_class_ownercheck(relid, GetUserId()))
		aclcheck_error(ACLCHECK_NOT_OWNER, ACL_KIND_CLASS,
					   stmt->sequence->relname);

	init_sequence(relid, &elm, &seqrel);

	/* lock page' buffer and read tuple into new sequence structure */
	seq = read_seq_tuple(elm, seqrel, &buf, &seqtuple);

	/* Copy old values of options into workspace */
	memcpy(&new, seq, sizeof(FormData_pg_sequence));

	/* Check and set new values */
	init_params(stmt->options, false, &new, &owned_by);

	/* Clear local cache so that we don't think we have cached numbers */
	/* Note that we do not change the currval() state */
	elm->cached = elm->last;

	/* Now okay to update the on-disk tuple */
	START_CRIT_SECTION();

	memcpy(seq, &new, sizeof(FormData_pg_sequence));

	MarkBufferDirty(buf);

	/* XLOG stuff */
	if (RelationNeedsWAL(seqrel))
	{
		xl_seq_rec	xlrec;
		XLogRecPtr	recptr;
		XLogRecData rdata[2];
		Page		page = BufferGetPage(buf);

		xlrec.node = seqrel->rd_node;
		rdata[0].data = (char *) &xlrec;
		rdata[0].len = sizeof(xl_seq_rec);
		rdata[0].buffer = InvalidBuffer;
		rdata[0].next = &(rdata[1]);

		rdata[1].data = (char *) seqtuple.t_data;
		rdata[1].len = seqtuple.t_len;
		rdata[1].buffer = InvalidBuffer;
		rdata[1].next = NULL;

		recptr = XLogInsert(RM_SEQ_ID, XLOG_SEQ_LOG, rdata);

		PageSetLSN(page, recptr);
	}

	END_CRIT_SECTION();

	UnlockReleaseBuffer(buf);

	/* process OWNED BY if given */
	if (owned_by)
		process_owned_by(seqrel, owned_by);

	bSeqIsTemp = (seqrel->rd_rel->relpersistence == RELPERSISTENCE_TEMP);

	relation_close(seqrel, NoLock);

	numopts = list_length(stmt->options);
	if (numopts > 1)
	{
		alter_subtype = psprintf("%d OPTIONS", numopts);
	}
	else if (0 == numopts)
	{
		alter_subtype = "0 OPTIONS";
	}
	else if (Gp_role == GP_ROLE_DISPATCH && !bSeqIsTemp)
	{
		ListCell		*option = list_head(stmt->options);
		DefElem			*defel	= (DefElem *) lfirst(option);
		char			*tempo	= NULL;

		alter_subtype = defel->defname;
		if (0 == strcmp(alter_subtype, "owned_by"))
			alter_subtype = "OWNED BY";

		tempo = asc_toupper(alter_subtype, strlen(alter_subtype));

		alter_subtype = tempo;
	}

	if (Gp_role == GP_ROLE_DISPATCH && !bSeqIsTemp)
	{
		/* MPP-6929: metadata tracking */
		MetaTrackUpdObject(RelationRelationId,
						   relid,
						   GetUserId(),
						   "ALTER", alter_subtype);
	}

	if (Gp_role == GP_ROLE_DISPATCH)
		CdbDispatchUtilityStatement((Node *) stmt,
									DF_CANCEL_ON_ERROR|
									DF_WITH_SNAPSHOT|
									DF_NEED_TWO_PHASE,
									NIL,
									NULL);
}


/*
 * Note: nextval with a text argument is no longer exported as a pg_proc
 * entry, but we keep it around to ease porting of C code that may have
 * called the function directly.
 */
Datum
nextval(PG_FUNCTION_ARGS)
{
	text	   *seqin = PG_GETARG_TEXT_P(0);
	RangeVar   *sequence;
	Oid			relid;

	sequence = makeRangeVarFromNameList(textToQualifiedNameList(seqin));

	/*
	 * XXX: This is not safe in the presence of concurrent DDL, but acquiring
	 * a lock here is more expensive than letting nextval_internal do it,
	 * since the latter maintains a cache that keeps us from hitting the lock
	 * manager more than once per transaction.	It's not clear whether the
	 * performance penalty is material in practice, but for now, we do it this
	 * way.
	 */
	relid = RangeVarGetRelid(sequence, NoLock, false);

	PG_RETURN_INT64(nextval_internal(relid, false));
}

Datum
nextval_oid(PG_FUNCTION_ARGS)
{
	Oid			relid = PG_GETARG_OID(0);

	PG_RETURN_INT64(nextval_internal(relid, false));
}

void
nextval_qd(Oid relid, int64 *plast, int64 *pcached, int64  *pincrement, bool *poverflow)
{
	Assert(IS_QUERY_DISPATCHER());

	*plast = nextval_internal(relid, true);
	*pcached = last_used_seq->cached;
	*pincrement = last_used_seq->increment;
	*poverflow = !last_used_seq->last_valid;
}

static int64
nextval_internal(Oid relid, bool called_from_dispatcher)
{
	SeqTable	elm;
	Relation	seqrel;
	Buffer		buf;
	Page		page;
	Form_pg_sequence seq;
	int64		incby,
				maxv,
				minv,
				cache,
				log,
				fetch,
				last;
	int64		result,
				next,
				rescnt = 0;
	bool            logit = false;
	HeapTupleData seqtuple;

	/* open and AccessShareLock sequence */
	init_sequence(relid, &elm, &seqrel);

	if (pg_class_aclcheck(elm->relid, GetUserId(), ACL_UPDATE) != ACLCHECK_OK)
		ereport(ERROR,
				(errcode(ERRCODE_INSUFFICIENT_PRIVILEGE),
				 errmsg("permission denied for sequence %s",
						RelationGetRelationName(seqrel))));

	/* read-only transactions may only modify temp sequences */
	if (seqrel->rd_backend != TempRelBackendId)
		PreventCommandIfReadOnly("nextval()");

	if (elm->last != elm->cached 		/* some numbers were cached */
		&& !called_from_dispatcher)
	{
		Assert(elm->last_valid);
		Assert(elm->increment != 0);
		elm->last += elm->increment;
		relation_close(seqrel, NoLock);
		last_used_seq = elm;
		return elm->last;
	}

	/* Update the sequence object. */
	if (Gp_role == GP_ROLE_EXECUTE)
	{
		cdb_sequence_nextval_qe(seqrel,
								&elm->last,
								&elm->cached,
								&elm->increment,
								&elm->last_valid);

		last_used_seq = elm;
		relation_close(seqrel, NoLock);

		return elm->last;
	}

	/* lock page' buffer and read tuple */
	seq = read_seq_tuple(elm, seqrel, &buf, &seqtuple);
	page = BufferGetPage(buf);

	last = next = result = seq->last_value;
	incby = seq->increment_by;
	maxv = seq->max_value;
	minv = seq->min_value;
	fetch = cache = seq->cache_value;
	log = seq->log_cnt;

	if (!seq->is_called)
	{
		rescnt++;				/* return last_value if not is_called */
		fetch--;
	}

	/*
	 * Decide whether we should emit a WAL log record.  If so, force up the
	 * fetch count to grab SEQ_LOG_VALS more values than we actually need to
	 * cache.  (These will then be usable without logging.)
	 *
	 * If this is the first nextval after a checkpoint, we must force a new
	 * WAL record to be written anyway, else replay starting from the
	 * checkpoint would fail to advance the sequence past the logged values.
	 * In this case we may as well fetch extra values.
	 */
	if (log < fetch || !seq->is_called)
	{
		/* forced log to satisfy local demand for values */
		fetch = log = fetch + SEQ_LOG_VALS;
		logit = true;
	}
	else
	{
		XLogRecPtr	redoptr = GetRedoRecPtr();

		if (XLByteLE(PageGetLSN(page), redoptr))
		{
			/* last update of seq was before checkpoint */
			fetch = log = fetch + SEQ_LOG_VALS;
			logit = true;
		}
	}

	while (fetch)				/* try to fetch cache [+ log ] numbers */
	{
		/*
		 * Check MAXVALUE for ascending sequences and MINVALUE for descending
		 * sequences
		 */
		if (incby > 0)
		{
			/* ascending sequence */
			if ((maxv >= 0 && next > maxv - incby) ||
				(maxv < 0 && next + incby > maxv))
			{
				if (rescnt > 0)
					break;		/* stop fetching */
				if (!seq->is_cycled)
				{
					char		buf[100];

					snprintf(buf, sizeof(buf), INT64_FORMAT, maxv);
					ereport(ERROR,
						  (errcode(ERRCODE_OBJECT_NOT_IN_PREREQUISITE_STATE),
						   errmsg("nextval: reached maximum value of sequence \"%s\" (%s)",
								  RelationGetRelationName(seqrel), buf)));
				}
				next = minv;
			}
			else
				next += incby;
		}
		else
		{
			/* descending sequence */
			if ((minv < 0 && next < minv - incby) ||
				(minv >= 0 && next + incby < minv))
			{
				if (rescnt > 0)
					break;		/* stop fetching */
				if (!seq->is_cycled)
				{
					char		buf[100];

					snprintf(buf, sizeof(buf), INT64_FORMAT, minv);
					ereport(ERROR,
						  (errcode(ERRCODE_OBJECT_NOT_IN_PREREQUISITE_STATE),
						   errmsg("nextval: reached minimum value of sequence \"%s\" (%s)",
								  RelationGetRelationName(seqrel), buf)));
				}
				next = maxv;
			}
			else
				next += incby;
		}
		fetch--;
		if (rescnt < cache)
		{
			log--;
			rescnt++;
			last = next;
			if (rescnt == 1)	/* if it's first result - */
				result = next;	/* it's what to return */
		}
	}

	log -= fetch;				/* adjust for any unfetched numbers */
	Assert(log >= 0);

	/* save info in local cache */
	elm->last = result;			/* last returned number */
	elm->cached = last;			/* last fetched number */
	elm->last_valid = true;
	elm->increment = incby;

	last_used_seq = elm;

	/* ready to change the on-disk (or really, in-buffer) tuple */
	START_CRIT_SECTION();

	/*
	 * We must mark the buffer dirty before doing XLogInsert(); see notes in
	 * SyncOneBuffer().  However, we don't apply the desired changes just yet.
	 * This looks like a violation of the buffer update protocol, but it is in
	 * fact safe because we hold exclusive lock on the buffer.  Any other
	 * process, including a checkpoint, that tries to examine the buffer
	 * contents will block until we release the lock, and then will see the
	 * final state that we install below.
	 */
	MarkBufferDirty(buf);

	/* XLOG stuff */
	if (logit && RelationNeedsWAL(seqrel))
	{
		xl_seq_rec	xlrec;
		XLogRecPtr	recptr;
		XLogRecData rdata[2];

		/*
		 * We don't log the current state of the tuple, but rather the state
		 * as it would appear after "log" more fetches.  This lets us skip
		 * that many future WAL records, at the cost that we lose those
		 * sequence values if we crash.
		 */

		/* set values that will be saved in xlog */
		seq->last_value = next;
		seq->is_called = true;
		seq->log_cnt = 0;

		xlrec.node = seqrel->rd_node;
		rdata[0].data = (char *) &xlrec;
		rdata[0].len = sizeof(xl_seq_rec);
		rdata[0].buffer = InvalidBuffer;
		rdata[0].next = &(rdata[1]);

		rdata[1].data = (char *) seqtuple.t_data;
		rdata[1].len = seqtuple.t_len;
		rdata[1].buffer = InvalidBuffer;
		rdata[1].next = NULL;

		recptr = XLogInsert(RM_SEQ_ID, XLOG_SEQ_LOG, rdata);

		PageSetLSN(page, recptr);
	}

	/* Now update sequence tuple to the intended final state */
	seq->last_value = last;		/* last fetched number */
	seq->is_called = true;
	seq->log_cnt = log;			/* how much is logged */

	END_CRIT_SECTION();

	UnlockReleaseBuffer(buf);

	relation_close(seqrel, NoLock);

	return result;
}

Datum
currval_oid(PG_FUNCTION_ARGS)
{
	Oid			relid = PG_GETARG_OID(0);
	int64		result;
	SeqTable	elm;
	Relation	seqrel;

	/* For now, strictly forbidden on MPP. */
	if (Gp_role == GP_ROLE_DISPATCH || Gp_role == GP_ROLE_EXECUTE)
	{
		ereport(ERROR,
				(errcode(ERRCODE_GP_FEATURE_NOT_SUPPORTED),
				 errmsg("currval() not supported")));
	}

	/* open and AccessShareLock sequence */
	init_sequence(relid, &elm, &seqrel);

	if (pg_class_aclcheck(elm->relid, GetUserId(), ACL_SELECT) != ACLCHECK_OK &&
		pg_class_aclcheck(elm->relid, GetUserId(), ACL_USAGE) != ACLCHECK_OK)
		ereport(ERROR,
				(errcode(ERRCODE_INSUFFICIENT_PRIVILEGE),
				 errmsg("permission denied for sequence %s",
						RelationGetRelationName(seqrel))));

	if (!elm->last_valid)
		ereport(ERROR,
				(errcode(ERRCODE_OBJECT_NOT_IN_PREREQUISITE_STATE),
				 errmsg("currval of sequence \"%s\" is not yet defined in this session",
						RelationGetRelationName(seqrel))));

	result = elm->last;

	relation_close(seqrel, NoLock);

	PG_RETURN_INT64(result);
}

Datum
lastval(PG_FUNCTION_ARGS)
{
	Relation	seqrel;
	int64		result;

	/* For now, strictly forbidden on MPP. */
	if (Gp_role == GP_ROLE_DISPATCH || Gp_role == GP_ROLE_EXECUTE)
	{
		ereport(ERROR,
				(errcode(ERRCODE_GP_FEATURE_NOT_SUPPORTED),
				 errmsg("lastval() not supported")));
	}

	if (last_used_seq == NULL)
		ereport(ERROR,
				(errcode(ERRCODE_OBJECT_NOT_IN_PREREQUISITE_STATE),
				 errmsg("lastval is not yet defined in this session")));

	/* Someone may have dropped the sequence since the last nextval() */
	if (!SearchSysCacheExists1(RELOID, ObjectIdGetDatum(last_used_seq->relid)))
		ereport(ERROR,
				(errcode(ERRCODE_OBJECT_NOT_IN_PREREQUISITE_STATE),
				 errmsg("lastval is not yet defined in this session")));

	seqrel = open_share_lock(last_used_seq);

	/* nextval() must have already been called for this sequence */
	Assert(last_used_seq->last_valid);

	if (pg_class_aclcheck(last_used_seq->relid, GetUserId(), ACL_SELECT) != ACLCHECK_OK &&
		pg_class_aclcheck(last_used_seq->relid, GetUserId(), ACL_USAGE) != ACLCHECK_OK)
		ereport(ERROR,
				(errcode(ERRCODE_INSUFFICIENT_PRIVILEGE),
				 errmsg("permission denied for sequence %s",
						RelationGetRelationName(seqrel))));

	result = last_used_seq->last;
	relation_close(seqrel, NoLock);

	PG_RETURN_INT64(result);
}

/*
 * Main internal procedure that handles 2 & 3 arg forms of SETVAL.
 *
 * Note that the 3 arg version (which sets the is_called flag) is
 * only for use in pg_dump, and setting the is_called flag may not
 * work if multiple users are attached to the database and referencing
 * the sequence (unlikely if pg_dump is restoring it).
 *
 * It is necessary to have the 3 arg version so that pg_dump can
 * restore the state of a sequence exactly during data-only restores -
 * it is the only way to clear the is_called flag in an existing
 * sequence.
 */
static void
do_setval(Oid relid, int64 next, bool iscalled)
{
	SeqTable	elm;
	Relation	seqrel;
	Buffer		buf;
	HeapTupleData seqtuple;
	Form_pg_sequence seq;

	if (Gp_role == GP_ROLE_EXECUTE)
	{
		ereport(ERROR,
				(errcode(ERRCODE_GP_FEATURE_NOT_SUPPORTED),
				 errmsg("setval() not supported in this context")));
	}

	/* open and AccessShareLock sequence */
	init_sequence(relid, &elm, &seqrel);

	if (pg_class_aclcheck(elm->relid, GetUserId(), ACL_UPDATE) != ACLCHECK_OK)
		ereport(ERROR,
				(errcode(ERRCODE_INSUFFICIENT_PRIVILEGE),
				 errmsg("permission denied for sequence %s",
						RelationGetRelationName(seqrel))));

	/* read-only transactions may only modify temp sequences */
	if (seqrel->rd_backend != TempRelBackendId)
		PreventCommandIfReadOnly("setval()");

	/* lock page' buffer and read tuple */
	seq = read_seq_tuple(elm, seqrel, &buf, &seqtuple);
	elm->increment = seq->increment_by;

	if ((next < seq->min_value) || (next > seq->max_value))
	{
		char		bufv[100],
					bufm[100],
					bufx[100];

		snprintf(bufv, sizeof(bufv), INT64_FORMAT, next);
		snprintf(bufm, sizeof(bufm), INT64_FORMAT, seq->min_value);
		snprintf(bufx, sizeof(bufx), INT64_FORMAT, seq->max_value);
		ereport(ERROR,
				(errcode(ERRCODE_NUMERIC_VALUE_OUT_OF_RANGE),
				 errmsg("setval: value %s is out of bounds for sequence \"%s\" (%s..%s)",
						bufv, RelationGetRelationName(seqrel),
						bufm, bufx)));
	}

	/* Set the currval() state only if iscalled = true */
	if (iscalled)
	{
		elm->last = next;		/* last returned number */
		elm->last_valid = true;
	}

	/* In any case, forget any future cached numbers */
	elm->cached = elm->last;

	/* ready to change the on-disk (or really, in-buffer) tuple */
	START_CRIT_SECTION();

	seq->last_value = next;		/* last fetched number */
	seq->is_called = iscalled;
	seq->log_cnt = 0;

	MarkBufferDirty(buf);

	/* XLOG stuff */
	if (RelationNeedsWAL(seqrel))
	{
		xl_seq_rec	xlrec;
		XLogRecPtr	recptr;
		XLogRecData rdata[2];
		Page		page = BufferGetPage(buf);

		xlrec.node = seqrel->rd_node;
		rdata[0].data = (char *) &xlrec;
		rdata[0].len = sizeof(xl_seq_rec);
		rdata[0].buffer = InvalidBuffer;
		rdata[0].next = &(rdata[1]);

		rdata[1].data = (char *) seqtuple.t_data;
		rdata[1].len = seqtuple.t_len;
		rdata[1].buffer = InvalidBuffer;
		rdata[1].next = NULL;

		recptr = XLogInsert(RM_SEQ_ID, XLOG_SEQ_LOG, rdata);

		PageSetLSN(page, recptr);
	}

	END_CRIT_SECTION();

	UnlockReleaseBuffer(buf);

	relation_close(seqrel, NoLock);
}

/*
 * Implement the 2 arg setval procedure.
 * See do_setval for discussion.
 */
Datum
setval_oid(PG_FUNCTION_ARGS)
{
	Oid			relid = PG_GETARG_OID(0);
	int64		next = PG_GETARG_INT64(1);

	do_setval(relid, next, true);

	PG_RETURN_INT64(next);
}

/*
 * Implement the 3 arg setval procedure.
 * See do_setval for discussion.
 */
Datum
setval3_oid(PG_FUNCTION_ARGS)
{
	Oid			relid = PG_GETARG_OID(0);
	int64		next = PG_GETARG_INT64(1);
	bool		iscalled = PG_GETARG_BOOL(2);

	do_setval(relid, next, iscalled);

	PG_RETURN_INT64(next);
}


/*
 * Open the sequence and acquire AccessShareLock if needed
 *
 * If we haven't touched the sequence already in this transaction,
 * we need to acquire AccessShareLock.  We arrange for the lock to
 * be owned by the top transaction, so that we don't need to do it
 * more than once per xact.
 */
static Relation
open_share_lock(SeqTable seq)
{
	LocalTransactionId thislxid = MyProc->lxid;

	/* Get the lock if not already held in this xact */
	if (seq->lxid != thislxid)
	{
		ResourceOwner currentOwner;

		currentOwner = CurrentResourceOwner;
		PG_TRY();
		{
			CurrentResourceOwner = TopTransactionResourceOwner;
			LockRelationOid(seq->relid, AccessShareLock);
		}
		PG_CATCH();
		{
			/* Ensure CurrentResourceOwner is restored on error */
			CurrentResourceOwner = currentOwner;
			PG_RE_THROW();
		}
		PG_END_TRY();
		CurrentResourceOwner = currentOwner;

		/* Flag that we have a lock in the current xact */
		seq->lxid = thislxid;
	}

	/* We now know we have AccessShareLock, and can safely open the rel */
	return relation_open(seq->relid, NoLock);
}

/*
 * Given a relation OID, open and lock the sequence.  p_elm and p_rel are
 * output parameters.
 */
static void
init_sequence(Oid relid, SeqTable *p_elm, Relation *p_rel)
{
	SeqTable	elm;
	Relation	seqrel;

	/* Look to see if we already have a seqtable entry for relation */
	for (elm = seqtab; elm != NULL; elm = elm->next)
	{
		if (elm->relid == relid)
			break;
	}

	/*
	 * Allocate new seqtable entry if we didn't find one.
	 *
	 * NOTE: seqtable entries remain in the list for the life of a backend. If
	 * the sequence itself is deleted then the entry becomes wasted memory,
	 * but it's small enough that this should not matter.
	 */
	if (elm == NULL)
	{
		/*
		 * Time to make a new seqtable entry.  These entries live as long as
		 * the backend does, so we use plain malloc for them.
		 */
		elm = (SeqTable) malloc(sizeof(SeqTableData));
		if (elm == NULL)
			ereport(ERROR,
					(errcode(ERRCODE_OUT_OF_MEMORY),
					 errmsg("out of memory")));
		elm->relid = relid;
		elm->filenode = InvalidOid;
		elm->lxid = InvalidLocalTransactionId;
		elm->last_valid = false;
		elm->last = elm->cached = elm->increment = 0;
		elm->next = seqtab;
		seqtab = elm;
	}

	/*
	 * Open the sequence relation.
	 */
	seqrel = open_share_lock(elm);

	if (seqrel->rd_rel->relkind != RELKIND_SEQUENCE)
		ereport(ERROR,
				(errcode(ERRCODE_WRONG_OBJECT_TYPE),
				 errmsg("\"%s\" is not a sequence",
						RelationGetRelationName(seqrel))));

	/*
	 * If the sequence has been transactionally replaced since we last saw it,
	 * discard any cached-but-unissued values.  We do not touch the currval()
	 * state, however.
	 */
	if (seqrel->rd_rel->relfilenode != elm->filenode)
	{
		elm->filenode = seqrel->rd_rel->relfilenode;
		elm->cached = elm->last;
	}

	/* Return results */
	*p_elm = elm;
	*p_rel = seqrel;
}


/*
 * Given an opened sequence relation, lock the page buffer and find the tuple
 *
 * *buf receives the reference to the pinned-and-ex-locked buffer
 * *seqtuple receives the reference to the sequence tuple proper
 *		(this arg should point to a local variable of type HeapTupleData)
 *
 * Function's return value points to the data payload of the tuple
 */
static Form_pg_sequence
read_seq_tuple(SeqTable elm, Relation rel, Buffer *buf, HeapTuple seqtuple)
{
	Page		page;
	ItemId		lp;
	sequence_magic *sm;
	Form_pg_sequence seq;

	*buf = ReadBuffer(rel, 0);
	LockBuffer(*buf, BUFFER_LOCK_EXCLUSIVE);

	page = BufferGetPage(*buf);
	sm = (sequence_magic *) PageGetSpecialPointer(page);

	if (sm->magic != SEQ_MAGIC)
		elog(ERROR, "bad magic number in sequence \"%s\": %08X",
			 RelationGetRelationName(rel), sm->magic);

	lp = PageGetItemId(page, FirstOffsetNumber);
	Assert(ItemIdIsNormal(lp));

	/* Note we currently only bother to set these two fields of *seqtuple */
	seqtuple->t_data = (HeapTupleHeader) PageGetItem(page, lp);
	seqtuple->t_len = ItemIdGetLength(lp);

	/*
	 * Previous releases of Postgres neglected to prevent SELECT FOR UPDATE on
	 * a sequence, which would leave a non-frozen XID in the sequence tuple's
	 * xmax, which eventually leads to clog access failures or worse. If we
	 * see this has happened, clean up after it.  We treat this like a hint
	 * bit update, ie, don't bother to WAL-log it, since we can certainly do
	 * this again if the update gets lost.
	 */
	if (HeapTupleHeaderGetXmax(seqtuple->t_data) != InvalidTransactionId)
	{
		HeapTupleHeaderSetXmax(seqtuple->t_data, InvalidTransactionId);
		seqtuple->t_data->t_infomask &= ~HEAP_XMAX_COMMITTED;
		seqtuple->t_data->t_infomask |= HEAP_XMAX_INVALID;
		MarkBufferDirtyHint(*buf);
	}

	seq = (Form_pg_sequence) GETSTRUCT(seqtuple);

	/* this is a handy place to update our copy of the increment */
	elm->increment = seq->increment_by;

	return seq;
}

/*
 * init_params: process the options list of CREATE or ALTER SEQUENCE,
 * and store the values into appropriate fields of *new.  Also set
 * *owned_by to any OWNED BY option, or to NIL if there is none.
 *
 * If isInit is true, fill any unspecified options with default values;
 * otherwise, do not change existing options that aren't explicitly overridden.
 */
static void
init_params(List *options, bool isInit,
			Form_pg_sequence new, List **owned_by)
{
	DefElem    *start_value = NULL;
	DefElem    *restart_value = NULL;
	DefElem    *increment_by = NULL;
	DefElem    *max_value = NULL;
	DefElem    *min_value = NULL;
	DefElem    *cache_value = NULL;
	DefElem    *is_cycled = NULL;
	ListCell   *option;

	*owned_by = NIL;

	foreach(option, options)
	{
		DefElem    *defel = (DefElem *) lfirst(option);

		if (strcmp(defel->defname, "increment") == 0)
		{
			if (increment_by)
				ereport(ERROR,
						(errcode(ERRCODE_SYNTAX_ERROR),
						 errmsg("conflicting or redundant options")));
			increment_by = defel;
		}
		else if (strcmp(defel->defname, "start") == 0)
		{
			if (start_value)
				ereport(ERROR,
						(errcode(ERRCODE_SYNTAX_ERROR),
						 errmsg("conflicting or redundant options")));
			start_value = defel;
		}
		else if (strcmp(defel->defname, "restart") == 0)
		{
			if (restart_value)
				ereport(ERROR,
						(errcode(ERRCODE_SYNTAX_ERROR),
						 errmsg("conflicting or redundant options")));
			restart_value = defel;
		}
		else if (strcmp(defel->defname, "maxvalue") == 0)
		{
			if (max_value)
				ereport(ERROR,
						(errcode(ERRCODE_SYNTAX_ERROR),
						 errmsg("conflicting or redundant options")));
			max_value = defel;
		}
		else if (strcmp(defel->defname, "minvalue") == 0)
		{
			if (min_value)
				ereport(ERROR,
						(errcode(ERRCODE_SYNTAX_ERROR),
						 errmsg("conflicting or redundant options")));
			min_value = defel;
		}
		else if (strcmp(defel->defname, "cache") == 0)
		{
			if (cache_value)
				ereport(ERROR,
						(errcode(ERRCODE_SYNTAX_ERROR),
						 errmsg("conflicting or redundant options")));
			cache_value = defel;
		}
		else if (strcmp(defel->defname, "cycle") == 0)
		{
			if (is_cycled)
				ereport(ERROR,
						(errcode(ERRCODE_SYNTAX_ERROR),
						 errmsg("conflicting or redundant options")));
			is_cycled = defel;
		}
		else if (strcmp(defel->defname, "owned_by") == 0)
		{
			if (*owned_by)
				ereport(ERROR,
						(errcode(ERRCODE_SYNTAX_ERROR),
						 errmsg("conflicting or redundant options")));
			*owned_by = defGetQualifiedName(defel);
		}
		else
			elog(ERROR, "option \"%s\" not recognized",
				 defel->defname);
	}

	/*
	 * We must reset log_cnt when isInit or when changing any parameters that
	 * would affect future nextval allocations.
	 */
	if (isInit)
		new->log_cnt = 0;

	/* INCREMENT BY */
	if (increment_by != NULL)
	{
		new->increment_by = defGetInt64(increment_by);
		if (new->increment_by == 0)
			ereport(ERROR,
					(errcode(ERRCODE_INVALID_PARAMETER_VALUE),
					 errmsg("INCREMENT must not be zero")));
		new->log_cnt = 0;
	}
	else if (isInit)
		new->increment_by = 1;

	/* CYCLE */
	if (is_cycled != NULL)
	{
		new->is_cycled = intVal(is_cycled->arg);
		Assert(BoolIsValid(new->is_cycled));
		new->log_cnt = 0;
	}
	else if (isInit)
		new->is_cycled = false;

	/* MAXVALUE (null arg means NO MAXVALUE) */
	if (max_value != NULL && max_value->arg)
	{
		new->max_value = defGetInt64(max_value);
		new->log_cnt = 0;
	}
	else if (isInit || max_value != NULL)
	{
		if (new->increment_by > 0)
			new->max_value = SEQ_MAXVALUE;		/* ascending seq */
		else
			new->max_value = -1;	/* descending seq */
		new->log_cnt = 0;
	}

	/* MINVALUE (null arg means NO MINVALUE) */
	if (min_value != NULL && min_value->arg)
	{
		new->min_value = defGetInt64(min_value);
		new->log_cnt = 0;
	}
	else if (isInit || min_value != NULL)
	{
		if (new->increment_by > 0)
			new->min_value = 1; /* ascending seq */
		else
			new->min_value = SEQ_MINVALUE;		/* descending seq */
		new->log_cnt = 0;
	}

	/* crosscheck min/max */
	if (new->min_value >= new->max_value)
	{
		char		bufm[100],
					bufx[100];

		snprintf(bufm, sizeof(bufm), INT64_FORMAT, new->min_value);
		snprintf(bufx, sizeof(bufx), INT64_FORMAT, new->max_value);
		ereport(ERROR,
				(errcode(ERRCODE_INVALID_PARAMETER_VALUE),
				 errmsg("MINVALUE (%s) must be less than MAXVALUE (%s)",
						bufm, bufx)));
	}

	/* START WITH */
	if (start_value != NULL)
		new->start_value = defGetInt64(start_value);
	else if (isInit)
	{
		if (new->increment_by > 0)
			new->start_value = new->min_value;	/* ascending seq */
		else
			new->start_value = new->max_value;	/* descending seq */
	}

	/* crosscheck START */
	if (new->start_value < new->min_value)
	{
		char		bufs[100],
					bufm[100];

		snprintf(bufs, sizeof(bufs), INT64_FORMAT, new->start_value);
		snprintf(bufm, sizeof(bufm), INT64_FORMAT, new->min_value);
		ereport(ERROR,
				(errcode(ERRCODE_INVALID_PARAMETER_VALUE),
				 errmsg("START value (%s) cannot be less than MINVALUE (%s)",
						bufs, bufm)));
	}
	if (new->start_value > new->max_value)
	{
		char		bufs[100],
					bufm[100];

		snprintf(bufs, sizeof(bufs), INT64_FORMAT, new->start_value);
		snprintf(bufm, sizeof(bufm), INT64_FORMAT, new->max_value);
		ereport(ERROR,
				(errcode(ERRCODE_INVALID_PARAMETER_VALUE),
			  errmsg("START value (%s) cannot be greater than MAXVALUE (%s)",
					 bufs, bufm)));
	}

	/* RESTART [WITH] */
	if (restart_value != NULL)
	{
		if (restart_value->arg != NULL)
			new->last_value = defGetInt64(restart_value);
		else
			new->last_value = new->start_value;
		new->is_called = false;
		new->log_cnt = 0;
	}
	else if (isInit)
	{
		new->last_value = new->start_value;
		new->is_called = false;
	}

	/* crosscheck RESTART (or current value, if changing MIN/MAX) */
	if (new->last_value < new->min_value)
	{
		char		bufs[100],
					bufm[100];

		snprintf(bufs, sizeof(bufs), INT64_FORMAT, new->last_value);
		snprintf(bufm, sizeof(bufm), INT64_FORMAT, new->min_value);
		ereport(ERROR,
				(errcode(ERRCODE_INVALID_PARAMETER_VALUE),
			   errmsg("RESTART value (%s) cannot be less than MINVALUE (%s)",
					  bufs, bufm)));
	}
	if (new->last_value > new->max_value)
	{
		char		bufs[100],
					bufm[100];

		snprintf(bufs, sizeof(bufs), INT64_FORMAT, new->last_value);
		snprintf(bufm, sizeof(bufm), INT64_FORMAT, new->max_value);
		ereport(ERROR,
				(errcode(ERRCODE_INVALID_PARAMETER_VALUE),
			errmsg("RESTART value (%s) cannot be greater than MAXVALUE (%s)",
				   bufs, bufm)));
	}

	/* CACHE */
	if (cache_value != NULL)
	{
		new->cache_value = defGetInt64(cache_value);
		if (new->cache_value <= 0)
		{
			char		buf[100];

			snprintf(buf, sizeof(buf), INT64_FORMAT, new->cache_value);
			ereport(ERROR,
					(errcode(ERRCODE_INVALID_PARAMETER_VALUE),
					 errmsg("CACHE (%s) must be greater than zero",
							buf)));
		}
		new->log_cnt = 0;
	}
	else if (isInit)
		new->cache_value = 1;
}

/*
 * Process an OWNED BY option for CREATE/ALTER SEQUENCE
 *
 * Ownership permissions on the sequence are already checked,
 * but if we are establishing a new owned-by dependency, we must
 * enforce that the referenced table has the same owner and namespace
 * as the sequence.
 */
static void
process_owned_by(Relation seqrel, List *owned_by)
{
	int			nnames;
	Relation	tablerel;
	AttrNumber	attnum;

	nnames = list_length(owned_by);
	Assert(nnames > 0);
	if (nnames == 1)
	{
		/* Must be OWNED BY NONE */
		if (strcmp(strVal(linitial(owned_by)), "none") != 0)
			ereport(ERROR,
					(errcode(ERRCODE_SYNTAX_ERROR),
					 errmsg("invalid OWNED BY option"),
				errhint("Specify OWNED BY table.column or OWNED BY NONE.")));
		tablerel = NULL;
		attnum = 0;
	}
	else
	{
		List	   *relname;
		char	   *attrname;
		RangeVar   *rel;

		/* Separate relname and attr name */
		relname = list_truncate(list_copy(owned_by), nnames - 1);
		attrname = strVal(lfirst(list_tail(owned_by)));

		/* Open and lock rel to ensure it won't go away meanwhile */
		rel = makeRangeVarFromNameList(relname);
		tablerel = relation_openrv(rel, AccessShareLock);

		/* Must be a regular table */
		if (tablerel->rd_rel->relkind != RELKIND_RELATION)
			ereport(ERROR,
					(errcode(ERRCODE_WRONG_OBJECT_TYPE),
					 errmsg("referenced relation \"%s\" is not a table or foreign table",
							RelationGetRelationName(tablerel))));

		/* We insist on same owner and schema */
		if (seqrel->rd_rel->relowner != tablerel->rd_rel->relowner)
			ereport(ERROR,
					(errcode(ERRCODE_OBJECT_NOT_IN_PREREQUISITE_STATE),
					 errmsg("sequence must have same owner as table it is linked to")));
		if (RelationGetNamespace(seqrel) != RelationGetNamespace(tablerel))
			ereport(ERROR,
					(errcode(ERRCODE_OBJECT_NOT_IN_PREREQUISITE_STATE),
					 errmsg("sequence must be in same schema as table it is linked to")));

		/* Now, fetch the attribute number from the system cache */
		attnum = get_attnum(RelationGetRelid(tablerel), attrname);
		if (attnum == InvalidAttrNumber)
			ereport(ERROR,
					(errcode(ERRCODE_UNDEFINED_COLUMN),
					 errmsg("column \"%s\" of relation \"%s\" does not exist",
							attrname, RelationGetRelationName(tablerel))));
	}

	/*
	 * OK, we are ready to update pg_depend.  First remove any existing AUTO
	 * dependencies for the sequence, then optionally add a new one.
	 */
	markSequenceUnowned(RelationGetRelid(seqrel));

	if (tablerel)
	{
		ObjectAddress refobject,
					depobject;

		refobject.classId = RelationRelationId;
		refobject.objectId = RelationGetRelid(tablerel);
		refobject.objectSubId = attnum;
		depobject.classId = RelationRelationId;
		depobject.objectId = RelationGetRelid(seqrel);
		depobject.objectSubId = 0;
		recordDependencyOn(&depobject, &refobject, DEPENDENCY_AUTO);
	}

	/* Done, but hold lock until commit */
	if (tablerel)
		relation_close(tablerel, NoLock);
}


/*
 * Return sequence parameters, for use by information schema
 */
Datum
pg_sequence_parameters(PG_FUNCTION_ARGS)
{
	Oid			relid = PG_GETARG_OID(0);
	TupleDesc	tupdesc;
	Datum		values[5];
	bool		isnull[5];
	SeqTable	elm;
	Relation	seqrel;
	Buffer		buf;
	HeapTupleData seqtuple;
	Form_pg_sequence seq;

	/* open and AccessShareLock sequence */
	init_sequence(relid, &elm, &seqrel);

	if (pg_class_aclcheck(relid, GetUserId(), ACL_SELECT | ACL_UPDATE | ACL_USAGE) != ACLCHECK_OK)
		ereport(ERROR,
				(errcode(ERRCODE_INSUFFICIENT_PRIVILEGE),
				 errmsg("permission denied for sequence %s",
						RelationGetRelationName(seqrel))));

	tupdesc = CreateTemplateTupleDesc(5, false);
	TupleDescInitEntry(tupdesc, (AttrNumber) 1, "start_value",
					   INT8OID, -1, 0);
	TupleDescInitEntry(tupdesc, (AttrNumber) 2, "minimum_value",
					   INT8OID, -1, 0);
	TupleDescInitEntry(tupdesc, (AttrNumber) 3, "maximum_value",
					   INT8OID, -1, 0);
	TupleDescInitEntry(tupdesc, (AttrNumber) 4, "increment",
					   INT8OID, -1, 0);
	TupleDescInitEntry(tupdesc, (AttrNumber) 5, "cycle_option",
					   BOOLOID, -1, 0);

	BlessTupleDesc(tupdesc);

	memset(isnull, 0, sizeof(isnull));

	seq = read_seq_tuple(elm, seqrel, &buf, &seqtuple);

	values[0] = Int64GetDatum(seq->start_value);
	values[1] = Int64GetDatum(seq->min_value);
	values[2] = Int64GetDatum(seq->max_value);
	values[3] = Int64GetDatum(seq->increment_by);
	values[4] = BoolGetDatum(seq->is_cycled);

	UnlockReleaseBuffer(buf);
	relation_close(seqrel, NoLock);

	return HeapTupleGetDatum(heap_form_tuple(tupdesc, values, isnull));
}


void
seq_redo(XLogRecPtr beginLoc, XLogRecPtr lsn, XLogRecord *record)
{
	uint8		info = record->xl_info & ~XLR_INFO_MASK;
	Buffer		buffer;
	Page		page;
	Page		localpage;
	char	   *item;
	Size		itemsz;
	xl_seq_rec *xlrec = (xl_seq_rec *) XLogRecGetData(record);
	sequence_magic *sm;

	/* Backup blocks are not used in seq records */
	Assert(!(record->xl_info & XLR_BKP_BLOCK_MASK));

	if (info != XLOG_SEQ_LOG)
		elog(PANIC, "seq_redo: unknown op code %u", info);

	buffer = XLogReadBuffer(xlrec->node, 0, true);
	Assert(BufferIsValid(buffer));
	page = (Page) BufferGetPage(buffer);

	/*
	 * We must always reinit the page and reinstall the magic number (see
	 * comments in fill_seq_with_data).  However, since this WAL record type
	 * is also used for updating sequences, it's possible that a hot-standby
	 * backend is examining the page concurrently; so we mustn't transiently
	 * trash the buffer.  The solution is to build the correct new page
	 * contents in local workspace and then memcpy into the buffer.  Then only
	 * bytes that are supposed to change will change, even transiently. We
	 * must palloc the local page for alignment reasons.
	 */
	localpage = (Page) palloc(BufferGetPageSize(buffer));

	PageInit(localpage, BufferGetPageSize(buffer), sizeof(sequence_magic));
	sm = (sequence_magic *) PageGetSpecialPointer(localpage);
	sm->magic = SEQ_MAGIC;

	item = (char *) xlrec + sizeof(xl_seq_rec);
	itemsz = record->xl_len - sizeof(xl_seq_rec);
<<<<<<< HEAD

	if (PageAddItem(page, (Item) item, itemsz,
					FirstOffsetNumber, false, false) == InvalidOffsetNumber)
		elog(PANIC, "seq_redo: failed to add item to page");

	PageSetLSN(page, lsn);
=======
	itemsz = MAXALIGN(itemsz);
	if (PageAddItem(localpage, (Item) item, itemsz,
					FirstOffsetNumber, false, false) == InvalidOffsetNumber)
		elog(PANIC, "seq_redo: failed to add item to page");

	PageSetLSN(localpage, lsn);
	PageSetTLI(localpage, ThisTimeLineID);

	memcpy(page, localpage, BufferGetPageSize(buffer));
>>>>>>> 80edfd76
	MarkBufferDirty(buffer);
	UnlockReleaseBuffer(buffer);

	pfree(localpage);
}

void
seq_desc(StringInfo buf, XLogRecord *record)
{
	uint8		info = record->xl_info & ~XLR_INFO_MASK;
	char		*rec = XLogRecGetData(record);
	xl_seq_rec *xlrec = (xl_seq_rec *) rec;

	if (info == XLOG_SEQ_LOG)
		appendStringInfo(buf, "log: ");
	else
	{
		appendStringInfo(buf, "UNKNOWN");
		return;
	}

	appendStringInfo(buf, "rel %u/%u/%u",
			   xlrec->node.spcNode, xlrec->node.dbNode, xlrec->node.relNode);
}

/*
 * Mask last_value and log_cnt for consistency checking
 *
 * To avoid logging every fetch from a sequence, SEQ_LOG_VALS are pre-logged
 * and thus we need to mask the last_value and log_cnt during consistency
 * checks.
 */
static void
mask_seq_values(Page page)
{
	OffsetNumber 		i;
	OffsetNumber 		maxoff;
	Form_pg_sequence	seqtup;

	maxoff = PageGetMaxOffsetNumber(page);

	for (i = FirstOffsetNumber; i <= maxoff; i = OffsetNumberNext(i))
	{
		HeapTupleData	htup;
		ItemId			iid = PageGetItemId(page, i);

		htup.t_data = (HeapTupleHeader) ((char *) page + ItemIdGetOffset(iid));
		htup.t_len = ItemIdGetLength(iid);

		seqtup = (Form_pg_sequence) GETSTRUCT(&htup);
		MemSet(&seqtup->last_value, 0, sizeof(int64));
		MemSet(&seqtup->log_cnt, 0, sizeof(int64));
	}
}

/*
 * Mask a Sequence page before performing consistency checks on it.
 */
void
seq_mask(char *page, BlockNumber blkno)
{
	mask_page_lsn_and_checksum(page);

	/*
	 * last_value and log_cnt need to be masked to account for SEQ_LOG_VALS
	 * skipped loggings of fetching
	 */
	mask_seq_values(page);

	mask_unused_space(page);
}

/*
 * CDB: forward a nextval request from qExec to the QD
 */
void
cdb_sequence_nextval_qe(Relation	seqrel,
						int64   *plast,
						int64   *pcached,
						int64   *pincrement,
						bool    *pvalid)
{
	Oid oid;
	int64 last;
	int64 cached;
	int64 increment;
	char overflow;
	char error;
	unsigned char	qtype;
	int retval;
	char *current;
	int *pint32;
	StringInfoData buf;
	Oid dbid = seqrel->rd_node.dbNode;
	Oid seq_oid = seqrel->rd_id;

	/*
	 * Construct a nextval NOTIFY message to send to the QD using "nextval"
	 * channel. Sends pq_beginmessage(..., 'A') to signal that this is a NOTIFY
	 * message. Payload includes all info required to update the sequence
	 * value.
	 */
	char payload[128];
	snprintf(payload, sizeof(payload), "%d:%d", dbid, seq_oid);
	pq_beginmessage(&buf, 'A');
	pq_sendint(&buf, gp_session_id, sizeof(int32));
	pq_sendstring(&buf, "nextval"); /* channel */
	pq_sendstring(&buf, payload);
	pq_endmessage(&buf);
	pq_flush();

	/*
	 * Read nextval response from QD.
	 */
	do
	{
		retval = pq_getbyte_if_available(&qtype);
		if (retval == 0)
			CHECK_FOR_INTERRUPTS();

		if (retval == EOF)
			ereport(ERROR,
					(errcode(ERRCODE_INTERNAL_ERROR),
					 errmsg("nextval: QD closed the connection")));
	} while (retval != 1);
	Assert(qtype == SEQ_NEXTVAL_QUERY_RESPONSE);

	initStringInfo(&buf);
	if (pq_getmessage(&buf, 0) != 0)
		elog(ERROR, "unable to parse nextval response from QD");

	current = buf.data;

	oid = ntohl(*((int32 *) current));
	current += sizeof(int32);

	pint32 = (int32 *) &last;
	*pint32 = ntohl(*((int32 *) current + 1));
	pint32++;
	*pint32 = ntohl(*((int32 *) current));
	current += sizeof(int64);

	pint32 = (int32 *) &cached;
	*pint32 = ntohl(*((int32 *) current + 1));
	pint32++;
	*pint32 = ntohl(*((int32 *) current));
	current += sizeof(int64);

	pint32 = (int32 *) &increment;
	*pint32 = ntohl(*((int32 *) current + 1));
	pint32++;
	*pint32 = ntohl(*((int32 *) current));
	current += sizeof(int64);

	overflow = *current;
	current += sizeof(char);
	error = *current;

	if (overflow == SEQ_NEXTVAL_TRUE)
		ereport(ERROR,
				(errcode(ERRCODE_OBJECT_NOT_IN_PREREQUISITE_STATE),
				 errmsg("nextval: reached %s value of sequence \"%s\" (" INT64_FORMAT ")",
				 increment>0 ? "maximum":"minimum",
				 RelationGetRelationName(seqrel), last)));

	if (error == SEQ_NEXTVAL_TRUE)
		ereport(ERROR,
				(errcode(ERRCODE_INTERNAL_ERROR),
						errmsg("nextval: QD encountered error")));

	Assert(overflow == SEQ_NEXTVAL_FALSE);
	Assert(error == SEQ_NEXTVAL_FALSE);

	if (oid != seq_oid)
		ereport(ERROR,
				(errcode(ERRCODE_INTERNAL_ERROR),
				 errmsg("nextval: request oid:%d of QE doesn't match the response oid:%d from QD",
						seq_oid, oid)));

	*plast = last;
	*pcached = cached;
	*pincrement = increment;
	*pvalid = true;
}<|MERGE_RESOLUTION|>--- conflicted
+++ resolved
@@ -3,13 +3,9 @@
  * sequence.c
  *	  PostgreSQL sequences support code.
  *
-<<<<<<< HEAD
  * Portions Copyright (c) 2005-2008, Greenplum inc.
  * Portions Copyright (c) 2012-Present Pivotal Software, Inc.
- * Portions Copyright (c) 1996-2011, PostgreSQL Global Development Group
-=======
  * Portions Copyright (c) 1996-2012, PostgreSQL Global Development Group
->>>>>>> 80edfd76
  * Portions Copyright (c) 1994, Regents of the University of California
  *
  *
@@ -20,11 +16,7 @@
  */
 #include "postgres.h"
 
-<<<<<<< HEAD
-#include "access/heapam.h"
 #include "access/bufmask.h"
-=======
->>>>>>> 80edfd76
 #include "access/transam.h"
 #include "access/xlogutils.h"
 #include "catalog/dependency.h"
@@ -248,7 +240,7 @@
 	stmt->relKind = RELKIND_SEQUENCE;
 	stmt->ownerid = GetUserId();
 
-	seqoid = DefineRelation(stmt, RELKIND_SEQUENCE, seq->ownerId, RELSTORAGE_HEAP, false);
+	seqoid = DefineRelation(stmt, RELKIND_SEQUENCE, seq->ownerId, RELSTORAGE_HEAP, false, true);
 	Assert(seqoid != InvalidOid);
 
 	/*
@@ -312,11 +304,7 @@
 	 * indeed a sequence.
 	 */
 	init_sequence(seq_relid, &elm, &seq_rel);
-<<<<<<< HEAD
 	(void) read_seq_tuple(elm, seq_rel, &buf, &seqtuple);
-=======
-	read_info(elm, seq_rel, &buf);
->>>>>>> 80edfd76
 
 	/*
 	 * Copy the existing sequence tuple.
@@ -453,10 +441,6 @@
 	char	   *alter_subtype = "";		/* metadata tracking: kind of
 										   redundant to say "role" */
 
-<<<<<<< HEAD
-	/* find sequence */
-	relid = RangeVarGetRelid(stmt->sequence, false);
-=======
 	/* Open and lock sequence. */
 	relid = RangeVarGetRelid(stmt->sequence, AccessShareLock, stmt->missing_ok);
 	if (relid == InvalidOid)
@@ -468,15 +452,11 @@
 	}
 
 	init_sequence(relid, &elm, &seqrel);
->>>>>>> 80edfd76
 
 	/* allow ALTER to sequence owner only */
-	/* if you change this, see also callers of AlterSequenceInternal! */
 	if (!pg_class_ownercheck(relid, GetUserId()))
 		aclcheck_error(ACLCHECK_NOT_OWNER, ACL_KIND_CLASS,
 					   stmt->sequence->relname);
-
-	init_sequence(relid, &elm, &seqrel);
 
 	/* lock page' buffer and read tuple into new sequence structure */
 	seq = read_seq_tuple(elm, seqrel, &buf, &seqtuple);
@@ -1721,24 +1701,14 @@
 
 	item = (char *) xlrec + sizeof(xl_seq_rec);
 	itemsz = record->xl_len - sizeof(xl_seq_rec);
-<<<<<<< HEAD
-
-	if (PageAddItem(page, (Item) item, itemsz,
-					FirstOffsetNumber, false, false) == InvalidOffsetNumber)
-		elog(PANIC, "seq_redo: failed to add item to page");
-
-	PageSetLSN(page, lsn);
-=======
-	itemsz = MAXALIGN(itemsz);
+
 	if (PageAddItem(localpage, (Item) item, itemsz,
 					FirstOffsetNumber, false, false) == InvalidOffsetNumber)
 		elog(PANIC, "seq_redo: failed to add item to page");
 
 	PageSetLSN(localpage, lsn);
-	PageSetTLI(localpage, ThisTimeLineID);
 
 	memcpy(page, localpage, BufferGetPageSize(buffer));
->>>>>>> 80edfd76
 	MarkBufferDirty(buffer);
 	UnlockReleaseBuffer(buffer);
 
