/*-------------------------------------------------------------------------
 *
 * copy.c
 *		Implements the COPY utility command
 *
 * Portions Copyright (c) 2005-2008, Greenplum inc
 * Portions Copyright (c) 2012-Present Pivotal Software, Inc.
 * Portions Copyright (c) 1996-2009, PostgreSQL Global Development Group
 * Portions Copyright (c) 1994, Regents of the University of California
 *
 *
 * IDENTIFICATION
 *	  $PostgreSQL: pgsql/src/backend/commands/copy.c,v 1.298 2008/03/26 18:48:59 alvherre Exp $
 *
 *-------------------------------------------------------------------------
 */
#include "postgres.h"

#include <ctype.h>
#include <unistd.h>
#include <sys/stat.h>
#include <netinet/in.h>
#include <arpa/inet.h>

#include "access/fileam.h"
#include "access/heapam.h"
#include "access/appendonlywriter.h"
#include "access/xact.h"
#include "catalog/namespace.h"
#include "catalog/pg_type.h"
#include "cdb/cdbappendonlyam.h"
#include "cdb/cdbaocsam.h"
#include "cdb/cdbpartition.h"
#include "commands/copy.h"
#include "commands/tablecmds.h"
#include "commands/trigger.h"
#include "commands/queue.h"
#include "executor/executor.h"
#include "executor/execDML.h"
#include "libpq/libpq.h"
#include "libpq/pqformat.h"
#include "mb/pg_wchar.h"
#include "miscadmin.h"
#include "optimizer/planner.h"
#include "parser/parse_relation.h"
#include "rewrite/rewriteHandler.h"
#include "storage/fd.h"
#include "tcop/tcopprot.h"
#include "tcop/utility.h"
#include "utils/acl.h"
#include "utils/builtins.h"
#include "utils/lsyscache.h"
#include "utils/memutils.h"
<<<<<<< HEAD
#include "utils/resscheduler.h"
=======
#include "utils/snapmgr.h"
>>>>>>> f260edb1

#include "cdb/cdbvars.h"
#include "cdb/cdbcopy.h"
#include "cdb/cdbsreh.h"
#include "postmaster/autostats.h"

/* DestReceiver for COPY (SELECT) TO */
typedef struct
{
	DestReceiver pub;			/* publicly-known function pointers */
	CopyState	cstate;			/* CopyStateData for the command */
} DR_copy;

static const char BinarySignature[11] = "PGCOPY\n\377\r\n\0";


/* non-export function prototypes */
static void DoCopyTo(CopyState cstate);
extern void CopyToDispatch(CopyState cstate);
static void CopyTo(CopyState cstate);
extern void CopyFromDispatch(CopyState cstate);
static void CopyFrom(CopyState cstate);
static void CopyFromProcessDataFileHeader(CopyState cstate, CdbCopy *cdbCopy, bool *pfile_has_oids);
static char *CopyReadOidAttr(CopyState cstate, bool *isnull);
static void CopyAttributeOutText(CopyState cstate, char *string);
static void CopyAttributeOutCSV(CopyState cstate, char *string,
								bool use_quote, bool single_attr);
static bool DetectLineEnd(CopyState cstate, size_t bytesread  __attribute__((unused)));
static void CopyReadAttributesTextNoDelim(CopyState cstate, bool *nulls,
										  int num_phys_attrs, int attnum);
static Datum CopyReadBinaryAttribute(CopyState cstate,
									 int column_no, FmgrInfo *flinfo,
									 Oid typioparam, int32 typmod,
									 bool *isnull, bool skip_parsing);

/* Low-level communications functions */
static void SendCopyBegin(CopyState cstate);
static void ReceiveCopyBegin(CopyState cstate);
static void SendCopyEnd(CopyState cstate);
static void CopySendData(CopyState cstate, const void *databuf, int datasize);
static void CopySendString(CopyState cstate, const char *str);
static void CopySendChar(CopyState cstate, char c);
static int	CopyGetData(CopyState cstate, void *databuf, int datasize);

static void CopySendInt16(CopyState cstate, int16 val);
static void CopySendInt32(CopyState cstate, int32 val);
static bool CopyGetInt16(CopyState cstate, int16 *val);
static bool CopyGetInt32(CopyState cstate, int32 *val);
static bool CopyGetInt64(CopyState cstate, int64 *val);


/* byte scaning utils */
static char *scanTextLine(CopyState cstate, const char *s, char c, size_t len);
static char *scanCSVLine(CopyState cstate, const char *s, char c1, char c2, char c3, size_t len);

static void CopyExtractRowMetaData(CopyState cstate);
static void preProcessDataLine(CopyState cstate);
static void concatenateEol(CopyState cstate);
static char *escape_quotes(const char *src);
static void attr_get_key(CopyState cstate, CdbCopy *cdbCopy, int original_lineno_for_qe,
						 unsigned int target_seg, AttrNumber p_nattrs, AttrNumber *attrs,
						 Form_pg_attribute *attr_descs, int *attr_offsets, bool *attr_nulls,
						 FmgrInfo *in_functions, Oid *typioparams, Datum *values);
static void copy_in_error_callback(void *arg);
static void CopyInitPartitioningState(EState *estate);
static void CopyInitDataParser(CopyState cstate);
static bool CopyCheckIsLastLine(CopyState cstate);
static char *extract_line_buf(CopyState cstate);
uint64
DoCopyInternal(const CopyStmt *stmt, const char *queryString, CopyState cstate);
static void ClosePipeToProgram(CopyState cstate);

static GpDistributionData *
InitDistributionData(CopyState cstate, Form_pg_attribute *attr,
                     AttrNumber num_phys_attrs,
                     EState *estate, bool multi_dist_policy);
static void
FreeDistributionData(GpDistributionData *distData);
static void
InitPartitionData(PartitionData *partitionData, EState *estate, Form_pg_attribute *attr,
                  AttrNumber num_phys_attrs, MemoryContext ctxt);
static void
FreePartitionData(PartitionData *partitionData);
static GpDistributionData *
GetDistributionPolicyForPartition(CopyState cstate, EState *estate,
                                  PartitionData *partitionData, HTAB *hashmap,
                                  Oid *p_attr_types,
                                  GetAttrContext *getAttrContext,
                                  MemoryContext ctxt);
static unsigned int
GetTargetSeg(GpDistributionData *distData, Datum *baseValues, bool *baseNulls);

/* ==========================================================================
 * The following macros aid in major refactoring of data processing code (in
 * CopyFrom(+Dispatch)). We use macros because in some cases the code must be in
 * line in order to work (for example elog_dismiss() in PG_CATCH) while in
 * other cases we'd like to inline the code for performance reasons.
 *
 * NOTE that an almost identical set of macros exists in fileam.c. If you make
 * changes here you may want to consider taking a look there as well.
 * ==========================================================================
 */

#define RESET_LINEBUF \
cstate->line_buf.len = 0; \
cstate->line_buf.data[0] = '\0'; \
cstate->line_buf.cursor = 0;

#define RESET_ATTRBUF \
cstate->attribute_buf.len = 0; \
cstate->attribute_buf.data[0] = '\0'; \
cstate->attribute_buf.cursor = 0;

#define RESET_LINEBUF_WITH_LINENO \
line_buf_with_lineno.len = 0; \
line_buf_with_lineno.data[0] = '\0'; \
line_buf_with_lineno.cursor = 0;

/*
 * A data error happened. This code block will always be inside a PG_CATCH()
 * block right when a higher stack level produced an error. We handle the error
 * by checking which error mode is set (SREH or all-or-nothing) and do the right
 * thing accordingly. Note that we MUST have this code in a macro (as opposed
 * to a function) as elog_dismiss() has to be inlined with PG_CATCH in order to
 * access local error state variables.
 *
 * changing me? take a look at FILEAM_HANDLE_ERROR in fileam.c as well.
 */
#define COPY_HANDLE_ERROR \
if (cstate->errMode == ALL_OR_NOTHING) \
{ \
	/* re-throw error and abort */ \
	if (Gp_role == GP_ROLE_DISPATCH) \
		cdbCopyEnd(cdbCopy); \
	PG_RE_THROW(); \
} \
else \
{ \
	/* SREH - release error state and handle error */ \
\
	ErrorData	*edata; \
	MemoryContext oldcontext;\
	bool	rawdata_is_a_copy = false; \
	cur_row_rejected = true; \
\
	/* SREH must only handle data errors. all other errors must not be caught */\
	if (ERRCODE_TO_CATEGORY(elog_geterrcode()) != ERRCODE_DATA_EXCEPTION)\
	{\
		/* re-throw error and abort */ \
		if (Gp_role == GP_ROLE_DISPATCH) \
			cdbCopyEnd(cdbCopy); \
		PG_RE_THROW(); \
	}\
\
	/* save a copy of the error info */ \
	oldcontext = MemoryContextSwitchTo(cstate->cdbsreh->badrowcontext);\
	edata = CopyErrorData();\
	MemoryContextSwitchTo(oldcontext);\
\
	if (!elog_dismiss(DEBUG5)) \
		PG_RE_THROW(); /* <-- hope to never get here! */ \
\
	if (Gp_role == GP_ROLE_DISPATCH || cstate->on_segment)\
	{\
		Insist(cstate->err_loc_type == ROWNUM_ORIGINAL);\
		cstate->cdbsreh->rawdata = (char *) palloc(strlen(cstate->line_buf.data) * \
												   sizeof(char) + 1 + 24); \
\
		rawdata_is_a_copy = true; \
		sprintf(cstate->cdbsreh->rawdata, "%d%c%d%c%s", \
			    original_lineno_for_qe, \
				COPY_METADATA_DELIM, \
				cstate->line_buf_converted, \
				COPY_METADATA_DELIM, \
				cstate->line_buf.data);	\
	}\
	else\
	{\
		if (Gp_role == GP_ROLE_EXECUTE)\
		{\
			/* if line has embedded rownum, update the cursor to the pos right after */ \
			Insist(cstate->err_loc_type == ROWNUM_EMBEDDED);\
			cstate->line_buf.cursor = 0;\
			if(!cstate->md_error) \
				CopyExtractRowMetaData(cstate); \
		}\
\
		cstate->cdbsreh->rawdata = cstate->line_buf.data + cstate->line_buf.cursor; \
	}\
\
	cstate->cdbsreh->is_server_enc = cstate->line_buf_converted; \
	cstate->cdbsreh->linenumber = cstate->cur_lineno; \
	cstate->cdbsreh->processed = ++cstate->processed; \
	cstate->cdbsreh->consec_csv_err = cstate->num_consec_csv_err; \
\
	/* set the error message. Use original msg and add column name if available */ \
	if (cstate->cur_attname)\
	{\
		cstate->cdbsreh->errmsg = (char *) palloc((strlen(edata->message) + \
												  strlen(cstate->cur_attname) + \
												  10 + 1) * sizeof(char)); \
		sprintf(cstate->cdbsreh->errmsg, "%s, column %s", \
				edata->message, \
				cstate->cur_attname); \
	}\
	else\
	{\
		cstate->cdbsreh->errmsg = pstrdup(edata->message); \
	}\
\
	/* after all the prep work let cdbsreh do the real work */ \
	HandleSingleRowError(cstate->cdbsreh); \
\
	/* cleanup any extra memory copies we made */\
	if (rawdata_is_a_copy) \
		pfree(cstate->cdbsreh->rawdata); \
	if (!IsRejectLimitReached(cstate->cdbsreh)) \
		pfree(cstate->cdbsreh->errmsg); \
\
	MemoryContextReset(cstate->cdbsreh->badrowcontext);\
\
}

/*
 * if in SREH mode and data error occured it was already handled in
 * COPY_HANDLE_ERROR. Therefore, skip to the next row before attempting
 * to do any further processing on this one. There's a QE and QD versions
 * since the QE doesn't have a linebuf_with_lineno stringInfo.
 */
#define QD_GOTO_NEXT_ROW \
RESET_LINEBUF_WITH_LINENO; \
RESET_LINEBUF; \
cur_row_rejected = false; /* reset for next run */ \
continue; /* move on to the next data line */

#define QE_GOTO_NEXT_ROW \
RESET_LINEBUF; \
cur_row_rejected = false; /* reset for next run */ \
cstate->cur_attname = NULL;\
continue; /* move on to the next data line */

/*
 * Send copy start/stop messages for frontend copies.  These have changed
 * in past protocol redesigns.
 */
static void
SendCopyBegin(CopyState cstate)
{
	if (PG_PROTOCOL_MAJOR(FrontendProtocol) >= 3)
	{
		/* new way */
		StringInfoData buf;
		int			natts = list_length(cstate->attnumlist);
		int16		format = (cstate->binary ? 1 : 0);
		int			i;

		pq_beginmessage(&buf, 'H');
		pq_sendbyte(&buf, format);		/* overall format */
		pq_sendint(&buf, natts, 2);
		for (i = 0; i < natts; i++)
			pq_sendint(&buf, format, 2);		/* per-column formats */
		pq_endmessage(&buf);
		cstate->copy_dest = COPY_NEW_FE;
	}
	else if (PG_PROTOCOL_MAJOR(FrontendProtocol) >= 2)
	{
		/* old way */
		if (cstate->binary)
			ereport(ERROR,
					(errcode(ERRCODE_FEATURE_NOT_SUPPORTED),
			errmsg("COPY BINARY is not supported to stdout or from stdin")));
		pq_putemptymessage('H');
		/* grottiness needed for old COPY OUT protocol */
		pq_startcopyout();
		cstate->copy_dest = COPY_OLD_FE;
	}
	else
	{
		/* very old way */
		if (cstate->binary)
			ereport(ERROR,
					(errcode(ERRCODE_FEATURE_NOT_SUPPORTED),
			errmsg("COPY BINARY is not supported to stdout or from stdin")));
		pq_putemptymessage('B');
		/* grottiness needed for old COPY OUT protocol */
		pq_startcopyout();
		cstate->copy_dest = COPY_OLD_FE;
	}
}

static void
ReceiveCopyBegin(CopyState cstate)
{
	if (PG_PROTOCOL_MAJOR(FrontendProtocol) >= 3)
	{
		/* new way */
		StringInfoData buf;
		int			natts = list_length(cstate->attnumlist);
		int16		format = (cstate->binary ? 1 : 0);
		int			i;

		pq_beginmessage(&buf, 'G');
		pq_sendbyte(&buf, format);		/* overall format */
		pq_sendint(&buf, natts, 2);
		for (i = 0; i < natts; i++)
			pq_sendint(&buf, format, 2);		/* per-column formats */
		pq_endmessage(&buf);
		cstate->copy_dest = COPY_NEW_FE;
		cstate->fe_msgbuf = makeStringInfo();
	}
	else if (PG_PROTOCOL_MAJOR(FrontendProtocol) >= 2)
	{
		/* old way */
		if (cstate->binary)
			ereport(ERROR,
					(errcode(ERRCODE_FEATURE_NOT_SUPPORTED),
			errmsg("COPY BINARY is not supported to stdout or from stdin")));
		pq_putemptymessage('G');
		cstate->copy_dest = COPY_OLD_FE;
	}
	else
	{
		/* very old way */
		if (cstate->binary)
			ereport(ERROR,
					(errcode(ERRCODE_FEATURE_NOT_SUPPORTED),
			errmsg("COPY BINARY is not supported to stdout or from stdin")));
		pq_putemptymessage('D');
		cstate->copy_dest = COPY_OLD_FE;
	}
	/* We *must* flush here to ensure FE knows it can send. */
	pq_flush();
}

static void
SendCopyEnd(CopyState cstate)
{
	if (cstate->copy_dest == COPY_NEW_FE)
	{
		/* Shouldn't have any unsent data */
		Assert(cstate->fe_msgbuf->len == 0);
		/* Send Copy Done message */
		pq_putemptymessage('c');
	}
	else
	{
		CopySendData(cstate, "\\.", 2);
		/* Need to flush out the trailer (this also appends a newline) */
		CopySendEndOfRow(cstate);
		pq_endcopyout(false);
	}
}

/*----------
 * CopySendData sends output data to the destination (file or frontend)
 * CopySendString does the same for null-terminated strings
 * CopySendChar does the same for single characters
 * CopySendEndOfRow does the appropriate thing at end of each data row
 *	(data is not actually flushed except by CopySendEndOfRow)
 *
 * NB: no data conversion is applied by these functions
 *----------
 */
static void
CopySendData(CopyState cstate, const void *databuf, int datasize)
{
	if (!cstate->is_copy_in) /* copy out */
	{
		appendBinaryStringInfo(cstate->fe_msgbuf, (char *) databuf, datasize);
	}
	else /* hack for: copy in */
	{
		/* we call copySendData in copy-in to handle results
		 * of default functions that we wish to send from the
		 * dispatcher to the executor primary and mirror segments.
		 * we do so by concatenating the results to line buffer.
		 */
		appendBinaryStringInfo(&cstate->line_buf, (char *) databuf, datasize);
	}
}

static void
CopySendString(CopyState cstate, const char *str)
{
	CopySendData(cstate, (void *) str, strlen(str));
}

static void
CopySendChar(CopyState cstate, char c)
{
	CopySendData(cstate, &c, 1);
}

/* AXG: Note that this will both add a newline AND flush the data.
 * For the dispatcher COPY TO we don't want to use this method since
 * our newlines already exist. We use another new method similar to
 * this one to flush the data
 */
void
CopySendEndOfRow(CopyState cstate)
{
	StringInfo	fe_msgbuf = cstate->fe_msgbuf;

	switch (cstate->copy_dest)
	{
		case COPY_FILE:
			if (!cstate->binary)
			{
				/* Default line termination depends on platform */
#ifndef WIN32
				CopySendChar(cstate, '\n');
#else
				CopySendString(cstate, "\r\n");
#endif
			}

			(void) fwrite(fe_msgbuf->data, fe_msgbuf->len,
						  1, cstate->copy_file);
			if (ferror(cstate->copy_file))
			{
				if (cstate->is_program)
				{
					if (errno == EPIPE)
					{
						/*
						 * The pipe will be closed automatically on error at
						 * the end of transaction, but we might get a better
						 * error message from the subprocess' exit code than
						 * just "Broken Pipe"
						 */
						ClosePipeToProgram(cstate);

						/*
						 * If ClosePipeToProgram() didn't throw an error,
						 * the program terminated normally, but closed the
						 * pipe first. Restore errno, and throw an error.
						 */
						errno = EPIPE;
					}
					ereport(ERROR,
							(errcode_for_file_access(),
							 errmsg("could not write to COPY program: %m")));
				}
				else
					ereport(ERROR,
						(errcode_for_file_access(),
						 errmsg("could not write to COPY file: %m")));
			}

			break;
		case COPY_OLD_FE:
			/* The FE/BE protocol uses \n as newline for all platforms */
			if (!cstate->binary)
				CopySendChar(cstate, '\n');

			if (pq_putbytes(fe_msgbuf->data, fe_msgbuf->len))
			{
				/* no hope of recovering connection sync, so FATAL */
				ereport(FATAL,
						(errcode(ERRCODE_CONNECTION_FAILURE),
						 errmsg("connection lost during COPY to stdout")));
			}
			break;
		case COPY_NEW_FE:
			/* The FE/BE protocol uses \n as newline for all platforms */
			if (!cstate->binary)
				CopySendChar(cstate, '\n');

			/* Dump the accumulated row as one CopyData message */
			(void) pq_putmessage('d', fe_msgbuf->data, fe_msgbuf->len);
			break;
		case COPY_EXTERNAL_SOURCE:
			/* we don't actually do the write here, we let the caller do it */
#ifndef WIN32
			CopySendChar(cstate, '\n');
#else
			CopySendString(cstate, "\r\n");
#endif
			return; /* don't want to reset msgbuf quite yet */
	}

	resetStringInfo(fe_msgbuf);
}

/*
 * AXG: This one is equivalent to CopySendEndOfRow() besides that
 * it doesn't send end of row - it just flushed the data. We need
 * this method for the dispatcher COPY TO since it already has data
 * with newlines (from the executors).
 */
static void
CopyToDispatchFlush(CopyState cstate)
{
	StringInfo	fe_msgbuf = cstate->fe_msgbuf;

	switch (cstate->copy_dest)
	{
		case COPY_FILE:

			(void) fwrite(fe_msgbuf->data, fe_msgbuf->len,
						  1, cstate->copy_file);
			if (ferror(cstate->copy_file))
			{
				if (cstate->is_program)
				{
					if (errno == EPIPE)
					{
						/*
						 * The pipe will be closed automatically on error at
						 * the end of transaction, but we might get a better
						 * error message from the subprocess' exit code than
						 * just "Broken Pipe"
						 */
						ClosePipeToProgram(cstate);

						/*
						 * If ClosePipeToProgram() didn't throw an error,
						 * the program terminated normally, but closed the
						 * pipe first. Restore errno, and throw an error.
						 */
						errno = EPIPE;
					}
					ereport(ERROR,
							(errcode_for_file_access(),
							 errmsg("could not write to COPY program: %m")));
				}
				else
					ereport(ERROR,
						(errcode_for_file_access(),
						 errmsg("could not write to COPY file: %m")));
			}
			break;
		case COPY_OLD_FE:

			if (pq_putbytes(fe_msgbuf->data, fe_msgbuf->len))
			{
				/* no hope of recovering connection sync, so FATAL */
				ereport(FATAL,
						(errcode(ERRCODE_CONNECTION_FAILURE),
						 errmsg("connection lost during COPY to stdout")));
			}
			break;
		case COPY_NEW_FE:

			/* Dump the accumulated row as one CopyData message */
			(void) pq_putmessage('d', fe_msgbuf->data, fe_msgbuf->len);
			break;
		case COPY_EXTERNAL_SOURCE:
			Insist(false); /* internal error */
			break;

	}

	resetStringInfo(fe_msgbuf);
}

/*
 * CopyGetData reads data from the source (file or frontend)
 * CopyGetChar does the same for single characters
 *
 * CopyGetEof checks if EOF was detected by previous Get operation.
 *
 * Note: when copying from the frontend, we expect a proper EOF mark per
 * protocol; if the frontend simply drops the connection, we raise error.
 * It seems unwise to allow the COPY IN to complete normally in that case.
 *
 * NB: no data conversion is applied by these functions
 *
 * Returns: the number of bytes that were successfully read
 * into the data buffer.
 */
static int
CopyGetData(CopyState cstate, void *databuf, int datasize)
{
	size_t		bytesread = 0;

	switch (cstate->copy_dest)
	{
		case COPY_FILE:
			bytesread = fread(databuf, 1, datasize, cstate->copy_file);
			if (feof(cstate->copy_file))
				cstate->fe_eof = true;
			break;
		case COPY_OLD_FE:
			if (pq_getbytes((char *) databuf, datasize))
			{
				/* Only a \. terminator is legal EOF in old protocol */
				ereport(ERROR,
						(errcode(ERRCODE_CONNECTION_FAILURE),
						 errmsg("unexpected EOF on client connection")));
			}
			bytesread += datasize;		/* update the count of bytes that were
										 * read so far */
			break;
		case COPY_NEW_FE:
			while (datasize > 0 && !cstate->fe_eof)
			{
				int			avail;

				while (cstate->fe_msgbuf->cursor >= cstate->fe_msgbuf->len)
				{
					/* Try to receive another message */
					int			mtype;

			readmessage:
					mtype = pq_getbyte();
					if (mtype == EOF)
						ereport(ERROR,
								(errcode(ERRCODE_CONNECTION_FAILURE),
							 errmsg("unexpected EOF on client connection")));
					if (pq_getmessage(cstate->fe_msgbuf, 0))
						ereport(ERROR,
								(errcode(ERRCODE_CONNECTION_FAILURE),
							 errmsg("unexpected EOF on client connection")));
					switch (mtype)
					{
						case 'd':		/* CopyData */
							break;
						case 'c':		/* CopyDone */
							/* COPY IN correctly terminated by frontend */
							cstate->fe_eof = true;
							return bytesread;
						case 'f':		/* CopyFail */
							ereport(ERROR,
									(errcode(ERRCODE_QUERY_CANCELED),
									 errmsg("COPY from stdin failed: %s",
									   pq_getmsgstring(cstate->fe_msgbuf))));
							break;
						case 'H':		/* Flush */
						case 'S':		/* Sync */

							/*
							 * Ignore Flush/Sync for the convenience of client
							 * libraries (such as libpq) that may send those
							 * without noticing that the command they just
							 * sent was COPY.
							 */
							goto readmessage;
						default:
							ereport(ERROR,
									(errcode(ERRCODE_PROTOCOL_VIOLATION),
									 errmsg("unexpected message type 0x%02X during COPY from stdin",
											mtype)));
							break;
					}
				}
				avail = cstate->fe_msgbuf->len - cstate->fe_msgbuf->cursor;
				if (avail > datasize)
					avail = datasize;
				pq_copymsgbytes(cstate->fe_msgbuf, databuf, avail);
				databuf = (void *) ((char *) databuf + avail);
				bytesread += avail;		/* update the count of bytes that were
										 * read so far */
				datasize -= avail;
			}
			break;
		case COPY_EXTERNAL_SOURCE:
			Insist(false); /* RET read their own data with external_senddata() */
			break;

	}

	return bytesread;
}

/*
 * These functions do apply some data conversion
 */

/*
 * CopySendInt32 sends an int32 in network byte order
 */
static void
CopySendInt32(CopyState cstate, int32 val)
{
	uint32		buf;

	buf = htonl((uint32) val);
	CopySendData(cstate, &buf, sizeof(buf));
}

/*
 * CopyGetInt32 reads an int32 that appears in network byte order
 *
 * Returns true if OK, false if EOF
 */
static bool
CopyGetInt32(CopyState cstate, int32 *val)
{
	uint32		buf;

	if (CopyGetData(cstate, &buf, sizeof(buf)) != sizeof(buf))
	{
		*val = 0;				/* suppress compiler warning */
		return false;
	}
	*val = (int32) ntohl(buf);
	return true;
}

/*
 * CopyGetInt64 reads an int64 that appears in network byte order
 *
 * Returns true if OK, false if EOF
 */
static bool
CopyGetInt64(CopyState cstate, int64 *val)
{
	uint64		buf;

	if (CopyGetData(cstate, &buf, sizeof(buf)) != sizeof(buf))
	{
		*val = 0;				/* suppress compiler warning */
		return false;
	}
	*val = (int64) ntohll(buf);
	return true;
}

/*
 * CopySendInt16 sends an int16 in network byte order
 */
static void
CopySendInt16(CopyState cstate, int16 val)
{
	uint16		buf;

	buf = htons((uint16) val);
	CopySendData(cstate, &buf, sizeof(buf));
}

/*
 * CopyGetInt16 reads an int16 that appears in network byte order
 */
static bool
CopyGetInt16(CopyState cstate, int16 *val)
{
	uint16		buf;

	if (CopyGetData(cstate, &buf, sizeof(buf)) != sizeof(buf))
	{
		*val = 0;				/* suppress compiler warning */
		return false;
	}
	*val = (int16) ntohs(buf);
	return true;
}


/*
 * ValidateControlChars
 *
 * These routine is common for COPY and external tables. It validates the
 * control characters (delimiter, quote, etc..) and enforces the given rules.
 *
 * bool copy
 *  - pass true if you're COPY
 *  - pass false if you're an exttab
 *
 * bool load
 *  - pass true for inbound data (COPY FROM, SELECT FROM exttab)
 *  - pass false for outbound data (COPY TO, INSERT INTO exttab)
 */
void ValidateControlChars(bool copy, bool load, bool csv_mode, char *delim,
						char *null_print, char *quote, char *escape,
						List *force_quote, List *force_notnull,
						bool header_line, bool fill_missing, char *newline,
						int num_columns)
{
	bool	delim_off = (pg_strcasecmp(delim, "off") == 0);

	/*
	 * DELIMITER
	 *
	 * Only single-byte delimiter strings are supported. In addition, if the
	 * server encoding is a multibyte character encoding we only allow the
	 * delimiter to be an ASCII character (like postgresql. For more info
	 * on this see discussion and comments in MPP-3756).
	 */
	if (pg_database_encoding_max_length() == 1)
	{
		/* single byte encoding such as ascii, latinx and other */
		if (strlen(delim) != 1 && !delim_off)
			ereport(ERROR,
					(errcode(ERRCODE_FEATURE_NOT_SUPPORTED),
					errmsg("delimiter must be a single byte character, or \'off\'")));
	}
	else
	{
		/* multi byte encoding such as utf8 */
		if ((strlen(delim) != 1 || IS_HIGHBIT_SET(delim[0])) && !delim_off )
			ereport(ERROR,
					(errcode(ERRCODE_FEATURE_NOT_SUPPORTED),
					errmsg("delimiter must be a single ASCII character, or \'off\'")));
	}

	if (strchr(delim, '\r') != NULL ||
		strchr(delim, '\n') != NULL)
		ereport(ERROR,
				(errcode(ERRCODE_INVALID_PARAMETER_VALUE),
				errmsg("delimiter cannot be newline or carriage return")));

	if (strchr(null_print, '\r') != NULL ||
		strchr(null_print, '\n') != NULL)
		ereport(ERROR,
				(errcode(ERRCODE_INVALID_PARAMETER_VALUE),
				errmsg("null representation cannot use newline or carriage return")));

	if (!csv_mode && strchr(delim, '\\') != NULL)
		ereport(ERROR,
				(errcode(ERRCODE_INVALID_PARAMETER_VALUE),
				errmsg("delimiter cannot be backslash")));

	if (strchr(null_print, delim[0]) != NULL && !delim_off)
		ereport(ERROR,
				(errcode(ERRCODE_FEATURE_NOT_SUPPORTED),
		errmsg("delimiter must not appear in the NULL specification")));

	/*
	 * Disallow unsafe delimiter characters in non-CSV mode.  We can't allow
	 * backslash because it would be ambiguous.  We can't allow the other
	 * cases because data characters matching the delimiter must be
	 * backslashed, and certain backslash combinations are interpreted
	 * non-literally by COPY IN.  Disallowing all lower case ASCII letters
	 * is more than strictly necessary, but seems best for consistency and
	 * future-proofing.  Likewise we disallow all digits though only octal
	 * digits are actually dangerous.
	 */
	if (!csv_mode && !delim_off &&
		strchr("\\.abcdefghijklmnopqrstuvwxyz0123456789", delim[0]) != NULL)
		ereport(ERROR,
				(errcode(ERRCODE_INVALID_PARAMETER_VALUE),
				errmsg("delimiter cannot be \"%s\"", delim)));

	if (delim_off)
	{

		/*
		 * We don't support delimiter 'off' for COPY because the QD COPY
		 * sometimes internally adds columns to the data that it sends to
		 * the QE COPY modules, and it uses the delimiter for it. There
		 * are ways to work around this but for now it's not important and
		 * we simply don't support it.
		 */
		if (copy)
			ereport(ERROR,
					(errcode(ERRCODE_FEATURE_NOT_SUPPORTED),
					errmsg("Using no delimiter is only supported for external tables")));

		if (num_columns != 1)
			ereport(ERROR,
					(errcode(ERRCODE_FEATURE_NOT_SUPPORTED),
					errmsg("Using no delimiter is only possible for a single column table")));

	}

	/*
	 * HEADER
	 */
	if(header_line)
	{
		if(!copy && Gp_role == GP_ROLE_DISPATCH)
		{
			/* (exttab) */
			if(load)
			{
				/* RET */
				ereport(NOTICE,
						(errmsg("HEADER means that each one of the data files "
								"has a header row.")));				
			}
			else
			{
				/* WET */
				ereport(ERROR,
						(errcode(ERRCODE_GP_FEATURE_NOT_YET),
						errmsg("HEADER is not yet supported for writable external tables")));				
			}
		}
	}

	/*
	 * QUOTE
	 */
	if (!csv_mode && quote != NULL)
		ereport(ERROR,
				(errcode(ERRCODE_FEATURE_NOT_SUPPORTED),
				errmsg("quote available only in CSV mode")));

	if (csv_mode && strlen(quote) != 1)
		ereport(ERROR,
				(errcode(ERRCODE_FEATURE_NOT_SUPPORTED),
				errmsg("quote must be a single character")));

	if (csv_mode && strchr(null_print, quote[0]) != NULL)
		ereport(ERROR,
				(errcode(ERRCODE_FEATURE_NOT_SUPPORTED),
				errmsg("CSV quote character must not appear in the NULL specification")));

	if (csv_mode && delim[0] == quote[0])
		ereport(ERROR,
				(errcode(ERRCODE_INVALID_PARAMETER_VALUE),
				errmsg("delimiter and quote must be different")));

	/*
	 * ESCAPE
	 */
	if (csv_mode && strlen(escape) != 1)
		ereport(ERROR,
				(errcode(ERRCODE_FEATURE_NOT_SUPPORTED),
			errmsg("escape in CSV format must be a single character")));

	if (!csv_mode &&
		(strchr(escape, '\r') != NULL ||
		strchr(escape, '\n') != NULL))
		ereport(ERROR,
				(errcode(ERRCODE_INVALID_PARAMETER_VALUE),
				errmsg("escape representation in text format cannot use newline or carriage return")));

	if (!csv_mode && strlen(escape) != 1)
	{
		if (pg_strcasecmp(escape, "off"))
			ereport(ERROR,
					(errcode(ERRCODE_FEATURE_NOT_SUPPORTED),
					errmsg("escape must be a single character, or [OFF/off] to disable escapes")));
	}

	/*
	 * FORCE QUOTE
	 */
	if (!csv_mode && force_quote != NIL)
		ereport(ERROR,
				(errcode(ERRCODE_FEATURE_NOT_SUPPORTED),
				errmsg("force quote available only in CSV mode")));
	if (force_quote != NIL && load)
		ereport(ERROR,
				(errcode(ERRCODE_FEATURE_NOT_SUPPORTED),
				errmsg("force quote only available for data unloading, not loading")));

	/*
	 * FORCE NOT NULL
	 */
	if (!csv_mode && force_notnull != NIL)
		ereport(ERROR,
				(errcode(ERRCODE_FEATURE_NOT_SUPPORTED),
				errmsg("force not null available only in CSV mode")));
	if (force_notnull != NIL && !load)
		ereport(ERROR,
				(errcode(ERRCODE_FEATURE_NOT_SUPPORTED),
				errmsg("force not null only available for data loading, not unloading")));

	if (fill_missing && !load)
		ereport(ERROR,
				(errcode(ERRCODE_FEATURE_NOT_SUPPORTED),
				errmsg("fill missing fields only available for data loading, not unloading")));

	/*
	 * NEWLINE
	 */
	if (newline)
	{
		if (!load)
		{
			ereport(ERROR,
					(errcode(ERRCODE_GP_FEATURE_NOT_YET),
					errmsg("newline currently available for data loading only, not unloading")));
		}
		else
		{
			if(pg_strcasecmp(newline, "lf") != 0 &&
			   pg_strcasecmp(newline, "cr") != 0 &&
			   pg_strcasecmp(newline, "crlf") != 0)
				ereport(ERROR,
						(errcode(ERRCODE_FEATURE_NOT_SUPPORTED),
						errmsg("invalid value for NEWLINE (%s)", newline),
						errhint("valid options are: 'LF', 'CRLF', 'CR'")));
		}
	}
}


/*
 *	 DoCopy executes the SQL COPY statement
 *
 * Either unload or reload contents of table <relation>, depending on <from>.
 * (<from> = TRUE means we are inserting into the table.) In the "TO" case
 * we also support copying the output of an arbitrary SELECT query.
 *
 * If <pipe> is false, transfer is between the table and the file named
 * <filename>.	Otherwise, transfer is between the table and our regular
 * input/output stream. The latter could be either stdin/stdout or a
 * socket, depending on whether we're running under Postmaster control.
 *
 * Iff <binary>, unload or reload in the binary format, as opposed to the
 * more wasteful but more robust and portable text format.
 *
 * Iff <oids>, unload or reload the format that includes OID information.
 * On input, we accept OIDs whether or not the table has an OID column,
 * but silently drop them if it does not.  On output, we report an error
 * if the user asks for OIDs in a table that has none (not providing an
 * OID column might seem friendlier, but could seriously confuse programs).
 *
 * If in the text format, delimit columns with delimiter <delim> and print
 * NULL values as <null_print>.
 *
 * When loading in the text format from an input stream (as opposed to
 * a file), recognize a "\." on a line by itself as EOF. Also recognize
 * a stream EOF.  When unloading in the text format to an output stream,
 * write a "." on a line by itself at the end of the data.
 *
 * Do not allow a Postgres user without superuser privilege to read from
 * or write to a file.
 *
 * Do not allow the copy if user doesn't have proper permission to access
 * the table.
 */
uint64
DoCopyInternal(const CopyStmt *stmt, const char *queryString, CopyState cstate)
{
	bool		is_from = stmt->is_from;
	bool		pipe = (stmt->filename == NULL || Gp_role == GP_ROLE_EXECUTE);
	List	   *attnamelist = stmt->attlist;
	List	   *force_quote = NIL;
	List	   *force_notnull = NIL;
	AclMode		required_access = (is_from ? ACL_INSERT : ACL_SELECT);
	AclResult	aclresult;
	ListCell   *option;
	TupleDesc	tupDesc;
	int			num_phys_attrs;
	uint64		processed;
	bool		qe_copy_from = (is_from && (Gp_role == GP_ROLE_EXECUTE));
	/* save relationOid for auto-stats */
	Oid			relationOid = InvalidOid;

	/* Extract options from the statement node tree */
	foreach(option, stmt->options)
	{
		DefElem    *defel = (DefElem *) lfirst(option);

		if (strcmp(defel->defname, "binary") == 0)
		{
			if (cstate->binary)
				ereport(ERROR,
						(errcode(ERRCODE_SYNTAX_ERROR),
						 errmsg("conflicting or redundant options")));
			cstate->binary = intVal(defel->arg);
		}
		else if (strcmp(defel->defname, "oids") == 0)
		{
			if (cstate->oids)
				ereport(ERROR,
						(errcode(ERRCODE_SYNTAX_ERROR),
						 errmsg("conflicting or redundant options")));
			cstate->oids = intVal(defel->arg);
		}
		else if (strcmp(defel->defname, "delimiter") == 0)
		{
			if (cstate->delim)
				ereport(ERROR,
						(errcode(ERRCODE_SYNTAX_ERROR),
						 errmsg("conflicting or redundant options")));
			cstate->delim = strVal(defel->arg);
		}
		else if (strcmp(defel->defname, "null") == 0)
		{
			if (cstate->null_print)
				ereport(ERROR,
						(errcode(ERRCODE_SYNTAX_ERROR),
						 errmsg("conflicting or redundant options")));
			cstate->null_print = strVal(defel->arg);

			/*
			 * MPP-2010: unfortunately serialization function doesn't
			 * distinguish between 0x0 and empty string. Therefore we
			 * must assume that if NULL AS was indicated and has no value
			 * the actual value is an empty string.
			 */
			if(!cstate->null_print)
				cstate->null_print = "";
		}
		else if (strcmp(defel->defname, "csv") == 0)
		{
			if (cstate->csv_mode)
				ereport(ERROR,
						(errcode(ERRCODE_SYNTAX_ERROR),
						 errmsg("conflicting or redundant options")));
			cstate->csv_mode = intVal(defel->arg);
		}
		else if (strcmp(defel->defname, "header") == 0)
		{
			if (cstate->header_line)
				ereport(ERROR,
						(errcode(ERRCODE_SYNTAX_ERROR),
						 errmsg("conflicting or redundant options")));
			cstate->header_line = intVal(defel->arg);
		}
		else if (strcmp(defel->defname, "quote") == 0)
		{
			if (cstate->quote)
				ereport(ERROR,
						(errcode(ERRCODE_SYNTAX_ERROR),
						 errmsg("conflicting or redundant options")));
			cstate->quote = strVal(defel->arg);
		}
		else if (strcmp(defel->defname, "escape") == 0)
		{
			if (cstate->escape)
				ereport(ERROR,
						(errcode(ERRCODE_SYNTAX_ERROR),
						 errmsg("conflicting or redundant options")));
			cstate->escape = strVal(defel->arg);
		}
		else if (strcmp(defel->defname, "force_quote") == 0)
		{
			if (force_quote)
				ereport(ERROR,
						(errcode(ERRCODE_SYNTAX_ERROR),
						 errmsg("conflicting or redundant options")));
			force_quote = (List *) defel->arg;
		}
		else if (strcmp(defel->defname, "force_notnull") == 0)
		{
			if (force_notnull)
				ereport(ERROR,
						(errcode(ERRCODE_SYNTAX_ERROR),
						 errmsg("conflicting or redundant options")));
			force_notnull = (List *) defel->arg;
		}
		else if (strcmp(defel->defname, "fill_missing_fields") == 0)
		{
			if (cstate->fill_missing)
				ereport(ERROR,
						(errcode(ERRCODE_SYNTAX_ERROR),
						 errmsg("conflicting or redundant options")));
			cstate->fill_missing = intVal(defel->arg);
		}
		else if (strcmp(defel->defname, "newline") == 0)
		{
			if (cstate->eol_str)
				ereport(ERROR,
						(errcode(ERRCODE_SYNTAX_ERROR),
						 errmsg("conflicting or redundant options")));
			cstate->eol_str = strVal(defel->arg);
		}
		else if (strcmp(defel->defname, "on_segment") == 0)
		{
			if (cstate->on_segment)
				ereport(ERROR,
						(errcode(ERRCODE_SYNTAX_ERROR),
						 errmsg("conflicting or redundant options")));
			cstate->on_segment = TRUE;
		}
		else
			elog(ERROR, "option \"%s\" not recognized",
				 defel->defname);
	}

	/* Set defaults */

	/* Check for incompatible options */
	if (cstate->binary && cstate->delim)
		ereport(ERROR,
				(errcode(ERRCODE_SYNTAX_ERROR),
				 errmsg("cannot specify DELIMITER in BINARY mode")));

	if (stmt->is_program && stmt->filename == NULL)
		ereport(ERROR,
				(errcode(ERRCODE_SYNTAX_ERROR),
				 errmsg("STDIN/STDOUT not allowed with PROGRAM")));

	if (cstate->on_segment && stmt->filename == NULL)
		ereport(ERROR,
				(errcode(ERRCODE_SYNTAX_ERROR),
				 errmsg("STDIN and STDOUT are not supported by 'COPY ON SEGMENT'")));

	/*
	 * In PostgreSQL, HEADER is not allowed in text mode either, but in GPDB,
	 * only forbid it with BINARY.
	 */
	if (cstate->binary && cstate->header_line)
		ereport(ERROR,
				(errcode(ERRCODE_SYNTAX_ERROR),
				 errmsg("cannot specify HEADER in BINARY mode")));

	if (cstate->binary && cstate->csv_mode)
		ereport(ERROR,
				(errcode(ERRCODE_SYNTAX_ERROR),
				 errmsg("cannot specify CSV in BINARY mode")));

	if (cstate->binary && cstate->null_print)
		ereport(ERROR,
				(errcode(ERRCODE_SYNTAX_ERROR),
				 errmsg("cannot specify NULL in BINARY mode")));

	cstate->err_loc_type = ROWNUM_ORIGINAL;
	cstate->eol_type = EOL_UNKNOWN;
	cstate->escape_off = false;

	if (!cstate->delim)
		cstate->delim = cstate->csv_mode ? "," : "\t";

	if (!cstate->null_print)
		cstate->null_print = cstate->csv_mode ? "" : "\\N";

	if (cstate->csv_mode)
	{
		if (!cstate->quote)
			cstate->quote = "\"";
		if (!cstate->escape)
			cstate->escape = cstate->quote;
	}

	if (!cstate->csv_mode && !cstate->escape)
		cstate->escape = "\\";			/* default escape for text mode */

	/*
	 * Error handling setup
	 */
	if(stmt->sreh)
	{
		/* Single row error handling requested */
		SingleRowErrorDesc *sreh;
		bool		log_to_file = false;

		sreh = (SingleRowErrorDesc *)stmt->sreh;

		if (!is_from)
			ereport(ERROR,
					(errcode(ERRCODE_GP_FEATURE_NOT_SUPPORTED),
					 errmsg("COPY single row error handling only available using COPY FROM")));

		if (sreh->into_file)
		{
			cstate->errMode = SREH_LOG;
			log_to_file = true;
		}
		else
		{
			cstate->errMode = SREH_IGNORE;
		}
		cstate->cdbsreh = makeCdbSreh(sreh->rejectlimit,
									  sreh->is_limit_in_rows,
									  stmt->filename,
									  stmt->relation->relname,
									  log_to_file);
	}
	else
	{
		/* No single row error handling requested. Use "all or nothing" */
		cstate->cdbsreh = NULL; /* default - no SREH */
		cstate->errMode = ALL_OR_NOTHING; /* default */
	}

	cstate->skip_ext_partition = stmt->skip_ext_partition;

	/* We must be a QE if we received the partitioning config */
	if (stmt->partitions)
	{
		Assert(Gp_role == GP_ROLE_EXECUTE);
		cstate->partitions = stmt->partitions;
	}

	/*
	 * Validate our control characters and their combination
	 */
	ValidateControlChars(true,
						 is_from,
						 cstate->csv_mode,
						 cstate->delim,
						 cstate->null_print,
						 cstate->quote,
						 cstate->escape,
						 force_quote,
						 force_notnull,
						 cstate->header_line,
						 cstate->fill_missing,
						 cstate->eol_str,
						 0 /* pass correct value when COPY supports no delim */);

	if (!pg_strcasecmp(cstate->escape, "off"))
		cstate->escape_off = true;

	/* set end of line type if NEWLINE keyword was specified */
	if (cstate->eol_str)
		CopyEolStrToType(cstate);

	/* Disallow COPY to/from file or program except to superusers. */
	if (!pipe && !superuser())
	{
		if (stmt->is_program)
			ereport(ERROR,
					(errcode(ERRCODE_INSUFFICIENT_PRIVILEGE),
					 errmsg("must be superuser to COPY to or from an external program"),
					 errhint("Anyone can COPY to stdout or from stdin. "
							 "psql's \\copy command also works for anyone.")));
		else
			ereport(ERROR,
				(errcode(ERRCODE_INSUFFICIENT_PRIVILEGE),
				 errmsg("must be superuser to COPY to or from a file"),
				 errhint("Anyone can COPY to stdout or from stdin. "
						 "psql's \\copy command also works for anyone.")));
	}

	cstate->copy_dest = COPY_FILE;		/* default */
	if (Gp_role == GP_ROLE_EXECUTE)
	{
		if (cstate->on_segment) /* Save data to a local file */
		{
			StringInfoData filepath;
			initStringInfo(&filepath);
			appendStringInfoString(&filepath, stmt->filename);

			replaceStringInfoString(&filepath, "<SEG_DATA_DIR>", DataDir);

			if (strstr(stmt->filename, "<SEGID>") == NULL)
				ereport(ERROR,
					(errcode(ERRCODE_INVALID_PARAMETER_VALUE),
					 errmsg("<SEGID> is required for file name")));

			char segid_buf[8];
			snprintf(segid_buf, 8, "%d", GpIdentity.segindex);
			replaceStringInfoString(&filepath, "<SEGID>", segid_buf);

			cstate->filename = filepath.data;
			/* Rename filename if error log needed */
			if (NULL != cstate->cdbsreh)
			{
				snprintf(cstate->cdbsreh->filename,
						 sizeof(cstate->cdbsreh->filename), "%s",
						 filepath.data);
			}

			pipe = false;
		}
		else
		{
			cstate->filename = NULL; /* QE COPY always uses STDIN */
		}
	}
	else
	{
		cstate->filename = stmt->filename; /* Not on_segment, QD saves file to local */
	}
	cstate->copy_file = NULL;
	cstate->fe_msgbuf = NULL;
	cstate->fe_eof = false;
	cstate->missing_bytes = 0;
	cstate->is_program = stmt->is_program;
	
	if(!is_from)
	{
		if (pipe)
		{
			if (whereToSendOutput == DestRemote)
				cstate->fe_copy = true;
			else
				cstate->copy_file = stdout;
		}
		else
		{
			if (cstate->is_program)
			{
				if (cstate->on_segment && Gp_role == GP_ROLE_DISPATCH)
					cstate->copy_file = OpenPipeStream("cat > /dev/null", PG_BINARY_W);
				else
					cstate->copy_file = OpenPipeStream(cstate->filename, PG_BINARY_W);

				if (cstate->copy_file == NULL)
					ereport(ERROR,
							(errmsg("could not execute command \"%s\": %m",
									cstate->filename)));
			}
			else
			{
				mode_t		oumask; /* Pre-existing umask value */
				struct stat st;
				char *filename = cstate->filename;

				if (cstate->on_segment && Gp_role == GP_ROLE_DISPATCH)
					filename = "/dev/null";

				/*
				* Prevent write to relative path ... too easy to shoot oneself in the
				* foot by overwriting a database file ...
				*/
				if (!is_absolute_path(filename))
					ereport(ERROR,
							(errcode(ERRCODE_INVALID_NAME),
							errmsg("relative path not allowed for COPY to file")));

				oumask = umask((mode_t) 022);
				cstate->copy_file = AllocateFile(filename, PG_BINARY_W);
				umask(oumask);

				if (cstate->copy_file == NULL)
					ereport(ERROR,
							(errcode_for_file_access(),
							errmsg("could not open file \"%s\" for writing: %m", filename)));

				// Increase buffer size to improve performance  (cmcdevitt)
				setvbuf(cstate->copy_file, NULL, _IOFBF, 393216); // 384 Kbytes

				fstat(fileno(cstate->copy_file), &st);
				if (S_ISDIR(st.st_mode))
					ereport(ERROR,
							(errcode(ERRCODE_WRONG_OBJECT_TYPE),
							errmsg("\"%s\" is a directory", filename)));
			}
		}

	}

	elog(DEBUG1,"DoCopy starting");
	if (stmt->relation)
	{
		Assert(!stmt->query);
		cstate->queryDesc = NULL;

		/* Open and lock the relation, using the appropriate lock type. */
		cstate->rel = heap_openrv(stmt->relation,
							 (is_from ? RowExclusiveLock : AccessShareLock));

		/* save relation oid for auto-stats call later */
		relationOid = RelationGetRelid(cstate->rel);

		/* Check relation permissions. */
		aclresult = pg_class_aclcheck(RelationGetRelid(cstate->rel),
									  GetUserId(),
									  required_access);
		if (aclresult != ACLCHECK_OK)
			aclcheck_error(aclresult, ACL_KIND_CLASS,
						   RelationGetRelationName(cstate->rel));

		/* check read-only transaction */
		if (XactReadOnly && is_from &&
			!isTempNamespace(RelationGetNamespace(cstate->rel)))
			ereport(ERROR,
					(errcode(ERRCODE_READ_ONLY_SQL_TRANSACTION),
					 errmsg("transaction is read-only")));

		/* Don't allow COPY w/ OIDs to or from a table without them */
		if (cstate->oids && !cstate->rel->rd_rel->relhasoids)
			ereport(ERROR,
					(errcode(ERRCODE_UNDEFINED_COLUMN),
					 errmsg("table \"%s\" does not have OIDs",
							RelationGetRelationName(cstate->rel))));

		tupDesc = RelationGetDescr(cstate->rel);

		/* Update error log info */
		if (cstate->cdbsreh)
			cstate->cdbsreh->relid = RelationGetRelid(cstate->rel);
	}
	else
	{
		List	   *rewritten;
		Query	   *query;
		PlannedStmt *plan;
		DestReceiver *dest;

		Assert(!is_from);
		cstate->rel = NULL;

		/* Don't allow COPY w/ OIDs from a select */
		if (cstate->oids)
			ereport(ERROR,
					(errcode(ERRCODE_FEATURE_NOT_SUPPORTED),
					 errmsg("COPY (SELECT) WITH OIDS is not supported")));

		/*
		 * Run parse analysis and rewrite.	Note this also acquires sufficient
		 * locks on the source table(s).
		 *
		 * Because the parser and planner tend to scribble on their input, we
		 * make a preliminary copy of the source querytree.  This prevents
		 * problems in the case that the COPY is in a portal or plpgsql
		 * function and is executed repeatedly.  (See also the same hack in
		 * DECLARE CURSOR and PREPARE.)  XXX FIXME someday.
		 */
		rewritten = pg_analyze_and_rewrite((Node *) copyObject(stmt->query),
										   queryString, NULL, 0);

		/* We don't expect more or less than one result query */
		if (list_length(rewritten) != 1)
			elog(ERROR, "unexpected rewrite result");

		query = (Query *) linitial(rewritten);
		Assert(query->commandType == CMD_SELECT);
		Assert(query->utilityStmt == NULL);

		/* Query mustn't use INTO, either */
		if (query->intoClause)
			ereport(ERROR,
					(errcode(ERRCODE_FEATURE_NOT_SUPPORTED),
					 errmsg("COPY (SELECT INTO) is not supported")));

		/* plan the query */
		plan = planner(query, 0, NULL);

		/*
		 * Update snapshot command ID to ensure this query sees results of any
		 * previously executed queries.  (It's a bit cheesy to modify
		 * ActiveSnapshot without making a copy, but for the limited ways in
		 * which COPY can be invoked, I think it's OK, because the active
		 * snapshot shouldn't be shared with anything else anyway.)
		 */
		ActiveSnapshot->curcid = GetCurrentCommandId(false);

		/* Create dest receiver for COPY OUT */
		dest = CreateDestReceiver(DestCopyOut, NULL);
		((DR_copy *) dest)->cstate = cstate;

		/* Create a QueryDesc requesting no output */
		cstate->queryDesc = CreateQueryDesc(plan, queryString,
											ActiveSnapshot, InvalidSnapshot,
											dest, NULL, false);

		if (gp_enable_gpperfmon && Gp_role == GP_ROLE_DISPATCH)
		{
			Assert(queryString);
			gpmon_qlog_query_submit(cstate->queryDesc->gpmon_pkt);
			gpmon_qlog_query_text(cstate->queryDesc->gpmon_pkt,
					queryString,
					application_name,
					GetResqueueName(GetResQueueId()),
					GetResqueuePriority(GetResQueueId()));
		}

		/*
		 * Call ExecutorStart to prepare the plan for execution.
		 *
		 * ExecutorStart computes a result tupdesc for us
		 */
		ExecutorStart(cstate->queryDesc, 0);

		tupDesc = cstate->queryDesc->tupDesc;
	}

	cstate->attnamelist = attnamelist;
	/* Generate or convert list of attributes to process */
	cstate->attnumlist = CopyGetAttnums(tupDesc, cstate->rel, attnamelist);

	num_phys_attrs = tupDesc->natts;

	/* Convert FORCE QUOTE name list to per-column flags, check validity */
	cstate->force_quote_flags = (bool *) palloc0(num_phys_attrs * sizeof(bool));
	if (force_quote)
	{
		List	   *attnums;
		ListCell   *cur;

		attnums = CopyGetAttnums(tupDesc, cstate->rel, force_quote);

		foreach(cur, attnums)
		{
			int			attnum = lfirst_int(cur);

			if (!list_member_int(cstate->attnumlist, attnum))
				ereport(ERROR,
						(errcode(ERRCODE_INVALID_COLUMN_REFERENCE),
				   errmsg("FORCE QUOTE column \"%s\" not referenced by COPY",
						  NameStr(tupDesc->attrs[attnum - 1]->attname))));
			cstate->force_quote_flags[attnum - 1] = true;
		}
	}

	/* Convert FORCE NOT NULL name list to per-column flags, check validity */
	cstate->force_notnull_flags = (bool *) palloc0(num_phys_attrs * sizeof(bool));
	if (force_notnull)
	{
		List	   *attnums;
		ListCell   *cur;

		attnums = CopyGetAttnums(tupDesc, cstate->rel, force_notnull);

		foreach(cur, attnums)
		{
			int			attnum = lfirst_int(cur);

			if (!list_member_int(cstate->attnumlist, attnum))
				ereport(ERROR,
						(errcode(ERRCODE_INVALID_COLUMN_REFERENCE),
				errmsg("FORCE NOT NULL column \"%s\" not referenced by COPY",
					   NameStr(tupDesc->attrs[attnum - 1]->attname))));
			cstate->force_notnull_flags[attnum - 1] = true;
		}

		/* keep the raw version too, we will need it later */
		cstate->force_notnull = force_notnull;
	}

	/* Set up variables to avoid per-attribute overhead. */
	initStringInfo(&cstate->attribute_buf);
	initStringInfo(&cstate->line_buf);
	cstate->processed = 0;

	/*
	 * Set up encoding conversion info.  Even if the client and server
	 * encodings are the same, we must apply pg_client_to_server() to
	 * validate data in multibyte encodings. However, transcoding must
	 * be skipped for COPY FROM in executor mode since data already arrived
	 * in server encoding (was validated and trancoded by dispatcher mode
	 * COPY). For this same reason encoding_embeds_ascii can never be true
	 * for COPY FROM in executor mode.
	 */
	cstate->client_encoding = pg_get_client_encoding();
	cstate->need_transcoding =
		((cstate->client_encoding != GetDatabaseEncoding() ||
		  pg_database_encoding_max_length() > 1) && !qe_copy_from);

	cstate->encoding_embeds_ascii = (qe_copy_from ? false : PG_ENCODING_IS_CLIENT_ONLY(cstate->client_encoding));
	cstate->line_buf_converted = (Gp_role == GP_ROLE_EXECUTE ? true : false);
	setEncodingConversionProc(cstate, pg_get_client_encoding(), !is_from);

	/*
	 * some greenplum db specific vars
	 */
	cstate->is_copy_in = (is_from ? true : false);
	if (is_from)
	{
		cstate->error_on_executor = false;
		initStringInfo(&(cstate->executor_err_context));
	}

	if (is_from)				/* copy from file to database */
	{
		bool		pipe = (cstate->filename == NULL || Gp_role == GP_ROLE_EXECUTE);
		bool		shouldDispatch = (Gp_role == GP_ROLE_DISPATCH &&
									  cstate->rel->rd_cdbpolicy != NULL);
		char		relkind;

		Assert(cstate->rel);

		relkind = cstate->rel->rd_rel->relkind;

		if (relkind != RELKIND_RELATION)
		{
			if (relkind == RELKIND_VIEW)
				ereport(ERROR,
						(errcode(ERRCODE_WRONG_OBJECT_TYPE),
						 errmsg("cannot copy to view \"%s\"",
								RelationGetRelationName(cstate->rel))));
			else if (relkind == RELKIND_SEQUENCE)
				ereport(ERROR,
						(errcode(ERRCODE_WRONG_OBJECT_TYPE),
						 errmsg("cannot copy to sequence \"%s\"",
								RelationGetRelationName(cstate->rel))));
			else
				ereport(ERROR,
						(errcode(ERRCODE_WRONG_OBJECT_TYPE),
						 errmsg("cannot copy to non-table relation \"%s\"",
								RelationGetRelationName(cstate->rel))));
		}

		if(stmt->sreh && Gp_role != GP_ROLE_EXECUTE && !cstate->rel->rd_cdbpolicy)
			ereport(ERROR,
					(errcode(ERRCODE_GP_FEATURE_NOT_SUPPORTED),
					 errmsg("COPY single row error handling only available for distributed user tables")));

		if (pipe)
		{
			if (whereToSendOutput == DestRemote)
				ReceiveCopyBegin(cstate);
			else
				cstate->copy_file = stdin;
		}
		else
		{
			if (cstate->is_program)
			{
				if (cstate->on_segment && Gp_role == GP_ROLE_DISPATCH)
					cstate->copy_file = OpenPipeStream("cat /dev/null", PG_BINARY_R);
				else
					cstate->copy_file = OpenPipeStream(cstate->filename, PG_BINARY_R);

				if (cstate->copy_file == NULL)
					ereport(ERROR,
							(errmsg("could not execute command \"%s\": %m",
									cstate->filename)));
			}
			else
			{
				struct stat st;
				char *filename = cstate->filename;

				/* Use dummy file on master for COPY FROM ON SEGMENT */
				if (cstate->on_segment && Gp_role == GP_ROLE_DISPATCH)
					filename = "/dev/null";

				cstate->copy_file = AllocateFile(filename, PG_BINARY_R);

				if (cstate->copy_file == NULL)
					ereport(ERROR,
							(errcode_for_file_access(),
							errmsg("could not open file \"%s\" for reading: %m",
									filename)));

				// Increase buffer size to improve performance  (cmcdevitt)
				setvbuf(cstate->copy_file, NULL, _IOFBF, 393216); // 384 Kbytes

				fstat(fileno(cstate->copy_file), &st);
				if (S_ISDIR(st.st_mode))
					ereport(ERROR,
							(errcode(ERRCODE_WRONG_OBJECT_TYPE),
							errmsg("\"%s\" is a directory", filename)));
			}
		}


		/*
		 * Append Only Tables.
		 *
		 * If QD, build a list of all the relations (relids) that may get data
		 * inserted into them as a part of this operation. This includes
		 * the relation specified in the COPY command, plus any partitions
		 * that it may have. Then, call assignPerRelSegno to assign a segfile
		 * number to insert into each of the Append Only relations that exists
		 * in this global list. We generate the list now and save it in cstate.
		 *
		 * If QE - get the QD generated list from CopyStmt and each relation can
		 * find it's assigned segno by looking at it (during CopyFrom).
		 *
		 * Utility mode always builds a one single mapping.
		 */
		if(shouldDispatch)
		{
			Oid relid = RelationGetRelid(cstate->rel);
			List *all_relids = NIL;

			all_relids = lappend_oid(all_relids, relid);

			if (rel_is_partitioned(relid))
			{
				if (cstate->on_segment && gp_enable_segment_copy_checking && !partition_policies_equal(cstate->rel->rd_cdbpolicy, RelationBuildPartitionDesc(cstate->rel, false)))
				{
					ereport(ERROR,
							(errcode(ERRCODE_FEATURE_NOT_SUPPORTED),
							 errmsg("COPY FROM ON SEGMENT doesn't support checking distribution key restriction when the distribution policy of the partition table is different from the main table"),
							 errhint("\"SET gp_enable_segment_copy_checking=off\" can be used to disable distribution key checking.")));
					return cstate->processed;
				}
				PartitionNode *pn = RelationBuildPartitionDesc(cstate->rel, false);
				all_relids = list_concat(all_relids, all_partition_relids(pn));
			}

			cstate->ao_segnos = assignPerRelSegno(all_relids);
		}
		else
		{
			if (stmt->ao_segnos)
			{
				/* We must be a QE if we received the aosegnos config */
				Assert(Gp_role == GP_ROLE_EXECUTE);
				cstate->ao_segnos = stmt->ao_segnos;
			}
			else
			{
				/*
				 * utility mode (or dispatch mode for no policy table).
				 * create a one entry map for our one and only relation
				 */
				if(RelationIsAoRows(cstate->rel) || RelationIsAoCols(cstate->rel))
				{
					SegfileMapNode *n = makeNode(SegfileMapNode);
					n->relid = RelationGetRelid(cstate->rel);
					n->segno = SetSegnoForWrite(cstate->rel, InvalidFileSegNumber);
					cstate->ao_segnos = lappend(cstate->ao_segnos, n);
				}
			}
		}

		/*
		 * Set up is done. Get to work!
		 */
		if (shouldDispatch)
		{
			/* data needs to get dispatched to segment databases */
			CopyFromDispatch(cstate);
		}
		else
		{
			/* data needs to get inserted locally */
			if (cstate->on_segment)
			{
				MemoryContext oldcxt;
				oldcxt = MemoryContextSwitchTo(CacheMemoryContext);
				cstate->rel->rd_cdbpolicy = palloc(sizeof(GpPolicy) + sizeof(AttrNumber) * stmt->nattrs);
				cstate->rel->rd_cdbpolicy->nattrs = stmt->nattrs;
				cstate->rel->rd_cdbpolicy->ptype = stmt->ptype;
				memcpy(cstate->rel->rd_cdbpolicy->attrs, stmt->distribution_attrs, sizeof(AttrNumber) * stmt->nattrs);
				MemoryContextSwitchTo(oldcxt);
			}
			CopyFrom(cstate);
		}

		if (!pipe)
		{
			if (cstate->is_program)
			{
				ClosePipeToProgram(cstate);
			}
			else if (FreeFile(cstate->copy_file))
			{
					ereport(ERROR,
						(errcode_for_file_access(),
						 errmsg("could not close file \"%s\": %m",
								cstate->filename)));
			}
		}
	}
	else
		DoCopyTo(cstate);		/* copy from database to file */

	/*
	 * Close the relation or query.  If reading, we can release the
	 * AccessShareLock we got; if writing, we should hold the lock until end
	 * of transaction to ensure that updates will be committed before lock is
	 * released.
	 */
	if (cstate->rel)
		heap_close(cstate->rel, (is_from ? NoLock : AccessShareLock));
	if (cstate->queryDesc)
	{
		/* Close down the query and free resources. */
		ExecutorEnd(cstate->queryDesc);
		FreeQueryDesc(cstate->queryDesc);
		cstate->queryDesc = NULL;
	}

	/* Clean up single row error handling related memory */
	if(cstate->cdbsreh)
		destroyCdbSreh(cstate->cdbsreh);

	/* Clean up storage (probably not really necessary) */
	processed = cstate->processed;

    /* MPP-4407. Logging number of tuples copied */
	if (Gp_role == GP_ROLE_DISPATCH
			&& is_from
			&& relationOid != InvalidOid
			&& GetCommandLogLevel((Node *) stmt) <= log_statement)
	{
		elog(DEBUG1, "type_of_statement = %s dboid = %d tableoid = %d num_tuples_modified = %u",
				autostats_cmdtype_to_string(AUTOSTATS_CMDTYPE_COPY),
				MyDatabaseId,
				relationOid,
				(unsigned int) processed);
	}

    /* 	 Fix for MPP-4082. Issue automatic ANALYZE if conditions are satisfied. */
	if (Gp_role == GP_ROLE_DISPATCH && is_from)
	{
		auto_stats(AUTOSTATS_CMDTYPE_COPY, relationOid, processed, false /* inFunction */);
	} /*end auto-stats block*/

	if(cstate->force_quote_flags)
		pfree(cstate->force_quote_flags);
	if(cstate->force_notnull_flags)
		pfree(cstate->force_notnull_flags);

	pfree(cstate->attribute_buf.data);
	pfree(cstate->line_buf.data);

	return processed;
}

uint64
DoCopy(const CopyStmt *stmt, const char *queryString)
{
	uint64 result = -1;
	/* Allocate workspace and zero all fields */
	CopyState cstate = (CopyStateData *) palloc0(sizeof(CopyStateData));
	PG_TRY();
	{
		result = DoCopyInternal(stmt, queryString, cstate);
	}
	PG_CATCH();
	{
		if (cstate->queryDesc)
		{
			/* should shutdown the mpp stuff such as interconnect and dispatch thread */
			mppExecutorCleanup(cstate->queryDesc);
		}
		PG_RE_THROW();
	}
	PG_END_TRY();
	pfree(cstate);
	return result;
}

/*
 * Closes the pipe to an external program, checking the pclose() return code.
 */
static void
ClosePipeToProgram(CopyState cstate)
{
	int pclose_rc;

	Assert(cstate->is_program);

	pclose_rc = ClosePipeStream(cstate->copy_file);
	if (pclose_rc == -1)
		ereport(ERROR,
				(errmsg("could not close pipe to external command: %m")));
	else if (pclose_rc != 0)
		ereport(ERROR,
				(errmsg("program \"%s\" failed: %s",
						cstate->filename, wait_result_to_str(pclose_rc))));
}

/*
 * This intermediate routine exists mainly to localize the effects of setjmp
 * so we don't need to plaster a lot of variables with "volatile".
 */
static void
DoCopyTo(CopyState cstate)
{
	bool		pipe = (cstate->filename == NULL);

	if (cstate->rel)
	{
		if (cstate->rel->rd_rel->relkind != RELKIND_RELATION)
		{
			if (cstate->rel->rd_rel->relkind == RELKIND_VIEW)
				ereport(ERROR,
						(errcode(ERRCODE_WRONG_OBJECT_TYPE),
						 errmsg("cannot copy from view \"%s\"",
								RelationGetRelationName(cstate->rel)),
						 errhint("Try the COPY (SELECT ...) TO variant.")));
			else if (cstate->rel->rd_rel->relkind == RELKIND_SEQUENCE)
				ereport(ERROR,
						(errcode(ERRCODE_WRONG_OBJECT_TYPE),
						 errmsg("cannot copy from sequence \"%s\"",
								RelationGetRelationName(cstate->rel))));
			else
				ereport(ERROR,
						(errcode(ERRCODE_WRONG_OBJECT_TYPE),
						 errmsg("cannot copy from non-table relation \"%s\"",
								RelationGetRelationName(cstate->rel))));
		}
		else if (RelationIsExternal(cstate->rel))
		{
				ereport(ERROR,
						(errcode(ERRCODE_WRONG_OBJECT_TYPE),
						 errmsg("cannot copy from external relation \"%s\"",
								RelationGetRelationName(cstate->rel)),
						 errhint("Try the COPY (SELECT ...) TO variant.")));
		}
		else if (rel_has_external_partition(cstate->rel->rd_id))
		{
			if (!cstate->skip_ext_partition)
			{
				ereport(ERROR,
					(errcode(ERRCODE_WRONG_OBJECT_TYPE),
					 errmsg("cannot copy from relation \"%s\" which has external partition(s)",
							RelationGetRelationName(cstate->rel)),
					 errhint("Try the COPY (SELECT ...) TO variant.")));
			}
			else
			{
				ereport(NOTICE,
					(errcode(ERRCODE_WRONG_OBJECT_TYPE),
					 errmsg("COPY ignores external partition(s)")));
			}
		}
	}else
	{
		/* Report error because COPY ON SEGMENT don't know the data location of the result of SELECT query.*/
		if(cstate->on_segment)
		{
			ereport(ERROR,
					(errcode(ERRCODE_WRONG_OBJECT_TYPE),
						errmsg("'COPY (SELECT ...) TO' doesn't support 'ON SEGMENT'.")));
		}
	}

	PG_TRY();
	{
		if (cstate->fe_copy)
			SendCopyBegin(cstate);
		else if	(Gp_role == GP_ROLE_EXECUTE && cstate->on_segment)
		{
			SendCopyBegin(cstate);
			/*
			 * For COPY ON SEGMENT command, segment writes to file
			 * instead of front end. Switch to COPY_FILE
			 */
			cstate->copy_dest = COPY_FILE;
		}

		/*
		 * We want to dispatch COPY TO commands only in the case that
		 * we are the dispatcher and we are copying from a user relation
		 * (a relation where data is distributed in the segment databases).
		 * Otherwize, if we are not the dispatcher *or* if we are
		 * doing COPY (SELECT) we just go straight to work, without
		 * dispatching COPY commands to executors.
		 */
		if (Gp_role == GP_ROLE_DISPATCH && cstate->rel && cstate->rel->rd_cdbpolicy)
			CopyToDispatch(cstate);
		else
			CopyTo(cstate);

		if (cstate->fe_copy)
			SendCopyEnd(cstate);
		else if (Gp_role == GP_ROLE_EXECUTE && cstate->on_segment)
		{
			/*
			 * For COPY ON SEGMENT command, switch back to front end
			 * before sending copy end which is "\."
			 */
			cstate->copy_dest = COPY_NEW_FE;
			SendCopyEnd(cstate);
		}
	}
	PG_CATCH();
	{
		/*
		 * Make sure we turn off old-style COPY OUT mode upon error. It is
		 * okay to do this in all cases, since it does nothing if the mode is
		 * not on.
		 */
		pq_endcopyout(true);
		PG_RE_THROW();
	}
	PG_END_TRY();

	if (!pipe)
	{
		if (cstate->is_program)
		{
			ClosePipeToProgram(cstate);
		}
		else if (FreeFile(cstate->copy_file))
		{
			ereport(ERROR,
					(errcode_for_file_access(),
					 errmsg("could not close file \"%s\": %m",
							cstate->filename)));
		}
	}
}

/*
 * CopyToCreateDispatchCommand
 *
 * Create the COPY command that will get dispatched to the QE's.
 */
static void CopyToCreateDispatchCommand(CopyState cstate,
										StringInfo cdbcopy_cmd,
										AttrNumber	num_phys_attrs,
										Form_pg_attribute *attr)

{
	ListCell   *cur;
	bool		is_first_col = true;
	int			i;

	/* append schema and tablename */
	appendStringInfo(cdbcopy_cmd, "COPY %s.%s",
					 quote_identifier(get_namespace_name(RelationGetNamespace(cstate->rel))),
					 quote_identifier(RelationGetRelationName(cstate->rel)));
	/*
	 * append column list. NOTE: if not specified originally, attnumlist will
	 * include all non-dropped columns of the table by default
	 */
	if(num_phys_attrs > 0) /* don't append anything for zero column table */
	{
		foreach(cur, cstate->attnumlist)
		{
			int			attnum = lfirst_int(cur);
			int			m = attnum - 1;

			/* We don't add dropped attributes */
			if (attr[m]->attisdropped)
				continue;

			/* append column string. quote it if needed */
			appendStringInfo(cdbcopy_cmd, (is_first_col ? "(%s" : ",%s"),
							 quote_identifier(NameStr(attr[m]->attname)));

			is_first_col = false;
		}

		if (!is_first_col)
			appendStringInfo(cdbcopy_cmd, ")");
	}

	if (cstate->is_program)
		appendStringInfo(cdbcopy_cmd, " TO PROGRAM");
	else
		appendStringInfo(cdbcopy_cmd, " TO");

	if (cstate->on_segment)
	{
		appendStringInfo(cdbcopy_cmd, " '%s' WITH ON SEGMENT", cstate->filename);
	}
	else if (cstate->is_program)
	{
			appendStringInfo(cdbcopy_cmd, " '%s' WITH", cstate->filename);
	}
	else
	{
			appendStringInfo(cdbcopy_cmd, " STDOUT WITH");
	}

	if (cstate->oids)
		appendStringInfo(cdbcopy_cmd, " OIDS");

	if (cstate->binary)
		appendStringInfo(cdbcopy_cmd, " BINARY");
	else
	{
		appendStringInfo(cdbcopy_cmd, " DELIMITER AS E'%s'", escape_quotes(cstate->delim));
		appendStringInfo(cdbcopy_cmd, " NULL AS E'%s'", escape_quotes(cstate->null_print));

		/* if default escape in text format ("\") leave expression out */
		if (!cstate->csv_mode && strcmp(cstate->escape, "\\") != 0)
			appendStringInfo(cdbcopy_cmd, " ESCAPE AS E'%s'", escape_quotes(cstate->escape));

		if (cstate->csv_mode)
		{
			appendStringInfo(cdbcopy_cmd, " CSV");

			/*
			 * If on_segment, QE needs to write their own CSV header. If not,
			 * only QD needs to, QE doesn't send CSV header to QD
			 */
			if (cstate->on_segment && cstate->header_line)
				appendStringInfo(cdbcopy_cmd, " HEADER");

			appendStringInfo(cdbcopy_cmd, " QUOTE AS E'%s'", escape_quotes(cstate->quote));
			appendStringInfo(cdbcopy_cmd, " ESCAPE AS E'%s'", escape_quotes(cstate->escape));

			/* Create list of FORCE QUOTE columns */
			is_first_col = true;
			for (i = 0; i < num_phys_attrs; i++)
			{
				if (cstate->force_quote_flags[i])
				{
					if (is_first_col)
						appendStringInfoString(cdbcopy_cmd, "FORCE QUOTE ");
					else
						appendStringInfoString(cdbcopy_cmd, ", ");
					is_first_col = false;

					appendStringInfoString(cdbcopy_cmd,
										   quote_identifier(NameStr(attr[i]->attname)));
				}
			}

			/* do NOT include HEADER. Header row is created by dispatcher COPY */
		}
	}
}


/*
 * Copy from relation TO file. Starts a COPY TO command on each of
 * the executors and gathers all the results and writes it out.
 */
 void
CopyToDispatch(CopyState cstate)
{
	TupleDesc	tupDesc;
	int			num_phys_attrs;
	int			attr_count;
	Form_pg_attribute *attr;
	CdbCopy    *cdbCopy;
	StringInfoData cdbcopy_err;
	StringInfoData cdbcopy_cmd;

	tupDesc = cstate->rel->rd_att;
	attr = tupDesc->attrs;
	num_phys_attrs = tupDesc->natts;
	attr_count = list_length(cstate->attnumlist);

	/* We use fe_msgbuf as a per-row buffer regardless of copy_dest */
	cstate->fe_msgbuf = makeStringInfo();

	/*
	 * prepare to get COPY data from segDBs:
	 * 1 - re-construct the orignial COPY command sent from the client.
	 * 2 - execute a BEGIN DTM transaction.
	 * 3 - send the COPY command to all segment databases.
	 */

	cdbCopy = makeCdbCopy(false);

	cdbCopy->partitions = RelationBuildPartitionDesc(cstate->rel, false);
	cdbCopy->skip_ext_partition = cstate->skip_ext_partition;

	/* XXX: lock all partitions */

	/* allocate memory for error and copy strings */
	initStringInfo(&cdbcopy_err);
	initStringInfo(&cdbcopy_cmd);

	/* create the command to send to QE's and store it in cdbcopy_cmd */
	CopyToCreateDispatchCommand(cstate,
								&cdbcopy_cmd,
								num_phys_attrs,
								attr);

	/*
	 * Start a COPY command in every db of every segment in Greenplum Database.
	 *
	 * From this point in the code we need to be extra careful
	 * about error handling. ereport() must not be called until
	 * the COPY command sessions are closed on the executors.
	 * Calling ereport() will leave the executors hanging in
	 * COPY state.
	 */
	elog(DEBUG5, "COPY command sent to segdbs: %s", cdbcopy_cmd.data);

	PG_TRY();
	{
		cdbCopyStart(cdbCopy, cdbcopy_cmd.data, NULL);
	}
	PG_CATCH();
	{
		/* get error message from CopyStart */
		appendBinaryStringInfo(&cdbcopy_err, cdbCopy->err_msg.data, cdbCopy->err_msg.len);

		/* TODO: end COPY in all the segdbs in progress */
		cdbCopyEnd(cdbCopy);

		ereport(LOG,
				(errcode(ERRCODE_CDB_INTERNAL_ERROR),
				 errmsg("%s", cdbcopy_err.data)));
		PG_RE_THROW();
	}
	PG_END_TRY();

	if (cstate->binary)
	{
		/* Generate header for a binary copy */
		int32		tmp;

		/* Signature */
		CopySendData(cstate, (char *) BinarySignature, 11);
		/* Flags field */
		tmp = 0;
		if (cstate->oids)
			tmp |= (1 << 16);
		CopySendInt32(cstate, tmp);
		/* No header extension */
		tmp = 0;
		CopySendInt32(cstate, tmp);
	}

	/* if a header has been requested send the line */
	if (cstate->header_line)
	{
		ListCell   *cur;
		bool		hdr_delim = false;

		/*
		 * For non-binary copy, we need to convert null_print to client
		 * encoding, because it will be sent directly with CopySendString.
		 *
		 * MPP: in here we only care about this if we need to print the
		 * header. We rely on the segdb server copy out to do the conversion
		 * before sending the data rows out. We don't need to repeat it here
		 */
		if (cstate->need_transcoding)
			cstate->null_print = (char *)
				pg_server_to_custom(cstate->null_print,
									strlen(cstate->null_print),
									cstate->client_encoding,
									cstate->enc_conversion_proc);

		foreach(cur, cstate->attnumlist)
		{
			int			attnum = lfirst_int(cur);
			char	   *colname;

			if (hdr_delim)
				CopySendChar(cstate, cstate->delim[0]);
			hdr_delim = true;

			colname = NameStr(attr[attnum - 1]->attname);

			CopyAttributeOutCSV(cstate, colname, false,
								list_length(cstate->attnumlist) == 1);
		}

		/* add a newline and flush the data */
		CopySendEndOfRow(cstate);
	}

	/*
	 * This is the main work-loop. In here we keep collecting data from the
	 * COPY commands on the segdbs, until no more data is available. We
	 * keep writing data out a chunk at a time.
	 */
	while(true)
	{

		bool done;
		bool copy_cancel = (QueryCancelPending ? true : false);

		/* get a chunk of data rows from the QE's */
		done = cdbCopyGetData(cdbCopy, copy_cancel, &cstate->processed);

		/* send the chunk of data rows to destination (file or stdout) */
		if(cdbCopy->copy_out_buf.len > 0) /* conditional is important! */
		{
			/*
			 * in the dispatcher we receive chunks of whole rows with row endings.
			 * We don't want to use CopySendEndOfRow() b/c it adds row endings and
			 * also b/c it's intended for a single row at a time. Therefore we need
			 * to fill in the out buffer and just flush it instead.
			 */
			CopySendData(cstate, (void *) cdbCopy->copy_out_buf.data, cdbCopy->copy_out_buf.len);
			CopyToDispatchFlush(cstate);
		}

		if(done)
		{
			if(cdbCopy->remote_data_err || cdbCopy->io_errors)
				appendBinaryStringInfo(&cdbcopy_err, cdbCopy->err_msg.data, cdbCopy->err_msg.len);

			break;
		}
	}

	if (cstate->binary)
	{
		/* Generate trailer for a binary copy */
		CopySendInt16(cstate, -1);
		/* Need to flush out the trailer */
		CopySendEndOfRow(cstate);
	}

	/* we can throw the error now if QueryCancelPending was set previously */
	CHECK_FOR_INTERRUPTS();

	/*
	 * report all accumulated errors back to the client.
	 */
	if (cdbCopy->remote_data_err)
		ereport(ERROR,
				(errcode(ERRCODE_BAD_COPY_FILE_FORMAT),
				 errmsg("%s", cdbcopy_err.data)));
	if (cdbCopy->io_errors)
		ereport(ERROR,
				(errcode(ERRCODE_IO_ERROR),
				 errmsg("%s", cdbcopy_err.data)));

	pfree(cdbcopy_cmd.data);
	pfree(cdbcopy_err.data);
	pfree(cdbCopy);
}


/*
 * Copy from relation or query TO file.
 */
static void
CopyTo(CopyState cstate)
{
	TupleDesc	tupDesc;
	int			num_phys_attrs;
	Form_pg_attribute *attr;
	ListCell   *cur;
	List *target_rels = NIL;
	ListCell *lc;

	if (cstate->rel)
	{
		if (cstate->partitions)
		{
			ListCell *lc;
			List *relids = all_partition_relids(cstate->partitions);

			foreach(lc, relids)
			{
				Oid relid = lfirst_oid(lc);
				Relation rel = heap_open(relid, AccessShareLock);

				target_rels = lappend(target_rels, rel);
			}
		}
		else
			target_rels = lappend(target_rels, cstate->rel);

		tupDesc = RelationGetDescr(cstate->rel);
	}
	else
		tupDesc = cstate->queryDesc->tupDesc;

	attr = tupDesc->attrs;
	num_phys_attrs = tupDesc->natts;
	cstate->null_print_client = cstate->null_print;		/* default */

	/* We use fe_msgbuf as a per-row buffer regardless of copy_dest */
	cstate->fe_msgbuf = makeStringInfo();

	/* Get info about the columns we need to process. */
	cstate->out_functions = (FmgrInfo *) palloc(num_phys_attrs * sizeof(FmgrInfo));
	foreach(cur, cstate->attnumlist)
	{
		int			attnum = lfirst_int(cur);
		Oid			out_func_oid;
		bool		isvarlena;

		if (cstate->binary)
			getTypeBinaryOutputInfo(attr[attnum - 1]->atttypid,
									&out_func_oid,
									&isvarlena);
		else
			getTypeOutputInfo(attr[attnum - 1]->atttypid,
							  &out_func_oid,
							  &isvarlena);
		fmgr_info(out_func_oid, &cstate->out_functions[attnum - 1]);
	}

	/*
	 * Create a temporary memory context that we can reset once per row to
	 * recover palloc'd memory.  This avoids any problems with leaks inside
	 * datatype output routines, and should be faster than retail pfree's
	 * anyway.	(We don't need a whole econtext as CopyFrom does.)
	 */
	cstate->rowcontext = AllocSetContextCreate(CurrentMemoryContext,
											   "COPY TO",
											   ALLOCSET_DEFAULT_MINSIZE,
											   ALLOCSET_DEFAULT_INITSIZE,
											   ALLOCSET_DEFAULT_MAXSIZE);

	/*
	 * we need to convert null_print to client
	 * encoding, because it will be sent directly with CopySendString.
	 */
	if (cstate->need_transcoding)
		cstate->null_print_client = pg_server_to_custom(cstate->null_print,
														cstate->null_print_len,
														cstate->client_encoding,
														cstate->enc_conversion_proc);

	if (cstate->binary)
	{
		/* binary header should not be sent in execute mode. */
		if (Gp_role != GP_ROLE_EXECUTE || cstate->on_segment)
		{
			/* Generate header for a binary copy */
			int32		tmp;

			/* Signature */
			CopySendData(cstate, (char *) BinarySignature, 11);
			/* Flags field */
			tmp = 0;
			if (cstate->oids)
				tmp |= (1 << 16);
			CopySendInt32(cstate, tmp);
			/* No header extension */
			tmp = 0;
			CopySendInt32(cstate, tmp);
		}
	}
	else
	{
		/* if a header has been requested send the line */
		if (cstate->header_line)
		{
			/* header should not be printed in execute mode. */
			if (Gp_role != GP_ROLE_EXECUTE || cstate->on_segment)
			{
				bool		hdr_delim = false;

				foreach(cur, cstate->attnumlist)
				{
					int			attnum = lfirst_int(cur);
					char	   *colname;

					if (hdr_delim)
						CopySendChar(cstate, cstate->delim[0]);
					hdr_delim = true;

					colname = NameStr(attr[attnum - 1]->attname);

					CopyAttributeOutCSV(cstate, colname, false,
										list_length(cstate->attnumlist) == 1);
				}
				CopySendEndOfRow(cstate);
			}
		}
	}

	if (cstate->rel)
	{
		foreach(lc, target_rels)
		{
			Relation rel = lfirst(lc);
			Datum	   *values;
			bool	   *nulls;
			HeapScanDesc scandesc = NULL;			/* used if heap table */
			AppendOnlyScanDesc aoscandesc = NULL;	/* append only table */

			tupDesc = RelationGetDescr(rel);
			attr = tupDesc->attrs;
			num_phys_attrs = tupDesc->natts;

			/*
			 * We need to update attnumlist because different partition
			 * entries might have dropped tables.
			 */
			cstate->attnumlist =
				CopyGetAttnums(tupDesc, rel, cstate->attnamelist);

			pfree(cstate->out_functions);
			cstate->out_functions =
				(FmgrInfo *) palloc(num_phys_attrs * sizeof(FmgrInfo));

			/* Get info about the columns we need to process. */
			foreach(cur, cstate->attnumlist)
			{
				int			attnum = lfirst_int(cur);
				Oid			out_func_oid;
				bool		isvarlena;

				if (cstate->binary)
					getTypeBinaryOutputInfo(attr[attnum - 1]->atttypid,
											&out_func_oid,
											&isvarlena);
				else
					getTypeOutputInfo(attr[attnum - 1]->atttypid,
									  &out_func_oid,
									  &isvarlena);

				fmgr_info(out_func_oid, &cstate->out_functions[attnum - 1]);
			}

			values = (Datum *) palloc(num_phys_attrs * sizeof(Datum));
			nulls = (bool *) palloc(num_phys_attrs * sizeof(bool));

			if (RelationIsHeap(rel))
			{
				HeapTuple	tuple;

				scandesc = heap_beginscan(rel, ActiveSnapshot, 0, NULL);
				while ((tuple = heap_getnext(scandesc, ForwardScanDirection)) != NULL)
				{
					CHECK_FOR_INTERRUPTS();

					/* Deconstruct the tuple ... faster than repeated heap_getattr */
					heap_deform_tuple(tuple, tupDesc, values, nulls);

					/* Format and send the data */
					CopyOneRowTo(cstate, HeapTupleGetOid(tuple), values, nulls);
				}

				heap_endscan(scandesc);
			}
			else if(RelationIsAoRows(rel))
			{
				MemTuple		tuple;
				TupleTableSlot	*slot = MakeSingleTupleTableSlot(tupDesc);
				MemTupleBinding *mt_bind = create_memtuple_binding(tupDesc);

				aoscandesc = appendonly_beginscan(rel, ActiveSnapshot, ActiveSnapshot, 0, NULL);

				while ((tuple = appendonly_getnext(aoscandesc, ForwardScanDirection, slot)) != NULL)
				{
					CHECK_FOR_INTERRUPTS();

					/* Extract all the values of the  tuple */
					slot_getallattrs(slot);
					values = slot_get_values(slot);
					nulls = slot_get_isnull(slot);

					/* Format and send the data */
					CopyOneRowTo(cstate, MemTupleGetOid(tuple, mt_bind), values, nulls);
				}

				ExecDropSingleTupleTableSlot(slot);

				appendonly_endscan(aoscandesc);
			}
			else if(RelationIsAoCols(rel))
			{
				AOCSScanDesc scan = NULL;
				TupleTableSlot *slot = MakeSingleTupleTableSlot(tupDesc);
				bool *proj = NULL;

				int nvp = tupDesc->natts;
				int i;

				if (tupDesc->tdhasoid)
				{
				    elog(ERROR, "OIDS=TRUE is not allowed on tables that use column-oriented storage. Use OIDS=FALSE");
				}

				proj = palloc(sizeof(bool) * nvp);
				for(i=0; i<nvp; ++i)
				    proj[i] = true;

				scan = aocs_beginscan(rel, ActiveSnapshot, ActiveSnapshot, NULL /* relationTupleDesc */, proj);
				for(;;)
				{
				    CHECK_FOR_INTERRUPTS();

				    aocs_getnext(scan, ForwardScanDirection, slot);
				    if (TupIsNull(slot))
				        break;

				    slot_getallattrs(slot);
				    values = slot_get_values(slot);
				    nulls = slot_get_isnull(slot);

					CopyOneRowTo(cstate, InvalidOid, values, nulls);
				}

				ExecDropSingleTupleTableSlot(slot);
				aocs_endscan(scan);

				pfree(proj);
			}
			else if(RelationIsExternal(rel))
			{
				/* should never get here */
				if (!cstate->skip_ext_partition)
				{
				    elog(ERROR, "internal error");
				}
			}
			else
			{
				/* should never get here */
				Assert(false);
			}

			/* partition table, so close */
			if (cstate->partitions)
				heap_close(rel, NoLock);
		}
	}
	else
	{
		Assert(Gp_role != GP_ROLE_EXECUTE);

		/* run the plan --- the dest receiver will send tuples */
		ExecutorRun(cstate->queryDesc, ForwardScanDirection, 0L);
	}

	/* binary trailer should not be sent in execute mode. */
	if (cstate->binary)
	{
		if (Gp_role != GP_ROLE_EXECUTE || (Gp_role == GP_ROLE_EXECUTE && cstate->on_segment))
		{
			/* Generate trailer for a binary copy */
			CopySendInt16(cstate, -1);

			/* Need to flush out the trailer */
			CopySendEndOfRow(cstate);
		}
	}

	if (Gp_role == GP_ROLE_EXECUTE && cstate->on_segment)
		SendNumRows(0, cstate->processed);

	MemoryContextDelete(cstate->rowcontext);
}

void
CopyOneCustomRowTo(CopyState cstate, bytea *value)
{
	appendBinaryStringInfo(cstate->fe_msgbuf,
						   VARDATA_ANY((void *) value),
						   VARSIZE_ANY_EXHDR((void *) value));
}

/*
 * Emit one row during CopyTo().
 */
void
CopyOneRowTo(CopyState cstate, Oid tupleOid, Datum *values, bool *nulls)
{
	bool		need_delim = false;
	FmgrInfo   *out_functions = cstate->out_functions;
	MemoryContext oldcontext;
	ListCell   *cur;
	char	   *string;

	MemoryContextReset(cstate->rowcontext);
	oldcontext = MemoryContextSwitchTo(cstate->rowcontext);

	if (cstate->binary)
	{
		/* Binary per-tuple header */
		CopySendInt16(cstate, list_length(cstate->attnumlist));
		/* Send OID if wanted --- note attnumlist doesn't include it */
		if (cstate->oids)
		{
			/* Hack --- assume Oid is same size as int32 */
			CopySendInt32(cstate, sizeof(int32));
			CopySendInt32(cstate, tupleOid);
		}
	}
	else
	{
		/* Text format has no per-tuple header, but send OID if wanted */
		/* Assume digits don't need any quoting or encoding conversion */
		if (cstate->oids)
		{
			string = DatumGetCString(DirectFunctionCall1(oidout,
												ObjectIdGetDatum(tupleOid)));
			CopySendString(cstate, string);
			need_delim = true;
		}
	}

	foreach(cur, cstate->attnumlist)
	{
		int			attnum = lfirst_int(cur);
		Datum		value = values[attnum - 1];
		bool		isnull = nulls[attnum - 1];

		if (!cstate->binary)
		{
			if (need_delim)
				CopySendChar(cstate, cstate->delim[0]);
			need_delim = true;
		}

		if (isnull)
		{
			if (!cstate->binary)
				CopySendString(cstate, cstate->null_print_client);
			else
				CopySendInt32(cstate, -1);
		}
		else
		{
			if (!cstate->binary)
			{
				char		quotec = cstate->quote ? cstate->quote[0] : '\0';

				/* int2out or int4out ? */
				if (out_functions[attnum -1].fn_oid == 39 ||  /* int2out or int4out */
					out_functions[attnum -1].fn_oid == 43 )
				{
					char tmp[33];
					/*
					 * The standard postgres way is to call the output function, but that involves one or more pallocs,
					 * and a call to sprintf, followed by a conversion to client charset.
					 * Do a fast conversion to string instead.
					 */

					if (out_functions[attnum -1].fn_oid ==  39)
						pg_itoa(DatumGetInt16(value),tmp);
					else
						pg_ltoa(DatumGetInt32(value),tmp);

					/*
					 * Integers don't need quoting, or transcoding to client char
					 * set. We still quote them if FORCE QUOTE was used, though.
					 */
					if (cstate->force_quote_flags[attnum - 1])
						CopySendChar(cstate, quotec);
					CopySendData(cstate, tmp, strlen(tmp));
					if (cstate->force_quote_flags[attnum - 1])
						CopySendChar(cstate, quotec);
				}
				else if (out_functions[attnum -1].fn_oid == 1702)   /* numeric_out */
				{
					string = OutputFunctionCall(&out_functions[attnum - 1],
												value);
					/*
					 * Numerics don't need quoting, or transcoding to client char
					 * set. We still quote them if FORCE QUOTE was used, though.
					 */
					if (cstate->force_quote_flags[attnum - 1])
						CopySendChar(cstate, quotec);
					CopySendData(cstate, string, strlen(string));
					if (cstate->force_quote_flags[attnum - 1])
						CopySendChar(cstate, quotec);
				}
				else
				{
					string = OutputFunctionCall(&out_functions[attnum - 1],
												value);
					if (cstate->csv_mode)
						CopyAttributeOutCSV(cstate, string,
											cstate->force_quote_flags[attnum - 1],
											list_length(cstate->attnumlist) == 1);
					else
						CopyAttributeOutText(cstate, string);
				}
			}
			else
			{
				bytea	   *outputbytes;

				outputbytes = SendFunctionCall(&out_functions[attnum - 1],
											   value);
				CopySendInt32(cstate, VARSIZE(outputbytes) - VARHDRSZ);
				CopySendData(cstate, VARDATA(outputbytes),
							 VARSIZE(outputbytes) - VARHDRSZ);
			}
		}
	}

	/*
	 * Finish off the row: write it to the destination, and update the count.
	 * However, if we're in the context of a writable external table, we let
	 * the caller do it - send the data to its local external source (see
	 * external_insert() ).
	 */
	if(cstate->copy_dest != COPY_EXTERNAL_SOURCE)
	{
		CopySendEndOfRow(cstate);
		cstate->processed++;
	}

	MemoryContextSwitchTo(oldcontext);
}

static void CopyFromProcessDataFileHeader(CopyState cstate, CdbCopy *cdbCopy, bool *pfile_has_oids)
{
	if (!cstate->binary)
	{
		*pfile_has_oids = cstate->oids;	/* must rely on user to tell us... */
	}
	else
	{
		/* Read and verify binary header */
		char		readSig[11];
		int32		tmp_flags, tmp_extension;
		int32		tmp;

		/* Signature */
		if (CopyGetData(cstate, readSig, 11) != 11 ||
			memcmp(readSig, BinarySignature, 11) != 0)
			ereport(ERROR,
					(errcode(ERRCODE_BAD_COPY_FILE_FORMAT),
					errmsg("COPY file signature not recognized")));
		/* Flags field */
		if (!CopyGetInt32(cstate, &tmp_flags))
			ereport(ERROR,
					(errcode(ERRCODE_BAD_COPY_FILE_FORMAT),
					errmsg("invalid COPY file header (missing flags)")));
		*pfile_has_oids = (tmp_flags & (1 << 16)) != 0;
		tmp = tmp_flags & ~(1 << 16);
		if ((tmp >> 16) != 0)
			ereport(ERROR,
					(errcode(ERRCODE_BAD_COPY_FILE_FORMAT),
				errmsg("unrecognized critical flags in COPY file header")));
		/* Header extension length */
		if (!CopyGetInt32(cstate, &tmp_extension) ||
			tmp_extension < 0)
			ereport(ERROR,
					(errcode(ERRCODE_BAD_COPY_FILE_FORMAT),
					errmsg("invalid COPY file header (missing length)")));
		/* Skip extension header, if present */
		while (tmp_extension-- > 0)
		{
			if (CopyGetData(cstate, readSig, 1) != 1)
				ereport(ERROR,
						(errcode(ERRCODE_BAD_COPY_FILE_FORMAT),
						errmsg("invalid COPY file header (wrong length)")));
		}

		/* Send binary header to all segments except:
			* dummy file on master for COPY FROM ON SEGMENT
			*/
		if(Gp_role == GP_ROLE_DISPATCH && !cstate->on_segment)
		{
			uint32 buf;
			cdbCopySendDataToAll(cdbCopy, (char *) BinarySignature, 11);
			buf = htonl((uint32) tmp_flags);
			cdbCopySendDataToAll(cdbCopy, (char *) &buf, 4);
			buf = htonl((uint32) 0);
			cdbCopySendDataToAll(cdbCopy, (char *) &buf, 4);
		}
	}

	if (*pfile_has_oids && cstate->binary)
	{
		FmgrInfo	oid_in_function;
		Oid			oid_typioparam;
		Oid			in_func_oid;

		getTypeBinaryInputInfo(OIDOID,
							&in_func_oid, &oid_typioparam);
		fmgr_info(in_func_oid, &oid_in_function);
	}
}

/*
 * CopyFromCreateDispatchCommand
 *
 * The COPY command that needs to get dispatched to the QE's isn't necessarily
 * the same command that arrived from the parser to the QD. For example, we
 * always change filename to STDIN, we may pre-evaluate constant values or
 * functions on the QD and send them to the QE with an extended column list.
 */
static int CopyFromCreateDispatchCommand(CopyState cstate,
										  StringInfo cdbcopy_cmd,
										  GpPolicy  *policy,
										  AttrNumber	num_phys_attrs,
										  AttrNumber	num_defaults,
										  AttrNumber	p_nattrs,
										  AttrNumber	h_attnum,
										  int *defmap,
										  ExprState **defexprs,
										  Form_pg_attribute *attr)
{
	ListCell   *cur;
	bool		is_first_col;
	int			i,
				p_index = 0;
	AttrNumber	extra_attr_count = 0; /* count extra attributes we add in the dispatcher COPY
										 usually non constant defaults we pre-evaluate in here */

	Assert(Gp_role == GP_ROLE_DISPATCH);

	/* append schema and tablename */
	appendStringInfo(cdbcopy_cmd, "COPY %s.%s",
					 quote_identifier(get_namespace_name(RelationGetNamespace(cstate->rel))),
					 quote_identifier(RelationGetRelationName(cstate->rel)));
	/*
	 * append column list. NOTE: if not specified originally, attnumlist will
	 * include all non-dropped columns of the table by default
	 */
	if(num_phys_attrs > 0) /* don't append anything for zero column table */
	{
		is_first_col = true;
		foreach(cur, cstate->attnumlist)
		{
			int			attnum = lfirst_int(cur);
			int			m = attnum - 1;

			/* We don't add dropped attributes */
			if (attr[m]->attisdropped)
				continue;

			/* append column string. quote it if needed */
			appendStringInfo(cdbcopy_cmd, (is_first_col ? "(%s" : ",%s"),
							 quote_identifier(NameStr(attr[m]->attname)));

			is_first_col = false;
		}

		/*
		 * In order to maintain consistency between the primary and mirror segment data, we
		 * want to evaluate all table columns that are not participating in this COPY command
		 * and have a non-constant default values on the dispatcher. If we let them evaluate
		 * on the primary and mirror executors separately - they will get different values.
		 * Also, if the distribution column is not participating and it has any default value,
		 * we have to evaluate it on the dispatcher only too, so that it wouldn't hash as a null
		 * and inserted as a default value on the segment databases.
		 *
		 * Therefore, we include these columns in the column list for the executor COPY.
		 * The default values will be evaluated on the dispatcher COPY and the results for
		 * the added columns will be appended to each data row that is shipped to the segments.
		 */
		extra_attr_count = 0;

		for (i = 0; i < num_defaults; i++)
		{
			bool add_to_list = false;

			/* check 1: is this default for a distribution column? */
			for (p_index = 0; p_index < p_nattrs; p_index++)
			{
				h_attnum = policy->attrs[p_index];

				if(h_attnum - 1 == defmap[i])
					add_to_list = true;
			}

			/* check 2: is this a non constant default? */
			if(defexprs[i]->expr->type != T_Const)
				add_to_list = true;

			if(add_to_list)
			{
				/* We don't add dropped attributes */
				/* XXXX: this check seems unnecessary given how CopyFromDispatch constructs defmap */
				if (attr[defmap[i]]->attisdropped)
					continue;

				/* append column string. quote it if needed */
				appendStringInfo(cdbcopy_cmd, (is_first_col ? "(%s" : ",%s"),
								 quote_identifier(NameStr(attr[defmap[i]]->attname)));

				extra_attr_count++;
				is_first_col = false;
			}
		}

		if (!is_first_col)
			appendStringInfo(cdbcopy_cmd, ")");
	}

	/*
	 * NOTE: we used to always pass STDIN here to the QEs. But since we want
	 * the QEs to know the original file name for recording it in an error log file
	 * (if they use one) we actually pass the filename here, and in the QE COPY
	 * we get it, save it, and then always revert back to actually using STDIN.
	 * (if we originally use STDIN we just pass it along and record that in the
	 * error log file).
	 */
	if(cstate->filename)
	{
		if (cstate->is_program)
			appendStringInfo(cdbcopy_cmd, " FROM PROGRAM %s WITH", quote_literal_internal(cstate->filename));
		else
			appendStringInfo(cdbcopy_cmd, " FROM %s WITH", quote_literal_internal(cstate->filename));
	}
	else
		appendStringInfo(cdbcopy_cmd, " FROM STDIN WITH");

	if (cstate->on_segment)
		appendStringInfo(cdbcopy_cmd, " ON SEGMENT");

	if (cstate->oids)
		appendStringInfo(cdbcopy_cmd, " OIDS");

	if (cstate->binary)
	{
		appendStringInfo(cdbcopy_cmd, " BINARY");
	}
	else
	{
		appendStringInfo(cdbcopy_cmd, " DELIMITER AS E'%s'", escape_quotes(cstate->delim));
		appendStringInfo(cdbcopy_cmd, " NULL AS E'%s'", escape_quotes(cstate->null_print));

		/* if default escape in text format ("\") leave expression out */
		if (!cstate->csv_mode && strcmp(cstate->escape, "\\") != 0)
			appendStringInfo(cdbcopy_cmd, " ESCAPE AS E'%s'", escape_quotes(cstate->escape));

		/* if EOL is already defined it means that NEWLINE was declared. pass it along */
		if (cstate->eol_type != EOL_UNKNOWN)
		{
			Assert(cstate->eol_str);
			appendStringInfo(cdbcopy_cmd, " NEWLINE AS '%s'", escape_quotes(cstate->eol_str));
		}

		if (cstate->csv_mode)
		{
			appendStringInfo(cdbcopy_cmd, " CSV");

			/*
			 * If on_segment, QE needs to write its own CSV header. If not,
			 * only QD needs to, QE doesn't send CSV header to QD
			 */
			if (cstate->on_segment && cstate->header_line)
				appendStringInfo(cdbcopy_cmd, " HEADER");

			appendStringInfo(cdbcopy_cmd, " QUOTE AS E'%s'", escape_quotes(cstate->quote));
			appendStringInfo(cdbcopy_cmd, " ESCAPE AS E'%s'", escape_quotes(cstate->escape));

			if(cstate->force_notnull)
			{
				ListCell   *l;

				is_first_col = true;
				appendStringInfo(cdbcopy_cmd, " FORCE NOT NULL");

				foreach(l, cstate->force_notnull)
				{
					const char	   *col_name = strVal(lfirst(l));

					appendStringInfo(cdbcopy_cmd, (is_first_col ? " %s" : ",%s"),
									 quote_identifier(col_name));
					is_first_col = false;
				}
			}
			/* do NOT include HEADER. Header row is "swallowed" by dispatcher COPY */
		}
	}

	if (cstate->fill_missing)
		appendStringInfo(cdbcopy_cmd, " FILL MISSING FIELDS");

	/* add single row error handling clauses if necessary */
	if (cstate->errMode != ALL_OR_NOTHING)
	{
		if (cstate->errMode == SREH_LOG)
		{
			appendStringInfoString(cdbcopy_cmd, " LOG ERRORS");
		}

		appendStringInfo(cdbcopy_cmd, " SEGMENT REJECT LIMIT %d %s",
						 cstate->cdbsreh->rejectlimit, (cstate->cdbsreh->is_limit_in_rows ? "ROWS" : "PERCENT"));
	}

	return extra_attr_count;
}

/*
 * Copy FROM file to relation.
 */
void
CopyFromDispatch(CopyState cstate)
{
	TupleDesc	tupDesc;
	Form_pg_attribute *attr;
	AttrNumber	num_phys_attrs,
				attr_count,
				num_defaults;
	FmgrInfo   *in_functions;
	FmgrInfo	oid_in_function;
	FmgrInfo   *out_functions; /* for handling defaults in Greenplum Database */
	Oid		   *typioparams;
	Oid			oid_typioparam;
	int			attnum;
	int			i;
	int			p_index;
	Oid			in_func_oid;
	Oid			out_func_oid;
	Datum	   *values;
	bool	   *nulls;
	int		   *attr_offsets;
	int			total_rejected_from_qes = 0;
	int			total_completed_from_qes = 0;
	bool		isnull;
	bool	   *isvarlena;
	ResultRelInfo *resultRelInfo;
	EState	   *estate = CreateExecutorState(); /* for ExecConstraints() */
	bool		file_has_oids = false;
	int		   *defmap;
	ExprState **defexprs;		/* array of default att expressions */
	ExprContext *econtext;		/* used for ExecEvalExpr for default atts */
	MemoryContext oldcontext = CurrentMemoryContext;
	ErrorContextCallback errcontext;
	bool		no_more_data = false;
	bool		cur_row_rejected = false;
	CdbCopy    *cdbCopy;

	GpDistributionData *distData = NULL;		/*distribution policy for root table */
	GpDistributionData *part_distData = palloc(sizeof(GpDistributionData));		/* distribution policy for part table */
	GetAttrContext *getAttrContext = palloc(sizeof(GetAttrContext));		/* get attr values context */
	/* init partition data*/
	PartitionData *partitionData = palloc(sizeof(PartitionData));
	partitionData->part_values = NULL;
	partitionData->part_attr_types = NULL;
	partitionData->part_typio = NULL;
	partitionData->part_infuncs = NULL;
	partitionData->part_attnum = NULL;
	partitionData->part_attnums = 0;

	/*
	 * This stringInfo will contain 2 types of error messages:
	 *
	 * 1) Data errors refer to errors that are a result of inappropriate
	 *	  input data or constraint violations. All data error messages
	 *	  from the segment databases will be added to this variable and
	 *	  reported back to the client at the end of the copy command
	 *	  execution on the dispatcher.
	 * 2) Any command execution error that occurs during this COPY session.
	 *	  Such errors will usually be failure to send data over the network,
	 *	  a COPY command that was rejected by the segment databases or any I/O
	 *	  error.
	 */
	StringInfoData cdbcopy_err;

	/*
	 * a reconstructed and modified COPY command that is dispatched to segments.
	 */
	StringInfoData cdbcopy_cmd;

	/*
	 * Variables for cdbpolicy
	 */
	GpPolicy  *policy; /* the partitioning policy for this table */
	AttrNumber	p_nattrs; /* num of attributes in the distribution policy */
	Oid       *p_attr_types;	/* types for each policy attribute */

	/*
	 * Variables for original row number tracking
	 */
	StringInfoData line_buf_with_lineno;
	int			original_lineno_for_qe;

	/*
	 * Variables for cdbhash
	 */

	/*
	 * In the case of partitioned tables with children that have different
	 * distribution policies, we maintain a hash table of CdbHashs and
	 * GpPolicies for each child table. We lazily add them to the hash --
	 * when a partition is returned which we haven't seen before, we makeCdbHash
	 * and copy the policy over.
	 */

	CdbHash *cdbHash = NULL;
	AttrNumber	h_attnum;		/* hash key attribute number */
	unsigned int target_seg = 0;	/* result segment of cdbhash */

	tupDesc = RelationGetDescr(cstate->rel);
	attr = tupDesc->attrs;
	num_phys_attrs = tupDesc->natts;
	attr_count = list_length(cstate->attnumlist);
	num_defaults = 0;
	h_attnum = 0;

	/*
	 * Init original row number tracking vars
	 */
	initStringInfo(&line_buf_with_lineno);
	original_lineno_for_qe = 1;

	/*
	 * We need a ResultRelInfo so we can use the regular executor's
	 * index-entry-making machinery.  (There used to be a huge amount of
	 * code here that basically duplicated execUtils.c ...)
	 */
	resultRelInfo = makeNode(ResultRelInfo);
	resultRelInfo->ri_RangeTableIndex = 1;		/* dummy */
	resultRelInfo->ri_RelationDesc = cstate->rel;
	resultRelInfo->ri_TrigDesc = CopyTriggerDesc(cstate->rel->trigdesc);
	if (resultRelInfo->ri_TrigDesc)
		resultRelInfo->ri_TrigFunctions = (FmgrInfo *)
            palloc0(resultRelInfo->ri_TrigDesc->numtriggers * sizeof(FmgrInfo));
    resultRelInfo->ri_TrigInstrument = NULL;
    ResultRelInfoSetSegno(resultRelInfo, cstate->ao_segnos);

	ExecOpenIndices(resultRelInfo);

	estate->es_result_relations = resultRelInfo;
	estate->es_num_result_relations = 1;
	estate->es_result_relation_info = resultRelInfo;

	econtext = GetPerTupleExprContext(estate);

	/*
	 * Pick up the required catalog information for each attribute in the
	 * relation, including the input function, the element type (to pass
	 * to the input function), and info about defaults and constraints.
	 */
	in_functions = (FmgrInfo *) palloc(num_phys_attrs * sizeof(FmgrInfo));
	out_functions = (FmgrInfo *) palloc(num_phys_attrs * sizeof(FmgrInfo));
	typioparams = (Oid *) palloc(num_phys_attrs * sizeof(Oid));
	defmap = (int *) palloc(num_phys_attrs * sizeof(int));
	defexprs = (ExprState **) palloc(num_phys_attrs * sizeof(ExprState *));
	isvarlena = (bool *) palloc(num_phys_attrs * sizeof(bool));


	for (attnum = 1; attnum <= num_phys_attrs; attnum++)
	{
		/* We don't need info for dropped attributes */
		if (attr[attnum - 1]->attisdropped)
			continue;

		/* Fetch the input function and typioparam info */
		if (cstate->binary)
			getTypeBinaryInputInfo(attr[attnum - 1]->atttypid,
								   &in_func_oid, &typioparams[attnum - 1]);
		else
			getTypeInputInfo(attr[attnum - 1]->atttypid,
							 &in_func_oid, &typioparams[attnum - 1]);
		fmgr_info(in_func_oid, &in_functions[attnum - 1]);

		/*
		 * Fetch the output function and typioparam info. We need it
		 * for handling default functions on the dispatcher COPY, if
		 * there are any.
		 */
		if (cstate->binary)
			getTypeBinaryOutputInfo(attr[attnum - 1]->atttypid,
									&out_func_oid,
									&isvarlena[attnum - 1]);
		else
			getTypeOutputInfo(attr[attnum - 1]->atttypid,
							  &out_func_oid,
							  &isvarlena[attnum - 1]);
		fmgr_info(out_func_oid, &out_functions[attnum - 1]);

		/* TODO: is force quote array necessary for default conversion */

		/* Get default info if needed */
		if (!list_member_int(cstate->attnumlist, attnum))
		{
			/* attribute is NOT to be copied from input */
			/* use default value if one exists */
			Node	   *defexpr = build_column_default(cstate->rel, attnum);

			if (defexpr != NULL)
			{
				defexprs[num_defaults] = ExecPrepareExpr((Expr *) defexpr,
														 estate);
				defmap[num_defaults] = attnum - 1;
				num_defaults++;
			}
		}
	}

	/*
	 * prepare to COPY data into segDBs:
	 * - set table partitioning information
	 * - set append only table relevant info for dispatch.
	 * - get the distribution policy for this table.
	 * - build a COPY command to dispatch to segdbs.
	 * - dispatch the modified COPY command to all segment databases.
	 * - prepare cdbhash for hashing on row values.
	 */
	cdbCopy = makeCdbCopy(true);

	estate->es_result_partitions = cdbCopy->partitions =
		RelationBuildPartitionDesc(cstate->rel, false);

	CopyInitPartitioningState(estate);


	if (list_length(cstate->ao_segnos) > 0)
		cdbCopy->ao_segnos = cstate->ao_segnos;

	/* add cdbCopy reference to cdbSreh (if needed) */
	if (cstate->errMode != ALL_OR_NOTHING)
		cstate->cdbsreh->cdbcopy = cdbCopy;

	/* get data for distribution */
	bool multi_dist_policy = estate->es_result_partitions
	        && !partition_policies_equal(cstate->rel->rd_cdbpolicy,
	                                     estate->es_result_partitions);
	distData = InitDistributionData(cstate, attr, num_phys_attrs,
	                                estate, multi_dist_policy);
	policy = distData->policy;
	cdbHash = distData->cdbHash;
	p_attr_types = distData->p_attr_types;
	p_nattrs = distData->p_nattrs;
	/* allocate memory for error and copy strings */
	initStringInfo(&cdbcopy_err);
	initStringInfo(&cdbcopy_cmd);

	/* store the COPY command string in cdbcopy_cmd */
	int extra_attr_count = CopyFromCreateDispatchCommand(cstate,
								  &cdbcopy_cmd,
								  policy,
								  num_phys_attrs,
								  num_defaults,
								  p_nattrs,
								  h_attnum,
								  defmap,
								  defexprs,
								  attr);

	/* init partition routing data structure */
	if (estate->es_result_partitions)
	{
		InitPartitionData(partitionData, estate, attr, num_phys_attrs, oldcontext);
	}
	/*
	 * Dispatch the COPY command.
	 *
	 * From this point in the code we need to be extra careful about error
	 * handling. ereport() must not be called until the COPY command sessions
	 * are closed on the executors. Calling ereport() will leave the executors
	 * hanging in COPY state.
	 *
	 * For errors detected by the dispatcher, we save the error message in
	 * cdbcopy_err StringInfo, move on to closing all COPY sessions on the
	 * executors and only then raise an error. We need to make sure to TRY/CATCH
	 * all other errors that may be raised from elsewhere in the backend. All
	 * error during COPY on the executors will be detected only when we end the
	 * COPY session there, so we are fine there.
	 */
	elog(DEBUG5, "COPY command sent to segdbs: %s", cdbcopy_cmd.data);
	PG_TRY();
	{
		cdbCopyStart(cdbCopy, cdbcopy_cmd.data, cstate->rel->rd_cdbpolicy);
	}
	PG_CATCH();
	{
		/* get error message from CopyStart */
		appendBinaryStringInfo(&cdbcopy_err, cdbCopy->err_msg.data, cdbCopy->err_msg.len);

		/* end COPY in all the segdbs in progress */
		cdbCopyEnd(cdbCopy);

		/* get error message from CopyEnd */
		appendBinaryStringInfo(&cdbcopy_err, cdbCopy->err_msg.data, cdbCopy->err_msg.len);

		ereport(LOG,
				(errcode(ERRCODE_CDB_INTERNAL_ERROR),
				 errmsg("%s", cdbcopy_err.data)));
		PG_RE_THROW();
	}
	PG_END_TRY();

	/* Prepare to catch AFTER triggers. */
	//AfterTriggerBeginQuery();

	/*
	 * Check BEFORE STATEMENT insertion triggers. It's debateable whether we
	 * should do this for COPY, since it's not really an "INSERT" statement as
	 * such. However, executing these triggers maintains consistency with the
	 * EACH ROW triggers that we already fire on COPY.
	 */
	//ExecBSInsertTriggers(estate, resultRelInfo);

	/* Skip header processing if dummy file on master for COPY FROM ON SEGMENT */
	if (!cstate->on_segment || Gp_role != GP_ROLE_DISPATCH)
	{
		CopyFromProcessDataFileHeader(cstate, cdbCopy, &file_has_oids);
	}

	values = (Datum *) palloc(num_phys_attrs * sizeof(Datum));
	nulls = (bool *) palloc(num_phys_attrs * sizeof(bool));
	attr_offsets = (int *) palloc(num_phys_attrs * sizeof(int));

	/* Set up callback to identify error line number */
	errcontext.callback = copy_in_error_callback;
	errcontext.arg = (void *) cstate;
	errcontext.previous = error_context_stack;
	error_context_stack = &errcontext;
	cstate->err_loc_type = ROWNUM_ORIGINAL;

	CopyInitDataParser(cstate);

	do
	{
		size_t		bytesread = 0;

		if (!cstate->binary)
		{
		/* read a chunk of data into the buffer */
		PG_TRY();
		{
			bytesread = CopyGetData(cstate, cstate->raw_buf, RAW_BUF_SIZE);
		}
		PG_CATCH();
		{
			/*
			 * If we are here, we got some kind of communication error
			 * with the client or a bad protocol message. clean up and
			 * re-throw error. Note that we don't handle this error in
			 * any special way in SREH mode as it's not a data error.
			 */
			cdbCopyEnd(cdbCopy);
			PG_RE_THROW();
		}
		PG_END_TRY();

		cstate->raw_buf_done = false;

		/* set buffer pointers to beginning of the buffer */
		cstate->begloc = cstate->raw_buf;
		cstate->raw_buf_index = 0;
		}

		/*
		 * continue if some bytes were read or if we didn't reach EOF. if we
		 * both reached EOF _and_ no bytes were read, quit the loop we are
		 * done
		 */
		if (bytesread > 0 || !cstate->fe_eof)
		{
			/* on first time around just throw the header line away */
			if (cstate->header_line)
			{
				PG_TRY();
				{
					cstate->line_done = cstate->csv_mode ?
						CopyReadLineCSV(cstate, bytesread) :
						CopyReadLineText(cstate, bytesread);
				}
				PG_CATCH();
				{
					/*
					 * TODO: use COPY_HANDLE_ERROR here, but make sure to
					 * ignore this error per the "note:" below.
					 */

					/*
					 * got here? encoding conversion error occured on the
					 * header line (first row).
					 */
					if(cstate->errMode == ALL_OR_NOTHING)
					{
						/* re-throw error and abort */
						cdbCopyEnd(cdbCopy);
						PG_RE_THROW();
					}
					else
					{
						/* SREH - release error state */
						if(!elog_dismiss(DEBUG5))
							PG_RE_THROW(); /* hope to never get here! */

						/*
						 * note: we don't bother doing anything special here.
						 * we are never interested in logging a header line
						 * error. just continue the workflow.
						 */
					}
				}
				PG_END_TRY();

				cstate->cur_lineno++;
				RESET_LINEBUF;

				cstate->header_line = false;
			}

			while (!cstate->raw_buf_done)
			{
				part_distData->cdbHash = NULL;
				part_distData->policy = NULL;
				Oid loaded_oid = InvalidOid;
				if (QueryCancelPending)
				{
					/* quit processing loop */
					no_more_data = true;
					break;
				}

				/* Reset the per-tuple exprcontext */
				ResetPerTupleExprContext(estate);

				/* Switch into its memory context */
				MemoryContextSwitchTo(GetPerTupleMemoryContext(estate));

				/* Initialize all values for row to NULL */
				MemSet(values, 0, num_phys_attrs * sizeof(Datum));
				MemSet(nulls, true, num_phys_attrs * sizeof(bool));
				MemSet(attr_offsets, 0, num_phys_attrs * sizeof(int));

				/* Get the line number of the first line of this data row */
				original_lineno_for_qe = cstate->cur_lineno + 1;

				if (!cstate->binary)
				{
				PG_TRY();
				{
					/* Actually read the line into memory here */
					cstate->line_done = cstate->csv_mode ?
						CopyReadLineCSV(cstate, bytesread) :
						CopyReadLineText(cstate, bytesread);
				}
				PG_CATCH();
				{
					/* got here? encoding conversion/check error occurred */
					COPY_HANDLE_ERROR;
				}
				PG_END_TRY();

				if(cur_row_rejected)
				{
					ErrorIfRejectLimitReached(cstate->cdbsreh, cdbCopy);
					QD_GOTO_NEXT_ROW;
				}


				if(!cstate->line_done)
				{
					/*
					 * if eof reached, and no data in line_buf,
					 * we don't need to do att parsing
					 */
					if (cstate->fe_eof && cstate->line_buf.len == 0)
					{
						break;
					}
					/*
					 * We did not finish reading a complete data line.
					 *
					 * If eof is not yet reached, we skip att parsing
					 * and read more data. But if eof _was_ reached it means
					 * that the original last data line is defective and
					 * we want to catch that error later on.
					 */
					if (!cstate->fe_eof || cstate->end_marker)
						break;
				}

				if (file_has_oids)
				{
					char	   *oid_string;

					/* can't be in CSV mode here */
					oid_string = CopyReadOidAttr(cstate, &isnull);

					if (isnull)
					{
						/* got here? null in OID column error */

						if(cstate->errMode == ALL_OR_NOTHING)
						{
							/* report error and abort */
							cdbCopyEnd(cdbCopy);

							ereport(ERROR,
									(errcode(ERRCODE_BAD_COPY_FILE_FORMAT),
									 errmsg("null OID in COPY data.")));
						}
						else
						{
							/* SREH */
							cstate->cdbsreh->rejectcount++;
							cur_row_rejected = true;
						}

					}
					else
					{
						PG_TRY();
						{
							cstate->cur_attname = "oid";
							loaded_oid = DatumGetObjectId(DirectFunctionCall1(oidin,
										   CStringGetDatum(oid_string)));
						}
						PG_CATCH();
						{
							/* got here? oid column conversion failed */
							COPY_HANDLE_ERROR;
						}
						PG_END_TRY();

						if (loaded_oid == InvalidOid)
						{
							if(cstate->errMode == ALL_OR_NOTHING)
							{
								/* report error and abort */
								cdbCopyEnd(cdbCopy);

								ereport(ERROR,
										(errcode(ERRCODE_BAD_COPY_FILE_FORMAT),
										 errmsg("invalid OID in COPY data.")));
							}
							else
							{
								/* SREH */
								cstate->cdbsreh->rejectcount++;
								cur_row_rejected = true;
							}
						}

						cstate->cur_attname = NULL;
					}

					if(cur_row_rejected)
					{
						ErrorIfRejectLimitReached(cstate->cdbsreh, cdbCopy);
						QD_GOTO_NEXT_ROW;
					}
				}
				}
				else
				{
					/*
					 * Binary mode, not doing anything here;
					 * Deferring "line" segmenting and parsing to next code block.
					 */
				}

				PG_TRY();
				{
					/*
					 * parse and convert the data line attributes.
					 */
					if (!cstate->binary)
					{
					if (cstate->csv_mode)
						CopyReadAttributesCSV(cstate, nulls, attr_offsets, num_phys_attrs, attr);
					else
						CopyReadAttributesText(cstate, nulls, attr_offsets, num_phys_attrs, attr);

						/* Parse only partition attributes */
					attr_get_key(cstate, cdbCopy,
								 original_lineno_for_qe,
								 target_seg,
								 p_nattrs, policy->attrs,
								 attr, attr_offsets, nulls,
							   	 in_functions, typioparams,
								 values);
					}
					else
					{
						/* binary */
						int16		fld_count;
						int32		fld_size;
						char buffer[20];
						ListCell   *cur;

						resetStringInfo(&cstate->line_buf);

						if (!CopyGetInt16(cstate, &fld_count) ||
							fld_count == -1)
						{
							no_more_data = true;
							break;
						}

						cstate->cur_lineno++;

						/*
						 * copy to line_buf
						*/
						uint16 fld_count_be = htons((uint16) fld_count + extra_attr_count);
						appendBinaryStringInfo(&cstate->line_buf, &fld_count_be, 2);

						if (fld_count != attr_count)
							ereport(ERROR,
									(errcode(ERRCODE_BAD_COPY_FILE_FORMAT),
									 errmsg("QE: line %s: row field count is %d, expected %d",
									 		linenumber_atoi(buffer, cstate->cur_lineno),
											(int) fld_count, attr_count)));

						if (file_has_oids)
						{
							cstate->cur_attname = "oid";
							loaded_oid =
								DatumGetObjectId(CopyReadBinaryAttribute(cstate,
																		 0,
																		 &oid_in_function,
																		 oid_typioparam,
																		 -1,
																		 &isnull,
																		 false));
							fld_size = isnull ? -1 : cstate->attribute_buf.len;
							uint32 fld_size_be = htonl((uint32) fld_size);
							appendBinaryStringInfo(&cstate->line_buf,
												   &fld_size_be,
												   4);
							if (!isnull)
								appendBinaryStringInfo(&cstate->line_buf,
													   cstate->attribute_buf.data,
													   cstate->attribute_buf.len);
							if (isnull || loaded_oid == InvalidOid)
								ereport(ERROR,
										(errcode(ERRCODE_BAD_COPY_FILE_FORMAT),
										 errmsg("invalid OID in COPY data")));
							cstate->cur_attname = NULL;
						}

						i = 0;
						AttrNumber p_index;
						foreach(cur, cstate->attnumlist)
						{
							int			attnum = lfirst_int(cur);
							int			m = attnum - 1;

							cstate->cur_attname = NameStr(attr[m]->attname);
							i++;

							bool skip_parsing = true;
							/* using same logic as the two invocations of attr_get_key */
							for (p_index = 0; p_index < p_nattrs; p_index++)
							{
								if (attnum == policy->attrs[p_index])
								{
									skip_parsing = false;
									break;
								}
							}
							if (skip_parsing && partitionData->part_attnums > 0) {
								for (p_index = 0; p_index < p_nattrs; p_index++) {
									if (attnum == partitionData->part_attnum[p_index])
									{
										skip_parsing = false;
										break;
									}
								}
							}
							values[m] = CopyReadBinaryAttribute(cstate,
																i,
																&in_functions[m],
																typioparams[m],
																attr[m]->atttypmod,
																&isnull,
																skip_parsing);
							fld_size = isnull ? -1 : cstate->attribute_buf.len;
							uint32 fld_size_be = htonl((uint32) fld_size);
							appendBinaryStringInfo(&cstate->line_buf,
												   &fld_size_be,
												   4);
							if (!isnull)
								appendBinaryStringInfo(&cstate->line_buf,
													   cstate->attribute_buf.data,
													   cstate->attribute_buf.len);
							nulls[m] = isnull;
							cstate->cur_attname = NULL;
						}
					}

					/*
					 * Now compute defaults for only:
					 * 1 - the distribution column,
					 * 2 - any other column with a non-constant default expression
					 * (such as a function) that is, of course, if these columns
					 * not provided by the input data.
					 * Anything not processed here or above will remain NULL.
					 *
					 * These are fields in addition to those specified in the original COPY command.
					 * They are computed by QD here and fed to the QEs.
					 * See same logic and comments in CopyFromCreateDispatchCommand
					 */
					for (i = 0; i < num_defaults; i++)
					{
						bool compute_default = false;

						/* check 1: is this default for a distribution column? */
						for (p_index = 0; p_index < p_nattrs; p_index++)
						{
							h_attnum = policy->attrs[p_index];

							if(h_attnum - 1 == defmap[i])
								compute_default = true;
						}

						/* check 2: is this a default function? (non-constant default) */
						if(defexprs[i]->expr->type != T_Const)
							compute_default = true;

						if(compute_default)
						{
							values[defmap[i]] = ExecEvalExpr(defexprs[i], econtext,
															 &isnull, NULL);

							/* Extend line_buf for the QDs */
							if (!cstate->binary)
							{
								char *string;
							/*
							 * prepare to concatinate next value:
							 * remove eol characters from end of line buf
							 */
							truncateEol(&cstate->line_buf, cstate->eol_type);

							if (isnull)
							{
								appendStringInfo(&cstate->line_buf, "%c%s", cstate->delim[0], cstate->null_print);
							}
							else
							{
								nulls[defmap[i]] = false;

								appendStringInfo(&cstate->line_buf, "%c", cstate->delim[0]); /* write the delimiter */

								string = DatumGetCString(FunctionCall3(&out_functions[defmap[i]],
																	   values[defmap[i]],
																	   ObjectIdGetDatum(typioparams[defmap[i]]),
																	   Int32GetDatum(attr[defmap[i]]->atttypmod)));
								if (cstate->csv_mode)
								{
									CopyAttributeOutCSV(cstate, string,
														false, /*force_quote[attnum - 1],*/
														list_length(cstate->attnumlist) == 1);
								}
								else
									CopyAttributeOutText(cstate, string);
							}

							/* re-add the eol characters */
							concatenateEol(cstate);
						}
							else
							{
								/* binary format */
								if (isnull) {
									uint32 fld_size_be = htonl((uint32) -1);
									appendBinaryStringInfo(&cstate->line_buf,
														   &fld_size_be,
														   4);
								} else {
									bytea	   *outputbytes;
									outputbytes = SendFunctionCall(&out_functions[defmap[i]],
																   FunctionCall3(&out_functions[defmap[i]],
																		   		 values[defmap[i]],
																		   		 ObjectIdGetDatum(typioparams[defmap[i]]),
																		   		 Int32GetDatum(attr[defmap[i]]->atttypmod)));
									int32 fld_size = VARSIZE(outputbytes) - VARHDRSZ;
									uint32 fld_size_be = htonl((uint32) fld_size);
									appendBinaryStringInfo(&cstate->line_buf,
														   &fld_size_be,
														   4);
									appendBinaryStringInfo(&cstate->line_buf,
														   VARDATA(outputbytes),
														   fld_size);
								}
							}
						}

					}
					/* lock partition */
					if (estate->es_result_partitions)
					{
						getAttrContext->tupDesc = tupDesc;
						getAttrContext->attr = attr;
						getAttrContext->num_phys_attrs = num_phys_attrs;
						getAttrContext->attr_offsets = attr_offsets;
						getAttrContext->nulls = nulls;
						getAttrContext->values = values;
						getAttrContext->cdbCopy = cdbCopy;
						getAttrContext->original_lineno_for_qe =
							original_lineno_for_qe;
						part_distData = GetDistributionPolicyForPartition(
							        cstate, estate, partitionData,
							        distData->hashmap, distData->p_attr_types,
							        getAttrContext, oldcontext);
					}

					if (!part_distData->cdbHash)
					{
						part_distData->policy = distData->policy;
						part_distData->cdbHash = distData->cdbHash;
						part_distData->p_attr_types = distData->p_attr_types;
						part_distData->hashmap = distData->hashmap;
						part_distData->p_nattrs =distData->p_nattrs;
					}
					/*
					 * policy should be PARTITIONED (normal tables) or
					 * ENTRY
					 */
					if (!part_distData->policy)
					{
						elog(FATAL, "Bad or undefined policy. (%p)", part_distData->policy);
					}
				}
				PG_CATCH();
				{
					COPY_HANDLE_ERROR;
				}
				PG_END_TRY();

				if (no_more_data)
					break;

				if(cur_row_rejected)
				{
					ErrorIfRejectLimitReached(cstate->cdbsreh, cdbCopy);
					QD_GOTO_NEXT_ROW;
				}

				/*
				 * At this point in the code, values[x] is final for this
				 * data row -- either the input data, a null or a default
				 * value is in there, and constraints applied.
				 *
				 * Perform a cdbhash on this data row. Perform a hash operation
				 * on each attribute that is included in CDB policy (partitioning
				 * key columns). Send COPY data line to the target segment
				 * database executors. Data row will not be inserted locally.
				 */
				target_seg  = GetTargetSeg(part_distData, values, nulls);
				/*
				 * Send data row to all databases for this segment.
				 * Also send the original row number with the data.
				 */
				if (!cstate->binary)
				{
					/*
					 * Text/CSV: modify the data to look like:
				 *    "<lineno>^<linebuf_converted>^<data>"
				 */
				appendStringInfo(&line_buf_with_lineno, "%d%c%d%c%s",
								 original_lineno_for_qe,
								 COPY_METADATA_DELIM,
								 cstate->line_buf_converted, \
								 COPY_METADATA_DELIM, \
								 cstate->line_buf.data);
				}
				else
				{
					/*
					 * Binary: modify the data to look like:
					 *    "<lineno:int64><data:bytes>"
					 */
					uint64 lineno = htonll((uint64) original_lineno_for_qe);
					appendBinaryStringInfo(&line_buf_with_lineno,
										   &lineno,
										   sizeof(lineno));
					appendBinaryStringInfo(&line_buf_with_lineno,
										   cstate->line_buf.data,
										   cstate->line_buf.len);
				}
				
				/* send modified data */
				if (!cstate->on_segment) {
					cdbCopySendData(cdbCopy,
									target_seg,
									line_buf_with_lineno.data,
									line_buf_with_lineno.len);
					RESET_LINEBUF_WITH_LINENO;
				}

				cstate->processed++;
				if (estate->es_result_partitions)
					resultRelInfo->ri_aoprocessed++;

				if (cdbCopy->io_errors)
				{
					appendBinaryStringInfo(&cdbcopy_err, cdbCopy->err_msg.data, cdbCopy->err_msg.len);
					no_more_data = true;
					break;
				}

				RESET_LINEBUF;

			}					/* end while(!raw_buf_done) */
		}						/* end if (bytesread > 0 || !cstate->fe_eof) */
		else
			/* no bytes read, end of data */
		{
			no_more_data = true;
		}
	} while (!no_more_data);

	/*
	 * Done reading input data and sending it off to the segment
	 * databases Now we would like to end the copy command on
	 * all segment databases across the cluster.
	 */
	total_rejected_from_qes = cdbCopyEndAndFetchRejectNum(cdbCopy, &total_completed_from_qes);

	/*
	 * If we quit the processing loop earlier due to a
	 * cancel query signal, we now throw an error.
	 * (Safe to do only after cdbCopyEnd).
	 */
	CHECK_FOR_INTERRUPTS();


	if (cdbCopy->remote_data_err || cdbCopy->io_errors)
		appendBinaryStringInfo(&cdbcopy_err, cdbCopy->err_msg.data, cdbCopy->err_msg.len);

	if (cdbCopy->remote_data_err)
	{
		cstate->error_on_executor = true;
		if(cdbCopy->err_context.len > 0)
			appendBinaryStringInfo(&cstate->executor_err_context, cdbCopy->err_context.data, cdbCopy->err_context.len);
	}

	/*
	 * report all accumulated errors back to the client. We get here if an error
	 * happened in all-or-nothing error handling mode or if reject limit was
	 * reached in single-row error handling mode.
	 */
	if (cdbCopy->remote_data_err)
		ereport(ERROR,
				(errcode(ERRCODE_BAD_COPY_FILE_FORMAT),
				 errmsg("%s", cdbcopy_err.data)));
	if (cdbCopy->io_errors)
		ereport(ERROR,
				(errcode(ERRCODE_IO_ERROR),
				 errmsg("%s", cdbcopy_err.data)));

	/*
	 * switch back away from COPY error context callback. don't want line
	 * error information anymore
	 */
	error_context_stack = errcontext.previous;

	/*
	 * If we got here it means that either all the data was loaded or some rows
	 * were rejected in SREH mode. In other words - nothing caused an abort.
	 * We now want to report the actual number of rows loaded and rejected.
	 * If any rows were rejected from the QE COPY processes subtract this number
	 * from the number of rows that were successfully processed on the QD COPY
	 * so that we can report the correct number.
	 */
	if(cstate->cdbsreh)
	{
		int total_rejected = 0;
		int total_rejected_from_qd = cstate->cdbsreh->rejectcount;

		/*
		 * If error log has been requested, then we send the row to the segment
		 * so that it can be written in the error log file. The segment process
		 * counts it again as a rejected row. So we ignore the reject count
		 * from the master and only consider the reject count from segments.
		 */
		if (cstate->cdbsreh->log_to_file)
			total_rejected_from_qd = 0;

		total_rejected = total_rejected_from_qd + total_rejected_from_qes;
		cstate->processed -= total_rejected;

		/* emit a NOTICE with number of rejected rows */
		ReportSrehResults(cstate->cdbsreh, total_rejected);
	}

	cstate->processed += total_completed_from_qes;

	/*
	 * Done, clean up
	 */
	MemoryContextSwitchTo(oldcontext);

	/* Execute AFTER STATEMENT insertion triggers */
	//ExecASInsertTriggers(estate, resultRelInfo);

	/* Handle queued AFTER triggers */
	//AfterTriggerEndQuery(estate);

	resultRelInfo = estate->es_result_relations;
	for (i = estate->es_num_result_relations; i > 0; i--)
	{
		/* update AO tuple counts */
		char relstorage = RelinfoGetStorage(resultRelInfo);
		if (relstorage_is_ao(relstorage))
		{
			if (cdbCopy->aotupcounts)
			{
				HTAB *ht = cdbCopy->aotupcounts;
				struct {
					Oid relid;
					int64 tupcount;
				} *ao;
				bool found;
				Oid relid = RelationGetRelid(resultRelInfo->ri_RelationDesc);

				ao = hash_search(ht, &relid, HASH_FIND, &found);
				if (found)
				{
   	 				/* find out which segnos the result rels in the QE's used */
    			    ResultRelInfoSetSegno(resultRelInfo, cstate->ao_segnos);

    				UpdateMasterAosegTotals(resultRelInfo->ri_RelationDesc,
											resultRelInfo->ri_aosegno,
											ao->tupcount, 1);
				}
			}
			else
			{
				ResultRelInfoSetSegno(resultRelInfo, cstate->ao_segnos);
				UpdateMasterAosegTotals(resultRelInfo->ri_RelationDesc,
										resultRelInfo->ri_aosegno,
										cstate->processed, 1);
			}
		}

		/* Close indices and then the relation itself */
		ExecCloseIndices(resultRelInfo);
		heap_close(resultRelInfo->ri_RelationDesc, NoLock);
		resultRelInfo++;
	}

	/*
	 * free all resources besides ones that are needed for error reporting
	 */
	pfree(values);
	pfree(nulls);
	pfree(attr_offsets);
	pfree(in_functions);
	pfree(out_functions);
	pfree(isvarlena);
	pfree(typioparams);
	pfree(defmap);
	pfree(defexprs);
	pfree(cdbcopy_cmd.data);
	pfree(cdbcopy_err.data);
	pfree(line_buf_with_lineno.data);
	pfree(cdbCopy);
	pfree(part_distData);
	pfree(getAttrContext);
	FreePartitionData(partitionData);
	FreeDistributionData(distData);

	/*
	 * Don't worry about the partition table hash map, that will be
	 * freed when our current memory context is freed. And that will be
	 * quite soon.
	 */
	
	cstate->rel = NULL; /* closed above */
	FreeExecutorState(estate);
}





/*
 * Copy FROM file to relation.
 */
static void
CopyFrom(CopyState cstate)
{
	void		*tuple;
	TupleDesc	tupDesc;
	Form_pg_attribute *attr;
	AttrNumber	num_phys_attrs,
				attr_count,
				num_defaults;
	FmgrInfo   *in_functions;
	FmgrInfo	oid_in_function;
	Oid		   *typioparams;
	Oid			oid_typioparam;
	int			attnum;
	int			i;
	Oid			in_func_oid;
	Datum		*values = NULL;
	bool		*nulls = NULL;
	Datum		*partValues = NULL;
	bool		*partNulls = NULL;
	Datum		*baseValues = NULL;
	bool		*baseNulls = NULL;
	bool		isnull;
	ResultRelInfo *resultRelInfo;
	EState	   *estate = CreateExecutorState(); /* for ExecConstraints() */
	TupleTableSlot *baseSlot;
	TupleTableSlot *slot;
	bool		file_has_oids = false;
	int		   *defmap;
	ExprState **defexprs;		/* array of default att expressions */
	ExprContext *econtext;		/* used for ExecEvalExpr for default atts */
	MemoryContext oldcontext = CurrentMemoryContext;
	ErrorContextCallback errcontext;
	CommandId	mycid = GetCurrentCommandId(true);
	bool		use_wal = true; /* by default, use WAL logging */
	bool		use_fsm = true; /* by default, use FSM for free space */
	int		   *attr_offsets;
	bool		no_more_data = false;
	ListCell   *cur;
	bool		cur_row_rejected = false;
	int			original_lineno_for_qe = 0; /* keep compiler happy (var referenced by macro) */
	CdbCopy    *cdbCopy = NULL; /* never used... for compiling COPY_HANDLE_ERROR */
	tupDesc = RelationGetDescr(cstate->rel);
	attr = tupDesc->attrs;
	num_phys_attrs = tupDesc->natts;
	attr_count = list_length(cstate->attnumlist);
	num_defaults = 0;
	bool		is_segment_data_processed = (cstate->on_segment && Gp_role == GP_ROLE_EXECUTE) ? false : true;
	bool is_check_distkey = (cstate->on_segment && Gp_role == GP_ROLE_EXECUTE && gp_enable_segment_copy_checking) ? true : false;
	GpDistributionData	*distData = NULL; /* distribution data used to compute target seg */
	unsigned int	target_seg = 0; /* result segment of cdbhash */

	/*----------
	 * Check to see if we can avoid writing WAL
	 *
	 * If archive logging is not enabled *and* either
	 *	- table was created in same transaction as this COPY
	 *	- data is being written to relfilenode created in this transaction
	 * then we can skip writing WAL.  It's safe because if the transaction
	 * doesn't commit, we'll discard the table (or the new relfilenode file).
	 * If it does commit, we'll have done the heap_sync at the bottom of this
	 * routine first.
	 *
	 * As mentioned in comments in utils/rel.h, the in-same-transaction test
	 * is not completely reliable, since in rare cases rd_createSubid or
	 * rd_newRelfilenodeSubid can be cleared before the end of the transaction.
	 * However this is OK since at worst we will fail to make the optimization.
	 *
	 * Also, if the target file is new-in-transaction, we assume that checking
	 * FSM for free space is a waste of time, even if we must use WAL because
	 * of archiving.  This could possibly be wrong, but it's unlikely.
	 *
	 * The comments for heap_insert and RelationGetBufferForTuple specify that
	 * skipping WAL logging is only safe if we ensure that our tuples do not
	 * go into pages containing tuples from any other transactions --- but this
	 * must be the case if we have a new table or new relfilenode, so we need
	 * no additional work to enforce that.
	 *----------
	 */
	if (cstate->rel->rd_createSubid != InvalidSubTransactionId ||
		cstate->rel->rd_newRelfilenodeSubid != InvalidSubTransactionId)
	{
		use_fsm = false;
		if (!XLogArchivingActive())
			use_wal = false;
	}

	oldcontext = MemoryContextSwitchTo(estate->es_query_cxt);

	/*
	 * We need a ResultRelInfo so we can use the regular executor's
	 * index-entry-making machinery.  (There used to be a huge amount of code
	 * here that basically duplicated execUtils.c ...)
	 */
	resultRelInfo = makeNode(ResultRelInfo);
	resultRelInfo->ri_RangeTableIndex = 1;		/* dummy */
	resultRelInfo->ri_RelationDesc = cstate->rel;
	resultRelInfo->ri_TrigDesc = CopyTriggerDesc(cstate->rel->trigdesc);
	if (resultRelInfo->ri_TrigDesc)
		resultRelInfo->ri_TrigFunctions = (FmgrInfo *)
			palloc0(resultRelInfo->ri_TrigDesc->numtriggers * sizeof(FmgrInfo));
	resultRelInfo->ri_TrigInstrument = NULL;
	ResultRelInfoSetSegno(resultRelInfo, cstate->ao_segnos);

	ExecOpenIndices(resultRelInfo);

	estate->es_result_relations = resultRelInfo;
	estate->es_num_result_relations = 1;
	estate->es_result_relation_info = resultRelInfo;
	estate->es_result_partitions = cstate->partitions;

	CopyInitPartitioningState(estate);

	/* Set up a tuple slot too */
	baseSlot = MakeSingleTupleTableSlot(tupDesc);

	econtext = GetPerTupleExprContext(estate);

	/*
	 * Pick up the required catalog information for each attribute in the
	 * relation, including the input function, the element type (to pass to
	 * the input function), and info about defaults and constraints.
	 */
	in_functions = (FmgrInfo *) palloc(num_phys_attrs * sizeof(FmgrInfo));
	typioparams = (Oid *) palloc(num_phys_attrs * sizeof(Oid));
	defmap = (int *) palloc(num_phys_attrs * sizeof(int));
	defexprs = (ExprState **) palloc(num_phys_attrs * sizeof(ExprState *));

	for (attnum = 1; attnum <= num_phys_attrs; attnum++)
	{
		/* We don't need info for dropped attributes */
		if (attr[attnum - 1]->attisdropped)
			continue;

		/* Fetch the input function and typioparam info */
		if (cstate->binary)
			getTypeBinaryInputInfo(attr[attnum - 1]->atttypid,
								   &in_func_oid, &typioparams[attnum - 1]);
		else
			getTypeInputInfo(attr[attnum - 1]->atttypid,
							 &in_func_oid, &typioparams[attnum - 1]);
		fmgr_info(in_func_oid, &in_functions[attnum - 1]);

		/* Get default info if needed */
		if (!list_member_int(cstate->attnumlist, attnum))
		{
			/* attribute is NOT to be copied from input */
			/* use default value if one exists */
			Node	   *defexpr = build_column_default(cstate->rel, attnum);

			if (defexpr != NULL)
			{
				defexprs[num_defaults] = ExecPrepareExpr((Expr *) defexpr,
														 estate);
				defmap[num_defaults] = attnum - 1;
				num_defaults++;
			}
		}
	}

	/* prepare distribuion data for computing target seg*/
	if (is_check_distkey)
	{
		distData = InitDistributionData(cstate, attr, num_phys_attrs, estate, false);
	}

	/* Prepare to catch AFTER triggers. */
	AfterTriggerBeginQuery();

	/*
	 * Check BEFORE STATEMENT insertion triggers. It's debateable whether we
	 * should do this for COPY, since it's not really an "INSERT" statement as
	 * such. However, executing these triggers maintains consistency with the
	 * EACH ROW triggers that we already fire on COPY.
	 */
	ExecBSInsertTriggers(estate, resultRelInfo);

	/* Skip header processing if dummy file get from master for COPY FROM ON SEGMENT */
	if(!cstate->on_segment || Gp_role != GP_ROLE_EXECUTE)
	{
		CopyFromProcessDataFileHeader(cstate, cdbCopy, &file_has_oids);
	}

	baseValues = (Datum *) palloc(num_phys_attrs * sizeof(Datum));
	baseNulls = (bool *) palloc(num_phys_attrs * sizeof(bool));
	attr_offsets = (int *) palloc(num_phys_attrs * sizeof(int));

	partValues = (Datum *) palloc(attr_count * sizeof(Datum));
	partNulls = (bool *) palloc(attr_count * sizeof(bool));

	/* Set up callback to identify error line number */
	errcontext.callback = copy_in_error_callback;
	errcontext.arg = (void *) cstate;
	errcontext.previous = error_context_stack;
	error_context_stack = &errcontext;

	if (Gp_role == GP_ROLE_EXECUTE && (cstate->on_segment == false))
		cstate->err_loc_type = ROWNUM_EMBEDDED; /* get original row num from QD COPY */
	else
		cstate->err_loc_type = ROWNUM_ORIGINAL; /* we can count rows by ourselves */

	CopyInitDataParser(cstate);

PROCESS_SEGMENT_DATA:
	do
	{
		size_t		bytesread = 0;

		if (!cstate->binary)
		{
		/* read a chunk of data into the buffer */
		bytesread = CopyGetData(cstate, cstate->raw_buf, RAW_BUF_SIZE);
		cstate->raw_buf_done = false;

		/* set buffer pointers to beginning of the buffer */
		cstate->begloc = cstate->raw_buf;
		cstate->raw_buf_index = 0;
		}

		/*
		 * continue if some bytes were read or if we didn't reach EOF. if we
		 * both reached EOF _and_ no bytes were read, quit the loop we are
		 * done
		 */
		if (bytesread > 0 || !cstate->fe_eof)
		{
			/* handle HEADER, but only if COPY FROM ON SEGMENT */
			if (cstate->header_line && cstate->on_segment)
			{
				/* on first time around just throw the header line away */
				PG_TRY();
				{
					cstate->line_done = cstate->csv_mode ?
						CopyReadLineCSV(cstate, bytesread) :
						CopyReadLineText(cstate, bytesread);
				}
				PG_CATCH();
				{
					/*
					 * TODO: use COPY_HANDLE_ERROR here, but make sure to
					 * ignore this error per the "note:" below.
					 */

					/*
					 * got here? encoding conversion error occured on the
					 * header line (first row).
					 */
					if (cstate->errMode == ALL_OR_NOTHING)
					{
						/* re-throw error and abort */
						cdbCopyEnd(cdbCopy);
						PG_RE_THROW();
					}
					else
					{
						/* SREH - release error state */
						if (!elog_dismiss(DEBUG5))
							PG_RE_THROW(); /* hope to never get here! */

						/*
						 * note: we don't bother doing anything special here.
						 * we are never interested in logging a header line
						 * error. just continue the workflow.
						 */
					}
				}
				PG_END_TRY();

				cstate->cur_lineno++;
				RESET_LINEBUF;

				cstate->header_line = false;
			}

			while (!cstate->raw_buf_done)
			{
				bool		skip_tuple;
				Oid			loaded_oid = InvalidOid;
				char		relstorage;
				CHECK_FOR_INTERRUPTS();

				/* Reset the per-tuple exprcontext */
				ResetPerTupleExprContext(estate);

				/* Switch into its memory context */
				MemoryContextSwitchTo(GetPerTupleMemoryContext(estate));

				/* Initialize all values for row to NULL */
				MemSet(baseValues, 0, num_phys_attrs * sizeof(Datum));
				MemSet(baseNulls, true, num_phys_attrs * sizeof(bool));
				/* reset attribute pointers */
				MemSet(attr_offsets, 0, num_phys_attrs * sizeof(int));

				if (!cstate->binary)
				{
				PG_TRY();
				{
					/* Actually read the line into memory here */
					cstate->line_done = cstate->csv_mode ?
					CopyReadLineCSV(cstate, bytesread) :
					CopyReadLineText(cstate, bytesread);
				}
				PG_CATCH();
				{
					/* got here? encoding conversion/check error occurred */
					COPY_HANDLE_ERROR;
				}
				PG_END_TRY();

				if(cur_row_rejected)
				{
					ErrorIfRejectLimitReached(cstate->cdbsreh, cdbCopy);
					QE_GOTO_NEXT_ROW;
				}

				if(!cstate->line_done)
				{
					/*
					 * if eof reached, and no data in line_buf,
					 * we don't need to do att parsing.
					 */
					if (cstate->fe_eof && cstate->line_buf.len == 0)
					{
						break;
					}
					/*
					 * We did not finish reading a complete date line
					 *
					 * If eof is not yet reached, we skip att parsing
					 * and read more data. But if eof _was_ reached it means
					 * that the original last data line is defective and
					 * we want to catch that error later on.
					 */
					if (!cstate->fe_eof || cstate->end_marker)
						break;
				}

				if (file_has_oids)
				{
					char	   *oid_string;

					/* can't be in CSV mode here */
					oid_string = CopyReadOidAttr(cstate, &isnull);

					if (isnull)
					{
						/* got here? null in OID column error */

						if(cstate->errMode == ALL_OR_NOTHING)
						{
							/* report error and abort */
							cdbCopyEnd(cdbCopy);

							ereport(ERROR,
									(errcode(ERRCODE_BAD_COPY_FILE_FORMAT),
									 errmsg("null OID in COPY data.")));
						}
						else
						{
							/* SREH */
							cstate->cdbsreh->rejectcount++;
							cur_row_rejected = true;
						}

					}
					else
					{
						PG_TRY();
						{
							cstate->cur_attname = "oid";
							loaded_oid = DatumGetObjectId(DirectFunctionCall1(oidin,
																			  CStringGetDatum(oid_string)));
						}
						PG_CATCH();
						{
							/* got here? oid column conversion failed */
							COPY_HANDLE_ERROR;
						}
						PG_END_TRY();

						if (loaded_oid == InvalidOid)
						{
							if(cstate->errMode == ALL_OR_NOTHING)
								ereport(ERROR,
										(errcode(ERRCODE_BAD_COPY_FILE_FORMAT),
										 errmsg("invalid OID in COPY data.")));
							else /* SREH */
							{
								cstate->cdbsreh->rejectcount++;
								cur_row_rejected = true;
							}
						}
						cstate->cur_attname = NULL;
					}

					if(cur_row_rejected)
					{
						ErrorIfRejectLimitReached(cstate->cdbsreh, cdbCopy);
						QE_GOTO_NEXT_ROW;
					}

				}

				PG_TRY();
				{
					if (cstate->csv_mode)
						CopyReadAttributesCSV(cstate, baseNulls, attr_offsets, num_phys_attrs, attr);
					else
						CopyReadAttributesText(cstate, baseNulls, attr_offsets, num_phys_attrs, attr);

					/*
					 * Loop to read the user attributes on the line.
					 */
					foreach(cur, cstate->attnumlist)
					{
						int			attnum = lfirst_int(cur);
						int			m = attnum - 1;
						char	   *string;

						string = cstate->attribute_buf.data + attr_offsets[m];

						if (baseNulls[m])
							isnull = true;
						else
							isnull = false;

						if (cstate->csv_mode && isnull && cstate->force_notnull_flags[m])
						{
							string = cstate->null_print;		/* set to NULL string */
							isnull = false;
						}

						cstate->cur_attname = NameStr(attr[m]->attname);

						baseValues[m] = InputFunctionCall(&in_functions[m],
													  isnull ? NULL : string,
													  typioparams[m],
													  attr[m]->atttypmod);
						baseNulls[m] = isnull;
						cstate->cur_attname = NULL;
					}
					}
					PG_CATCH();
					{
						COPY_HANDLE_ERROR; /* SREH */
					}
					PG_END_TRY();

					if(cur_row_rejected)
					{
						ErrorIfRejectLimitReached(cstate->cdbsreh, cdbCopy);
						QE_GOTO_NEXT_ROW;
					}
				}
				else
				{
					/* binary */
					if (cstate->err_loc_type == ROWNUM_EMBEDDED)
					{
						/**
						* Incoming data format:
						*     <original_line_num:uint64><data for this row:bytes>
						* We consume "original_line_num" before parsing the data.
						* See also CopyExtractRowMetaData(cstate) for text/csv formats.
						*/
						int64 line_num;
						if (!CopyGetInt64(cstate, &line_num))
						{
							no_more_data = true;
							break;
						}
						cstate->cur_lineno = line_num;
					}

					int16		fld_count;
					ListCell   *cur;
					char buffer[20];

					if (!CopyGetInt16(cstate, &fld_count) ||
						fld_count == -1)
					{
						no_more_data = true;
						break;
					}

					if (fld_count != attr_count)
						ereport(ERROR,
								(errcode(ERRCODE_BAD_COPY_FILE_FORMAT),
								 errmsg("QD: line %s: row field count is %d, expected %d",
								 		linenumber_atoi(buffer, cstate->cur_lineno),
										(int) fld_count, attr_count)));

					if (file_has_oids)
					{
						cstate->cur_attname = "oid";
						loaded_oid =
							DatumGetObjectId(CopyReadBinaryAttribute(cstate,
																	 0,
																	 &oid_in_function,
																	 oid_typioparam,
																	 -1,
																	 &isnull,
																	 false));
						if (isnull || loaded_oid == InvalidOid)
							ereport(ERROR,
									(errcode(ERRCODE_BAD_COPY_FILE_FORMAT),
									 errmsg("invalid OID in COPY data")));
						cstate->cur_attname = NULL;
					}

					i = 0;
					foreach(cur, cstate->attnumlist)
					{
						int			attnum = lfirst_int(cur);
						int			m = attnum - 1;

						cstate->cur_attname = NameStr(attr[m]->attname);
						i++;
						baseValues[m] = CopyReadBinaryAttribute(cstate,
															i,
															&in_functions[m],
															typioparams[m],
															attr[m]->atttypmod,
															&isnull,
															false);
						baseNulls[m] = isnull;
						cstate->cur_attname = NULL;
					}
				}

					/*
					 * Now compute and insert any defaults available for the columns
					 * not provided by the input data.	Anything not processed here or
					 * above will remain NULL.
					 */
					for (i = 0; i < num_defaults; i++)
					{
						baseValues[defmap[i]] = ExecEvalExpr(defexprs[i], econtext,
														 &isnull, NULL);

						if (!isnull)
							baseNulls[defmap[i]] = false;
					}

				/*
				 * We might create a ResultRelInfo which needs to persist
				 * the per tuple context.
				 */
				PG_TRY();
				{
					MemoryContextSwitchTo(estate->es_query_cxt);
					if (estate->es_result_partitions)
					{
						resultRelInfo = values_get_partition(baseValues, baseNulls,
															 tupDesc, estate);
						estate->es_result_relation_info = resultRelInfo;
					}
				}
				PG_CATCH();
				{
					COPY_HANDLE_ERROR;
				}
				PG_END_TRY();

				if (cur_row_rejected)
				{
					MemoryContextSwitchTo(GetPerTupleMemoryContext(estate));
					ErrorIfRejectLimitReached(cstate->cdbsreh, cdbCopy);
					QE_GOTO_NEXT_ROW;
				}

				relstorage = RelinfoGetStorage(resultRelInfo);
				if (relstorage == RELSTORAGE_AOROWS &&
					resultRelInfo->ri_aoInsertDesc == NULL)
				{
					ResultRelInfoSetSegno(resultRelInfo, cstate->ao_segnos);
					resultRelInfo->ri_aoInsertDesc =
						appendonly_insert_init(resultRelInfo->ri_RelationDesc,
											   resultRelInfo->ri_aosegno, false);
				}
				else if (relstorage == RELSTORAGE_AOCOLS &&
						 resultRelInfo->ri_aocsInsertDesc == NULL)
				{
					ResultRelInfoSetSegno(resultRelInfo, cstate->ao_segnos);
                    resultRelInfo->ri_aocsInsertDesc =
                        aocs_insert_init(resultRelInfo->ri_RelationDesc,
                        				 resultRelInfo->ri_aosegno, false);
				}
				else if (relstorage == RELSTORAGE_EXTERNAL &&
						 resultRelInfo->ri_extInsertDesc == NULL)
				{
					resultRelInfo->ri_extInsertDesc =
						external_insert_init(resultRelInfo->ri_RelationDesc);
				}

				MemoryContextSwitchTo(GetPerTupleMemoryContext(estate));

				/*
				 * And now we can form the input tuple.
				 */
				if (resultRelInfo->ri_partSlot != NULL)
				{
					AttrMap *map = resultRelInfo->ri_partInsertMap;
					Assert(map != NULL);


					MemSet(partValues, 0, attr_count * sizeof(Datum));
					MemSet(partNulls, true, attr_count * sizeof(bool));

					reconstructTupleValues(map, baseValues, baseNulls, (int) num_phys_attrs,
										   partValues, partNulls, (int) attr_count);

					values = partValues;
					nulls = partNulls;
				}
				else
				{
					values = baseValues;
					nulls = baseNulls;
				}

				if (is_check_distkey)
				{
					target_seg = GetTargetSeg(distData, values, nulls);
					/*check distribution key if COPY FROM ON SEGMENT*/
					if (GpIdentity.segindex != target_seg)
						ereport(ERROR,
								(errcode(ERRCODE_INTEGRITY_CONSTRAINT_VIOLATION),
								 errmsg("value of distribution key doesn't belong to segment with ID %d, it belongs to segment with ID %d",
										GpIdentity.segindex, target_seg)));
				}

				if (relstorage == RELSTORAGE_AOROWS)
				{
					/* form a mem tuple */
					tuple = (MemTuple)
						memtuple_form_to(resultRelInfo->ri_aoInsertDesc->mt_bind,
														values, nulls,
														NULL, NULL, false);

					if (cstate->oids && file_has_oids)
						MemTupleSetOid(tuple, resultRelInfo->ri_aoInsertDesc->mt_bind, loaded_oid);
				}
				else if (relstorage == RELSTORAGE_AOCOLS)
				{
                    tuple = NULL;
				}
				else
				{
					/* form a regular heap tuple */
					tuple = (HeapTuple) heap_form_tuple(resultRelInfo->ri_RelationDesc->rd_att, values, nulls);

					if (cstate->oids && file_has_oids)
						HeapTupleSetOid((HeapTuple)tuple, loaded_oid);
				}


				/*
				 * Triggers and stuff need to be invoked in query context.
				 */
				MemoryContextSwitchTo(estate->es_query_cxt);

				/* Partitions don't support triggers yet */
				Assert(!(estate->es_result_partitions &&
						 resultRelInfo->ri_TrigDesc));

				skip_tuple = false;

				/* BEFORE ROW INSERT Triggers */
				if (resultRelInfo->ri_TrigDesc &&
					resultRelInfo->ri_TrigDesc->n_before_row[TRIGGER_EVENT_INSERT] > 0)
				{
					HeapTuple	newtuple;

					if(relstorage == RELSTORAGE_AOCOLS)
					{
						Assert(!tuple);
						elog(ERROR, "triggers are not supported on tables that use column-oriented storage");
					}

					Assert(resultRelInfo->ri_TrigFunctions != NULL);
					newtuple = ExecBRInsertTriggers(estate, resultRelInfo, tuple);

					if (newtuple == NULL)		/* "do nothing" */
						skip_tuple = true;
					else if (newtuple != tuple) /* modified by Trigger(s) */
					{
						heap_freetuple(tuple);
						tuple = newtuple;
					}
				}

				if (!skip_tuple)
				{
					char relstorage = RelinfoGetStorage(resultRelInfo);
					
					if (resultRelInfo->ri_partSlot != NULL)
					{
						Assert(resultRelInfo->ri_partInsertMap != NULL);
						slot = resultRelInfo->ri_partSlot;
					}
					else
					{
						slot = baseSlot;
					}

					if (relstorage != RELSTORAGE_AOCOLS)
					{
						/* Place tuple in tuple slot */
						ExecStoreGenericTuple(tuple, slot, false);
					}

					else
					{
						ExecClearTuple(slot);
						slot->PRIVATE_tts_values = values;
						slot->PRIVATE_tts_isnull = nulls;
						ExecStoreVirtualTuple(slot);
					}

					/*
					 * Check the constraints of the tuple
					 */
					if (resultRelInfo->ri_RelationDesc->rd_att->constr)
							ExecConstraints(resultRelInfo, slot, estate);

					/*
					 * OK, store the tuple and create index entries for it
					 */
					if (relstorage == RELSTORAGE_AOROWS)
					{
						Oid			tupleOid;
						AOTupleId	aoTupleId;
						
						/* inserting into an append only relation */
						appendonly_insert(resultRelInfo->ri_aoInsertDesc, tuple, &tupleOid, &aoTupleId);
						
						if (resultRelInfo->ri_NumIndices > 0)
							ExecInsertIndexTuples(slot, (ItemPointer)&aoTupleId, estate, false);
					}
					else if (relstorage == RELSTORAGE_AOCOLS)
					{
						AOTupleId aoTupleId;
						
                        aocs_insert_values(resultRelInfo->ri_aocsInsertDesc, values, nulls, &aoTupleId);
						if (resultRelInfo->ri_NumIndices > 0)
							ExecInsertIndexTuples(slot, (ItemPointer)&aoTupleId, estate, false);
					}
					else if (relstorage == RELSTORAGE_EXTERNAL)
					{
						external_insert(resultRelInfo->ri_extInsertDesc, tuple);
					}
					else
					{
						heap_insert(resultRelInfo->ri_RelationDesc, tuple, mycid, use_wal, use_fsm, GetCurrentTransactionId());

						if (resultRelInfo->ri_NumIndices > 0)
							ExecInsertIndexTuples(slot, &(((HeapTuple)tuple)->t_self), estate, false);
					}


					/* AFTER ROW INSERT Triggers */
					ExecARInsertTriggers(estate, resultRelInfo, tuple);

					/*
					 * We count only tuples not suppressed by a BEFORE INSERT trigger;
					 * this is the same definition used by execMain.c for counting
					 * tuples inserted by an INSERT command.
					 *
					 * MPP: incrementing this counter here only matters for utility
					 * mode. in dispatch mode only the dispatcher COPY collects row
					 * count, so this counter is meaningless.
					 */
					cstate->processed++;
					if (relstorage_is_ao(relstorage))
						resultRelInfo->ri_aoprocessed++;
				}

				RESET_LINEBUF;
			}					/* end while(!raw_buf_done) */
		}						/* end if (bytesread > 0 || !cstate->fe_eof) */
		else
			/* no bytes read, end of data */
		{
			no_more_data = true;
		}
	} while (!no_more_data);

	/*
	 * After processed data from QD, which is empty and just for workflow, now
	 * to process the data on segment, only one shot if cstate->on_segment &&
	 * Gp_role == GP_ROLE_DISPATCH
	 */
	if (!is_segment_data_processed)
	{
		if (cstate->is_program)
		{
			cstate->copy_file = OpenPipeStream(cstate->filename, PG_BINARY_R);

			if (cstate->copy_file == NULL)
				ereport(ERROR,
						(errmsg("could not execute command \"%s\": %m",
								cstate->filename)));
		}
		else
		{
			struct stat st;
			char *filename = cstate->filename;
			cstate->copy_file = AllocateFile(filename, PG_BINARY_R);

			if (cstate->copy_file == NULL)
				ereport(ERROR,
						(errcode_for_file_access(),
						errmsg("could not open file \"%s\" for reading: %m",
								filename)));

			// Increase buffer size to improve performance  (cmcdevitt)
			setvbuf(cstate->copy_file, NULL, _IOFBF, 393216); // 384 Kbytes

			fstat(fileno(cstate->copy_file), &st);
			if (S_ISDIR(st.st_mode))
				ereport(ERROR,
						(errcode(ERRCODE_WRONG_OBJECT_TYPE),
						errmsg("\"%s\" is a directory", filename)));
		}

		cstate->copy_dest = COPY_FILE;

		is_segment_data_processed = true;

		CopyFromProcessDataFileHeader(cstate, cdbCopy, &file_has_oids);
		CopyInitDataParser(cstate);
		no_more_data = false;

		goto PROCESS_SEGMENT_DATA;
	}

	elog(DEBUG1, "Segment %u, Copied %lu rows.", GpIdentity.segindex, cstate->processed);

	/* Done, clean up */
	error_context_stack = errcontext.previous;

	MemoryContextSwitchTo(estate->es_query_cxt);

	/* Execute AFTER STATEMENT insertion triggers */
	ExecASInsertTriggers(estate, resultRelInfo);

	/* Handle queued AFTER triggers */
	AfterTriggerEndQuery(estate);

	/*
	 * If SREH and in executor mode send the number of rejected
	 * rows to the client (QD COPY).
	 * If COPY ... FROM ... ON SEGMENT, then need to send the number of completed
	 */
	if ((cstate->errMode != ALL_OR_NOTHING && Gp_role == GP_ROLE_EXECUTE)
		|| cstate->on_segment)
		SendNumRows((cstate->errMode != ALL_OR_NOTHING) ? cstate->cdbsreh->rejectcount : 0,
				cstate->on_segment ? cstate->processed : 0);

	if (estate->es_result_partitions && Gp_role == GP_ROLE_EXECUTE)
		SendAOTupCounts(estate);

	/* NB: do not pfree baseValues/baseNulls and partValues/partNulls here, since
	 * there may be duplicate free in ExecDropSingleTupleTableSlot; if not, they
	 * would be freed by FreeExecutorState anyhow */

	ExecDropSingleTupleTableSlot(baseSlot);

	/*
	 * If we skipped writing WAL, then we need to sync the heap (but not
	 * indexes since those use WAL anyway)
	 */
	if (!use_wal)
		heap_sync(cstate->rel);

	/*
	 * Finalize appends and close relations we opened.
	 */
	resultRelInfo = estate->es_result_relations;
	for (i = estate->es_num_result_relations; i > 0; i--)
	{
			if (resultRelInfo->ri_aoInsertDesc)
					appendonly_insert_finish(resultRelInfo->ri_aoInsertDesc);

			if (resultRelInfo->ri_aocsInsertDesc)
					aocs_insert_finish(resultRelInfo->ri_aocsInsertDesc);

			if (resultRelInfo->ri_extInsertDesc)
					external_insert_finish(resultRelInfo->ri_extInsertDesc);
			
			/* Close indices and then the relation itself */
			ExecCloseIndices(resultRelInfo);
			heap_close(resultRelInfo->ri_RelationDesc, NoLock);
			resultRelInfo++;
	}
	
	cstate->rel = NULL; /* closed above */

	MemoryContextSwitchTo(oldcontext);

	/* free distribution data after switching oldcontext */
	FreeDistributionData(distData);

	FreeExecutorState(estate);
}

/*
 * Finds the next TEXT line that is in the input buffer and loads
 * it into line_buf. Returns an indication if the line that was read
 * is complete (if an unescaped line-end was encountered). If we
 * reached the end of buffer before the whole line was written into the
 * line buffer then returns false.
 */
bool
CopyReadLineText(CopyState cstate, size_t bytesread)
{
	int			linesize;
	char		escapec = '\0';

	/* mark that encoding conversion hasn't occurred yet */
	cstate->line_buf_converted = false;

	/*
	 * set the escape char for text format ('\\' by default).
	 */
	escapec = cstate->escape[0];

	if (cstate->raw_buf_index >= bytesread)
	{
		cstate->raw_buf_done = true;
		cstate->line_done = CopyCheckIsLastLine(cstate);
		return false;
	}

	/*
	 * Detect end of line type if not already detected.
	 */
	if (cstate->eol_type == EOL_UNKNOWN)
	{
		cstate->quote = NULL;

		if (!DetectLineEnd(cstate, bytesread))
		{
			/* load entire input buffer into line buf, and quit */
			appendBinaryStringInfo(&cstate->line_buf, cstate->raw_buf, bytesread);
			cstate->raw_buf_done = true;
			cstate->line_done = CopyCheckIsLastLine(cstate);

			if (cstate->line_done)
				preProcessDataLine(cstate);

			return cstate->line_done;
		}
	}

	/*
	 * Special case: eol is CRNL, last byte of previous buffer was an
	 * unescaped CR and 1st byte of current buffer is NL. We check for
	 * that here.
	 */
	if (cstate->eol_type == EOL_CRLF)
	{
		/* if we started scanning from the 1st byte of the buffer */
		if (cstate->begloc == cstate->raw_buf)
		{
			/* and had a CR in last byte of prev buf */
			if (cstate->cr_in_prevbuf)
			{
				/*
				 * if this 1st byte in buffer is 2nd byte of line end sequence
				 * (linefeed)
				 */
				if (*(cstate->begloc) == cstate->eol_ch[1])
				{
					/*
					* load that one linefeed byte and indicate we are done
					* with the data line
					*/
					appendBinaryStringInfo(&cstate->line_buf, cstate->begloc, 1);
					cstate->raw_buf_index++;
					cstate->begloc++;
					cstate->cr_in_prevbuf = false;
					preProcessDataLine(cstate);

					if (cstate->raw_buf_index >= bytesread)
					{
						cstate->raw_buf_done = true;
					}
					return true;
				}
			}

			cstate->cr_in_prevbuf = false;
		}
	}

	/*
	 * (we need a loop so that if eol_ch is found, but prev ch is backslash,
	 * we can search for the next eol_ch)
	 */
	while (true)
	{
		/* reached end of buffer */
		if ((cstate->endloc = scanTextLine(cstate, cstate->begloc, cstate->eol_ch[0], bytesread - cstate->raw_buf_index)) == NULL)
		{
			linesize = bytesread - (cstate->begloc - cstate->raw_buf);
			appendBinaryStringInfo(&cstate->line_buf, cstate->begloc, linesize);

			if (cstate->eol_type == EOL_CRLF && cstate->line_buf.len > 1)
			{
				char	   *last_ch = cstate->line_buf.data + cstate->line_buf.len - 1; /* before terminating \0 */

				if (*last_ch == '\r')
					cstate->cr_in_prevbuf = true;
			}

			cstate->line_done = CopyCheckIsLastLine(cstate);
			cstate->raw_buf_done = true;

			break;
		}
		else
			/* found the 1st eol ch in raw_buf. */
		{
			bool		eol_found = true;

			/*
			 * Load that piece of data (potentially a data line) into the line buffer,
			 * and update the pointers for the next scan.
			 */
			linesize = cstate->endloc - cstate->begloc + 1;
			appendBinaryStringInfo(&cstate->line_buf, cstate->begloc, linesize);
			cstate->raw_buf_index += linesize;
			cstate->begloc = cstate->endloc + 1;

			if (cstate->eol_type == EOL_CRLF)
			{
				/* check if there is a '\n' after the '\r' */
				if (cstate->raw_buf_index < bytesread && *(cstate->endloc + 1) == '\n')
				{
					/* this is a line end */
					appendBinaryStringInfo(&cstate->line_buf, cstate->begloc, 1);		/* load that '\n' */
					cstate->raw_buf_index++;
					cstate->begloc++;
				}
				/* no data left, may in next buf*/
				else if (cstate->raw_buf_index >= bytesread)
				{
					cstate->cr_in_prevbuf = true;
					eol_found = false;
				}
				else
				{
					/* just a CR, not a line end */
					eol_found = false;
				}
			}

			/*
			 * in some cases, this end of line char happens to be the
			 * last character in the buffer. we need to catch that.
			 */
			if (cstate->raw_buf_index >= bytesread)
				cstate->raw_buf_done = true;

			/*
			 * if eol was found, and it isn't escaped, line is done
			 */
			if (eol_found)
			{
				cstate->line_done = true;
				break;
			}
			else
			{
				/* stay in the loop and process some more data. */
				cstate->line_done = false;

				/* no data left, retuen false */
				if (cstate->raw_buf_done)
				{
					return false;
				}

				if (eol_found)
					cstate->cur_lineno++;		/* increase line index for error
												 * reporting */
			}

		}						/* end of found eol_ch */
	}

	/* Done reading a complete line. Do pre processing of the raw input data */
	if (cstate->line_done)
		preProcessDataLine(cstate);

	/*
	 * check if this line is an end marker -- "\."
	 */
	cstate->end_marker = false;

	switch (cstate->eol_type)
	{
		case EOL_LF:
			if (!strcmp(cstate->line_buf.data, "\\.\n"))
				cstate->end_marker = true;
			break;
		case EOL_CR:
			if (!strcmp(cstate->line_buf.data, "\\.\r"))
				cstate->end_marker = true;
			break;
		case EOL_CRLF:
			if (!strcmp(cstate->line_buf.data, "\\.\r\n"))
				cstate->end_marker = true;
			break;
		case EOL_UNKNOWN:
			break;
	}

	if (cstate->end_marker)
	{
		/*
		 * Reached end marker. In protocol version 3 we
		 * should ignore anything after \. up to protocol
		 * end of copy data.
		 */
		if (cstate->copy_dest == COPY_NEW_FE)
		{
			while (!cstate->fe_eof)
			{
				CopyGetData(cstate, cstate->raw_buf, RAW_BUF_SIZE);	/* eat data */
			}
		}

		cstate->fe_eof = true;
		/* we don't want to process a \. as data line, want to quit. */
		cstate->line_done = false;
		cstate->raw_buf_done = true;
	}

	return cstate->line_done;
}

/*
 * Finds the next CSV line that is in the input buffer and loads
 * it into line_buf. Returns an indication if the line that was read
 * is complete (if an unescaped line-end was encountered). If we
 * reached the end of buffer before the whole line was written into the
 * line buffer then returns false.
 */
bool
CopyReadLineCSV(CopyState cstate, size_t bytesread)
{
	int			linesize;
	char		quotec = '\0',
				escapec = '\0';
	bool		csv_is_invalid = false;

	/* mark that encoding conversion hasn't occurred yet */
	cstate->line_buf_converted = false;

	escapec = cstate->escape[0];
	quotec = cstate->quote[0];

	/* ignore special escape processing if it's the same as quotec */
	if (quotec == escapec)
		escapec = '\0';

	if (cstate->raw_buf_index >= bytesread)
	{
		cstate->raw_buf_done = true;
		cstate->line_done = CopyCheckIsLastLine(cstate);
		return false;
	}

	/*
	 * Detect end of line type if not already detected.
	 */
	if (cstate->eol_type == EOL_UNKNOWN)
	{
		if (!DetectLineEnd(cstate, bytesread))
		{
			/* EOL not found. load entire input buffer into line buf, and return */
			appendBinaryStringInfo(&cstate->line_buf, cstate->raw_buf, bytesread);
			cstate->line_done = CopyCheckIsLastLine(cstate);;
			cstate->raw_buf_done = true;

			if (cstate->line_done)
				preProcessDataLine(cstate);

			return cstate->line_done;
		}
	}

	/*
	 * Special case: eol is CRNL, last byte of previous buffer was an
	 * unescaped CR and 1st byte of current buffer is NL. We check for
	 * that here.
	 */
	if (cstate->eol_type == EOL_CRLF)
	{
		/* if we started scanning from the 1st byte of the buffer */
		if (cstate->begloc == cstate->raw_buf)
		{
			/* and had a CR in last byte of prev buf */
			if (cstate->cr_in_prevbuf)
			{
				/*
				 * if this 1st byte in buffer is 2nd byte of line end sequence
				 * (linefeed)
				 */
				if (*(cstate->begloc) == cstate->eol_ch[1])
				{
					/*
					 * load that one linefeed byte and indicate we are done
					 * with the data line
					 */
					appendBinaryStringInfo(&cstate->line_buf, cstate->begloc, 1);
					cstate->raw_buf_index++;
					cstate->begloc++;
					cstate->line_done = true;
					preProcessDataLine(cstate);
					cstate->cr_in_prevbuf = false;

					if (cstate->raw_buf_index >= bytesread)
					{
						cstate->raw_buf_done = true;
					}
					return true;
				}
			}

			cstate->cr_in_prevbuf = false;
		}
	}

	/*
	 * (we need a loop so that if eol_ch is found, but we are in quotes,
	 * we can search for the next eol_ch)
	 */
	while (true)
	{
		/* reached end of buffer */
		if ((cstate->endloc = scanCSVLine(cstate, cstate->begloc, cstate->eol_ch[0], escapec, quotec, bytesread - cstate->raw_buf_index)) == NULL)
		{
			linesize = bytesread - (cstate->begloc - cstate->raw_buf);
			appendBinaryStringInfo(&cstate->line_buf, cstate->begloc, linesize);

			if (cstate->line_buf.len > 1)
			{
				char	   *last_ch = cstate->line_buf.data + cstate->line_buf.len - 1; /* before terminating \0 */

				if (*last_ch == '\r')
				{
					if (cstate->eol_type == EOL_CRLF)
						cstate->cr_in_prevbuf = true;
				}
			}

			cstate->line_done = CopyCheckIsLastLine(cstate);
			cstate->raw_buf_done = true;
			break;
		}
		else
			/* found 1st eol char in raw_buf. */
		{
			bool		eol_found = true;

			/*
			 * Load that piece of data (potentially a data line) into the line buffer,
			 * and update the pointers for the next scan.
			 */
			linesize = cstate->endloc - cstate->begloc + 1;
			appendBinaryStringInfo(&cstate->line_buf, cstate->begloc, linesize);
			cstate->raw_buf_index += linesize;
			cstate->begloc = cstate->endloc + 1;

			/* end of line only if not in quotes */
			if (cstate->in_quote)
			{
				/* buf done, but still in quote */
				if (cstate->raw_buf_index >= bytesread)
					cstate->raw_buf_done = true;

				cstate->line_done = false;

				/* update file line for error message */

				/*
				 * TODO: for dos line end we need to do check before
				 * incrementing!
				 */
				cstate->cur_lineno++;

				/*
				 * If we are still in quotes and linebuf len is extremely large
				 * then this file has bad csv and we have to stop the rolling
				 * snowball from getting bigger.
				 */
				if(cstate->line_buf.len >= gp_max_csv_line_length)
				{
					csv_is_invalid = true;
					cstate->in_quote = false;
					cstate->line_done = true;
					cstate->num_consec_csv_err++;
					break;
				}

				if (cstate->raw_buf_done)
					break;
			}
			else
			{
				/* if dos eol, check for '\n' after the '\r' */
				if (cstate->eol_type == EOL_CRLF)
				{
					if (cstate->raw_buf_index < bytesread && *(cstate->endloc + 1) == '\n')
					{
						/* this is a line end */
						appendBinaryStringInfo(&cstate->line_buf, cstate->begloc, 1);	/* load that '\n' */
						cstate->raw_buf_index++;
						cstate->begloc++;
					}
					else if (cstate->raw_buf_index >= bytesread)
					{
						cstate->cr_in_prevbuf = true;
						eol_found = false;
					}
					else
					{
						/* just a CR, not a line end */
						eol_found = false;
					}
				}

				/*
				 * in some cases, this end of line char happens to be the
				 * last character in the buffer. we need to catch that.
				 */
				if (cstate->raw_buf_index >= bytesread)
					cstate->raw_buf_done = true;

				/*
				 * if eol was found line is done
				 */
				if (eol_found)
				{
					cstate->line_done = true;
					break;
				}
				else
				{
					cstate->line_done = false;
					/* no data left, return false */
					if (cstate->raw_buf_done)
					{
						return false;
					}
				}
			}
		}						/* end of found eol_ch */
	}


	/* Done reading a complete line. Do pre processing of the raw input data */
	if (cstate->line_done)
		preProcessDataLine(cstate);

	/*
	 * We have a corrupted csv format case. It is already converted to server
	 * encoding, *which is necessary*. Ok, we can report an error now.
	 */
	if(csv_is_invalid)
		ereport(ERROR,
				(errcode(ERRCODE_BAD_COPY_FILE_FORMAT),
				 errmsg("data line too long. likely due to invalid csv data")));
	else
		cstate->num_consec_csv_err = 0; /* reset consecutive count */

	/*
	 * check if this line is an end marker -- "\."
	 */
	cstate->end_marker = false;

	switch (cstate->eol_type)
	{
		case EOL_LF:
			if (!strcmp(cstate->line_buf.data, "\\.\n"))
				cstate->end_marker = true;
			break;
		case EOL_CR:
			if (!strcmp(cstate->line_buf.data, "\\.\r"))
				cstate->end_marker = true;
			break;
		case EOL_CRLF:
			if (!strcmp(cstate->line_buf.data, "\\.\r\n"))
				cstate->end_marker = true;
			break;
		case EOL_UNKNOWN:
			break;
	}

	if (cstate->end_marker)
	{
		/*
		 * Reached end marker. In protocol version 3 we
		 * should ignore anything after \. up to protocol
		 * end of copy data.
		 */
		if (cstate->copy_dest == COPY_NEW_FE)
		{
			while (!cstate->fe_eof)
			{
				CopyGetData(cstate, cstate->raw_buf, RAW_BUF_SIZE);	/* eat data */
			}
		}

		cstate->fe_eof = true;
		/* we don't want to process a \. as data line, want to quit. */
		cstate->line_done = false;
		cstate->raw_buf_done = true;
	}

	return cstate->line_done;
}

/*
 * Detected the eol type by looking at the first data row.
 * Possible eol types are NL, CR, or CRNL. If eol type was
 * detected, it is set and a boolean true is returned to
 * indicated detection was successful. If the first data row
 * is longer than the input buffer, we return false and will
 * try again in the next buffer.
 */
static bool
DetectLineEnd(CopyState cstate, size_t bytesread  __attribute__((unused)))
{
	int			index = 0;
	int			lineno = 0;
	char		c;
	char		quotec = '\0',
				escapec = '\0';
	bool		csv = false;
	
	/*
	 * CSV special case. See MPP-7819.
	 * 
	 * this functions may change the in_quote value while processing.
	 * this is ok as we need to keep state in case we don't find EOL
	 * in this buffer and need to be called again to continue searching.
	 * BUT if EOL *was* found we must reset to the state we had since 
	 * we are about to reprocess this buffer again in CopyReadLineCSV
	 * from the same starting point as we are in right now. 
	 */
	bool save_inquote = cstate->in_quote;
	bool save_lastwas = cstate->last_was_esc;

	/* if user specified NEWLINE we should never be here */
	Assert(!cstate->eol_str);

	if (cstate->quote)					/* CSV format */
	{
		csv = true;
		quotec = cstate->quote[0];
		escapec = cstate->escape[0];
		/* ignore special escape processing if it's the same as quotec */
		if (quotec == escapec)
			escapec = '\0';
	}

	while (index < RAW_BUF_SIZE)
	{
		c = cstate->raw_buf[index];

		if (csv)
		{
			if (cstate->in_quote && c == escapec)
				cstate->last_was_esc = !cstate->last_was_esc;
			if (c == quotec && !cstate->last_was_esc)
				cstate->in_quote = !cstate->in_quote;
			if (c != escapec)
				cstate->last_was_esc = false;
		}

		if (c == '\n')
		{
			lineno++;
			
			if (!csv || (csv && !cstate->in_quote))
			{
				cstate->eol_type = EOL_LF;
				cstate->eol_ch[0] = '\n';
				cstate->eol_ch[1] = '\0';

				cstate->in_quote = save_inquote; /* see comment at declaration */
				cstate->last_was_esc = save_lastwas;
				return true;
			}
			else if(csv && cstate->in_quote && cstate->line_buf.len + index >= gp_max_csv_line_length)
			{	
				/* we do a "line too long" CSV check for the first row as well (MPP-7869) */
				cstate->in_quote = false;
				cstate->line_done = true;
				cstate->num_consec_csv_err++;
				cstate->cur_lineno += lineno;
				ereport(ERROR,
						(errcode(ERRCODE_BAD_COPY_FILE_FORMAT),
								errmsg("data line too long. likely due to invalid csv data")));
			}

		}
		if (c == '\r')
		{
			lineno++;
			
			if (!csv || (csv && !cstate->in_quote))
			{
				if (cstate->raw_buf[index + 1] == '\n')		/* always safe */
				{
					cstate->eol_type = EOL_CRLF;
					cstate->eol_ch[0] = '\r';
					cstate->eol_ch[1] = '\n';
				}
				else
				{
					cstate->eol_type = EOL_CR;
					cstate->eol_ch[0] = '\r';
					cstate->eol_ch[1] = '\0';
				}

				cstate->in_quote = save_inquote; /* see comment at declaration */
				cstate->last_was_esc = save_lastwas;
				return true;
			}
		}

		index++;
	}

	/* since we're yet to find the EOL this buffer will never be 
	 * re-processed so add the number of rows we found so we don't lose it */
	cstate->cur_lineno += lineno;

	return false;
}

/*
 *	Return decimal value for a hexadecimal digit
 */
static int
GetDecimalFromHex(char hex)
{
	if (isdigit((unsigned char) hex))
		return hex - '0';
	else
		return tolower((unsigned char) hex) - 'a' + 10;
}

/*
 * Read all TEXT attributes. Attributes are parsed from line_buf and
 * inserted (all at once) to attribute_buf, while saving pointers to
 * each attribute's starting position.
 *
 * When this routine finishes execution both the nulls array and
 * the attr_offsets array are updated. The attr_offsets will include
 * the offset from the beginning of the attribute array of which
 * each attribute begins. If a specific attribute is not used for this
 * COPY command (ommitted from the column list), a value of 0 will be assigned.
 * For example: for table foo(a,b,c,d,e) and COPY foo(a,b,e)
 * attr_offsets may look something like this after this routine
 * returns: [0,20,0,0,55]. That means that column "a" value starts
 * at byte offset 0, "b" in 20 and "e" in 55, in attribute_buf.
 *
 * In the attribute buffer (attribute_buf) each attribute
 * is terminated with a '\0', and therefore by using the attr_offsets
 * array we could point to a beginning of an attribute and have it
 * behave as a C string, much like previously done in COPY.
 *
 * Another aspect to improving performance is reducing the frequency
 * of data load into buffers. The original COPY read attribute code
 * loaded a character at a time. In here we try to load a chunk of data
 * at a time. Usually a chunk will include a full data row
 * (unless we have an escaped delim). That effectively reduces the number of
 * loads by a factor of number of bytes per row. This improves performance
 * greatly, unfortunately it add more complexity to the code.
 *
 * Global participants in parsing logic:
 *
 * line_buf.cursor -- an offset from beginning of the line buffer
 * that indicates where we are about to begin the next scan. Note that
 * if we have WITH OIDS or if we ran CopyExtractRowMetaData this cursor is
 * already shifted and is not in the beginning of line buf anymore.
 *
 * attribute_buf.cursor -- an offset from the beginning of the
 * attribute buffer that indicates where the current attribute begins.
 */

void
CopyReadAttributesText(CopyState cstate, bool * __restrict nulls,
					   int * __restrict attr_offsets, int num_phys_attrs, Form_pg_attribute * __restrict attr)
{
	char		delimc = cstate->delim[0];		/* delimiter character */
	char		escapec = cstate->escape[0];	/* escape character    */
	char	   *scan_start;		/* pointer to line buffer for scan start. */
	char	   *scan_end;		/* pointer to line buffer where char was found */
	char	   *stop;
	char	   *scanner;
	int			attr_pre_len = 0;/* attr raw len, before processing escapes */
	int			attr_post_len = 0;/* current attr len after escaping */
	int			m;				/* attribute index being parsed */
	int			bytes_remaining;/* num bytes remaining to be scanned in line
								 * buf */
	int			chunk_start;	/* offset to beginning of line chunk to load */
	int			chunk_len = 0;	/* length of chunk of data to load to attr buf */
	int			oct_val;		/* byte value for octal escapes */
	int			hex_val;
	int			attnum = 0;		/* attribute number being parsed */
	int			attribute = 1;
	bool		saw_high_bit = false;
	ListCell   *cur;			/* cursor to attribute list used for this COPY */

	/* init variables for attribute scan */
	RESET_ATTRBUF;

	/* cursor is now > 0 if we copy WITH OIDS */
	scan_start = cstate->line_buf.data + cstate->line_buf.cursor;
	chunk_start = cstate->line_buf.cursor;

	cur = list_head(cstate->attnumlist);

	/* check for zero column table case */
	if(num_phys_attrs > 0)
	{
		attnum = lfirst_int(cur);
		m = attnum - 1;
	}

	if (cstate->escape_off)
		escapec = delimc;		/* look only for delimiters, escapes are
								 * disabled */

	/* have a single column only and no delim specified? take the fast track */
	if (cstate->delimiter_off)
    {
		CopyReadAttributesTextNoDelim(cstate, nulls, num_phys_attrs,
											 attnum);
        return;
    }

	/*
	 * Scan through the line buffer to read all attributes data
	 */
	while (cstate->line_buf.cursor < cstate->line_buf.len)
	{
		bytes_remaining = cstate->line_buf.len - cstate->line_buf.cursor;
		stop = scan_start + bytes_remaining;
		/*
		 * We can eliminate one test (for length) in the loop by replacing the
		 * last byte with the delimiter.  We need to remember what it was so we
		 * can replace it later.
		 */
		char  endchar = *(stop-1);
		*(stop-1) = delimc;

		/* Find the next of: delimiter, or escape, or end of buffer */
		for (scanner = scan_start; *scanner != delimc && *scanner != escapec; scanner++)
			;
		if (scanner == (stop-1) && endchar != delimc)
		{
			if (endchar != escapec)
				scanner++;
		}
		*(stop-1) = endchar;

		scan_end = (*scanner != '\0' ? (char *) scanner : NULL);

		if (scan_end == NULL)
		{
			/* GOT TO END OF LINE BUFFER */

			if (cur == NULL)
				ereport(ERROR,
						(errcode(ERRCODE_BAD_COPY_FILE_FORMAT),
						 errmsg("extra data after last expected column")));

			attnum = lfirst_int(cur);
			m = attnum - 1;

			/* don't count eol char(s) in attr and chunk len calculation */
			if (cstate->eol_type == EOL_CRLF)
			{
				attr_pre_len += bytes_remaining - 2;
				chunk_len = cstate->line_buf.len - chunk_start - 2;
			}
			else
			{
				attr_pre_len += bytes_remaining - 1;
				chunk_len = cstate->line_buf.len - chunk_start - 1;
			}

			/* check if this is a NULL value or data value (assumed NULL) */
			if (attr_pre_len == cstate->null_print_len
				&&
				strncmp(cstate->line_buf.data + cstate->line_buf.len
					- attr_pre_len - (cstate->eol_type == EOL_CRLF ? 2 : 1),
					cstate->null_print, attr_pre_len) == 0)
				nulls[m] = true;
			else
				nulls[m] = false;

			attr_offsets[m] = cstate->attribute_buf.cursor;


			/* load the last chunk, the whole buffer in most cases */
			appendBinaryStringInfo(&cstate->attribute_buf, cstate->line_buf.data + chunk_start, chunk_len);

			cstate->line_buf.cursor += attr_pre_len + 2;		/* skip eol char and
														 * '\0' to exit loop */

			/*
			 * line is done, but do we have more attributes to process?
			 *
			 * normally, remaining attributes that have no data means ERROR,
			 * however, with FILL MISSING FIELDS remaining attributes become
			 * NULL. since attrs are null by default we leave unchanged and
			 * avoid throwing an error, with the exception of empty data lines
			 * for multiple attributes, which we intentionally don't support.
			 */
			if (lnext(cur) != NULL)
			{
				if (!cstate->fill_missing)
					ereport(ERROR,
							(errcode(ERRCODE_BAD_COPY_FILE_FORMAT),
							 errmsg("missing data for column \"%s\"",
									 NameStr(attr[lfirst_int(lnext(cur)) - 1]->attname))));

				else if (attribute == 1 && attr_pre_len == 0)
					ereport(ERROR,
							(errcode(ERRCODE_BAD_COPY_FILE_FORMAT),
							 errmsg("missing data for column \"%s\", found empty data line",
									 NameStr(attr[lfirst_int(lnext(cur)) - 1]->attname))));
			}
		}
		else
			/* FOUND A DELIMITER OR ESCAPE */
		{
			if (cur == NULL)
				ereport(ERROR,
						(errcode(ERRCODE_BAD_COPY_FILE_FORMAT),
						 errmsg("extra data after last expected column")));

			if (*scan_end == delimc)	/* found a delimiter */
			{
				attnum = lfirst_int(cur);
				m = attnum - 1;

				/* (we don't include the delimiter ch in length) */
				attr_pre_len += scan_end - scan_start;
				attr_post_len += scan_end - scan_start;

				/* check if this is a null print or data (assumed NULL) */
				if (attr_pre_len == cstate->null_print_len &&
					strncmp(scan_end - attr_pre_len, cstate->null_print, attr_pre_len) == 0)
					nulls[m] = true;
				else
					nulls[m] = false;

				/* set the pointer to next attribute position */
				attr_offsets[m] = cstate->attribute_buf.cursor;

				/*
				 * update buffer cursors to our current location, +1 to skip
				 * the delimc
				 */
				cstate->line_buf.cursor = scan_end - cstate->line_buf.data + 1;
				cstate->attribute_buf.cursor += attr_post_len + 1;

				/* prepare scan for next attr */
				scan_start = cstate->line_buf.data + cstate->line_buf.cursor;
				cur = lnext(cur);
				attr_pre_len = 0;
				attr_post_len = 0;

				/*
				 * for the dispatcher - stop parsing once we have
				 * all the hash field values. We don't need the rest.
				 */
				if (Gp_role == GP_ROLE_DISPATCH)
				{
					if (attribute == cstate->last_hash_field)
					{
						/*
						 * load the chunk from chunk_start to end of current
						 * attribute, not including delimiter
						 */
						chunk_len = cstate->line_buf.cursor - chunk_start - 1;
						appendBinaryStringInfo(&cstate->attribute_buf, cstate->line_buf.data + chunk_start, chunk_len);
						break;
					}
				}

				attribute++;
			}
			else
				/* found an escape character */
			{
				char		nextc = *(scan_end + 1);
				char		newc;
				int			skip = 2;

				chunk_len = (scan_end - cstate->line_buf.data) - chunk_start + 1;

				/* load a chunk of data */
				appendBinaryStringInfo(&cstate->attribute_buf, cstate->line_buf.data + chunk_start, chunk_len);

				switch (nextc)
				{
					case '0':
					case '1':
					case '2':
					case '3':
					case '4':
					case '5':
					case '6':
					case '7':
						/* handle \013 */
						oct_val = OCTVALUE(nextc);
						nextc = *(scan_end + 2);

						/*
						 * (no need for out bad access check since line if
						 * buffered)
						 */
						if (ISOCTAL(nextc))
						{
							skip++;
							oct_val = (oct_val << 3) + OCTVALUE(nextc);
							nextc = *(scan_end + 3);
							if (ISOCTAL(nextc))
							{
								skip++;
								oct_val = (oct_val << 3) + OCTVALUE(nextc);
							}
						}
						newc = oct_val & 0377;	/* the escaped byte value */
						if (IS_HIGHBIT_SET(newc))
							saw_high_bit = true;
						break;
					case 'x':
						/* Handle \x3F */
						hex_val = 0; /* init */
						nextc = *(scan_end + 2); /* get char after 'x' */

						if (isxdigit((unsigned char)nextc))
						{
							skip++;
							hex_val = GetDecimalFromHex(nextc);
							nextc = *(scan_end + 3); /* get second char */

							if (isxdigit((unsigned char)nextc))
							{
								skip++;
								hex_val = (hex_val << 4) + GetDecimalFromHex(nextc);
							}
							newc = hex_val & 0xff;
							if (IS_HIGHBIT_SET(newc))
								saw_high_bit = true;
						}
						else
						{
							newc = 'x';
						}
						break;

					case 'b':
						newc = '\b';
						break;
					case 'f':
						newc = '\f';
						break;
					case 'n':
						newc = '\n';
						break;
					case 'r':
						newc = '\r';
						break;
					case 't':
						newc = '\t';
						break;
					case 'v':
						newc = '\v';
						break;
					default:
						if (nextc == delimc)
							newc = delimc;
						else if (nextc == escapec)
							newc = escapec;
						else
						{
							/* no escape sequence found. it's a lone escape */
							
							bool next_is_eol = ((nextc == '\n' && cstate->eol_type == EOL_LF) ||
											    (nextc == '\r' && (cstate->eol_type == EOL_CR || 
																   cstate->eol_type == EOL_CRLF)));
							
							if(!next_is_eol)
							{
								/* take next char literally */
								newc = nextc;
							}
							else
							{
								/* there isn't a next char (end of data in line). we keep the 
								 * backslash as a literal character. We don't skip over the EOL,
								 * since we don't support escaping it anymore (unlike PG).
								 */
								newc = escapec;
								skip--;
							}
						}

						break;
				}

				/* update to current length, add escape and escaped chars  */
				attr_pre_len += scan_end - scan_start + 2;
				/* update to current length, escaped char */
				attr_post_len += scan_end - scan_start + 1;

				/*
				 * Need to get rid of the escape character. This is done by
				 * loading the chunk up to including the escape character
				 * into the attribute buffer. Then overwriting the escape char
				 * with the escaped sequence or char, and continuing to scan
				 * from *after* the char than is after the escape in line_buf.
				 */
				*(cstate->attribute_buf.data + cstate->attribute_buf.len - 1) = newc;
				cstate->line_buf.cursor = scan_end - cstate->line_buf.data + skip;
				scan_start = scan_end + skip;
				chunk_start = cstate->line_buf.cursor;
				chunk_len = 0;
			}

		}						/* end delimiter/backslash */

	}							/* end line buffer scan. */

	/*
	 * Replace all delimiters with NULL for string termination.
	 * NOTE: only delimiters (NOT necessarily all delimc) are replaced.
	 * Example (delimc = '|'):
	 * - Before:  f  1	|  f  \|  2  |	f  3
	 * - After :  f  1 \0  f   |  2 \0	f  3
	 */
	for (attribute = 0; attribute < num_phys_attrs; attribute++)
	{
		if (attr_offsets[attribute] != 0)
			*(cstate->attribute_buf.data + attr_offsets[attribute] - 1) = '\0';
	}

	/* 
	 * MPP-6816 
	 * If any attribute has a de-escaped octal or hex sequence with a
	 * high bit set, we check that the changed attribute text is still
	 * valid WRT encoding. We run the check on all attributes since 
	 * such octal sequences are so rare in client data that it wouldn't
	 * affect performance at all anyway.
	 */
	if(saw_high_bit)
	{
		for (attribute = 0; attribute < num_phys_attrs; attribute++)
		{
			char *fld = cstate->attribute_buf.data + attr_offsets[attribute];
			pg_verifymbstr(fld, strlen(fld), false);
		}
	}
}

/*
 * Read all the attributes of the data line in CSV mode,
 * performing de-escaping as needed. Escaping does not follow the normal
 * PostgreSQL text mode, but instead "standard" (i.e. common) CSV usage.
 *
 * Quoted fields can span lines, in which case the line end is embedded
 * in the returned string.
 *
 * null_print is the null marker string.  Note that this is compared to
 * the pre-de-escaped input string (thus if it is quoted it is not a NULL).
 *----------
 */
void
CopyReadAttributesCSV(CopyState cstate, bool *nulls, int *attr_offsets,
					  int num_phys_attrs, Form_pg_attribute *attr)
{
	char		delimc = cstate->delim[0];
	char		quotec = cstate->quote[0];
	char		escapec = cstate->escape[0];
	char		c;
	int			start_cursor = cstate->line_buf.cursor;
	int			end_cursor = start_cursor;
	int			input_len = 0;
	int			attnum;			/* attribute number being parsed */
	int			m = 0;			/* attribute index being parsed */
	int			attribute = 1;
	bool		in_quote = false;
	bool		saw_quote = false;
	ListCell   *cur;			/* cursor to attribute list used for this COPY */

	/* init variables for attribute scan */
	RESET_ATTRBUF;

	cur = list_head(cstate->attnumlist);

	if(num_phys_attrs > 0)
	{
		attnum = lfirst_int(cur);
		m = attnum - 1;
	}

	for (;;)
	{
		end_cursor = cstate->line_buf.cursor;

		/* finished processing attributes in line */
		if (cstate->line_buf.cursor >= cstate->line_buf.len - 1)
		{
			input_len = end_cursor - start_cursor;

			if (cstate->eol_type == EOL_CRLF)
			{
				/* ignore the leftover CR */
				input_len--;
				cstate->attribute_buf.data[cstate->attribute_buf.cursor - 1] = '\0';
			}

			/* check whether raw input matched null marker */
			if(num_phys_attrs > 0)
			{
				if (!saw_quote && input_len == cstate->null_print_len &&
					strncmp(&cstate->line_buf.data[start_cursor], cstate->null_print, input_len) == 0)
					nulls[m] = true;
				else
					nulls[m] = false;
			}

			/* if zero column table and data is trying to get in */
			if(num_phys_attrs == 0 && input_len > 0)
				ereport(ERROR,
						(errcode(ERRCODE_BAD_COPY_FILE_FORMAT),
						 errmsg("extra data after last expected column")));
			if (cur == NULL)
				ereport(ERROR,
						(errcode(ERRCODE_BAD_COPY_FILE_FORMAT),
						 errmsg("extra data after last expected column")));

			if (in_quote)
			{
				/* next c will usually be LF, but it could also be a quote
				 * char if the last line of the file has no LF, and we don't
				 * want to error out in this case.
				 */
				c = cstate->line_buf.data[cstate->line_buf.cursor];
				if(c != quotec)
					ereport(ERROR,
							(errcode(ERRCODE_BAD_COPY_FILE_FORMAT),
							 errmsg("unterminated CSV quoted field")));
			}

			/*
			 * line is done, but do we have more attributes to process?
			 *
			 * normally, remaining attributes that have no data means ERROR,
			 * however, with FILL MISSING FIELDS remaining attributes become
			 * NULL. since attrs are null by default we leave unchanged and
			 * avoid throwing an error, with the exception of empty data lines
			 * for multiple attributes, which we intentionally don't support.
			 */
			if (lnext(cur) != NULL)
			{
				if (!cstate->fill_missing)
					ereport(ERROR,
							(errcode(ERRCODE_BAD_COPY_FILE_FORMAT),
							 errmsg("missing data for column \"%s\"",
									NameStr(attr[lfirst_int(lnext(cur)) - 1]->attname))));

				else if (attribute == 1 && input_len == 0)
					ereport(ERROR,
							(errcode(ERRCODE_BAD_COPY_FILE_FORMAT),
							 errmsg("missing data for column \"%s\", found empty data line",
									NameStr(attr[lfirst_int(lnext(cur)) - 1]->attname))));
			}

			break;
		}

		c = cstate->line_buf.data[cstate->line_buf.cursor++];

		/* unquoted field delimiter  */
		if (!in_quote && c == delimc && !cstate->delimiter_off)
		{
			/* check whether raw input matched null marker */
			input_len = end_cursor - start_cursor;

			if (cur == NULL)
				ereport(ERROR,
						(errcode(ERRCODE_BAD_COPY_FILE_FORMAT),
						 errmsg("extra data after last expected column")));

			if(num_phys_attrs > 0)
			{
				if (!saw_quote && input_len == cstate->null_print_len &&
				strncmp(&cstate->line_buf.data[start_cursor], cstate->null_print, input_len) == 0)
					nulls[m] = true;
				else
					nulls[m] = false;
			}

			/* terminate attr string with '\0' */
			appendStringInfoCharMacro(&cstate->attribute_buf, '\0');
			cstate->attribute_buf.cursor++;

			/* setup next attribute scan */
			cur = lnext(cur);

			if (cur == NULL)
				ereport(ERROR,
						(errcode(ERRCODE_BAD_COPY_FILE_FORMAT),
						 errmsg("extra data after last expected column")));

			saw_quote = false;

			if(num_phys_attrs > 0)
			{
				attnum = lfirst_int(cur);
				m = attnum - 1;
				attr_offsets[m] = cstate->attribute_buf.cursor;
			}

			start_cursor = cstate->line_buf.cursor;

			/*
			 * for the dispatcher - stop parsing once we have
			 * all the hash field values. We don't need the rest.
			 */
			if (Gp_role == GP_ROLE_DISPATCH)
			{
				if (attribute == cstate->last_hash_field)
					break;
			}

			attribute++;
			continue;
		}

		/* start of quoted field (or part of field) */
		if (!in_quote && c == quotec)
		{
			saw_quote = true;
			in_quote = true;
			continue;
		}

		/* escape within a quoted field */
		if (in_quote && c == escapec)
		{
			/*
			 * peek at the next char if available, and escape it if it is
			 * an escape char or a quote char
			 */
			if (cstate->line_buf.cursor <= cstate->line_buf.len)
			{
				char		nextc = cstate->line_buf.data[cstate->line_buf.cursor];

				if (nextc == escapec || nextc == quotec)
				{
					appendStringInfoCharMacro(&cstate->attribute_buf, nextc);
					cstate->line_buf.cursor++;
					cstate->attribute_buf.cursor++;
					continue;
				}
			}
		}

		/*
		 * end of quoted field. Must do this test after testing for escape
		 * in case quote char and escape char are the same (which is the
		 * common case).
		 */
		if (in_quote && c == quotec)
		{
			in_quote = false;
			continue;
		}
		appendStringInfoCharMacro(&cstate->attribute_buf, c);
		cstate->attribute_buf.cursor++;
	}

}

<<<<<<< HEAD
/*
 * Read a single attribute line when delimiter is 'off'. This is a fast track -
 * we copy the entire line buf into the attribute buf, check for null value,
 * and we're done.
 *
 * Note that no equivalent function exists for CSV, as in CSV we still may
 * need to parse quotes etc. so the functionality of delimiter_off is inlined
 * inside of CopyReadAttributesCSV
 */
static void
CopyReadAttributesTextNoDelim(CopyState cstate, bool *nulls, int num_phys_attrs,
							  int attnum)
{
	int 	len = 0;
=======
	/* Outer loop iterates over fields */
	fieldno = 0;
	for (;;)
	{
		bool		found_delim = false;
		bool		saw_quote = false;
		char	   *start_ptr;
		char	   *end_ptr;
		int			input_len;
>>>>>>> f260edb1

	Assert(num_phys_attrs == 1);

	/* don't count eol char(s) in attr len calculation */
	len = cstate->line_buf.len - 1;

<<<<<<< HEAD
	if (cstate->eol_type == EOL_CRLF)
		len--;

	/* check if this is a NULL value or data value (assumed NULL) */
	if (len == cstate->null_print_len &&
		strncmp(cstate->line_buf.data, cstate->null_print, len) == 0)
		nulls[attnum - 1] = true;
	else
		nulls[attnum - 1] = false;

	appendBinaryStringInfo(&cstate->attribute_buf, cstate->line_buf.data, len);
}

/*
 * Read the first attribute. This is mainly used to maintain support
 * for an OID column. All the rest of the columns will be read at once with
 * CopyReadAttributesText.
 */
static char *
CopyReadOidAttr(CopyState cstate, bool *isnull)
{
	char		delimc = cstate->delim[0];
	char	   *start_loc = cstate->line_buf.data + cstate->line_buf.cursor;
	char	   *end_loc;
	int			attr_len = 0;
	int			bytes_remaining;

	/* reset attribute buf to empty */
	RESET_ATTRBUF;
=======
		/* Scan data for field,
		 *
		 * The loop starts in "not quote" mode and then toggles between 
		 * that and "in quote" mode. 
		 * The loop exits normally if it is in "not quote" mode and a
		 * delimiter or line end is seen.
		 */
		for (;;)
		{
			char		c;

			/* Not in quote */
			for (;;)
			{
				end_ptr = cur_ptr;
				if (cur_ptr >= line_end_ptr)
					goto endfield;
				c = *cur_ptr++;
				/* unquoted field delimiter */
				if (c == delimc)
				{
					found_delim = true;
					goto endfield;
				}
				/* start of quoted field (or part of field) */
				if (c == quotec)
				{
					saw_quote = true;
					break;
				}
				/* Add c to output string */
				*output_ptr++ = c;
			}

			/* In quote */
			for (;;)
			{
				end_ptr = cur_ptr;
				if (cur_ptr >= line_end_ptr)
					ereport(ERROR,
							(errcode(ERRCODE_BAD_COPY_FILE_FORMAT),
							 errmsg("unterminated CSV quoted field")));

				c = *cur_ptr++;

				/* escape within a quoted field */
				if (c == escapec)
				{
					/*
					 * peek at the next char if available, and escape it if it is
					 * an escape char or a quote char
					 */
					if (cur_ptr < line_end_ptr)
					{
						char		nextc = *cur_ptr;

						if (nextc == escapec || nextc == quotec)
						{
							*output_ptr++ = nextc;
							cur_ptr++;
							continue;
						}
					}
				}
				/*
				 * end of quoted field. Must do this test after testing for escape
				 * in case quote char and escape char are the same (which is the
				 * common case).
				 */
				if (c == quotec)
					break;

				/* Add c to output string */
				*output_ptr++ = c;
			}
		}
	endfield:
>>>>>>> f260edb1

	/* # of bytes that were not yet processed in this line */
	bytes_remaining = cstate->line_buf.len - cstate->line_buf.cursor;

<<<<<<< HEAD
	/* got to end of line */
	if ((end_loc = scanTextLine(cstate, start_loc, delimc, bytes_remaining)) == NULL)
	{
		attr_len = bytes_remaining - 1; /* don't count '\n' in len calculation */
		appendBinaryStringInfo(&cstate->attribute_buf, start_loc, attr_len);
		cstate->line_buf.cursor += attr_len + 2;		/* skip '\n' and '\0' */
	}
	else
		/* found a delimiter */
	{
		/*
		 * (we don't care if delim was preceded with a backslash, because it's
		 * an invalid OID anyway)
		 */

		attr_len = end_loc - start_loc; /* we don't include the delimiter ch */
=======
		/* Check whether raw input matched null marker */
		input_len = end_ptr - start_ptr;
		if (!saw_quote && input_len == cstate->null_print_len &&
			strncmp(start_ptr, cstate->null_print, input_len) == 0)
			fieldvals[fieldno] = NULL;
>>>>>>> f260edb1

		appendBinaryStringInfo(&cstate->attribute_buf, start_loc, attr_len);
		cstate->line_buf.cursor += attr_len + 1;
	}


	/* check whether raw input matched null marker */
	if (attr_len == cstate->null_print_len && strncmp(start_loc, cstate->null_print, attr_len) == 0)
		*isnull = true;
	else
		*isnull = false;

	return cstate->attribute_buf.data;
}

/*
 * Read a binary attribute.
 * skip_parsing is a hack for CopyFromDispatch (so we don't parse unneeded fields)
 */
static Datum
CopyReadBinaryAttribute(CopyState cstate,
						int column_no, FmgrInfo *flinfo,
						Oid typioparam, int32 typmod,
						bool *isnull, bool skip_parsing)
{
	int32		fld_size;
	Datum		result = 0;

	if (!CopyGetInt32(cstate, &fld_size))
		ereport(ERROR,
				(errcode(ERRCODE_BAD_COPY_FILE_FORMAT),
				 errmsg("unexpected EOF in COPY data")));
	if (fld_size == -1)
	{
		*isnull = true;
		return ReceiveFunctionCall(flinfo, NULL, typioparam, typmod);
	}
	if (fld_size < 0)
		ereport(ERROR,
				(errcode(ERRCODE_BAD_COPY_FILE_FORMAT),
				 errmsg("invalid field size")));

	/* reset attribute_buf to empty, and load raw data in it */
	resetStringInfo(&cstate->attribute_buf);

	enlargeStringInfo(&cstate->attribute_buf, fld_size);
	if (CopyGetData(cstate, cstate->attribute_buf.data,
					fld_size) != fld_size)
		ereport(ERROR,
				(errcode(ERRCODE_BAD_COPY_FILE_FORMAT),
				 errmsg("unexpected EOF in COPY data")));

	cstate->attribute_buf.len = fld_size;
	cstate->attribute_buf.data[fld_size] = '\0';

	if (!skip_parsing)
	{
		/* Call the column type's binary input converter */
		result = ReceiveFunctionCall(flinfo, &cstate->attribute_buf,
									 typioparam, typmod);

		/* Trouble if it didn't eat the whole buffer */
		if (cstate->attribute_buf.cursor != cstate->attribute_buf.len)
			ereport(ERROR,
					(errcode(ERRCODE_INVALID_BINARY_REPRESENTATION),
					 errmsg("incorrect binary data format")));
	}

	*isnull = false;
	return result;
}

/*
 * Send text representation of one attribute, with conversion and escaping
 */
#define DUMPSOFAR() \
	do { \
		if (ptr > start) \
			CopySendData(cstate, start, ptr - start); \
	} while (0)

/*
 * Send text representation of one attribute, with conversion and escaping
 */
static void
CopyAttributeOutText(CopyState cstate, char *string)
{
	char	   *ptr;
	char	   *start;
	char		c;
	char		delimc = cstate->delim[0];
	char		escapec = cstate->escape[0];

	if (cstate->need_transcoding)
		ptr = pg_server_to_custom(string, 
								  strlen(string), 
								  cstate->client_encoding, 
								  cstate->enc_conversion_proc);
	else
		ptr = string;


	if (cstate->escape_off)
	{
		CopySendData(cstate, ptr, strlen(ptr));
		return;
	}

	/*
	 * We have to grovel through the string searching for control characters
	 * and instances of the delimiter character.  In most cases, though, these
	 * are infrequent.	To avoid overhead from calling CopySendData once per
	 * character, we dump out all characters between escaped characters in a
	 * single call.  The loop invariant is that the data from "start" to "ptr"
	 * can be sent literally, but hasn't yet been.
	 *
	 * We can skip pg_encoding_mblen() overhead when encoding is safe, because
	 * in valid backend encodings, extra bytes of a multibyte character never
	 * look like ASCII.  This loop is sufficiently performance-critical that
	 * it's worth making two copies of it to get the IS_HIGHBIT_SET() test out
	 * of the normal safe-encoding path.
	 */
	if (cstate->encoding_embeds_ascii)
	{
		start = ptr;
		while ((c = *ptr) != '\0')
		{
			if ((unsigned char) c < (unsigned char) 0x20)
			{
				/*
				 * \r and \n must be escaped, the others are traditional.
				 * We prefer to dump these using the C-like notation, rather
				 * than a backslash and the literal character, because it
				 * makes the dump file a bit more proof against Microsoftish
				 * data mangling.
				 */
				switch (c)
				{
					case '\b':
						c = 'b';
						break;
					case '\f':
						c = 'f';
						break;
					case '\n':
						c = 'n';
						break;
					case '\r':
						c = 'r';
						break;
					case '\t':
						c = 't';
						break;
					case '\v':
						c = 'v';
						break;
					default:
						/* If it's the delimiter, must backslash it */
						if (c == delimc)
							break;
						/* All ASCII control chars are length 1 */
						ptr++;
						continue;		/* fall to end of loop */
				}
				/* if we get here, we need to convert the control char */
				DUMPSOFAR();
				CopySendChar(cstate, escapec);
				CopySendChar(cstate, c);
				start = ++ptr;	/* do not include char in next run */
			}
			else if (c == escapec || c == delimc)
			{
				DUMPSOFAR();
				CopySendChar(cstate, escapec);
				start = ptr++;	/* we include char in next run */
			}
			else if (IS_HIGHBIT_SET(c))
				ptr += pg_encoding_mblen(cstate->client_encoding, ptr);
			else
				ptr++;
		}
	}
	else
	{
		start = ptr;
		while ((c = *ptr) != '\0')
		{
			if ((unsigned char) c < (unsigned char) 0x20)
			{
				/*
				 * \r and \n must be escaped, the others are traditional. We
				 * prefer to dump these using the C-like notation, rather than
				 * a backslash and the literal character, because it makes the
				 * dump file a bit more proof against Microsoftish data
				 * mangling.
				 */
				switch (c)
				{
					case '\b':
						c = 'b';
						break;
					case '\f':
						c = 'f';
						break;
					case '\n':
						c = 'n';
						break;
					case '\r':
						c = 'r';
						break;
					case '\t':
						c = 't';
						break;
					case '\v':
						c = 'v';
						break;
					default:
						/* If it's the delimiter, must backslash it */
						if (c == delimc)
							break;
						/* All ASCII control chars are length 1 */
						ptr++;
						continue;		/* fall to end of loop */
				}
				/* if we get here, we need to convert the control char */
				DUMPSOFAR();
				CopySendChar(cstate, escapec);
				CopySendChar(cstate, c);
				start = ++ptr;	/* do not include char in next run */
			}
			else if (c == escapec || c == delimc)
			{
				DUMPSOFAR();
				CopySendChar(cstate, escapec);
				start = ptr++;	/* we include char in next run */
			}
			else
				ptr++;
		}
	}

	DUMPSOFAR();
}

/*
 * Send text representation of one attribute, with conversion and
 * CSV-style escaping
 */
static void
CopyAttributeOutCSV(CopyState cstate, char *string,
					bool use_quote, bool single_attr)
{
	char	   *ptr;
	char	   *start;
	char		c;
	char		delimc = cstate->delim[0];
	char		quotec;
	char		escapec = cstate->escape[0];

	/*
	 * MPP-8075. We may get called with cstate->quote == NULL.
	 */
	if (cstate->quote == NULL)
	{
		quotec = '"';
	}
	else
	{
		quotec = cstate->quote[0];
	}

	/* force quoting if it matches null_print (before conversion!) */
	if (!use_quote && strcmp(string, cstate->null_print) == 0)
		use_quote = true;

	if (cstate->need_transcoding)
		ptr = pg_server_to_custom(string, 
								  strlen(string),
								  cstate->client_encoding,
								  cstate->enc_conversion_proc);
	else
		ptr = string;

	/*
	 * Make a preliminary pass to discover if it needs quoting
	 */
	if (!use_quote)
	{
		/*
		 * Because '\.' can be a data value, quote it if it appears alone on a
		 * line so it is not interpreted as the end-of-data marker.
		 */
		if (single_attr && strcmp(ptr, "\\.") == 0)
			use_quote = true;
		else
		{
			char	   *tptr = ptr;

			while ((c = *tptr) != '\0')
			{
				if (c == delimc || c == quotec || c == '\n' || c == '\r')
				{
					use_quote = true;
					break;
				}
				if (IS_HIGHBIT_SET(c) && cstate->encoding_embeds_ascii)
					tptr += pg_encoding_mblen(cstate->client_encoding, tptr);
				else
					tptr++;
			}
		}
	}

	if (use_quote)
	{
		CopySendChar(cstate, quotec);

		/*
		 * We adopt the same optimization strategy as in CopyAttributeOutText
		 */
		start = ptr;
		while ((c = *ptr) != '\0')
		{
			if (c == quotec || c == escapec)
			{
				DUMPSOFAR();
				CopySendChar(cstate, escapec);
				start = ptr;	/* we include char in next run */
			}
			if (IS_HIGHBIT_SET(c) && cstate->encoding_embeds_ascii)
				ptr += pg_encoding_mblen(cstate->client_encoding, ptr);
			else
				ptr++;
		}
		DUMPSOFAR();

		CopySendChar(cstate, quotec);
	}
	else
	{
		/* If it doesn't need quoting, we can just dump it as-is */
		CopySendString(cstate, ptr);
	}
}

/*
 * CopyGetAttnums - build an integer list of attnums to be copied
 *
 * The input attnamelist is either the user-specified column list,
 * or NIL if there was none (in which case we want all the non-dropped
 * columns).
 *
 * rel can be NULL ... it's only used for error reports.
 */
List *
CopyGetAttnums(TupleDesc tupDesc, Relation rel, List *attnamelist)
{
	List	   *attnums = NIL;

	if (attnamelist == NIL)
	{
		/* Generate default column list */
		Form_pg_attribute *attr = tupDesc->attrs;
		int			attr_count = tupDesc->natts;
		int			i;

		for (i = 0; i < attr_count; i++)
		{
			if (attr[i]->attisdropped)
				continue;
			attnums = lappend_int(attnums, i + 1);
		}
	}
	else
	{
		/* Validate the user-supplied list and extract attnums */
		ListCell   *l;

		foreach(l, attnamelist)
		{
			char	   *name = strVal(lfirst(l));
			int			attnum;
			int			i;

			/* Lookup column name */
			attnum = InvalidAttrNumber;
			for (i = 0; i < tupDesc->natts; i++)
			{
				if (tupDesc->attrs[i]->attisdropped)
					continue;
				if (namestrcmp(&(tupDesc->attrs[i]->attname), name) == 0)
				{
					attnum = tupDesc->attrs[i]->attnum;
					break;
				}
			}
			if (attnum == InvalidAttrNumber)
			{
				if (rel != NULL)
					ereport(ERROR,
							(errcode(ERRCODE_UNDEFINED_COLUMN),
					errmsg("column \"%s\" of relation \"%s\" does not exist",
						   name, RelationGetRelationName(rel))));
				else
					ereport(ERROR,
							(errcode(ERRCODE_UNDEFINED_COLUMN),
							 errmsg("column \"%s\" does not exist",
									name)));
			}
			/* Check for duplicates */
			if (list_member_int(attnums, attnum))
				ereport(ERROR,
						(errcode(ERRCODE_DUPLICATE_COLUMN),
						 errmsg("column \"%s\" specified more than once",
								name)));
			attnums = lappend_int(attnums, attnum);
		}
	}

	return attnums;
}

#define COPY_FIND_MD_DELIM \
md_delim = memchr(line_start, COPY_METADATA_DELIM, Min(32, cstate->line_buf.len)); \
if(md_delim && (md_delim != line_start)) \
{ \
	value_len = md_delim - line_start + 1; \
	*md_delim = '\0'; \
} \
else \
{ \
	cstate->md_error = true; \
}	

/*
 * CopyExtractRowMetaData - extract embedded row number from data.
 *
 * If data is being parsed in execute mode the parser (QE) doesn't
 * know the original line number (in the original file) of the current
 * row. Therefore the QD sends this information along with the data.
 * other metadata that the QD sends includes whether the data was
 * converted to server encoding (should always be the case, unless
 * encoding error happened and we're in error log mode).
 *
 * in:
 *    line_buf: <original_num>^<buf_converted>^<data for this row>
 *    lineno: ?
 *    line_buf_converted: ?
 *
 * out:
 *    line_buf: <data for this row>
 *    lineno: <original_num>
 *    line_buf_converted: <t/f>
 */
static
void CopyExtractRowMetaData(CopyState cstate)
{
	char *md_delim = NULL; /* position of the metadata delimiter */
	
	/*
	 * Line_buf may have already skipped an OID column if WITH OIDS defined,
	 * so we need to start from cursor not always from beginning of linebuf.
	 */
	char *line_start = cstate->line_buf.data + cstate->line_buf.cursor;
	int  value_len = 0;

	cstate->md_error = false;
	
	/* look for the first delimiter, and extract lineno */
	COPY_FIND_MD_DELIM;
	
	/* 
	 * make sure MD exists. that should always be the case
	 * unless we run into an edge case - see MPP-8052. if that 
	 * happens md_error is now set. we raise an error. 
	 */
	if(cstate->md_error)
		ereport(ERROR,
				(errcode(ERRCODE_INVALID_OBJECT_DEFINITION),
				 errmsg("COPY metadata not found. This probably means that there is a "
						"mixture of newline types in the data. Use the NEWLINE keyword "
						"in order to resolve this reliably.")));

	cstate->cur_lineno = atoi(line_start);

	*md_delim = COPY_METADATA_DELIM; /* restore the line_buf byte after setting it to \0 */

	/* reposition line buf cursor to see next metadata value (skip lineno) */
	cstate->line_buf.cursor += value_len;
	line_start = cstate->line_buf.data + cstate->line_buf.cursor;

	/* look for the second delimiter, and extract line_buf_converted */
	COPY_FIND_MD_DELIM;
	Assert(*line_start == '0' || *line_start == '1'); 
	cstate->line_buf_converted = atoi(line_start);
	
	*md_delim = COPY_METADATA_DELIM;
	cstate->line_buf.cursor += value_len;
}

/*
 * error context callback for COPY FROM
 */
static void
copy_in_error_callback(void *arg)
{
	CopyState	cstate = (CopyState) arg;
	char buffer[20];

	/*
	 * If we saved the error context from a QE in cdbcopy.c append it here.
	 */
	if (Gp_role == GP_ROLE_DISPATCH && cstate->executor_err_context.len > 0)
	{
		errcontext("%s", cstate->executor_err_context.data);
		return;
	}

	/* don't need to print out context if error wasn't local */
	if (cstate->error_on_executor)
		return;

	if (cstate->binary)
	{
		/* can't usefully display the data */
		if (cstate->cur_attname)
			errcontext("COPY %s, line %s, column %s",
					   cstate->cur_relname,
					   linenumber_atoi(buffer, cstate->cur_lineno),
					   cstate->cur_attname);
		else
			errcontext("COPY %s, line %s",
					   cstate->cur_relname,
					   linenumber_atoi(buffer, cstate->cur_lineno));
	}
	else
	{
	if (cstate->cur_attname)
	{
		/* error is relevant to a particular column */
		char	   *att_buf;

		att_buf = limit_printout_length(cstate->attribute_buf.data);

		errcontext("COPY %s, line %s, column %s",
				   cstate->cur_relname,
				   linenumber_atoi(buffer, cstate->cur_lineno),
				   att_buf);
		pfree(att_buf);
	}
	else
	{
		/* error is relevant to a particular line */
		if (cstate->line_buf_converted || !cstate->need_transcoding)
		{
			char	   *line_buf;

			line_buf = extract_line_buf(cstate);
			truncateEolStr(line_buf, cstate->eol_type);

			errcontext("COPY %s, line %s: \"%s\"",
					   cstate->cur_relname,
					   linenumber_atoi(buffer, cstate->cur_lineno),
					   line_buf);
			pfree(line_buf);
		}
		else
		{
			/*
			 * Here, the line buffer is still in a foreign encoding,
			 * and indeed it's quite likely that the error is precisely
			 * a failure to do encoding conversion (ie, bad data).	We
			 * dare not try to convert it, and at present there's no way
			 * to regurgitate it without conversion.  So we have to punt
			 * and just report the line number.
			 */
			errcontext("COPY %s, line %s",
					   cstate->cur_relname,
					   linenumber_atoi(buffer, cstate->cur_lineno));
		}
	}
}
}

/*
 * If our (copy of) linebuf has the embedded original row number and other
 * row-specific metadata, remove it. It is not part of the actual data, and
 * should not be displayed.
 *
 * we skip this step, however, if md_error was previously set by
 * CopyExtractRowMetaData. That should rarely happen, though.
 *
 * Returned value is a palloc'ed string to print.  The caller should pfree it.
 */
static char *
extract_line_buf(CopyState cstate)
{
	char	   *line_buf = cstate->line_buf.data;

	if (cstate->err_loc_type == ROWNUM_EMBEDDED && !cstate->md_error)
	{
		/* the following is a compacted mod of CopyExtractRowMetaData */
		int value_len = 0;
		char *line_start = cstate->line_buf.data;
		char *lineno_delim = memchr(line_start, COPY_METADATA_DELIM,
									Min(32, cstate->line_buf.len));

		if (lineno_delim && (lineno_delim != line_start))
		{
			/*
			 * we only continue parsing metadata if the first extraction above
			 * succeeded. there are some edge cases where we may not have a line
			 * with MD to parse, for example if some non-copy related error
			 * propagated here and we don't yet have a proper data line.
			 * see MPP-11328
			 */
			value_len = lineno_delim - line_start + 1;
			line_start += value_len;

			lineno_delim = memchr(line_start, COPY_METADATA_DELIM,
								  Min(32, cstate->line_buf.len));

			if (lineno_delim && (lineno_delim != line_start))
			{
				value_len = lineno_delim - line_start + 1;
				line_start += value_len;
				line_buf = line_start;
			}
		}
	}

	/*
	 * Finally allocate a new buffer and trim the string to a reasonable
	 * length.  We need a copy since this might be called from non-ERROR
	 * context like NOTICE, and we should preserve the original.
	 */
	return limit_printout_length(line_buf);
}

/*
 * Make sure we don't print an unreasonable amount of COPY data in a message.
 *
 * It would seem a lot easier to just use the sprintf "precision" limit to
 * truncate the string.  However, some versions of glibc have a bug/misfeature
 * that vsnprintf will always fail (return -1) if it is asked to truncate
 * a string that contains invalid byte sequences for the current encoding.
 * So, do our own truncation.  We return a pstrdup'd copy of the input.
 */
char *
limit_printout_length(const char *str)
{
#define MAX_COPY_DATA_DISPLAY 100

	int			slen = strlen(str);
	int			len;
	char	   *res;

	/* Fast path if definitely okay */
	if (slen <= MAX_COPY_DATA_DISPLAY)
		return pstrdup(str);

	/* Apply encoding-dependent truncation */
	len = pg_mbcliplen(str, slen, MAX_COPY_DATA_DISPLAY);

	/*
	 * Truncate, and add "..." to show we truncated the input.
	 */
	res = (char *) palloc(len + 4);
	memcpy(res, str, len);
	strcpy(res + len, "...");

	return res;
}


static void
attr_get_key(CopyState cstate, CdbCopy *cdbCopy, int original_lineno_for_qe,
			 unsigned int target_seg,
			 AttrNumber p_nattrs, AttrNumber *attrs,
			 Form_pg_attribute *attr_descs, int *attr_offsets, bool *attr_nulls,
			 FmgrInfo *in_functions, Oid *typioparams, Datum *values)
{
	AttrNumber p_index;

	/*
	 * Since we only need the internal format of values that
	 * we want to hash on (partitioning keys only), we want to
	 * skip converting the other values so we can run faster.
	 */
	for (p_index = 0; p_index < p_nattrs; p_index++)
	{
		ListCell *cur;

		/*
		 * For this partitioning key, search for its location in the attr list.
		 * (note that fields may be out of order, so this is necessary).
		 */
		foreach(cur, cstate->attnumlist)
		{
			int			attnum = lfirst_int(cur);
			int			m = attnum - 1;
			char	   *string;
			bool		isnull;

			if (attnum == attrs[p_index])
			{
				string = cstate->attribute_buf.data + attr_offsets[m];

				if (attr_nulls[m])
					isnull = true;
				else
					isnull = false;

				if (cstate->csv_mode && isnull &&
					cstate->force_notnull_flags[m])
				{
					string = cstate->null_print;		/* set to NULL string */
					isnull = false;
				}

				/* we read an SQL NULL, no need to do anything */
				if (!isnull)
				{
					cstate->cur_attname = NameStr(attr_descs[m]->attname);

					values[m] = InputFunctionCall(&in_functions[m],
												  string,
												  typioparams[m],
												  attr_descs[m]->atttypmod);

					attr_nulls[m] = false;
					cstate->cur_attname = NULL;
				}		/* end if (!isnull) */

				break;	/* go to next partitioning key
						 * attribute */
			}
		}		/* end foreach */
	}			/* end for partitioning indexes */
}

/*
 * The following are custom versions of the string function strchr().
 * As opposed to the original strchr which searches through
 * a string until the target character is found, or a NULL is
 * found, this version will not return when a NULL is found.
 * Instead it will search through a pre-defined length of
 * bytes and will return only if the target character(s) is reached.
 *
 * If our client encoding is not a supported server encoding, we
 * know that it is not safe to look at each character as trailing
 * byte in a multibyte character may be a 7-bit ASCII equivalent.
 * Therefore we use pg_encoding_mblen to skip to the end of the
 * character.
 *
 * returns:
 *	 pointer to c - if c is located within the string.
 *	 NULL - if c was not found in specified length of search. Note:
 *			this DOESN'T mean that a '\0' was reached.
 */
char *
scanTextLine(CopyState cstate, const char *s, char eol, size_t len)
{
		
	if (cstate->encoding_embeds_ascii && !cstate->line_buf_converted)
	{
		int			mblen;
		const char *end = s + len;
		
		/* we may need to skip the end of a multibyte char from the previous buffer */
		s += cstate->missing_bytes;
		
		mblen = pg_encoding_mblen(cstate->client_encoding, s);

		for (; *s != eol && s < end; s += mblen)
			mblen = pg_encoding_mblen(cstate->client_encoding, s);

		/* 
		 * MPP-10802
		 * if last char is a partial mb char (the rest of its bytes are in the next 
		 * buffer) save # of missing bytes for this char and skip them next time around 
		 */
		cstate->missing_bytes = (s > end ? s - end : 0);
			
		return ((*s == eol) ? (char *) s : NULL);
	}
	else
		return memchr(s, eol, len);
}


char *
scanCSVLine(CopyState cstate, const char *s, char eol, char escapec, char quotec, size_t len)
{
	const char *start = s;
	const char *end = start + len;
	
	if (cstate->encoding_embeds_ascii && !cstate->line_buf_converted)
	{
		int			mblen;
		
		/* we may need to skip the end of a multibyte char from the previous buffer */
		s += cstate->missing_bytes;
		
		mblen = pg_encoding_mblen(cstate->client_encoding, s);
		
		for ( ; *s != eol && s < end ; s += mblen)
		{
			if (cstate->in_quote && *s == escapec)
				cstate->last_was_esc = !cstate->last_was_esc;
			if (*s == quotec && !cstate->last_was_esc)
				cstate->in_quote = !cstate->in_quote;
			if (*s != escapec)
				cstate->last_was_esc = false;

			mblen = pg_encoding_mblen(cstate->client_encoding, s);
		}
		
		/* 
		 * MPP-10802
		 * if last char is a partial mb char (the rest of its bytes are in the next 
		 * buffer) save # of missing bytes for this char and skip them next time around 
		 */
		cstate->missing_bytes = (s > end ? s - end : 0);
	}
	else
		/* safe to scroll byte by byte */
	{	
		for ( ; *s != eol && s < end ; s++)
		{
			if (cstate->in_quote && *s == escapec)
				cstate->last_was_esc = !cstate->last_was_esc;
			if (*s == quotec && !cstate->last_was_esc)
				cstate->in_quote = !cstate->in_quote;
			if (*s != escapec)
				cstate->last_was_esc = false;
		}
	}

	if (s == end)
		return NULL;
	
	if (*s == eol)
		cstate->last_was_esc = false;

	return ((*s == eol) ? (char *) s : NULL);
}

/* remove end of line chars from end of a buffer */
void truncateEol(StringInfo buf, EolType eol_type)
{
	int one_back = buf->len - 1;
	int two_back = buf->len - 2;

	if(eol_type == EOL_CRLF)
	{
		if(buf->len < 2)
			return;

		if(buf->data[two_back] == '\r' &&
		   buf->data[one_back] == '\n')
		{
			buf->data[two_back] = '\0';
			buf->data[one_back] = '\0';
			buf->len -= 2;
		}
	}
	else
	{
		if(buf->len < 1)
			return;

		if(buf->data[one_back] == '\r' ||
		   buf->data[one_back] == '\n')
		{
			buf->data[one_back] = '\0';
			buf->len--;
		}
	}
}

/* wrapper for truncateEol */
void
truncateEolStr(char *str, EolType eol_type)
{
	StringInfoData buf;

	buf.data = str;
	buf.len = strlen(str);
	buf.maxlen = buf.len;
	truncateEol(&buf, eol_type);
}

/*
 * concatenateEol
 *
 * add end of line chars to end line buf.
 *
 */
static void concatenateEol(CopyState cstate)
{
	switch (cstate->eol_type)
	{
		case EOL_LF:
			appendStringInfo(&cstate->line_buf, "\n");
			break;
		case EOL_CR:
			appendStringInfo(&cstate->line_buf, "\r");
			break;
		case EOL_CRLF:
			appendStringInfo(&cstate->line_buf, "\r\n");
			break;
		case EOL_UNKNOWN:
			appendStringInfo(&cstate->line_buf, "\n");
			break;

	}
}

/*
 * Escape any single quotes or backslashes in given string (from initdb.c)
 */
static char *
escape_quotes(const char *src)
{
	int			len = strlen(src),
				i,
				j;
	char	   *result = palloc(len * 2 + 1);

	for (i = 0, j = 0; i < len; i++)
	{
		if ((src[i]) == '\'' || (src[i]) == '\\')
			result[j++] = src[i];
		result[j++] = src[i];
	}
	result[j] = '\0';
	return result;
}

/*
 * copy_dest_startup --- executor startup
 */
static void
copy_dest_startup(DestReceiver *self __attribute__((unused)), int operation __attribute__((unused)), TupleDesc typeinfo __attribute__((unused)))
{
	/* no-op */
}

/*
 * copy_dest_receive --- receive one tuple
 */
static void
copy_dest_receive(TupleTableSlot *slot, DestReceiver *self)
{
	DR_copy    *myState = (DR_copy *) self;
	CopyState	cstate = myState->cstate;

	/* Make sure the tuple is fully deconstructed */
	slot_getallattrs(slot);

	/* And send the data */
	CopyOneRowTo(cstate, InvalidOid, slot_get_values(slot), slot_get_isnull(slot));
}

/*
 * copy_dest_shutdown --- executor end
 */
static void
copy_dest_shutdown(DestReceiver *self __attribute__((unused)))
{
	/* no-op */
}

/*
 * copy_dest_destroy --- release DestReceiver object
 */
static void
copy_dest_destroy(DestReceiver *self)
{
	pfree(self);
}

/*
 * CreateCopyDestReceiver -- create a suitable DestReceiver object
 */
DestReceiver *
CreateCopyDestReceiver(void)
{
	DR_copy    *self = (DR_copy *) palloc(sizeof(DR_copy));

	self->pub.receiveSlot = copy_dest_receive;
	self->pub.rStartup = copy_dest_startup;
	self->pub.rShutdown = copy_dest_shutdown;
	self->pub.rDestroy = copy_dest_destroy;
	self->pub.mydest = DestCopyOut;

	self->cstate = NULL;		/* will be set later */

	return (DestReceiver *) self;
}


static void CopyInitPartitioningState(EState *estate)
{
	if (estate->es_result_partitions)
	{
		estate->es_partition_state =
 			createPartitionState(estate->es_result_partitions,
								 estate->es_num_result_relations);
	}
}

/*
 * Initialize data loader parsing state
 */
static void CopyInitDataParser(CopyState cstate)
{
	cstate->fe_eof = false;
	cstate->cur_relname = RelationGetRelationName(cstate->rel);
	cstate->cur_lineno = 0;
	cstate->cur_attname = NULL;
	cstate->null_print_len = strlen(cstate->null_print);

	if (cstate->csv_mode)
	{
		cstate->in_quote = false;
		cstate->last_was_esc = false;
		cstate->num_consec_csv_err = 0;
	}

	/* Set up data buffer to hold a chunk of data */
	MemSet(cstate->raw_buf, ' ', RAW_BUF_SIZE * sizeof(char));
	cstate->raw_buf[RAW_BUF_SIZE] = '\0';
	cstate->line_done = true;
	cstate->raw_buf_done = false;
}

/*
 * CopyCheckIsLastLine
 *
 * This routine checks if the line being looked at is the last line of data.
 * If it is, it makes sure that this line is terminated with an EOL. We must
 * do this check in order to support files that don't end up EOL before EOF,
 * because we want to treat that last line as normal - and be able to pre
 * process it like the other lines (remove metadata chars, encoding conversion).
 *
 * See MPP-4406 for an example of why this is needed.
 *
 * Notice: if line_buf is empty, no need to add EOL
 */
static bool CopyCheckIsLastLine(CopyState cstate)
{
	if (cstate->fe_eof && cstate->line_buf.len > 0)
	{
		concatenateEol(cstate);
		return true;
	}
	
	return false;
}

/*
 * setEncodingConversionProc
 *
 * COPY and External tables use a custom path to the encoding conversion
 * API because external tables have their own encoding (which is not
 * necessarily client_encoding). We therefore have to set the correct
 * encoding conversion function pointer ourselves, to be later used in
 * the conversion engine.
 *
 * The code here mimics a part of SetClientEncoding() in mbutils.c
 */
void setEncodingConversionProc(CopyState cstate, int client_encoding, bool iswritable)
{
	Oid		conversion_proc;
	
	/*
	 * COPY FROM and RET: convert from client to server
	 * COPY TO   and WET: convert from server to client
	 */
	if (iswritable)
		conversion_proc = FindDefaultConversionProc(GetDatabaseEncoding(),
													client_encoding);
	else		
		conversion_proc = FindDefaultConversionProc(client_encoding,
												    GetDatabaseEncoding());
	
	if (OidIsValid(conversion_proc))
	{
		/* conversion proc found */
		cstate->enc_conversion_proc = palloc(sizeof(FmgrInfo));
		fmgr_info(conversion_proc, cstate->enc_conversion_proc);
	}
	else
	{
		/* no conversion function (both encodings are probably the same) */
		cstate->enc_conversion_proc = NULL;
	}
}

/*
 * preProcessDataLine
 *
 * When Done reading a complete data line set input row number for error report
 * purposes (this also removes any metadata that was concatenated to the data
 * by the QD during COPY) and convert it to server encoding if transcoding is
 * needed.
 */
static
void preProcessDataLine(CopyState cstate)
{
	char	   *cvt;
	bool		force_transcoding = false;

	/*
	 * Increment line count by 1 if we have access to all the original
	 * data rows and can count them reliably (ROWNUM_ORIGINAL). However
	 * if we have ROWNUM_EMBEDDED the original row number for this row
	 * was sent to us with the data (courtesy of the data distributor), so
	 * get that number instead.
	 */
	if(cstate->err_loc_type == ROWNUM_ORIGINAL)
	{
		cstate->cur_lineno++;
	}
	else if(cstate->err_loc_type == ROWNUM_EMBEDDED)
	{
		Assert(Gp_role == GP_ROLE_EXECUTE);
		
		/*
		 * Extract various metadata sent to us from the QD COPY about this row:
		 * 1) the original line number of the row.
		 * 2) if the row was converted to server encoding or not
		 */
		CopyExtractRowMetaData(cstate); /* sets cur_lineno internally */
		
		/* check if QD sent us a badly encoded row, still in client_encoding, 
		 * in order to catch the encoding error ourselves. if line_buf_converted
		 * is false after CopyExtractRowMetaData then we must transcode and catch
		 * the error. Verify that we are indeed in SREH error log mode. that's
		 * the only valid path for receiving an unconverted data row.
		 */
		if (!cstate->line_buf_converted)
		{
			Assert(cstate->errMode == SREH_LOG);
			force_transcoding = true; 
		}
			
	}
	else
	{
		Assert(false); /* byte offset not yet supported */
	}
	
	if (cstate->need_transcoding || force_transcoding)
	{
		cvt = (char *) pg_custom_to_server(cstate->line_buf.data,
										   cstate->line_buf.len,
										   cstate->client_encoding,
										   cstate->enc_conversion_proc);
		
		Assert(!force_transcoding); /* if force is 't' we must have failed in the conversion */
		
		if (cvt != cstate->line_buf.data)
		{
			/* transfer converted data back to line_buf */
			RESET_LINEBUF;
			appendBinaryStringInfo(&cstate->line_buf, cvt, strlen(cvt));
			pfree(cvt);
		}
	}
	/* indicate that line buf is in server encoding */
	cstate->line_buf_converted = true;
}

void CopyEolStrToType(CopyState cstate)
{
	if (pg_strcasecmp(cstate->eol_str, "lf") == 0)
	{
		cstate->eol_type = EOL_LF;
		cstate->eol_ch[0] = '\n';
		cstate->eol_ch[1] = '\0';
	}
	else if (pg_strcasecmp(cstate->eol_str, "cr") == 0)
	{
		cstate->eol_type = EOL_CR;
		cstate->eol_ch[0] = '\r';
		cstate->eol_ch[1] = '\0';		
	}
	else if (pg_strcasecmp(cstate->eol_str, "crlf") == 0)
	{
		cstate->eol_type = EOL_CRLF;
		cstate->eol_ch[0] = '\r';
		cstate->eol_ch[1] = '\n';		
		
	}
	else /* error. must have been validated in CopyValidateControlChars() ! */
		ereport(ERROR,
				(errcode(ERRCODE_CDB_INTERNAL_ERROR),
				 errmsg("internal error in CopySetEolType. Trying to set NEWLINE %s", 
						 cstate->eol_str)));
}

static GpDistributionData *
InitDistributionData(CopyState cstate, Form_pg_attribute *attr,
                     AttrNumber num_phys_attrs,
                     EState *estate, bool multi_dist_policy)
{
	GpDistributionData *distData = palloc(sizeof(GpDistributionData));
	/* Variables for cdbpolicy */
	GpPolicy *policy; /* the partitioning policy for this table */
	AttrNumber p_nattrs; /* num of attributes in the distribution policy */
	Oid *p_attr_types; /* types for each policy attribute */
	HTAB *hashmap = NULL;
	CdbHash *cdbHash = NULL;
	AttrNumber h_attnum; /* hash key attribute number */
	int p_index;
	int total_segs = getgpsegmentCount();
	int i = 0;

	if (!multi_dist_policy)
	{
		policy = GpPolicyCopy(CurrentMemoryContext, cstate->rel->rd_cdbpolicy);

		if (policy)
			p_nattrs = policy->nattrs; /* number of partitioning keys */
		else
			p_nattrs = 0;
		/* Create hash API reference */
		cdbHash = makeCdbHash(total_segs);
	}
	else
	{
		/*
		 * This is a partitioned table that has multiple, different
		 * distribution policies.
		 *
		 * We build up a fake policy comprising the set of all columns used
		 * to distribute all children in the partition configuration. That way
		 * we're sure to parse all necessary columns in the input data and we
		 * have all column types handy.
		 */
		List *cols = NIL;
		ListCell *lc;
		HASHCTL hash_ctl;

		partition_get_policies_attrs(estate->es_result_partitions,
		                             cstate->rel->rd_cdbpolicy, &cols);
		MemSet(&hash_ctl, 0, sizeof(hash_ctl));
		hash_ctl.keysize = sizeof(Oid);
		hash_ctl.entrysize = sizeof(cdbhashdata);
		hash_ctl.hash = oid_hash;
		hash_ctl.hcxt = CurrentMemoryContext;

		hashmap = hash_create("partition cdb hash map",
		                      100 /* XXX: need a better value, but what? */,
		                      &hash_ctl,
		                      HASH_ELEM | HASH_FUNCTION | HASH_CONTEXT);
		p_nattrs = list_length(cols);
		policy = palloc(sizeof(GpPolicy) + sizeof(AttrNumber) * p_nattrs);
		i = 0;
		foreach (lc, cols)
			policy->attrs[i++] = lfirst_int(lc);
	}

	/*
	 * Extract types for each partition key from the tuple descriptor,
	 * and convert them when necessary. We don't want to do this
	 * for each tuple since get_typtype() is quite expensive when called
	 * lots of times.
	 * The array key for p_attr_types is the attribute number of the attribute
	 * in question.
	 */
	p_attr_types = (Oid *) palloc0(num_phys_attrs * sizeof(Oid));

	for (i = 0; i < p_nattrs; i++)
	{
		h_attnum = policy->attrs[i];

		/*
		 * get the data type of this attribute. If it's an
		 * array type use anyarray, or else just use as is.
		 */
		if (attr[h_attnum - 1]->attndims > 0)
			p_attr_types[h_attnum - 1] = ANYARRAYOID;
		else
		{
			/* If this type is a domain type, get its base type. */
			p_attr_types[h_attnum - 1] = attr[h_attnum - 1]->atttypid;
			if (get_typtype(p_attr_types[h_attnum - 1]) == 'd')
				p_attr_types[h_attnum - 1] = getBaseType(
				        p_attr_types[h_attnum - 1]);
		}
	}

	/*
	 * for optimized parsing - get the last field number in the
	 * file that we need to parse to have all values for the hash keys.
	 * (If the table has an empty distribution policy, then we don't need
	 * to parse any attributes really... just send the row away using
	 * a special cdbhash function designed for this purpose).
	 */
	cstate->last_hash_field = 0;

	for (p_index = 0; p_index < p_nattrs; p_index++)
	{
		i = 1;

		/*
		 * for this partitioning key, search for its location in the attr list.
		 * (note that fields may be out of order).
		 */
		ListCell *cur;
		foreach (cur, cstate->attnumlist)
		{
			int attnum = lfirst_int(cur);

			if (attnum == policy->attrs[p_index])
			{
				if (i > cstate->last_hash_field)
					cstate->last_hash_field = i;
			}
			if (estate->es_result_partitions)
			{
				if (attnum == estate->es_partition_state->max_partition_attr)
				{
					if (i > cstate->last_hash_field)
						cstate->last_hash_field = i;
				}
			}
			i++;
		}
	}

	distData->policy = policy;
	distData->p_nattrs = p_nattrs;
	distData->p_attr_types = p_attr_types;
	distData->cdbHash = cdbHash;
	distData->hashmap = hashmap;

	return distData;
}

static void
FreeDistributionData(GpDistributionData *distData)
{
	if (distData)
	{
		pfree(distData->policy);
		pfree(distData->p_attr_types);
		if (distData->cdbHash)
		{
			pfree(distData->cdbHash);
		}
		if (distData->hashmap)
		{
			pfree(distData->hashmap);
		}
		pfree(distData);

	}
}

static void
InitPartitionData(PartitionData *partitionData, EState *estate, Form_pg_attribute *attr,
				  AttrNumber num_phys_attrs, MemoryContext ctxt)
{
	Datum *part_values = NULL;
	Oid *part_typio = NULL;
	FmgrInfo *part_infuncs = NULL;
	AttrNumber *part_attnum = NULL;
	int part_attnums = 0;

	PartitionNode *n = estate->es_result_partitions;
	MemoryContext cxt_save;

	List *pattnums = get_partition_attrs(n);
	ListCell *lc;
	int ii = 0;

	cxt_save = MemoryContextSwitchTo(ctxt);

	part_values = palloc0(num_phys_attrs * sizeof(Datum));
	part_typio = palloc(num_phys_attrs * sizeof(Oid));
	part_infuncs = palloc(num_phys_attrs * sizeof(FmgrInfo));
	part_attnum = palloc(num_phys_attrs * sizeof(AttrNumber));
	part_attnums = list_length(pattnums);
	MemoryContextSwitchTo(cxt_save);

	foreach (lc, pattnums)
	{
		AttrNumber attnum = (AttrNumber) lfirst_int(lc);
		Oid in_func_oid;

		getTypeInputInfo(attr[attnum - 1]->atttypid, &in_func_oid,
		                 &part_typio[attnum - 1]);
		fmgr_info(in_func_oid, &part_infuncs[attnum - 1]);
		part_attnum[ii++] = attnum;
	}
	partitionData->part_values = part_values;
	partitionData->part_typio = part_typio;
	partitionData->part_infuncs = part_infuncs;
	partitionData->part_attnum = part_attnum;
	partitionData->part_attnums = part_attnums;
}

static void
FreePartitionData(PartitionData *partitionData)
{
	if (partitionData)
	{
		if(partitionData->part_values)
		{
			pfree(partitionData->part_values);
			pfree(partitionData->part_typio);
			pfree(partitionData->part_infuncs);
			pfree(partitionData->part_attnum);
		}
		pfree(partitionData);
	}
}

/* Get distribution policy for specific part */
static GpDistributionData *
GetDistributionPolicyForPartition(CopyState cstate, EState *estate,
                                  PartitionData *partitionData, HTAB *hashmap,
                                  Oid *p_attr_types,
                                  GetAttrContext *getAttrContext,
                                  MemoryContext ctxt)
{
	ResultRelInfo *resultRelInfo;
	Datum *values_for_partition;
	GpPolicy *part_policy = NULL; /* policy for specific part */
	AttrNumber part_p_nattrs = 0; /* partition policy max attno */
	CdbHash *part_hash = NULL;
	int target_seg = 0; /* not used in attr_get_key function */

	if (!cstate->binary)
	{
		/*
		 * Text/CSV: Ensure we parse all partition attrs.
		 * Q: Wouldn't this potentially reparse values (and miss defaults)?
		 *    Why not merge with he other attr_get_key call
		 *    (replace part_values with values)?
		 */
		MemSet(partitionData->part_values, 0,
		       getAttrContext->num_phys_attrs * sizeof(Datum));
		attr_get_key(cstate, getAttrContext->cdbCopy,
		             getAttrContext->original_lineno_for_qe, target_seg,
		             partitionData->part_attnums, partitionData->part_attnum,
		             getAttrContext->attr, getAttrContext->attr_offsets,
		             getAttrContext->nulls, partitionData->part_infuncs,
		             partitionData->part_typio, partitionData->part_values);
		values_for_partition = partitionData->part_values;
	}
	else
	{
		/*
		 * Binary: We've made sure to parse partition attrs above.
		 */
		values_for_partition = getAttrContext->values;
	}

	/* values_get_partition() calls palloc() */
	MemoryContext save_cxt = MemoryContextSwitchTo(ctxt);
	GpDistributionData *distData = palloc(sizeof(GpDistributionData));
	distData->p_attr_types = p_attr_types;
	resultRelInfo = values_get_partition(values_for_partition,
	                                     getAttrContext->nulls,
	                                     getAttrContext->tupDesc, estate);
	MemoryContextSwitchTo(save_cxt);

	/*
	 * If we a partition set with differing policies,
	 * get the policy for this particular child partition.
	 */
	if (hashmap)
	{
		bool found;
		cdbhashdata *d;
		Oid relid = resultRelInfo->ri_RelationDesc->rd_id;

		d = hash_search(hashmap, &(relid), HASH_ENTER, &found);
		if (found)
		{
			part_policy = d->policy;
			part_p_nattrs = part_policy->nattrs;
			part_hash = d->cdbHash;
		}
		else
		{
			Relation rel = heap_open(relid, NoLock);
			MemoryContextSwitchTo(ctxt);

			/*
			 * Make sure this all persists the current
			 * iteration.
			 */
			d->relid = relid;
			part_hash = d->cdbHash = makeCdbHash(
			        getAttrContext->cdbCopy->total_segs);
			part_policy = d->policy = GpPolicyCopy(ctxt, rel->rd_cdbpolicy);
			part_p_nattrs = part_policy->nattrs;
			heap_close(rel, NoLock);
			MemoryContextSwitchTo(save_cxt);
		}
	}
	distData->policy = part_policy;
	distData->p_nattrs = part_p_nattrs;
	distData->cdbHash = part_hash;

	return distData;
}

static unsigned int
GetTargetSeg(GpDistributionData *distData, Datum *baseValues, bool *baseNulls)
{
	unsigned int target_seg = 0;
	CdbHash *cdbHash = distData->cdbHash;
	GpPolicy *policy = distData->policy; /* the partitioning policy for this table */
	AttrNumber p_nattrs = distData->p_nattrs; /* num of attributes in the distribution policy */
	Oid *p_attr_types = distData->p_attr_types;

	if (!policy)
	{
		elog(FATAL, "Bad or undefined policy. (%p)", policy);
	}

	/*
	 * At this point in the code, baseValues[x] is final for this
	 * data row -- either the input data, a null or a default
	 * value is in there, and constraints applied.
	 *
	 * Perform a cdbhash on this data row. Perform a hash operation
	 * on each attribute.
	 */
	Assert(PointerIsValid(cdbHash));
	/* Assert does not activate in production build */
	if (!cdbHash)
	{
		elog(FATAL, "Bad cdb_hash: %p", cdbHash);
	}
	cdbhashinit(cdbHash);

	AttrNumber h_attnum;
	Datum h_key;
	for (int i = 0; i < p_nattrs; i++)
	{
		/* current attno from the policy */
		h_attnum = policy->attrs[i];

		h_key = baseValues[h_attnum - 1]; /* value of this attr */
		if (!baseNulls[h_attnum - 1])
			cdbhash(cdbHash, h_key, p_attr_types[h_attnum - 1]);
		else
			cdbhashnull(cdbHash);
	}

	/*
	 * If this is a relation with an empty policy, there is no
	 * hash key to use, therefore use cdbhashnokey() to pick a
	 * hash value for us.
	 */
	if (p_nattrs == 0)
		cdbhashnokey(cdbHash);

	target_seg = cdbhashreduce(cdbHash); /* hash result segment */

	return target_seg;
}<|MERGE_RESOLUTION|>--- conflicted
+++ resolved
@@ -51,16 +51,13 @@
 #include "utils/builtins.h"
 #include "utils/lsyscache.h"
 #include "utils/memutils.h"
-<<<<<<< HEAD
-#include "utils/resscheduler.h"
-=======
 #include "utils/snapmgr.h"
->>>>>>> f260edb1
 
 #include "cdb/cdbvars.h"
 #include "cdb/cdbcopy.h"
 #include "cdb/cdbsreh.h"
 #include "postmaster/autostats.h"
+#include "utils/resscheduler.h"
 
 /* DestReceiver for COPY (SELECT) TO */
 typedef struct
@@ -6218,6 +6215,10 @@
  * the pre-de-escaped input string (thus if it is quoted it is not a NULL).
  *----------
  */
+// GPDB_84_MERGE_FIXME: This was refactored for performance in upstream,
+// in commit 95c238d941. However, the GPDB version was so heavily modified
+// that I was not able to merge that commit. So this is still based on
+// the slower pre-8.4 version.
 void
 CopyReadAttributesCSV(CopyState cstate, bool *nulls, int *attr_offsets,
 					  int num_phys_attrs, Form_pg_attribute *attr)
@@ -6427,7 +6428,6 @@
 
 }
 
-<<<<<<< HEAD
 /*
  * Read a single attribute line when delimiter is 'off'. This is a fast track -
  * we copy the entire line buf into the attribute buf, check for null value,
@@ -6442,24 +6442,12 @@
 							  int attnum)
 {
 	int 	len = 0;
-=======
-	/* Outer loop iterates over fields */
-	fieldno = 0;
-	for (;;)
-	{
-		bool		found_delim = false;
-		bool		saw_quote = false;
-		char	   *start_ptr;
-		char	   *end_ptr;
-		int			input_len;
->>>>>>> f260edb1
 
 	Assert(num_phys_attrs == 1);
 
 	/* don't count eol char(s) in attr len calculation */
 	len = cstate->line_buf.len - 1;
 
-<<<<<<< HEAD
 	if (cstate->eol_type == EOL_CRLF)
 		len--;
 
@@ -6489,90 +6477,10 @@
 
 	/* reset attribute buf to empty */
 	RESET_ATTRBUF;
-=======
-		/* Scan data for field,
-		 *
-		 * The loop starts in "not quote" mode and then toggles between 
-		 * that and "in quote" mode. 
-		 * The loop exits normally if it is in "not quote" mode and a
-		 * delimiter or line end is seen.
-		 */
-		for (;;)
-		{
-			char		c;
-
-			/* Not in quote */
-			for (;;)
-			{
-				end_ptr = cur_ptr;
-				if (cur_ptr >= line_end_ptr)
-					goto endfield;
-				c = *cur_ptr++;
-				/* unquoted field delimiter */
-				if (c == delimc)
-				{
-					found_delim = true;
-					goto endfield;
-				}
-				/* start of quoted field (or part of field) */
-				if (c == quotec)
-				{
-					saw_quote = true;
-					break;
-				}
-				/* Add c to output string */
-				*output_ptr++ = c;
-			}
-
-			/* In quote */
-			for (;;)
-			{
-				end_ptr = cur_ptr;
-				if (cur_ptr >= line_end_ptr)
-					ereport(ERROR,
-							(errcode(ERRCODE_BAD_COPY_FILE_FORMAT),
-							 errmsg("unterminated CSV quoted field")));
-
-				c = *cur_ptr++;
-
-				/* escape within a quoted field */
-				if (c == escapec)
-				{
-					/*
-					 * peek at the next char if available, and escape it if it is
-					 * an escape char or a quote char
-					 */
-					if (cur_ptr < line_end_ptr)
-					{
-						char		nextc = *cur_ptr;
-
-						if (nextc == escapec || nextc == quotec)
-						{
-							*output_ptr++ = nextc;
-							cur_ptr++;
-							continue;
-						}
-					}
-				}
-				/*
-				 * end of quoted field. Must do this test after testing for escape
-				 * in case quote char and escape char are the same (which is the
-				 * common case).
-				 */
-				if (c == quotec)
-					break;
-
-				/* Add c to output string */
-				*output_ptr++ = c;
-			}
-		}
-	endfield:
->>>>>>> f260edb1
 
 	/* # of bytes that were not yet processed in this line */
 	bytes_remaining = cstate->line_buf.len - cstate->line_buf.cursor;
 
-<<<<<<< HEAD
 	/* got to end of line */
 	if ((end_loc = scanTextLine(cstate, start_loc, delimc, bytes_remaining)) == NULL)
 	{
@@ -6589,13 +6497,6 @@
 		 */
 
 		attr_len = end_loc - start_loc; /* we don't include the delimiter ch */
-=======
-		/* Check whether raw input matched null marker */
-		input_len = end_ptr - start_ptr;
-		if (!saw_quote && input_len == cstate->null_print_len &&
-			strncmp(start_ptr, cstate->null_print, input_len) == 0)
-			fieldvals[fieldno] = NULL;
->>>>>>> f260edb1
 
 		appendBinaryStringInfo(&cstate->attribute_buf, start_loc, attr_len);
 		cstate->line_buf.cursor += attr_len + 1;
