/*-------------------------------------------------------------------------
 *
 * indexcmds.c
 *	  POSTGRES define and remove index code.
 *
<<<<<<< HEAD
 * Portions Copyright (c) 2005-2010, Greenplum inc
 * Portions Copyright (c) 2012-Present Pivotal Software, Inc.
 * Portions Copyright (c) 1996-2010, PostgreSQL Global Development Group
=======
 * Portions Copyright (c) 1996-2011, PostgreSQL Global Development Group
>>>>>>> a4bebdd9
 * Portions Copyright (c) 1994, Regents of the University of California
 *
 *
 * IDENTIFICATION
 *	  src/backend/commands/indexcmds.c
 *
 *-------------------------------------------------------------------------
 */

#include "postgres.h"

#include "access/genam.h"
#include "access/heapam.h"
#include "access/reloptions.h"
#include "access/transam.h"
#include "access/xact.h"
#include "catalog/catalog.h"
#include "catalog/heap.h"
#include "catalog/index.h"
#include "catalog/indexing.h"
#include "catalog/pg_opclass.h"
#include "catalog/pg_opfamily.h"
#include "catalog/pg_tablespace.h"
#include "commands/dbcommands.h"
#include "commands/defrem.h"
#include "commands/tablecmds.h"
#include "commands/tablespace.h"
#include "mb/pg_wchar.h"
#include "miscadmin.h"
#include "nodes/makefuncs.h"
#include "nodes/nodeFuncs.h"
#include "optimizer/clauses.h"
#include "optimizer/planner.h"
#include "parser/parse_coerce.h"
#include "parser/parse_func.h"
#include "parser/parse_oper.h"
#include "parser/parsetree.h"
#include "rewrite/rewriteManip.h"
#include "storage/lmgr.h"
#include "storage/proc.h"
#include "storage/procarray.h"
#include "utils/acl.h"
#include "utils/builtins.h"
#include "utils/fmgroids.h"
#include "utils/hsearch.h"
#include "utils/inval.h"
#include "utils/lsyscache.h"
#include "utils/memutils.h"
#include "utils/relcache.h"
#include "utils/snapmgr.h"
#include "utils/syscache.h"
#include "utils/tqual.h"

#include "catalog/pg_inherits_fn.h"
#include "cdb/cdbcat.h"
#include "cdb/cdbdisp_query.h"
#include "cdb/cdbdispatchresult.h"
#include "cdb/cdboidsync.h"
#include "cdb/cdbpartition.h"
#include "cdb/cdbsrlz.h"
#include "cdb/cdbvars.h"
#include "libpq-fe.h"
#include "utils/faultinjector.h"

/* non-export function prototypes */
static void CheckPredicate(Expr *predicate);
static void ComputeIndexAttrs(IndexInfo *indexInfo,
				  Oid *collationOidP,
				  Oid *classOidP,
				  int16 *colOptionP,
				  List *attList,
				  List *exclusionOpNames,
				  Oid relId,
				  char *accessMethodName, Oid accessMethodId,
				  bool amcanorder,
				  bool isconstraint);
static Oid GetIndexOpClass(List *opclass, Oid attrType,
				char *accessMethodName, Oid accessMethodId);
static char *ChooseIndexNameAddition(List *colnames);
<<<<<<< HEAD
static bool relationHasPrimaryKey(Relation rel);
static bool relationHasUniqueIndex(Relation rel);


/*
 * Helper function, to check indcheckxmin for an index on all segments, and
 * set it on the master if it was set on any segment.
 *
 * If CREATE INDEX creates a "broken" HOT chain, the new index must not be
 * used by new queries, with an old snapshot, that would need to see the old
 * values. See src/backend/access/heap/README.HOT. This is enforced by
 * setting indcheckxmin in the pg_index row. In GPDB, we use the pg_index
 * row in the master for planning, but all the data is stored in the
 * segments, so indcheckxmin must be set in the master, if it's set in any
 * of the segments.
 */
static void
cdb_sync_indcheckxmin_with_segments(Oid indexRelationId)
{
	CdbPgResults cdb_pgresults = {NULL, 0};
	int			i;
	char		cmd[100];
	bool		indcheckxmin_set_in_any_segment;

	Assert(Gp_role == GP_ROLE_DISPATCH && !IsBootstrapProcessingMode());

	/*
	 * Query all the segments, for their indcheckxmin value for this index.
	 */
	snprintf(cmd, sizeof(cmd),
			 "select indcheckxmin from pg_catalog.pg_index where indexrelid = '%u'",
			 indexRelationId);

	CdbDispatchCommand(cmd, DF_WITH_SNAPSHOT, &cdb_pgresults);

	indcheckxmin_set_in_any_segment = false;
	for (i = 0; i < cdb_pgresults.numResults; i++)
	{
		char	   *val;

		if (PQresultStatus(cdb_pgresults.pg_results[i]) != PGRES_TUPLES_OK)
		{
			cdbdisp_clearCdbPgResults(&cdb_pgresults);
			elog(ERROR, "could not fetch indcheckxmin from segment");
		}

		if (PQntuples(cdb_pgresults.pg_results[i]) != 1 ||
			PQnfields(cdb_pgresults.pg_results[i]) != 1 ||
			PQgetisnull(cdb_pgresults.pg_results[i], 0, 0))
			elog(ERROR, "unexpected shape of result set for indcheckxmin query");

		val = PQgetvalue(cdb_pgresults.pg_results[i], 0, 0);
		if (val[0] == 't')
		{
			indcheckxmin_set_in_any_segment = true;
			break;
		}
		else if (val[0] != 'f')
			elog(ERROR, "invalid boolean value received from segment: %s", val);
	}

	cdbdisp_clearCdbPgResults(&cdb_pgresults);

	/*
	 * If indcheckxmin was set on any segment, also set it in the master.
	 */
	if (indcheckxmin_set_in_any_segment)
	{
		Relation	pg_index;
		HeapTuple	indexTuple;
		Form_pg_index indexForm;

		pg_index = heap_open(IndexRelationId, RowExclusiveLock);

		indexTuple = SearchSysCacheCopy1(INDEXRELID, ObjectIdGetDatum(indexRelationId));
		if (!HeapTupleIsValid(indexTuple))
			elog(ERROR, "cache lookup failed for index %u", indexRelationId);
		indexForm = (Form_pg_index) GETSTRUCT(indexTuple);

		if (!indexForm->indcheckxmin)
		{
			indexForm->indcheckxmin = true;
			simple_heap_update(pg_index, &indexTuple->t_self, indexTuple);
			CatalogUpdateIndexes(pg_index, indexTuple);
		}

		heap_freetuple(indexTuple);
		heap_close(pg_index, RowExclusiveLock);
	}
}
=======
>>>>>>> a4bebdd9


/*
 * DefineIndex
 *		Creates a new index.
 *
 * 'heapRelation': the relation the index will apply to.
 * 'indexRelationName': the name for the new index, or NULL to indicate
 *		that a nonconflicting default name should be picked.
 * 'indexRelationId': normally InvalidOid, but during bootstrap can be
 *		nonzero to specify a preselected OID for the index.
 * 'accessMethodName': name of the AM to use.
 * 'tableSpaceName': name of the tablespace to create the index in.
 *		NULL specifies using the appropriate default.
 * 'attributeList': a list of IndexElem specifying columns and expressions
 *		to index on.
 * 'predicate': the partial-index condition, or NULL if none.
 * 'options': reloptions from WITH (in list-of-DefElem form).
 * 'exclusionOpNames': list of names of exclusion-constraint operators,
 *		or NIL if not an exclusion constraint.
 * 'unique': make the index enforce uniqueness.
 * 'primary': mark the index as a primary key in the catalogs.
 * 'isconstraint': index is for a PRIMARY KEY or UNIQUE constraint,
 *		so build a pg_constraint entry for it.
 * 'deferrable': constraint is DEFERRABLE.
 * 'initdeferred': constraint is INITIALLY DEFERRED.
 * 'is_alter_table': this is due to an ALTER rather than a CREATE operation.
 * 'check_rights': check for CREATE rights in the namespace.  (This should
 *		be true except when ALTER is deleting/recreating an index.)
 * 'skip_build': make the catalog entries but leave the index file empty;
 *		it will be filled later.
 * 'quiet': suppress the NOTICE chatter ordinarily provided for constraints.
 * 'concurrent': avoid blocking writers to the table while building.
 * 'stmt': the IndexStmt for this index.  Many other arguments are just values
 *		of fields in here.  
 *		XXX One day it might pay to eliminate the redundancy.
 */
void
DefineIndex(RangeVar *heapRelation,
			char *indexRelationName,
			Oid indexRelationId,
			char *accessMethodName,
			char *tableSpaceName,
			List *attributeList,
			Expr *predicate,
			List *options,
			List *exclusionOpNames,
			bool unique,
			bool primary,
			bool isconstraint,
			bool deferrable,
			bool initdeferred,
			bool is_alter_table,
			bool check_rights,
			bool skip_build,
			bool quiet,
			bool concurrent,
			IndexStmt *stmt)
{
	Oid		   *collationObjectId;
	Oid		   *classObjectId;
	Oid			accessMethodId;
	Oid			relationId;
	Oid			namespaceId;
	Oid			tablespaceId;
	List	   *indexColNames;
	Relation	rel;
	Relation	indexRelation;
	HeapTuple	tuple;
	Form_pg_am	accessMethodForm;
	bool		amcanorder;
	RegProcedure amoptions;
	Datum		reloptions;
	int16	   *coloptions;
	IndexInfo  *indexInfo;
	int			numberOfAttributes;
	VirtualTransactionId *old_lockholders;
	VirtualTransactionId *old_snapshots;
	int			n_old_snapshots;
	LockRelId	heaprelid;
	LOCKTAG		heaplocktag;
	Snapshot	snapshot;
	LOCKMODE	heap_lockmode;
	bool		need_longlock = true;
	bool		shouldDispatch = Gp_role == GP_ROLE_DISPATCH && !IsBootstrapProcessingMode();
	List	   *dispatch_oids;
	char	   *altconname = stmt ? stmt->altconname : NULL;
	int			i;

	/*
	 * count attributes in index
	 */
	numberOfAttributes = list_length(attributeList);
	if (numberOfAttributes <= 0)
		ereport(ERROR,
				(errcode(ERRCODE_INVALID_OBJECT_DEFINITION),
				 errmsg("must specify at least one column")));
	if (numberOfAttributes > INDEX_MAX_KEYS)
		ereport(ERROR,
				(errcode(ERRCODE_TOO_MANY_COLUMNS),
				 errmsg("cannot use more than %d columns in an index",
						INDEX_MAX_KEYS)));

	/*
	 * Open heap relation, acquire a suitable lock on it, remember its OID
	 *
	 * Only SELECT ... FOR UPDATE/SHARE are allowed while doing a standard
	 * index build; but for concurrent builds we allow INSERT/UPDATE/DELETE
	 * (but not VACUUM).
	 */
	heap_lockmode = concurrent ? ShareUpdateExclusiveLock : ShareLock;
	rel = heap_openrv(heapRelation, heap_lockmode);

	relationId = RelationGetRelid(rel);
	namespaceId = RelationGetNamespace(rel);

	if(RelationIsExternal(rel))
		ereport(ERROR,
				(errcode(ERRCODE_GP_FEATURE_NOT_SUPPORTED),
				 errmsg("cannot create indexes on external tables.")));
		
	/* Note: during bootstrap may see uncataloged relation */
	if (rel->rd_rel->relkind != RELKIND_RELATION &&
		rel->rd_rel->relkind != RELKIND_UNCATALOGED)
	{
		if (rel->rd_rel->relkind == RELKIND_FOREIGN_TABLE)

			/*
			 * Custom error message for FOREIGN TABLE since the term is close
			 * to a regular table and can confuse the user.
			 */
			ereport(ERROR,
					(errcode(ERRCODE_WRONG_OBJECT_TYPE),
					 errmsg("cannot create index on foreign table \"%s\"",
							heapRelation->relname)));
		else
			ereport(ERROR,
					(errcode(ERRCODE_WRONG_OBJECT_TYPE),
					 errmsg("\"%s\" is not a table",
							heapRelation->relname)));
	}

	/*
	 * Don't try to CREATE INDEX on temp tables of other backends.
	 */
	if (RELATION_IS_OTHER_TEMP(rel))
		ereport(ERROR,
				(errcode(ERRCODE_FEATURE_NOT_SUPPORTED),
				 errmsg("cannot create indexes on temporary tables of other sessions")));

	/*
	 * Verify we (still) have CREATE rights in the rel's namespace.
	 * (Presumably we did when the rel was created, but maybe not anymore.)
	 * Skip check if caller doesn't want it.  Also skip check if
	 * bootstrapping, since permissions machinery may not be working yet.
	 */
	if (check_rights && !IsBootstrapProcessingMode())
	{
		AclResult	aclresult;

		aclresult = pg_namespace_aclcheck(namespaceId, GetUserId(),
										  ACL_CREATE);
		if (aclresult != ACLCHECK_OK)
			aclcheck_error(aclresult, ACL_KIND_NAMESPACE,
						   get_namespace_name(namespaceId));
	}

	/*
	 * Select tablespace to use.  If not specified, use default tablespace
	 * (which may in turn default to database's default).
	 *
	 * Note: This code duplicates code in tablecmds.c
	 */
	if (tableSpaceName)
	{
		tablespaceId = get_tablespace_oid(tableSpaceName, false);
	}
	else
	{
		tablespaceId = GetDefaultTablespace(rel->rd_rel->relpersistence);
		/* note InvalidOid is OK in this case */

		/* Need the real tablespace id for dispatch */
		if (!OidIsValid(tablespaceId)) 
			tablespaceId = MyDatabaseTableSpace;

		/* 
		 * MPP-8238 : inconsistent tablespaces between segments and master 
		 */
		if (shouldDispatch)
			stmt->tableSpace = get_tablespace_name(tablespaceId);
	}

	/* Check permissions except when using database's default */
	if (OidIsValid(tablespaceId) && tablespaceId != MyDatabaseTableSpace)
	{
		AclResult	aclresult;

		aclresult = pg_tablespace_aclcheck(tablespaceId, GetUserId(),
										   ACL_CREATE);
		if (aclresult != ACLCHECK_OK)
			aclcheck_error(aclresult, ACL_KIND_TABLESPACE,
						   get_tablespace_name(tablespaceId));
	}

	/*
	 * Force shared indexes into the pg_global tablespace.	This is a bit of a
	 * hack but seems simpler than marking them in the BKI commands.  On the
	 * other hand, if it's not shared, don't allow it to be placed there.
	 */
	if (rel->rd_rel->relisshared)
		tablespaceId = GLOBALTABLESPACE_OID;
	else if (tablespaceId == GLOBALTABLESPACE_OID)
		ereport(ERROR,
				(errcode(ERRCODE_INVALID_PARAMETER_VALUE),
				 errmsg("only shared relations can be placed in pg_global tablespace")));

	/*
	 * Choose the index column names.
	 */
	indexColNames = ChooseIndexColumnNames(attributeList);

	/*
	 * Select name for index if caller didn't specify
	 */
	if (indexRelationName == NULL)
		indexRelationName = ChooseIndexName(RelationGetRelationName(rel),
											namespaceId,
											indexColNames,
											exclusionOpNames,
											primary,
											isconstraint);

	/*
	 * look up the access method, verify it can handle the requested features
	 */
	tuple = SearchSysCache1(AMNAME, PointerGetDatum(accessMethodName));
	if (!HeapTupleIsValid(tuple))
	{
		/*
		 * Hack to provide more-or-less-transparent updating of old RTREE
		 * indexes to GiST: if RTREE is requested and not found, use GIST.
		 */
		if (strcmp(accessMethodName, "rtree") == 0)
		{
			ereport(NOTICE,
					(errmsg("substituting access method \"gist\" for obsolete method \"rtree\"")));
			accessMethodName = "gist";
			tuple = SearchSysCache1(AMNAME, PointerGetDatum(accessMethodName));
		}

		if (!HeapTupleIsValid(tuple))
			ereport(ERROR,
					(errcode(ERRCODE_UNDEFINED_OBJECT),
					 errmsg("access method \"%s\" does not exist",
							accessMethodName)));
	}
	accessMethodId = HeapTupleGetOid(tuple);
	accessMethodForm = (Form_pg_am) GETSTRUCT(tuple);

	if (accessMethodId == HASH_AM_OID)
		ereport(ERROR,
				(errcode(ERRCODE_FEATURE_NOT_SUPPORTED),
				 errmsg("hash indexes are not supported")));

	if (unique && !accessMethodForm->amcanunique)
		ereport(ERROR,
				(errcode(ERRCODE_FEATURE_NOT_SUPPORTED),
			   errmsg("access method \"%s\" does not support unique indexes",
					  accessMethodName)));
	if (numberOfAttributes > 1 && !accessMethodForm->amcanmulticol)
		ereport(ERROR,
				(errcode(ERRCODE_FEATURE_NOT_SUPPORTED),
		  errmsg("access method \"%s\" does not support multicolumn indexes",
				 accessMethodName)));
	if (exclusionOpNames != NIL && !OidIsValid(accessMethodForm->amgettuple))
		ereport(ERROR,
				(errcode(ERRCODE_FEATURE_NOT_SUPPORTED),
		errmsg("access method \"%s\" does not support exclusion constraints",
			   accessMethodName)));

    if  (unique && (RelationIsAoRows(rel) || RelationIsAoCols(rel)))
        ereport(ERROR,
                (errcode(ERRCODE_FEATURE_NOT_SUPPORTED),
                 errmsg("append-only tables do not support unique indexes")));

	amcanorder = accessMethodForm->amcanorder;
	amoptions = accessMethodForm->amoptions;

	ReleaseSysCache(tuple);

	/*
	 * Validate predicate, if given
	 */
	if (predicate)
		CheckPredicate(predicate);

	/*
<<<<<<< HEAD
	 * Extra checks when creating a PRIMARY KEY index.
	 */
	if (primary)
	{
		List	   *cmds;
		ListCell   *keys;

		/*
		 * If ALTER TABLE, check that there isn't already a PRIMARY KEY. In
		 * CREATE TABLE, we have faith that the parser rejected multiple pkey
		 * clauses; and CREATE INDEX doesn't have a way to say PRIMARY KEY, so
		 * it's no problem either.
		 */
		if (is_alter_table &&
			relationHasPrimaryKey(rel))
		{
			ereport(ERROR,
					(errcode(ERRCODE_INVALID_TABLE_DEFINITION),
			 errmsg("multiple primary keys for table \"%s\" are not allowed",
					RelationGetRelationName(rel))));
		}

		/*
		 * Check that all of the attributes in a primary key are marked as not
		 * null, otherwise attempt to ALTER TABLE .. SET NOT NULL
		 */
		cmds = NIL;
		foreach(keys, attributeList)
		{
			IndexElem  *key = (IndexElem *) lfirst(keys);
			HeapTuple	atttuple;

			if (!key->name)
				ereport(ERROR,
						(errcode(ERRCODE_FEATURE_NOT_SUPPORTED),
						 errmsg("primary keys cannot be expressions")));

			/* System attributes are never null, so no problem */
			if (SystemAttributeByName(key->name, rel->rd_rel->relhasoids))
				continue;

			atttuple = SearchSysCacheAttName(relationId, key->name);
			if (HeapTupleIsValid(atttuple))
			{
				if (!((Form_pg_attribute) GETSTRUCT(atttuple))->attnotnull)
				{
					/* Add a subcommand to make this one NOT NULL */
					AlterTableCmd *cmd = makeNode(AlterTableCmd);

					cmd->subtype = AT_SetNotNull;
					cmd->name = key->name;
					cmd->part_expanded = true;

					cmds = lappend(cmds, cmd);
				}
				ReleaseSysCache(atttuple);
			}
			else
			{
				/*
				 * This shouldn't happen during CREATE TABLE, but can happen
				 * during ALTER TABLE.	Keep message in sync with
				 * transformIndexConstraints() in parser/parse_utilcmd.c.
				 */
				ereport(ERROR,
						(errcode(ERRCODE_UNDEFINED_COLUMN),
						 errmsg("column \"%s\" named in key does not exist",
								key->name)));
			}
		}

		/*
		 * XXX: Shouldn't the ALTER TABLE .. SET NOT NULL cascade to child
		 * tables?	Currently, since the PRIMARY KEY itself doesn't cascade,
		 * we don't cascade the notnull constraint(s) either; but this is
		 * pretty debatable.
		 *
		 * XXX: possible future improvement: when being called from ALTER
		 * TABLE, it would be more efficient to merge this with the outer
		 * ALTER TABLE, so as to avoid two scans.  But that seems to
		 * complicate DefineIndex's API unduly.
		 */
		if (cmds)
			AlterTableInternal(relationId, cmds, false);
	}

	/*
=======
>>>>>>> a4bebdd9
	 * Parse AM-specific options, convert to text array form, validate.
	 */
	reloptions = transformRelOptions((Datum) 0, options, NULL, NULL, false, false);

	(void) index_reloptions(amoptions, reloptions, true);

	/*
	 * Prepare arguments for index_create, primarily an IndexInfo structure.
	 * Note that ii_Predicate must be in implicit-AND format.
	 */
	indexInfo = makeNode(IndexInfo);
	indexInfo->ii_NumIndexAttrs = numberOfAttributes;
	indexInfo->ii_Expressions = NIL;	/* for now */
	indexInfo->ii_ExpressionsState = NIL;
	indexInfo->ii_Predicate = make_ands_implicit(predicate);
	indexInfo->ii_PredicateState = NIL;
	indexInfo->ii_ExclusionOps = NULL;
	indexInfo->ii_ExclusionProcs = NULL;
	indexInfo->ii_ExclusionStrats = NULL;
	indexInfo->ii_Unique = unique;
	/* In a concurrent build, mark it not-ready-for-inserts */
	indexInfo->ii_ReadyForInserts = !concurrent;
	indexInfo->ii_Concurrent = concurrent;
	indexInfo->ii_BrokenHotChain = false;

	collationObjectId = (Oid *) palloc(numberOfAttributes * sizeof(Oid));
	classObjectId = (Oid *) palloc(numberOfAttributes * sizeof(Oid));
	coloptions = (int16 *) palloc(numberOfAttributes * sizeof(int16));
	ComputeIndexAttrs(indexInfo, collationObjectId, classObjectId,
					  coloptions, attributeList,
					  exclusionOpNames, relationId,
					  accessMethodName, accessMethodId,
					  amcanorder, isconstraint);

	if ((primary || unique) && rel->rd_cdbpolicy)
		checkPolicyForUniqueIndex(rel,
								  indexInfo->ii_KeyAttrNumbers,
								  indexInfo->ii_NumIndexAttrs,
								  primary,
								  list_length(indexInfo->ii_Expressions),
								  relationHasPrimaryKey(rel),
								  relationHasUniqueIndex(rel));

	/* We don't have to worry about constraints on parts.  Already checked. */
	if ( isconstraint && rel_is_partitioned(relationId) )
		checkUniqueConstraintVsPartitioning(rel,
											indexInfo->ii_KeyAttrNumbers,
											indexInfo->ii_NumIndexAttrs,
											primary);

	if (Gp_role == GP_ROLE_EXECUTE && stmt)
		quiet = true;

	/*
	 * Extra checks when creating a PRIMARY KEY index.
	 */
	if (primary)
		index_check_primary_key(rel, indexInfo, is_alter_table);

	/*
	 * Report index creation if appropriate (delay this till after most of the
	 * error checks)
	 */
	if (isconstraint && !quiet && Gp_role != GP_ROLE_EXECUTE)
	{
		const char *constraint_type;

		if (primary)
			constraint_type = "PRIMARY KEY";
		else if (unique)
			constraint_type = "UNIQUE";
		else if (exclusionOpNames != NIL)
			constraint_type = "EXCLUDE";
		else
		{
			elog(ERROR, "unknown constraint type");
			constraint_type = NULL;		/* keep compiler quiet */
		}

		ereport(NOTICE,
		  (errmsg("%s %s will create implicit index \"%s\" for table \"%s\"",
				  is_alter_table ? "ALTER TABLE / ADD" : "CREATE TABLE /",
				  constraint_type,
				  indexRelationName, RelationGetRelationName(rel))));
	}

<<<<<<< HEAD
	if (rel_needs_long_lock(RelationGetRelid(rel)))
		need_longlock = true;
	/* if this is a concurrent build, we must lock you long time */
	else if (concurrent)
		need_longlock = true;
	else
		need_longlock = false;

	/* save lockrelid and locktag for below, then close rel */
	heaprelid = rel->rd_lockInfo.lockRelId;
	SET_LOCKTAG_RELATION(heaplocktag, heaprelid.dbId, heaprelid.relId);
	if (need_longlock)
		heap_close(rel, NoLock);
	else
		heap_close(rel, heap_lockmode);

   	if (shouldDispatch)
	{
		cdb_sync_oid_to_segments();

		/*
		 * We defer the dispatch of the utility command until after
		 * index_create(), because that call will *wait*
		 * for any other transactions touching this new relation,
		 * which can cause a non-local deadlock if we've already
		 * dispatched
		 */
	}

=======
>>>>>>> a4bebdd9
	/*
	 * Make the catalog entries for the index, including constraints. Then, if
	 * not skip_build || concurrent, actually build the index.
	 */
	indexRelationId =
		index_create(rel, indexRelationName, indexRelationId,
					 indexInfo, indexColNames,
					 accessMethodId, tablespaceId,
					 collationObjectId, classObjectId,
					 coloptions, reloptions, primary,
					 isconstraint, deferrable, initdeferred,
					 allowSystemTableModsDDL,
					 skip_build || concurrent,
					 concurrent,
					 altconname);

	if (!concurrent)
	{
<<<<<<< HEAD
		/*
		 * Dispatch the command to all primary and mirror segment dbs.
		 * Start a global transaction and reconfigure cluster if needed.
		 * Wait for QEs to finish.  Exit via ereport(ERROR,...) if error.
		 * (For a concurrent build, we do this later, see below.)
		 */
		if (shouldDispatch)
		{
			CdbDispatchUtilityStatement((Node *) stmt,
										DF_CANCEL_ON_ERROR |
										DF_WITH_SNAPSHOT |
										DF_NEED_TWO_PHASE,
										GetAssignedOidsForDispatch(),
										NULL);

			/* Set indcheckxmin in the master, if it was set on any segment */
			if (!indexInfo->ii_BrokenHotChain)
				cdb_sync_indcheckxmin_with_segments(indexRelationId);
		}
		return;					/* We're done, in the standard case */
	}
=======
		/* Close the heap and we're done, in the non-concurrent case */
		heap_close(rel, NoLock);
		return;
	}

	/* save lockrelid and locktag for below, then close rel */
	heaprelid = rel->rd_lockInfo.lockRelId;
	SET_LOCKTAG_RELATION(heaplocktag, heaprelid.dbId, heaprelid.relId);
	heap_close(rel, NoLock);
>>>>>>> a4bebdd9

	/*
	 * For a concurrent build, it's important to make the catalog entries
	 * visible to other transactions before we start to build the index. That
	 * will prevent them from making incompatible HOT updates.	The new index
	 * will be marked not indisready and not indisvalid, so that no one else
	 * tries to either insert into it or use it for queries.
	 *
	 * We must commit our current transaction so that the index becomes
	 * visible; then start another.  Note that all the data structures we just
	 * built are lost in the commit.  The only data we keep past here are the
	 * relation IDs.
	 *
	 * Before committing, get a session-level lock on the table, to ensure
	 * that neither it nor the index can be dropped before we finish. This
	 * cannot block, even if someone else is waiting for access, because we
	 * already have the same lock within our transaction.
	 *
	 * Note: we don't currently bother with a session lock on the index,
	 * because there are no operations that could change its state while we
	 * hold lock on the parent table.  This might need to change later.
	 */
	LockRelationIdForSession(&heaprelid, ShareUpdateExclusiveLock);

	/*
	 * CommitTransactionCommand will throw an error, if we haven't dispatched
	 * the assigned oids to the segments, so pick them up first. We will
	 * dispatch them below, right after committing the transaction.
	 *
	 * FIXME: this has to be copied into TopMemoryContext, because the commit
	 * releases anything else. It is currently leaked!
	 */
	{
		MemoryContext old_context = MemoryContextSwitchTo(TopMemoryContext);

		dispatch_oids = copyObject(GetAssignedOidsForDispatch());

		MemoryContextSwitchTo(old_context);
	}

	PopActiveSnapshot();
	CommitTransactionCommand();

	/*
	 * We dispatch the command to QEs after we've committed the creation of
	 * the empty index in the master, but before we proceed to fill it.
	 * This ensures that if something goes wrong, we don't end up in
	 * a state where the index exists on some segments but not the master.
	 * It also ensures that the index is only marked as valid on the
	 * master, after it's been successfully built and marked as valid on
	 * all the segments.
	 */
	if (shouldDispatch)
	{
		/*
		 * Note: We don't use a snapshot. Each QE will create their own
		 * transactions and take their own snapshots. We will wait later
		 * later for all the current distributed transactions to finish, so
		 * it's not important what exact snapshot is used here.
		 */
		CdbDispatchUtilityStatement((Node *)stmt,
									DF_CANCEL_ON_ERROR,
									dispatch_oids,
									NULL);
	}

	StartTransactionCommand();

	/*
	 * Phase 2 of concurrent index build (see comments for validate_index()
	 * for an overview of how this works)
	 *
	 * Now we must wait until no running transaction could have the table open
	 * with the old list of indexes.  To do this, inquire which xacts
	 * currently would conflict with ShareLock on the table -- ie, which ones
	 * have a lock that permits writing the table.	Then wait for each of
	 * these xacts to commit or abort.	Note we do not need to worry about
	 * xacts that open the table for writing after this point; they will see
	 * the new index when they open it.
	 *
	 * Note: the reason we use actual lock acquisition here, rather than just
	 * checking the ProcArray and sleeping, is that deadlock is possible if
	 * one of the transactions in question is blocked trying to acquire an
	 * exclusive lock on our table.  The lock code will detect deadlock and
	 * error out properly.
	 *
	 * Note: GetLockConflicts() never reports our own xid, hence we need not
	 * check for that.	Also, prepared xacts are not reported, which is fine
	 * since they certainly aren't going to do anything more.
	 */
	old_lockholders = GetLockConflicts(&heaplocktag, ShareLock);

	while (VirtualTransactionIdIsValid(*old_lockholders))
	{
		VirtualXactLockTableWait(*old_lockholders);
		old_lockholders++;
	}

	/*
	 * At this moment we are sure that there are no transactions with the
	 * table open for write that don't have this new index in their list of
	 * indexes.  We have waited out all the existing transactions and any new
	 * transaction will have the new index in its list, but the index is still
	 * marked as "not-ready-for-inserts".  The index is consulted while
	 * deciding HOT-safety though.	This arrangement ensures that no new HOT
	 * chains can be created where the new tuple and the old tuple in the
	 * chain have different index keys.
	 *
	 * We now take a new snapshot, and build the index using all tuples that
	 * are visible in this snapshot.  We can be sure that any HOT updates to
	 * these tuples will be compatible with the index, since any updates made
	 * by transactions that didn't know about the index are now committed or
	 * rolled back.  Thus, each visible tuple is either the end of its
	 * HOT-chain or the extension of the chain is HOT-safe for this index.
	 */

	/* Open and lock the parent heap relation */
	rel = heap_openrv(heapRelation, ShareUpdateExclusiveLock);

	/* And the target index relation */
	indexRelation = index_open(indexRelationId, RowExclusiveLock);

	/* Set ActiveSnapshot since functions in the indexes may need it */
	PushActiveSnapshot(GetTransactionSnapshot());

	/* We have to re-build the IndexInfo struct, since it was lost in commit */
	indexInfo = BuildIndexInfo(indexRelation);
	Assert(!indexInfo->ii_ReadyForInserts);
	indexInfo->ii_Concurrent = true;
	indexInfo->ii_BrokenHotChain = false;

	/* Now build the index */
	index_build(rel, indexRelation, indexInfo, primary, false);

	/* Close both the relations, but keep the locks */
	heap_close(rel, NoLock);
	index_close(indexRelation, NoLock);

	/*
	 * Update the pg_index row to mark the index as ready for inserts. Once we
	 * commit this transaction, any new transactions that open the table must
	 * insert new entries into the index for insertions and non-HOT updates.
	 */
	index_set_state_flags(indexRelationId, INDEX_CREATE_SET_READY);

	/* we can do away with our snapshot */
	PopActiveSnapshot();

	/*
	 * Commit this transaction to make the indisready update visible.
	 */
	CommitTransactionCommand();
	StartTransactionCommand();

	/*
	 * Phase 3 of concurrent index build
	 *
	 * We once again wait until no transaction can have the table open with
	 * the index marked as read-only for updates.
	 */
	old_lockholders = GetLockConflicts(&heaplocktag, ShareLock);

	while (VirtualTransactionIdIsValid(*old_lockholders))
	{
		VirtualXactLockTableWait(*old_lockholders);
		old_lockholders++;
	}

	/*
	 * Now take the "reference snapshot" that will be used by validate_index()
	 * to filter candidate tuples.	Beware!  There might still be snapshots in
	 * use that treat some transaction as in-progress that our reference
	 * snapshot treats as committed.  If such a recently-committed transaction
	 * deleted tuples in the table, we will not include them in the index; yet
	 * those transactions which see the deleting one as still-in-progress will
	 * expect such tuples to be there once we mark the index as valid.
	 *
	 * We solve this by waiting for all endangered transactions to exit before
	 * we mark the index as valid.
	 *
	 * We also set ActiveSnapshot to this snap, since functions in indexes may
	 * need a snapshot.
	 */
	snapshot = RegisterSnapshot(GetTransactionSnapshot());
	PushActiveSnapshot(snapshot);

	/*
	 * Scan the index and the heap, insert any missing index entries.
	 */
	validate_index(relationId, indexRelationId, snapshot);

	/*
	 * The index is now valid in the sense that it contains all currently
	 * interesting tuples.	But since it might not contain tuples deleted just
	 * before the reference snap was taken, we have to wait out any
	 * transactions that might have older snapshots.  Obtain a list of VXIDs
	 * of such transactions, and wait for them individually.
	 *
	 * We can exclude any running transactions that have xmin > the xmin of
	 * our reference snapshot; their oldest snapshot must be newer than ours.
	 * We can also exclude any transactions that have xmin = zero, since they
	 * evidently have no live snapshot at all (and any one they might be in
	 * process of taking is certainly newer than ours).  Transactions in other
	 * DBs can be ignored too, since they'll never even be able to see this
	 * index.
	 *
	 * We can also exclude autovacuum processes and processes running manual
	 * lazy VACUUMs, because they won't be fazed by missing index entries
	 * either.	(Manual ANALYZEs, however, can't be excluded because they
	 * might be within transactions that are going to do arbitrary operations
	 * later.)
	 *
	 * Also, GetCurrentVirtualXIDs never reports our own vxid, so we need not
	 * check for that.
	 *
	 * If a process goes idle-in-transaction with xmin zero, we do not need to
	 * wait for it anymore, per the above argument.  We do not have the
	 * infrastructure right now to stop waiting if that happens, but we can at
	 * least avoid the folly of waiting when it is idle at the time we would
	 * begin to wait.  We do this by repeatedly rechecking the output of
	 * GetCurrentVirtualXIDs.  If, during any iteration, a particular vxid
	 * doesn't show up in the output, we know we can forget about it.
	 */
	old_snapshots = GetCurrentVirtualXIDs(snapshot->xmin, true, false,
										  PROC_IS_AUTOVACUUM /* not in GPDB: | PROC_IN_VACUUM */,
										  &n_old_snapshots);

	for (i = 0; i < n_old_snapshots; i++)
	{
		if (!VirtualTransactionIdIsValid(old_snapshots[i]))
			continue;			/* found uninteresting in previous cycle */

		if (i > 0)
		{
			/* see if anything's changed ... */
			VirtualTransactionId *newer_snapshots;
			int			n_newer_snapshots;
			int			j;
			int			k;

			newer_snapshots = GetCurrentVirtualXIDs(snapshot->xmin,
													true, false,
													PROC_IS_AUTOVACUUM /* not in GPDB: | PROC_IN_VACUUM */,
													&n_newer_snapshots);
			for (j = i; j < n_old_snapshots; j++)
			{
				if (!VirtualTransactionIdIsValid(old_snapshots[j]))
					continue;	/* found uninteresting in previous cycle */
				for (k = 0; k < n_newer_snapshots; k++)
				{
					if (VirtualTransactionIdEquals(old_snapshots[j],
												   newer_snapshots[k]))
						break;
				}
				if (k >= n_newer_snapshots)		/* not there anymore */
					SetInvalidVirtualTransactionId(old_snapshots[j]);
			}
			pfree(newer_snapshots);
		}

		if (VirtualTransactionIdIsValid(old_snapshots[i]))
			VirtualXactLockTableWait(old_snapshots[i]);
	}

	/*
	 * Index can now be marked valid -- update its pg_index entry
	 */
	index_set_state_flags(indexRelationId, INDEX_CREATE_SET_VALID);

	/*
	 * The pg_index update will cause backends (including this one) to update
	 * relcache entries for the index itself, but we should also send a
	 * relcache inval on the parent table to force replanning of cached plans.
	 * Otherwise existing sessions might fail to use the new index where it
	 * would be useful.  (Note that our earlier commits did not create reasons
	 * to replan; so relcache flush on the index itself was sufficient.)
	 */
	CacheInvalidateRelcacheByRelid(heaprelid.relId);

	/* we can now do away with our active snapshot */
	PopActiveSnapshot();

	/* And we can remove the validating snapshot too */
	UnregisterSnapshot(snapshot);

	/*
	 * Last thing to do is release the session-level lock on the parent table.
	 */
	UnlockRelationIdForSession(&heaprelid, ShareUpdateExclusiveLock);
}


/*
 * CheckMutability
 *		Test whether given expression is mutable
 */
static bool
CheckMutability(Expr *expr)
{
	/*
	 * First run the expression through the planner.  This has a couple of
	 * important consequences.	First, function default arguments will get
	 * inserted, which may affect volatility (consider "default now()").
	 * Second, inline-able functions will get inlined, which may allow us to
	 * conclude that the function is really less volatile than it's marked. As
	 * an example, polymorphic functions must be marked with the most volatile
	 * behavior that they have for any input type, but once we inline the
	 * function we may be able to conclude that it's not so volatile for the
	 * particular input type we're dealing with.
	 *
	 * We assume here that expression_planner() won't scribble on its input.
	 */
	expr = expression_planner(expr);

	/* Now we can search for non-immutable functions */
	return contain_mutable_functions((Node *) expr);
}


/*
 * CheckPredicate
 *		Checks that the given partial-index predicate is valid.
 *
 * This used to also constrain the form of the predicate to forms that
 * indxpath.c could do something with.	However, that seems overly
 * restrictive.  One useful application of partial indexes is to apply
 * a UNIQUE constraint across a subset of a table, and in that scenario
 * any evaluatable predicate will work.  So accept any predicate here
 * (except ones requiring a plan), and let indxpath.c fend for itself.
 */
static void
CheckPredicate(Expr *predicate)
{
	/*
	 * transformExpr() should have already rejected subqueries, aggregates,
	 * and window functions, based on the EXPR_KIND_ for a predicate.
	 */

	/*
	 * A predicate using mutable functions is probably wrong, for the same
	 * reasons that we don't allow an index expression to use one.
	 */
	if (CheckMutability(predicate))
		ereport(ERROR,
				(errcode(ERRCODE_INVALID_OBJECT_DEFINITION),
		   errmsg("functions in index predicate must be marked IMMUTABLE")));
}

/*
 * Compute per-index-column information, including indexed column numbers
 * or index expressions, opclasses, and indoptions.
 */
static void
ComputeIndexAttrs(IndexInfo *indexInfo,
				  Oid *collationOidP,
				  Oid *classOidP,
				  int16 *colOptionP,
				  List *attList,	/* list of IndexElem's */
				  List *exclusionOpNames,
				  Oid relId,
				  char *accessMethodName,
				  Oid accessMethodId,
				  bool amcanorder,
				  bool isconstraint)
{
	ListCell   *nextExclOp;
	ListCell   *lc;
	int			attn;

	/* Allocate space for exclusion operator info, if needed */
	if (exclusionOpNames)
	{
		int			ncols = list_length(attList);

		Assert(list_length(exclusionOpNames) == ncols);
		indexInfo->ii_ExclusionOps = (Oid *) palloc(sizeof(Oid) * ncols);
		indexInfo->ii_ExclusionProcs = (Oid *) palloc(sizeof(Oid) * ncols);
		indexInfo->ii_ExclusionStrats = (uint16 *) palloc(sizeof(uint16) * ncols);
		nextExclOp = list_head(exclusionOpNames);
	}
	else
		nextExclOp = NULL;

	/*
	 * process attributeList
	 */
	attn = 0;
	foreach(lc, attList)
	{
		IndexElem  *attribute = (IndexElem *) lfirst(lc);
		Oid			atttype;
		Oid			attcollation;

		/*
		 * Process the column-or-expression to be indexed.
		 */
		if (attribute->name != NULL)
		{
			/* Simple index attribute */
			HeapTuple	atttuple;
			Form_pg_attribute attform;

			Assert(attribute->expr == NULL);
			atttuple = SearchSysCacheAttName(relId, attribute->name);
			if (!HeapTupleIsValid(atttuple))
			{
				/* difference in error message spellings is historical */
				if (isconstraint)
					ereport(ERROR,
							(errcode(ERRCODE_UNDEFINED_COLUMN),
						  errmsg("column \"%s\" named in key does not exist",
								 attribute->name)));
				else
					ereport(ERROR,
							(errcode(ERRCODE_UNDEFINED_COLUMN),
							 errmsg("column \"%s\" does not exist",
									attribute->name)));
			}
			attform = (Form_pg_attribute) GETSTRUCT(atttuple);
			indexInfo->ii_KeyAttrNumbers[attn] = attform->attnum;
			atttype = attform->atttypid;
			attcollation = attform->attcollation;
			ReleaseSysCache(atttuple);
		}
		else
		{
			/* Index expression */
			Node	   *expr = attribute->expr;

			Assert(expr != NULL);
			atttype = exprType(expr);
			attcollation = exprCollation(expr);

			/*
<<<<<<< HEAD
			 * transformExpr() should have already rejected subqueries,
			 * aggregates, and window functions, based on the EXPR_KIND_
			 * for an index expression.
			 */
=======
			 * Strip any top-level COLLATE clause.	This ensures that we treat
			 * "x COLLATE y" and "(x COLLATE y)" alike.
			 */
			while (IsA(expr, CollateExpr))
				expr = (Node *) ((CollateExpr *) expr)->arg;

			if (IsA(expr, Var) &&
				((Var *) expr)->varattno != InvalidAttrNumber)
			{
				/*
				 * User wrote "(column)" or "(column COLLATE something)".
				 * Treat it like simple attribute anyway.
				 */
				indexInfo->ii_KeyAttrNumbers[attn] = ((Var *) expr)->varattno;
			}
			else
			{
				indexInfo->ii_KeyAttrNumbers[attn] = 0; /* marks expression */
				indexInfo->ii_Expressions = lappend(indexInfo->ii_Expressions,
													expr);

				/*
				 * We don't currently support generation of an actual query
				 * plan for an index expression, only simple scalar
				 * expressions; hence these restrictions.
				 */
				if (contain_subplans(expr))
					ereport(ERROR,
							(errcode(ERRCODE_FEATURE_NOT_SUPPORTED),
						 errmsg("cannot use subquery in index expression")));
				if (contain_agg_clause(expr))
					ereport(ERROR,
							(errcode(ERRCODE_GROUPING_ERROR),
							 errmsg("cannot use aggregate function in index expression")));
>>>>>>> a4bebdd9

				/*
				 * A expression using mutable functions is probably wrong,
				 * since if you aren't going to get the same result for the
				 * same data every time, it's not clear what the index entries
				 * mean at all.
				 */
				if (CheckMutability((Expr *) expr))
					ereport(ERROR,
							(errcode(ERRCODE_INVALID_OBJECT_DEFINITION),
							 errmsg("functions in index expression must be marked IMMUTABLE")));
			}
		}

		/*
		 * Apply collation override if any
		 */
		if (attribute->collation)
			attcollation = get_collation_oid(attribute->collation, false);

		/*
		 * Check we have a collation iff it's a collatable type.  The only
		 * expected failures here are (1) COLLATE applied to a noncollatable
		 * type, or (2) index expression had an unresolved collation.  But we
		 * might as well code this to be a complete consistency check.
		 */
		if (type_is_collatable(atttype))
		{
			if (!OidIsValid(attcollation))
				ereport(ERROR,
						(errcode(ERRCODE_INDETERMINATE_COLLATION),
						 errmsg("could not determine which collation to use for index expression"),
						 errhint("Use the COLLATE clause to set the collation explicitly.")));
		}
		else
		{
			if (OidIsValid(attcollation))
				ereport(ERROR,
						(errcode(ERRCODE_DATATYPE_MISMATCH),
						 errmsg("collations are not supported by type %s",
								format_type_be(atttype))));
		}

		collationOidP[attn] = attcollation;

		/*
		 * Identify the opclass to use.
		 */
		classOidP[attn] = GetIndexOpClass(attribute->opclass,
										  atttype,
										  accessMethodName,
										  accessMethodId);

		/*
		 * Identify the exclusion operator, if any.
		 */
		if (nextExclOp)
		{
			List	   *opname = (List *) lfirst(nextExclOp);
			Oid			opid;
			Oid			opfamily;
			int			strat;

			/*
			 * Find the operator --- it must accept the column datatype
			 * without runtime coercion (but binary compatibility is OK)
			 */
			opid = compatible_oper_opid(opname, atttype, atttype, false);

			/*
			 * Only allow commutative operators to be used in exclusion
			 * constraints. If X conflicts with Y, but Y does not conflict
			 * with X, bad things will happen.
			 */
			if (get_commutator(opid) != opid)
				ereport(ERROR,
						(errcode(ERRCODE_WRONG_OBJECT_TYPE),
						 errmsg("operator %s is not commutative",
								format_operator(opid)),
						 errdetail("Only commutative operators can be used in exclusion constraints.")));

			/*
			 * Operator must be a member of the right opfamily, too
			 */
			opfamily = get_opclass_family(classOidP[attn]);
			strat = get_op_opfamily_strategy(opid, opfamily);
			if (strat == 0)
			{
				HeapTuple	opftuple;
				Form_pg_opfamily opfform;

				/*
				 * attribute->opclass might not explicitly name the opfamily,
				 * so fetch the name of the selected opfamily for use in the
				 * error message.
				 */
				opftuple = SearchSysCache1(OPFAMILYOID,
										   ObjectIdGetDatum(opfamily));
				if (!HeapTupleIsValid(opftuple))
					elog(ERROR, "cache lookup failed for opfamily %u",
						 opfamily);
				opfform = (Form_pg_opfamily) GETSTRUCT(opftuple);

				ereport(ERROR,
						(errcode(ERRCODE_WRONG_OBJECT_TYPE),
						 errmsg("operator %s is not a member of operator family \"%s\"",
								format_operator(opid),
								NameStr(opfform->opfname)),
						 errdetail("The exclusion operator must be related to the index operator class for the constraint.")));
			}

			indexInfo->ii_ExclusionOps[attn] = opid;
			indexInfo->ii_ExclusionProcs[attn] = get_opcode(opid);
			indexInfo->ii_ExclusionStrats[attn] = strat;
			nextExclOp = lnext(nextExclOp);
		}

		/*
		 * Set up the per-column options (indoption field).  For now, this is
		 * zero for any un-ordered index, while ordered indexes have DESC and
		 * NULLS FIRST/LAST options.
		 */
		colOptionP[attn] = 0;
		if (amcanorder)
		{
			/* default ordering is ASC */
			if (attribute->ordering == SORTBY_DESC)
				colOptionP[attn] |= INDOPTION_DESC;
			/* default null ordering is LAST for ASC, FIRST for DESC */
			if (attribute->nulls_ordering == SORTBY_NULLS_DEFAULT)
			{
				if (attribute->ordering == SORTBY_DESC)
					colOptionP[attn] |= INDOPTION_NULLS_FIRST;
			}
			else if (attribute->nulls_ordering == SORTBY_NULLS_FIRST)
				colOptionP[attn] |= INDOPTION_NULLS_FIRST;
		}
		else
		{
			/* index AM does not support ordering */
			if (attribute->ordering != SORTBY_DEFAULT)
				ereport(ERROR,
						(errcode(ERRCODE_FEATURE_NOT_SUPPORTED),
						 errmsg("access method \"%s\" does not support ASC/DESC options",
								accessMethodName)));
			if (attribute->nulls_ordering != SORTBY_NULLS_DEFAULT)
				ereport(ERROR,
						(errcode(ERRCODE_FEATURE_NOT_SUPPORTED),
						 errmsg("access method \"%s\" does not support NULLS FIRST/LAST options",
								accessMethodName)));
		}

		attn++;
	}
}

/*
 * Resolve possibly-defaulted operator class specification
 */
static Oid
GetIndexOpClass(List *opclass, Oid attrType,
				char *accessMethodName, Oid accessMethodId)
{
	char	   *schemaname;
	char	   *opcname;
	HeapTuple	tuple;
	Oid			opClassId,
				opInputType;

	/*
	 * Release 7.0 removed network_ops, timespan_ops, and datetime_ops, so we
	 * ignore those opclass names so the default *_ops is used.  This can be
	 * removed in some later release.  bjm 2000/02/07
	 *
	 * Release 7.1 removes lztext_ops, so suppress that too for a while.  tgl
	 * 2000/07/30
	 *
	 * Release 7.2 renames timestamp_ops to timestamptz_ops, so suppress that
	 * too for awhile.	I'm starting to think we need a better approach. tgl
	 * 2000/10/01
	 *
	 * Release 8.0 removes bigbox_ops (which was dead code for a long while
	 * anyway).  tgl 2003/11/11
	 */
	if (list_length(opclass) == 1)
	{
		char	   *claname = strVal(linitial(opclass));

		if (strcmp(claname, "network_ops") == 0 ||
			strcmp(claname, "timespan_ops") == 0 ||
			strcmp(claname, "datetime_ops") == 0 ||
			strcmp(claname, "lztext_ops") == 0 ||
			strcmp(claname, "timestamp_ops") == 0 ||
			strcmp(claname, "bigbox_ops") == 0)
			opclass = NIL;
	}

	if (opclass == NIL)
	{
		/* no operator class specified, so find the default */
		opClassId = GetDefaultOpClass(attrType, accessMethodId);
		if (!OidIsValid(opClassId))
			ereport(ERROR,
					(errcode(ERRCODE_UNDEFINED_OBJECT),
					 errmsg("data type %s has no default operator class for access method \"%s\"",
							format_type_be(attrType), accessMethodName),
					 errhint("You must specify an operator class for the index or define a default operator class for the data type.")));
		return opClassId;
	}

	/*
	 * Specific opclass name given, so look up the opclass.
	 */

	/* deconstruct the name list */
	DeconstructQualifiedName(opclass, &schemaname, &opcname);

	if (schemaname)
	{
		/* Look in specific schema only */
		Oid			namespaceId;

		namespaceId = LookupExplicitNamespace(schemaname);
		tuple = SearchSysCache3(CLAAMNAMENSP,
								ObjectIdGetDatum(accessMethodId),
								PointerGetDatum(opcname),
								ObjectIdGetDatum(namespaceId));
	}
	else
	{
		/* Unqualified opclass name, so search the search path */
		opClassId = OpclassnameGetOpcid(accessMethodId, opcname);
		if (!OidIsValid(opClassId))
			ereport(ERROR,
					(errcode(ERRCODE_UNDEFINED_OBJECT),
					 errmsg("operator class \"%s\" does not exist for access method \"%s\"",
							opcname, accessMethodName)));
		tuple = SearchSysCache1(CLAOID, ObjectIdGetDatum(opClassId));
	}

	if (!HeapTupleIsValid(tuple))
		ereport(ERROR,
				(errcode(ERRCODE_UNDEFINED_OBJECT),
				 errmsg("operator class \"%s\" does not exist for access method \"%s\"",
						NameListToString(opclass), accessMethodName)));

	/*
	 * Verify that the index operator class accepts this datatype.	Note we
	 * will accept binary compatibility.
	 */
	opClassId = HeapTupleGetOid(tuple);
	opInputType = ((Form_pg_opclass) GETSTRUCT(tuple))->opcintype;

	if (!IsBinaryCoercible(attrType, opInputType))
		ereport(ERROR,
				(errcode(ERRCODE_DATATYPE_MISMATCH),
				 errmsg("operator class \"%s\" does not accept data type %s",
					  NameListToString(opclass), format_type_be(attrType))));

	ReleaseSysCache(tuple);

	return opClassId;
}

/*
 * GetDefaultOpClass
 *
 * Given the OIDs of a datatype and an access method, find the default
 * operator class, if any.	Returns InvalidOid if there is none.
 */
Oid
GetDefaultOpClass(Oid type_id, Oid am_id)
{
	Oid			result = InvalidOid;
	int			nexact = 0;
	int			ncompatible = 0;
	int			ncompatiblepreferred = 0;
	Relation	rel;
	ScanKeyData skey[1];
	SysScanDesc scan;
	HeapTuple	tup;
	TYPCATEGORY tcategory;

	/* If it's a domain, look at the base type instead */
	type_id = getBaseType(type_id);

	tcategory = TypeCategory(type_id);

	/*
	 * We scan through all the opclasses available for the access method,
	 * looking for one that is marked default and matches the target type
	 * (either exactly or binary-compatibly, but prefer an exact match).
	 *
	 * We could find more than one binary-compatible match.  If just one is
	 * for a preferred type, use that one; otherwise we fail, forcing the user
	 * to specify which one he wants.  (The preferred-type special case is a
	 * kluge for varchar: it's binary-compatible to both text and bpchar, so
	 * we need a tiebreaker.)  If we find more than one exact match, then
	 * someone put bogus entries in pg_opclass.
	 */
	rel = heap_open(OperatorClassRelationId, AccessShareLock);

	ScanKeyInit(&skey[0],
				Anum_pg_opclass_opcmethod,
				BTEqualStrategyNumber, F_OIDEQ,
				ObjectIdGetDatum(am_id));

	scan = systable_beginscan(rel, OpclassAmNameNspIndexId, true,
							  SnapshotNow, 1, skey);

	while (HeapTupleIsValid(tup = systable_getnext(scan)))
	{
		Form_pg_opclass opclass = (Form_pg_opclass) GETSTRUCT(tup);

		/* ignore altogether if not a default opclass */
		if (!opclass->opcdefault)
			continue;
		if (opclass->opcintype == type_id)
		{
			nexact++;
			result = HeapTupleGetOid(tup);
		}
		else if (nexact == 0 &&
				 IsBinaryCoercible(type_id, opclass->opcintype))
		{
			if (IsPreferredType(tcategory, opclass->opcintype))
			{
				ncompatiblepreferred++;
				result = HeapTupleGetOid(tup);
			}
			else if (ncompatiblepreferred == 0)
			{
				ncompatible++;
				result = HeapTupleGetOid(tup);
			}
		}
	}

	systable_endscan(scan);

	heap_close(rel, AccessShareLock);

	/* raise error if pg_opclass contains inconsistent data */
	if (nexact > 1)
		ereport(ERROR,
				(errcode(ERRCODE_DUPLICATE_OBJECT),
		errmsg("there are multiple default operator classes for data type %s",
			   format_type_be(type_id))));

	if (nexact == 1 ||
		ncompatiblepreferred == 1 ||
		(ncompatiblepreferred == 0 && ncompatible == 1))
		return result;

	return InvalidOid;
}

/*
 *	makeObjectName()
 *
 *	Create a name for an implicitly created index, sequence, constraint, etc.
 *
 *	The parameters are typically: the original table name, the original field
 *	name, and a "type" string (such as "seq" or "pkey").	The field name
 *	and/or type can be NULL if not relevant.
 *
 *	The result is a palloc'd string.
 *
 *	The basic result we want is "name1_name2_label", omitting "_name2" or
 *	"_label" when those parameters are NULL.  However, we must generate
 *	a name with less than NAMEDATALEN characters!  So, we truncate one or
 *	both names if necessary to make a short-enough string.	The label part
 *	is never truncated (so it had better be reasonably short).
 *
 *	The caller is responsible for checking uniqueness of the generated
 *	name and retrying as needed; retrying will be done by altering the
 *	"label" string (which is why we never truncate that part).
 */
char *
makeObjectName(const char *name1, const char *name2, const char *label)
{
	char	   *name;
	int			overhead = 0;	/* chars needed for label and underscores */
	int			availchars;		/* chars available for name(s) */
	int			name1chars;		/* chars allocated to name1 */
	int			name2chars;		/* chars allocated to name2 */
	int			ndx;

	name1chars = strlen(name1);
	if (name2)
	{
		name2chars = strlen(name2);
		overhead++;				/* allow for separating underscore */
	}
	else
		name2chars = 0;
	if (label)
		overhead += strlen(label) + 1;

	availchars = NAMEDATALEN - 1 - overhead;
	Assert(availchars > 0);		/* else caller chose a bad label */

	/*
	 * If we must truncate,  preferentially truncate the longer name. This
	 * logic could be expressed without a loop, but it's simple and obvious as
	 * a loop.
	 */
	while (name1chars + name2chars > availchars)
	{
		if (name1chars > name2chars)
			name1chars--;
		else
			name2chars--;
	}

	name1chars = pg_mbcliplen(name1, name1chars, name1chars);
	if (name2)
		name2chars = pg_mbcliplen(name2, name2chars, name2chars);

	/* Now construct the string using the chosen lengths */
	name = palloc(name1chars + name2chars + overhead + 1);
	memcpy(name, name1, name1chars);
	ndx = name1chars;
	if (name2)
	{
		name[ndx++] = '_';
		memcpy(name + ndx, name2, name2chars);
		ndx += name2chars;
	}
	if (label)
	{
		name[ndx++] = '_';
		strcpy(name + ndx, label);
	}
	else
		name[ndx] = '\0';

	return name;
}

/*
 * Select a nonconflicting name for a new relation.  This is ordinarily
 * used to choose index names (which is why it's here) but it can also
 * be used for sequences, or any autogenerated relation kind.
 *
 * name1, name2, and label are used the same way as for makeObjectName(),
 * except that the label can't be NULL; digits will be appended to the label
 * if needed to create a name that is unique within the specified namespace.
 *
 * Note: it is theoretically possible to get a collision anyway, if someone
 * else chooses the same name concurrently.  This is fairly unlikely to be
 * a problem in practice, especially if one is holding an exclusive lock on
 * the relation identified by name1.  
 *
 * If choosing multiple names within a single command, there are two options:
 *   1) Create the new object and do CommandCounterIncrement
 *   2) Pass a hash-table to this function to use as a cache of objects 
 *      created in this statement.
 *
 * Returns a palloc'd string.
 */
char *
ChooseRelationName(const char *name1, const char *name2,
				   const char *label, Oid namespaceid)
{
	return ChooseRelationNameWithCache(name1, name2, label, namespaceid, NULL);
}

char *
ChooseRelationNameWithCache(const char *name1, const char *name2,
				   const char *label, Oid namespaceid,
				   HTAB *cache)
{
	int			pass = 0;
	char	   *relname = NULL;
	char		modlabel[NAMEDATALEN];
	bool		found = false;

	/* try the unmodified label first */
	StrNCpy(modlabel, label, sizeof(modlabel));

	for (;;)
	{
		relname = makeObjectName(name1, name2, modlabel);

		if (cache)
			hash_search(cache, (void *) relname, HASH_FIND, &found);

		if (!found && !OidIsValid(get_relname_relid(relname, namespaceid)))
			break;

		/* found a conflict, so try a new name component */
		pfree(relname);
		snprintf(modlabel, sizeof(modlabel), "%s%d", label, ++pass);
	}

	/* If we are caching found values add the value to our hash */
	if (cache)
	{
		hash_search(cache, (void *) relname, HASH_ENTER, &found);
		Assert(!found);
	}

	return relname;
}

/*
 * Select the name to be used for an index.
 *
 * The argument list is pretty ad-hoc :-(
 */
char *
ChooseIndexName(const char *tabname, Oid namespaceId,
				List *colnames, List *exclusionOpNames,
				bool primary, bool isconstraint)
{
	char	   *indexname;

	if (primary)
	{
		/* the primary key's name does not depend on the specific column(s) */
		indexname = ChooseRelationName(tabname,
									   NULL,
									   "pkey",
									   namespaceId);
	}
	else if (exclusionOpNames != NIL)
	{
		indexname = ChooseRelationName(tabname,
									   ChooseIndexNameAddition(colnames),
									   "excl",
									   namespaceId);
	}
	else if (isconstraint)
	{
		indexname = ChooseRelationName(tabname,
									   ChooseIndexNameAddition(colnames),
									   "key",
									   namespaceId);
	}
	else
	{
		indexname = ChooseRelationName(tabname,
									   ChooseIndexNameAddition(colnames),
									   "idx",
									   namespaceId);
	}

	return indexname;
}

/*
 * Generate "name2" for a new index given the list of column names for it
 * (as produced by ChooseIndexColumnNames).  This will be passed to
 * ChooseRelationName along with the parent table name and a suitable label.
 *
 * We know that less than NAMEDATALEN characters will actually be used,
 * so we can truncate the result once we've generated that many.
 */
static char *
ChooseIndexNameAddition(List *colnames)
{
	char		buf[NAMEDATALEN * 2];
	int			buflen = 0;
	ListCell   *lc;

	buf[0] = '\0';
	foreach(lc, colnames)
	{
		const char *name = (const char *) lfirst(lc);

		if (buflen > 0)
			buf[buflen++] = '_';	/* insert _ between names */

		/*
		 * At this point we have buflen <= NAMEDATALEN.  name should be less
		 * than NAMEDATALEN already, but use strlcpy for paranoia.
		 */
		strlcpy(buf + buflen, name, NAMEDATALEN);
		buflen += strlen(buf + buflen);
		if (buflen >= NAMEDATALEN)
			break;
	}
	return pstrdup(buf);
}

/*
 * Select the actual names to be used for the columns of an index, given the
 * list of IndexElems for the columns.	This is mostly about ensuring the
 * names are unique so we don't get a conflicting-attribute-names error.
 *
 * Returns a List of plain strings (char *, not String nodes).
 */
List *
ChooseIndexColumnNames(List *indexElems)
{
	List	   *result = NIL;
	ListCell   *lc;

	foreach(lc, indexElems)
	{
		IndexElem  *ielem = (IndexElem *) lfirst(lc);
		const char *origname;
		const char *curname;
		int			i;
		char		buf[NAMEDATALEN];

		/* Get the preliminary name from the IndexElem */
		if (ielem->indexcolname)
			origname = ielem->indexcolname;		/* caller-specified name */
		else if (ielem->name)
			origname = ielem->name;		/* simple column reference */
		else
			origname = "expr";	/* default name for expression */

		/* If it conflicts with any previous column, tweak it */
		curname = origname;
		for (i = 1;; i++)
		{
			ListCell   *lc2;
			char		nbuf[32];
			int			nlen;

			foreach(lc2, result)
			{
				if (strcmp(curname, (char *) lfirst(lc2)) == 0)
					break;
			}
			if (lc2 == NULL)
				break;			/* found nonconflicting name */

			sprintf(nbuf, "%d", i);

			/* Ensure generated names are shorter than NAMEDATALEN */
			nlen = pg_mbcliplen(origname, strlen(origname),
								NAMEDATALEN - 1 - strlen(nbuf));
			memcpy(buf, origname, nlen);
			strcpy(buf + nlen, nbuf);
			curname = buf;
		}

		/* And attach to the result list */
		result = lappend(result, pstrdup(curname));
	}
	return result;
}

/*
<<<<<<< HEAD
 * relationHasPrimaryKey -
 *
 *	See whether an existing relation has a primary key.
 */
static bool
relationHasPrimaryKey(Relation rel)
{
	bool		result = false;
	List	   *indexoidlist;
	ListCell   *indexoidscan;

	/*
	 * Get the list of index OIDs for the table from the relcache, and look up
	 * each one in the pg_index syscache until we find one marked primary key
	 * (hopefully there isn't more than one such).
	 */
	indexoidlist = RelationGetIndexList(rel);

	foreach(indexoidscan, indexoidlist)
	{
		Oid			indexoid = lfirst_oid(indexoidscan);
		HeapTuple	indexTuple;

		indexTuple = SearchSysCache1(INDEXRELID, ObjectIdGetDatum(indexoid));
		if (!HeapTupleIsValid(indexTuple))		/* should not happen */
			elog(ERROR, "cache lookup failed for index %u", indexoid);
		result = ((Form_pg_index) GETSTRUCT(indexTuple))->indisprimary;
		ReleaseSysCache(indexTuple);
		if (result)
			break;
	}

	list_free(indexoidlist);

	return result;
}

/*
 * relationHasUniqueIndex -
 *
 *	See whether an existing relation has a unique index.
 */
static bool
relationHasUniqueIndex(Relation rel)
{
	bool		result = false;
	List	   *indexoidlist;
	ListCell   *indexoidscan;

	/*
	 * Get the list of index OIDs for the table from the relcache, and look up
	 * each one in the pg_index syscache until we find one marked unique
	 */
	indexoidlist = RelationGetIndexList(rel);

	foreach(indexoidscan, indexoidlist)
	{
		Oid			indexoid = lfirst_oid(indexoidscan);
		HeapTuple	indexTuple;

		indexTuple = SearchSysCache1(INDEXRELID, ObjectIdGetDatum(indexoid));
		if (!HeapTupleIsValid(indexTuple))		/* should not happen */
			elog(ERROR, "cache lookup failed for index %u", indexoid);
		result = ((Form_pg_index) GETSTRUCT(indexTuple))->indisunique;
		ReleaseSysCache(indexTuple);
		if (result)
			break;
	}

	list_free(indexoidlist);

	return result;
}

/*
=======
>>>>>>> a4bebdd9
 * ReindexIndex
 *		Recreate a specific index.
 */
void
ReindexIndex(ReindexStmt *stmt)
{
	Oid			indOid;
	HeapTuple	tuple;

	indOid = RangeVarGetRelid(stmt->relation, false);
	tuple = SearchSysCache1(RELOID, ObjectIdGetDatum(indOid));
	if (!HeapTupleIsValid(tuple))		/* shouldn't happen */
		elog(ERROR, "cache lookup failed for relation %u", indOid);

	if (((Form_pg_class) GETSTRUCT(tuple))->relkind != RELKIND_INDEX)
		ereport(ERROR,
				(errcode(ERRCODE_WRONG_OBJECT_TYPE),
				 errmsg("\"%s\" is not an index",
						stmt->relation->relname)));

	/* Check permissions */
	if (!pg_class_ownercheck(indOid, GetUserId()))
		aclcheck_error(ACLCHECK_NOT_OWNER, ACL_KIND_CLASS,
					   stmt->relation->relname);

	ReleaseSysCache(tuple);

	reindex_index(indOid, false);

	if (Gp_role == GP_ROLE_DISPATCH)
	{
		CdbDispatchUtilityStatement((Node *) stmt,
									DF_CANCEL_ON_ERROR |
									DF_WITH_SNAPSHOT,
									GetAssignedOidsForDispatch(),
									NULL);
	}
}

/*
 * Perform REINDEX on each relation of the relids list.  The function
 * opens and closes a transaction per relation.  This is designed for
 * QD/utility, and is not useful for QE.
 */
static void
ReindexRelationList(List *relids)
{
	ListCell   *lc;

	Assert(Gp_role != GP_ROLE_EXECUTE);

	/*
	 * Commit ongoing transaction so that we can start a new
	 * transaction per relation.
	 */
	PopActiveSnapshot();
	CommitTransactionCommand();

	SIMPLE_FAULT_INJECTOR(ReindexDB);

	foreach (lc, relids)
	{
		Oid			relid = lfirst_oid(lc);
		Relation	rel = NULL;

		StartTransactionCommand();
		/* functions in indexes may want a snapshot set */
		PushActiveSnapshot(GetTransactionSnapshot());

		/*
		 * Try to open the relation. If the try fails it may mean that
		 * someone dropped the relation before we started processing
		 * (reindexing) it. This should be tolerable. Move on to the next
		 * one.
		 */
		rel = try_heap_open(relid, ShareLock, false);

		if (rel != NULL)
		{
			ReindexStmt	   *stmt;

			stmt = makeNode(ReindexStmt);

			stmt->relid = relid;
			stmt->kind = OBJECT_TABLE;

			/* perform reindex locally */
			if (!reindex_relation(relid, true, false))
				ereport(NOTICE,
					(errmsg("table \"%s\" has no indexes",
							RelationGetRelationName(rel))));
			/* no need to dispatch if the relation has no indexes. */
			else if (Gp_role == GP_ROLE_DISPATCH)
				CdbDispatchUtilityStatement((Node *) stmt,
											DF_CANCEL_ON_ERROR |
											DF_WITH_SNAPSHOT,
											GetAssignedOidsForDispatch(), /* FIXME */
											NULL);

			/* keep lock until end of transaction (which comes soon) */
			heap_close(rel, NoLock);
		}

		PopActiveSnapshot();
		CommitTransactionCommand();
	}

	/*
	 * We committed the transaction above, so start a new one before
	 * returning.
	 */
	StartTransactionCommand();
}

/*
 * ReindexTable
 *		Recreate all indexes of a table (and of its toast table, if any)
 */
void
ReindexTable(ReindexStmt *stmt)
{
	Oid			relid;
	MemoryContext	private_context, oldcontext;
	List	   *prels = NIL, *relids = NIL;
	ListCell   *lc;

	/*
	 * QE simply performs reindex work.  All other work has been done in QD.
	 */
	if (Gp_role == GP_ROLE_EXECUTE)
	{
		reindex_relation(stmt->relid, true, false);
		return;
	}

	relid = RangeVarGetRelid(stmt->relation, false);

	/*
	 * Gather child partition relations.
	 */
	if (rel_is_partitioned(relid))
	{
		PartitionNode *pn;

		pn = get_parts(relid, 0 /* level */, 0 /* parent */, false /* inctemplate */,
					   true /* includesubparts */);
		prels = all_partition_relids(pn);
	}
	else if (rel_is_child_partition(relid))
		prels = find_all_inheritors(relid, NoLock, NULL);

<<<<<<< HEAD
	/*
	 * Create a memory context that will survive forced transaction commits we
	 * do below.  Since it is a child of PortalContext, it will go away
	 * eventually even if we suffer an error; there's no need for special
	 * abort cleanup logic.
	 */
	private_context = AllocSetContextCreate(PortalContext,
											"ReindexTable",
											ALLOCSET_DEFAULT_MINSIZE,
											ALLOCSET_DEFAULT_INITSIZE,
											ALLOCSET_DEFAULT_MAXSIZE);
	oldcontext = MemoryContextSwitchTo(private_context);
	relids = lappend_oid(relids, relid);
	relids = list_concat_unique_oid(relids, prels);
	MemoryContextSwitchTo(oldcontext);

	/* various checks on each partition */
	foreach (lc, relids)
	{
		Oid			heapOid = lfirst_oid(lc);
		HeapTuple	tuple;
		Form_pg_class pg_class_tuple;

		tuple = SearchSysCache1(RELOID, ObjectIdGetDatum(heapOid));
		if (!HeapTupleIsValid(tuple))		/* shouldn't happen */
			elog(ERROR, "cache lookup failed for relation %u", heapOid);

		pg_class_tuple = (Form_pg_class) GETSTRUCT(tuple);
		if (pg_class_tuple->relkind != RELKIND_RELATION &&
			pg_class_tuple->relkind != RELKIND_TOASTVALUE)
			ereport(ERROR,
					(errcode(ERRCODE_WRONG_OBJECT_TYPE),
					 errmsg("\"%s\" is not a table",
							NameStr(pg_class_tuple->relname))));

		/*
		 * Check appropriate permissions
		 */
		if (!pg_class_ownercheck(heapOid, GetUserId()))
			aclcheck_error(ACLCHECK_NOT_OWNER, ACL_KIND_CLASS,
						   NameStr(pg_class_tuple->relname));

		ReleaseSysCache(tuple);
	}

	ReindexRelationList(relids);

	MemoryContextDelete(private_context);
=======
	if (!reindex_relation(heapOid, REINDEX_REL_PROCESS_TOAST))
		ereport(NOTICE,
				(errmsg("table \"%s\" has no indexes",
						relation->relname)));
>>>>>>> a4bebdd9
}

/*
 * ReindexDatabase
 *		Recreate indexes of a database.
 *
 * To reduce the probability of deadlocks, each table is reindexed in a
 * separate transaction, so we can release the lock on it right away.
 * That means this must not be called within a user transaction block!
 */
void
ReindexDatabase(ReindexStmt *stmt)
{
	Relation	relationRelation;
	HeapScanDesc scan;
	HeapTuple	tuple;
	MemoryContext private_context;
	MemoryContext old;
	List	   *relids = NIL;
	bool do_system = stmt->do_system;
	bool do_user = stmt->do_user;
	const char *databaseName = stmt->name;

	AssertArg(databaseName);
	Assert(Gp_role != GP_ROLE_EXECUTE);

	if (strcmp(databaseName, get_database_name(MyDatabaseId)) != 0)
		ereport(ERROR,
				(errcode(ERRCODE_FEATURE_NOT_SUPPORTED),
				 errmsg("can only reindex the currently open database")));

	if (!pg_database_ownercheck(MyDatabaseId, GetUserId()))
		aclcheck_error(ACLCHECK_NOT_OWNER, ACL_KIND_DATABASE,
					   databaseName);

	/*
	 * Create a memory context that will survive forced transaction commits we
	 * do below.  Since it is a child of PortalContext, it will go away
	 * eventually even if we suffer an error; there's no need for special
	 * abort cleanup logic.
	 */
	private_context = AllocSetContextCreate(PortalContext,
											"ReindexDatabase",
											ALLOCSET_DEFAULT_MINSIZE,
											ALLOCSET_DEFAULT_INITSIZE,
											ALLOCSET_DEFAULT_MAXSIZE);

	/*
	 * We always want to reindex pg_class first.  This ensures that if there
	 * is any corruption in pg_class' indexes, they will be fixed before we
	 * process any other tables.  This is critical because reindexing itself
	 * will try to update pg_class.
	 */
	if (do_system)
	{
		old = MemoryContextSwitchTo(private_context);
		relids = lappend_oid(relids, RelationRelationId);
		MemoryContextSwitchTo(old);
	}

	/*
	 * Scan pg_class to build a list of the relations we need to reindex.
	 *
	 * We only consider plain relations here (toast rels will be processed
	 * indirectly by reindex_relation).
	 */
	relationRelation = heap_open(RelationRelationId, AccessShareLock);
	scan = heap_beginscan(relationRelation, SnapshotNow, 0, NULL);
	while ((tuple = heap_getnext(scan, ForwardScanDirection)) != NULL)
	{
		Form_pg_class classtuple = (Form_pg_class) GETSTRUCT(tuple);

		if (classtuple->relkind != RELKIND_RELATION)
			continue;

		/* Skip temp tables of other backends; we can't reindex them at all */
		if (classtuple->relpersistence == RELPERSISTENCE_TEMP &&
			!isTempNamespace(classtuple->relnamespace))
			continue;

		/* Check user/system classification, and optionally skip */
		if (IsSystemClass(classtuple))
		{
			if (!do_system)
				continue;
		}
		else
		{
			if (!do_user)
				continue;
		}

		if (HeapTupleGetOid(tuple) == RelationRelationId)
			continue;			/* got it already */

		old = MemoryContextSwitchTo(private_context);
		relids = lappend_oid(relids, HeapTupleGetOid(tuple));
		MemoryContextSwitchTo(old);
	}
	heap_endscan(scan);
	heap_close(relationRelation, AccessShareLock);

<<<<<<< HEAD
	ReindexRelationList(relids);
=======
	/* Now reindex each rel in a separate transaction */
	PopActiveSnapshot();
	CommitTransactionCommand();
	foreach(l, relids)
	{
		Oid			relid = lfirst_oid(l);

		StartTransactionCommand();
		/* functions in indexes may want a snapshot set */
		PushActiveSnapshot(GetTransactionSnapshot());
		if (reindex_relation(relid, REINDEX_REL_PROCESS_TOAST))
			ereport(NOTICE,
					(errmsg("table \"%s.%s\" was reindexed",
							get_namespace_name(get_rel_namespace(relid)),
							get_rel_name(relid))));
		PopActiveSnapshot();
		CommitTransactionCommand();
	}
	StartTransactionCommand();
>>>>>>> a4bebdd9

	MemoryContextDelete(private_context);
}<|MERGE_RESOLUTION|>--- conflicted
+++ resolved
@@ -3,13 +3,9 @@
  * indexcmds.c
  *	  POSTGRES define and remove index code.
  *
-<<<<<<< HEAD
  * Portions Copyright (c) 2005-2010, Greenplum inc
  * Portions Copyright (c) 2012-Present Pivotal Software, Inc.
- * Portions Copyright (c) 1996-2010, PostgreSQL Global Development Group
-=======
  * Portions Copyright (c) 1996-2011, PostgreSQL Global Development Group
->>>>>>> a4bebdd9
  * Portions Copyright (c) 1994, Regents of the University of California
  *
  *
@@ -89,8 +85,6 @@
 static Oid GetIndexOpClass(List *opclass, Oid attrType,
 				char *accessMethodName, Oid accessMethodId);
 static char *ChooseIndexNameAddition(List *colnames);
-<<<<<<< HEAD
-static bool relationHasPrimaryKey(Relation rel);
 static bool relationHasUniqueIndex(Relation rel);
 
 
@@ -180,8 +174,6 @@
 		heap_close(pg_index, RowExclusiveLock);
 	}
 }
-=======
->>>>>>> a4bebdd9
 
 
 /*
@@ -266,10 +258,16 @@
 	Snapshot	snapshot;
 	LOCKMODE	heap_lockmode;
 	bool		need_longlock = true;
-	bool		shouldDispatch = Gp_role == GP_ROLE_DISPATCH && !IsBootstrapProcessingMode();
+	bool		shouldDispatch;
 	List	   *dispatch_oids;
 	char	   *altconname = stmt ? stmt->altconname : NULL;
 	int			i;
+
+	if (Gp_role == GP_ROLE_DISPATCH && !IsBootstrapProcessingMode() &&
+		!is_alter_table)
+		shouldDispatch = true;
+	else
+		shouldDispatch = false;
 
 	/*
 	 * count attributes in index
@@ -480,96 +478,6 @@
 		CheckPredicate(predicate);
 
 	/*
-<<<<<<< HEAD
-	 * Extra checks when creating a PRIMARY KEY index.
-	 */
-	if (primary)
-	{
-		List	   *cmds;
-		ListCell   *keys;
-
-		/*
-		 * If ALTER TABLE, check that there isn't already a PRIMARY KEY. In
-		 * CREATE TABLE, we have faith that the parser rejected multiple pkey
-		 * clauses; and CREATE INDEX doesn't have a way to say PRIMARY KEY, so
-		 * it's no problem either.
-		 */
-		if (is_alter_table &&
-			relationHasPrimaryKey(rel))
-		{
-			ereport(ERROR,
-					(errcode(ERRCODE_INVALID_TABLE_DEFINITION),
-			 errmsg("multiple primary keys for table \"%s\" are not allowed",
-					RelationGetRelationName(rel))));
-		}
-
-		/*
-		 * Check that all of the attributes in a primary key are marked as not
-		 * null, otherwise attempt to ALTER TABLE .. SET NOT NULL
-		 */
-		cmds = NIL;
-		foreach(keys, attributeList)
-		{
-			IndexElem  *key = (IndexElem *) lfirst(keys);
-			HeapTuple	atttuple;
-
-			if (!key->name)
-				ereport(ERROR,
-						(errcode(ERRCODE_FEATURE_NOT_SUPPORTED),
-						 errmsg("primary keys cannot be expressions")));
-
-			/* System attributes are never null, so no problem */
-			if (SystemAttributeByName(key->name, rel->rd_rel->relhasoids))
-				continue;
-
-			atttuple = SearchSysCacheAttName(relationId, key->name);
-			if (HeapTupleIsValid(atttuple))
-			{
-				if (!((Form_pg_attribute) GETSTRUCT(atttuple))->attnotnull)
-				{
-					/* Add a subcommand to make this one NOT NULL */
-					AlterTableCmd *cmd = makeNode(AlterTableCmd);
-
-					cmd->subtype = AT_SetNotNull;
-					cmd->name = key->name;
-					cmd->part_expanded = true;
-
-					cmds = lappend(cmds, cmd);
-				}
-				ReleaseSysCache(atttuple);
-			}
-			else
-			{
-				/*
-				 * This shouldn't happen during CREATE TABLE, but can happen
-				 * during ALTER TABLE.	Keep message in sync with
-				 * transformIndexConstraints() in parser/parse_utilcmd.c.
-				 */
-				ereport(ERROR,
-						(errcode(ERRCODE_UNDEFINED_COLUMN),
-						 errmsg("column \"%s\" named in key does not exist",
-								key->name)));
-			}
-		}
-
-		/*
-		 * XXX: Shouldn't the ALTER TABLE .. SET NOT NULL cascade to child
-		 * tables?	Currently, since the PRIMARY KEY itself doesn't cascade,
-		 * we don't cascade the notnull constraint(s) either; but this is
-		 * pretty debatable.
-		 *
-		 * XXX: possible future improvement: when being called from ALTER
-		 * TABLE, it would be more efficient to merge this with the outer
-		 * ALTER TABLE, so as to avoid two scans.  But that seems to
-		 * complicate DefineIndex's API unduly.
-		 */
-		if (cmds)
-			AlterTableInternal(relationId, cmds, false);
-	}
-
-	/*
-=======
->>>>>>> a4bebdd9
 	 * Parse AM-specific options, convert to text array form, validate.
 	 */
 	reloptions = transformRelOptions((Datum) 0, options, NULL, NULL, false, false);
@@ -604,6 +512,12 @@
 					  accessMethodName, accessMethodId,
 					  amcanorder, isconstraint);
 
+	/*
+	 * Extra checks when creating a PRIMARY KEY index.
+	 */
+	if (primary)
+		index_check_primary_key(rel, indexInfo, is_alter_table);
+
 	if ((primary || unique) && rel->rd_cdbpolicy)
 		checkPolicyForUniqueIndex(rel,
 								  indexInfo->ii_KeyAttrNumbers,
@@ -622,12 +536,6 @@
 
 	if (Gp_role == GP_ROLE_EXECUTE && stmt)
 		quiet = true;
-
-	/*
-	 * Extra checks when creating a PRIMARY KEY index.
-	 */
-	if (primary)
-		index_check_primary_key(rel, indexInfo, is_alter_table);
 
 	/*
 	 * Report index creation if appropriate (delay this till after most of the
@@ -656,7 +564,19 @@
 				  indexRelationName, RelationGetRelationName(rel))));
 	}
 
-<<<<<<< HEAD
+   	if (shouldDispatch)
+	{
+		cdb_sync_oid_to_segments();
+
+		/*
+		 * We defer the dispatch of the utility command until after
+		 * index_create(), because that call will *wait*
+		 * for any other transactions touching this new relation,
+		 * which can cause a non-local deadlock if we've already
+		 * dispatched
+		 */
+	}
+
 	if (rel_needs_long_lock(RelationGetRelid(rel)))
 		need_longlock = true;
 	/* if this is a concurrent build, we must lock you long time */
@@ -665,29 +585,6 @@
 	else
 		need_longlock = false;
 
-	/* save lockrelid and locktag for below, then close rel */
-	heaprelid = rel->rd_lockInfo.lockRelId;
-	SET_LOCKTAG_RELATION(heaplocktag, heaprelid.dbId, heaprelid.relId);
-	if (need_longlock)
-		heap_close(rel, NoLock);
-	else
-		heap_close(rel, heap_lockmode);
-
-   	if (shouldDispatch)
-	{
-		cdb_sync_oid_to_segments();
-
-		/*
-		 * We defer the dispatch of the utility command until after
-		 * index_create(), because that call will *wait*
-		 * for any other transactions touching this new relation,
-		 * which can cause a non-local deadlock if we've already
-		 * dispatched
-		 */
-	}
-
-=======
->>>>>>> a4bebdd9
 	/*
 	 * Make the catalog entries for the index, including constraints. Then, if
 	 * not skip_build || concurrent, actually build the index.
@@ -706,7 +603,6 @@
 
 	if (!concurrent)
 	{
-<<<<<<< HEAD
 		/*
 		 * Dispatch the command to all primary and mirror segment dbs.
 		 * Start a global transaction and reconfigure cluster if needed.
@@ -715,6 +611,8 @@
 		 */
 		if (shouldDispatch)
 		{
+			/* make sure the QE uses the same index name that we chose */
+			stmt->idxname = indexRelationName;
 			CdbDispatchUtilityStatement((Node *) stmt,
 										DF_CANCEL_ON_ERROR |
 										DF_WITH_SNAPSHOT |
@@ -726,19 +624,22 @@
 			if (!indexInfo->ii_BrokenHotChain)
 				cdb_sync_indcheckxmin_with_segments(indexRelationId);
 		}
-		return;					/* We're done, in the standard case */
-	}
-=======
+
 		/* Close the heap and we're done, in the non-concurrent case */
-		heap_close(rel, NoLock);
+		if (need_longlock)
+			heap_close(rel, NoLock);
+		else
+			heap_close(rel, heap_lockmode);
 		return;
 	}
 
 	/* save lockrelid and locktag for below, then close rel */
 	heaprelid = rel->rd_lockInfo.lockRelId;
 	SET_LOCKTAG_RELATION(heaplocktag, heaprelid.dbId, heaprelid.relId);
-	heap_close(rel, NoLock);
->>>>>>> a4bebdd9
+	if (need_longlock)
+		heap_close(rel, NoLock);
+	else
+		heap_close(rel, heap_lockmode);
 
 	/*
 	 * For a concurrent build, it's important to make the catalog entries
@@ -1173,12 +1074,12 @@
 			attcollation = exprCollation(expr);
 
 			/*
-<<<<<<< HEAD
 			 * transformExpr() should have already rejected subqueries,
 			 * aggregates, and window functions, based on the EXPR_KIND_
 			 * for an index expression.
 			 */
-=======
+
+			/*
 			 * Strip any top-level COLLATE clause.	This ensures that we treat
 			 * "x COLLATE y" and "(x COLLATE y)" alike.
 			 */
@@ -1213,7 +1114,6 @@
 					ereport(ERROR,
 							(errcode(ERRCODE_GROUPING_ERROR),
 							 errmsg("cannot use aggregate function in index expression")));
->>>>>>> a4bebdd9
 
 				/*
 				 * A expression using mutable functions is probably wrong,
@@ -1862,45 +1762,6 @@
 }
 
 /*
-<<<<<<< HEAD
- * relationHasPrimaryKey -
- *
- *	See whether an existing relation has a primary key.
- */
-static bool
-relationHasPrimaryKey(Relation rel)
-{
-	bool		result = false;
-	List	   *indexoidlist;
-	ListCell   *indexoidscan;
-
-	/*
-	 * Get the list of index OIDs for the table from the relcache, and look up
-	 * each one in the pg_index syscache until we find one marked primary key
-	 * (hopefully there isn't more than one such).
-	 */
-	indexoidlist = RelationGetIndexList(rel);
-
-	foreach(indexoidscan, indexoidlist)
-	{
-		Oid			indexoid = lfirst_oid(indexoidscan);
-		HeapTuple	indexTuple;
-
-		indexTuple = SearchSysCache1(INDEXRELID, ObjectIdGetDatum(indexoid));
-		if (!HeapTupleIsValid(indexTuple))		/* should not happen */
-			elog(ERROR, "cache lookup failed for index %u", indexoid);
-		result = ((Form_pg_index) GETSTRUCT(indexTuple))->indisprimary;
-		ReleaseSysCache(indexTuple);
-		if (result)
-			break;
-	}
-
-	list_free(indexoidlist);
-
-	return result;
-}
-
-/*
  * relationHasUniqueIndex -
  *
  *	See whether an existing relation has a unique index.
@@ -1938,8 +1799,6 @@
 }
 
 /*
-=======
->>>>>>> a4bebdd9
  * ReindexIndex
  *		Recreate a specific index.
  */
@@ -2027,7 +1886,7 @@
 			stmt->kind = OBJECT_TABLE;
 
 			/* perform reindex locally */
-			if (!reindex_relation(relid, true, false))
+			if (!reindex_relation(relid, REINDEX_REL_PROCESS_TOAST))
 				ereport(NOTICE,
 					(errmsg("table \"%s\" has no indexes",
 							RelationGetRelationName(rel))));
@@ -2071,7 +1930,7 @@
 	 */
 	if (Gp_role == GP_ROLE_EXECUTE)
 	{
-		reindex_relation(stmt->relid, true, false);
+		reindex_relation(stmt->relid, REINDEX_REL_PROCESS_TOAST);
 		return;
 	}
 
@@ -2091,7 +1950,6 @@
 	else if (rel_is_child_partition(relid))
 		prels = find_all_inheritors(relid, NoLock, NULL);
 
-<<<<<<< HEAD
 	/*
 	 * Create a memory context that will survive forced transaction commits we
 	 * do below.  Since it is a child of PortalContext, it will go away
@@ -2140,12 +1998,6 @@
 	ReindexRelationList(relids);
 
 	MemoryContextDelete(private_context);
-=======
-	if (!reindex_relation(heapOid, REINDEX_REL_PROCESS_TOAST))
-		ereport(NOTICE,
-				(errmsg("table \"%s\" has no indexes",
-						relation->relname)));
->>>>>>> a4bebdd9
 }
 
 /*
@@ -2248,29 +2100,7 @@
 	heap_endscan(scan);
 	heap_close(relationRelation, AccessShareLock);
 
-<<<<<<< HEAD
 	ReindexRelationList(relids);
-=======
-	/* Now reindex each rel in a separate transaction */
-	PopActiveSnapshot();
-	CommitTransactionCommand();
-	foreach(l, relids)
-	{
-		Oid			relid = lfirst_oid(l);
-
-		StartTransactionCommand();
-		/* functions in indexes may want a snapshot set */
-		PushActiveSnapshot(GetTransactionSnapshot());
-		if (reindex_relation(relid, REINDEX_REL_PROCESS_TOAST))
-			ereport(NOTICE,
-					(errmsg("table \"%s.%s\" was reindexed",
-							get_namespace_name(get_rel_namespace(relid)),
-							get_rel_name(relid))));
-		PopActiveSnapshot();
-		CommitTransactionCommand();
-	}
-	StartTransactionCommand();
->>>>>>> a4bebdd9
 
 	MemoryContextDelete(private_context);
 }