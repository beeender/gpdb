--- conflicted
+++ resolved
@@ -41,13 +41,9 @@
  * and munge the system catalogs of the new database.
  *
  *
-<<<<<<< HEAD
  * Portions Copyright (c) 2005-2010 Greenplum Inc
  * Portions Copyright (c) 2012-Present Pivotal Software, Inc.
- * Portions Copyright (c) 1996-2015, PostgreSQL Global Development Group
-=======
  * Portions Copyright (c) 1996-2016, PostgreSQL Global Development Group
->>>>>>> b5bce6c1
  * Portions Copyright (c) 1994, Regents of the University of California
  *
  *
@@ -442,7 +438,6 @@
 	/* We keep the lock on pg_tablespace until commit */
 	heap_close(rel, NoLock);
 
-<<<<<<< HEAD
 	if (Gp_role == GP_ROLE_DISPATCH)
 	{
 		CdbDispatchUtilityStatement((Node *) stmt,
@@ -459,8 +454,6 @@
 						   "CREATE", "TABLESPACE");
 	}
 
-=======
->>>>>>> b5bce6c1
 	return tablespaceoid;
 #else							/* !HAVE_SYMLINK */
 	ereport(ERROR,
@@ -468,7 +461,6 @@
 			 errmsg("tablespaces are not supported on this platform")));
 	return InvalidOid;			/* keep compiler quiet */
 #endif   /* HAVE_SYMLINK */
-<<<<<<< HEAD
 }
 
 /*
@@ -549,8 +541,6 @@
 	ereport(ERROR, (
 		errcode(ERRCODE_OBJECT_NOT_IN_PREREQUISITE_STATE),
 		errmsg("tablespace \"%s\" is not empty", tablespace_name)));
-=======
->>>>>>> b5bce6c1
 }
 
 
@@ -1109,7 +1099,6 @@
 remove_symlink:
 	linkloc = pstrdup(linkloc_with_version_dir);
 	get_parent_directory(linkloc);
-<<<<<<< HEAD
 
 	/* Remove the symlink target directory if it exists or is valid. */
 	rllen = readlink(linkloc, link_target_dir, sizeof(link_target_dir));
@@ -1138,8 +1127,6 @@
 	}
 
 
-	if (lstat(linkloc, &st) == 0 && S_ISDIR(st.st_mode))
-=======
 	if (lstat(linkloc, &st) < 0)
 	{
 		int			saved_errno = errno;
@@ -1150,7 +1137,6 @@
 						linkloc)));
 	}
 	else if (S_ISDIR(st.st_mode))
->>>>>>> b5bce6c1
 	{
 		if (rmdir(linkloc) < 0)
 		{
