/*-------------------------------------------------------------------------
 *
 * cluster.c
 *	  CLUSTER a table on an index.	This is now also used for VACUUM FULL.
 *
 * There is hardly anything left of Paul Brown's original implementation...
 *
 *
<<<<<<< HEAD
 * Portions Copyright (c) 2006-2008, Greenplum inc
 * Portions Copyright (c) 2012-Present Pivotal Software, Inc.
 * Portions Copyright (c) 1996-2012, PostgreSQL Global Development Group
=======
 * Portions Copyright (c) 1996-2013, PostgreSQL Global Development Group
>>>>>>> e472b921
 * Portions Copyright (c) 1994-5, Regents of the University of California
 *
 *
 * IDENTIFICATION
 *	  src/backend/commands/cluster.c
 *
 *-------------------------------------------------------------------------
 */
#include "postgres.h"

#include "access/multixact.h"
#include "access/relscan.h"
#include "access/rewriteheap.h"
#include "access/transam.h"
#include "access/xact.h"
#include "catalog/aoseg.h"
#include "catalog/aoblkdir.h"
#include "catalog/aovisimap.h"
#include "catalog/catalog.h"
#include "catalog/dependency.h"
#include "catalog/heap.h"
#include "catalog/index.h"
#include "catalog/namespace.h"
<<<<<<< HEAD
#include "catalog/pg_appendonly_fn.h"
#include "catalog/pg_attribute_encoding.h"
#include "catalog/pg_type.h"
#include "catalog/pg_namespace.h"
#include "catalog/pg_tablespace.h"
=======
#include "catalog/objectaccess.h"
>>>>>>> e472b921
#include "catalog/toasting.h"
#include "commands/cluster.h"
#include "commands/tablecmds.h"
#include "commands/vacuum.h"
#include "miscadmin.h"
#include "optimizer/planner.h"
#include "storage/bufmgr.h"
#include "storage/lmgr.h"
#include "storage/predicate.h"
#include "storage/smgr.h"
#include "utils/acl.h"
#include "utils/fmgroids.h"
#include "utils/inval.h"
#include "utils/lsyscache.h"
#include "utils/memutils.h"
#include "utils/pg_rusage.h"
#include "utils/relmapper.h"
#include "utils/snapmgr.h"
#include "utils/syscache.h"
#include "utils/tqual.h"
#include "utils/tuplesort.h"

#include "cdb/cdbvars.h"
#include "cdb/cdbdisp_query.h"
#include "cdb/cdboidsync.h"

/*
 * This struct is used to pass around the information on tables to be
 * clustered. We need this so we can make a list of them when invoked without
 * a specific table/index pair.
 */
typedef struct
{
	Oid			tableOid;
	Oid			indexOid;
} RelToCluster;


static void rebuild_relation(Relation OldHeap, Oid indexOid,
				 int freeze_min_age, int freeze_table_age, bool verbose);
static void copy_heap_data(Oid OIDNewHeap, Oid OIDOldHeap, Oid OIDOldIndex,
			   int freeze_min_age, int freeze_table_age, bool verbose,
			   bool *pSwapToastByContent, TransactionId *pFreezeXid,
			   MultiXactId *pFreezeMulti);
static List *get_tables_to_cluster(MemoryContext cluster_context);
static void reform_and_rewrite_tuple(HeapTuple tuple,
						 TupleDesc oldTupDesc, TupleDesc newTupDesc,
						 Datum *values, bool *isnull,
						 bool newRelHasOids, RewriteState rwstate);


/*---------------------------------------------------------------------------
 * This cluster code allows for clustering multiple tables at once. Because
 * of this, we cannot just run everything on a single transaction, or we
 * would be forced to acquire exclusive locks on all the tables being
 * clustered, simultaneously --- very likely leading to deadlock.
 *
 * To solve this we follow a similar strategy to VACUUM code,
 * clustering each relation in a separate transaction. For this to work,
 * we need to:
 *	- provide a separate memory context so that we can pass information in
 *	  a way that survives across transactions
 *	- start a new transaction every time a new relation is clustered
 *	- check for validity of the information on to-be-clustered relations,
 *	  as someone might have deleted a relation behind our back, or
 *	  clustered one on a different index
 *	- end the transaction
 *
 * The single-relation case does not have any such overhead.
 *
 * We also allow a relation to be specified without index.	In that case,
 * the indisclustered bit will be looked up, and an ERROR will be thrown
 * if there is no index with the bit set.
 *---------------------------------------------------------------------------
 */
void
cluster(ClusterStmt *stmt, bool isTopLevel)
{
	if (stmt->relation != NULL)
	{
		/* This is the single-relation case. */
		Oid			tableOid,
					indexOid = InvalidOid;
		Relation	rel;

		/* Find, lock, and check permissions on the table */
		tableOid = RangeVarGetRelidExtended(stmt->relation,
											AccessExclusiveLock,
											false, false,
											RangeVarCallbackOwnsTable, NULL);
		rel = heap_open(tableOid, NoLock);

		/*
		 * Reject clustering a remote temp table ... their local buffer
		 * manager is not going to cope.
		 */
		if (RELATION_IS_OTHER_TEMP(rel))
			ereport(ERROR,
					(errcode(ERRCODE_FEATURE_NOT_SUPPORTED),
			   errmsg("cannot cluster temporary tables of other sessions")));

		if (stmt->indexname == NULL)
		{
			ListCell   *index;

			/* We need to find the index that has indisclustered set. */
			foreach(index, RelationGetIndexList(rel))
			{
				HeapTuple	idxtuple;
				Form_pg_index indexForm;

				indexOid = lfirst_oid(index);
				idxtuple = SearchSysCache1(INDEXRELID,
										   ObjectIdGetDatum(indexOid));
				if (!HeapTupleIsValid(idxtuple))
					elog(ERROR, "cache lookup failed for index %u", indexOid);
				indexForm = (Form_pg_index) GETSTRUCT(idxtuple);
				if (indexForm->indisclustered)
				{
					ReleaseSysCache(idxtuple);
					break;
				}
				ReleaseSysCache(idxtuple);
				indexOid = InvalidOid;
			}

			if (!OidIsValid(indexOid))
				ereport(ERROR,
						(errcode(ERRCODE_UNDEFINED_OBJECT),
						 errmsg("there is no previously clustered index for table \"%s\"",
								stmt->relation->relname)));
		}
		else
		{
			/*
			 * The index is expected to be in the same namespace as the
			 * relation.
			 */
			indexOid = get_relname_relid(stmt->indexname,
										 rel->rd_rel->relnamespace);
			if (!OidIsValid(indexOid))
				ereport(ERROR,
						(errcode(ERRCODE_UNDEFINED_OBJECT),
					   errmsg("index \"%s\" for table \"%s\" does not exist",
							  stmt->indexname, stmt->relation->relname)));
		}

		/* close relation, keep lock till commit */
		heap_close(rel, NoLock);

		/* Do the job */
		cluster_rel(tableOid, indexOid, false, stmt->verbose, true /* printError */, -1, -1);

		if (Gp_role == GP_ROLE_DISPATCH)
		{
			CdbDispatchUtilityStatement((Node *) stmt,
										DF_CANCEL_ON_ERROR|
										DF_WITH_SNAPSHOT|
										DF_NEED_TWO_PHASE,
										GetAssignedOidsForDispatch(),
										NULL);
		}
	}
	else
	{
		/*
		 * This is the "multi relation" case. We need to cluster all tables
		 * that have some index with indisclustered set.
		 */
		MemoryContext cluster_context;
		List	   *rvs;
		ListCell   *rv;

		/*
		 * We cannot run this form of CLUSTER inside a user transaction block;
		 * we'd be holding locks way too long.
		 */
		PreventTransactionChain(isTopLevel, "CLUSTER");

		/*
		 * Create special memory context for cross-transaction storage.
		 *
		 * Since it is a child of PortalContext, it will go away even in case
		 * of error.
		 */
		cluster_context = AllocSetContextCreate(PortalContext,
												"Cluster",
												ALLOCSET_DEFAULT_MINSIZE,
												ALLOCSET_DEFAULT_INITSIZE,
												ALLOCSET_DEFAULT_MAXSIZE);

		/*
		 * Build the list of relations to cluster.	Note that this lives in
		 * cluster_context.
		 */
		rvs = get_tables_to_cluster(cluster_context);

		/* Commit to get out of starting transaction */
		PopActiveSnapshot();
		CommitTransactionCommand();

		/* Ok, now that we've got them all, cluster them one by one */
		foreach(rv, rvs)
		{
			RelToCluster *rvtc = (RelToCluster *) lfirst(rv);
			bool		dispatch;

			/* Start a new transaction for each relation. */
			StartTransactionCommand();
			/* functions in indexes may want a snapshot set */
			PushActiveSnapshot(GetTransactionSnapshot());
			dispatch = cluster_rel(rvtc->tableOid, rvtc->indexOid, true, stmt->verbose,
								   false /* printError */,
								   -1, -1);

			if (Gp_role == GP_ROLE_DISPATCH && dispatch)
			{
				stmt->relation = makeNode(RangeVar);
				stmt->relation->schemaname = get_namespace_name(get_rel_namespace(rvtc->tableOid));
				stmt->relation->relname = get_rel_name(rvtc->tableOid);
				CdbDispatchUtilityStatement((Node *) stmt,
											DF_CANCEL_ON_ERROR|
											DF_WITH_SNAPSHOT,
											GetAssignedOidsForDispatch(),
											NULL);
			}

			PopActiveSnapshot();
			CommitTransactionCommand();
		}

		/* Start a new transaction for the cleanup work. */
		StartTransactionCommand();

		/* Clean up working storage */
		MemoryContextDelete(cluster_context);
	}
}

/*
 * cluster_rel
 *
 * This clusters the table by creating a new, clustered table and
 * swapping the relfilenodes of the new table and the old table, so
 * the OID of the original table is preserved.	Thus we do not lose
 * GRANT, inheritance nor references to this table (this was a bug
 * in releases thru 7.3).
 *
 * Indexes are rebuilt too, via REINDEX. Since we are effectively bulk-loading
 * the new table, it's better to create the indexes afterwards than to fill
 * them incrementally while we load the table.
 *
 * If indexOid is InvalidOid, the table will be rewritten in physical order
 * instead of index order.	This is the new implementation of VACUUM FULL,
 * and error messages should refer to the operation as VACUUM not CLUSTER.
 *
 * Note that we don't support clustering on an AO table. If printError is true,
 * this function errors out when the relation is an AO table. Otherwise, this
 * functions prints out a warning message when the relation is an AO table.
 */
bool
cluster_rel(Oid tableOid, Oid indexOid, bool recheck, bool verbose, bool printError,
			int freeze_min_age, int freeze_table_age)
{
	Relation	OldHeap;

	/* Check for user-requested abort. */
	CHECK_FOR_INTERRUPTS();

	/*
	 * We grab exclusive access to the target rel and index for the duration
	 * of the transaction.	(This is redundant for the single-transaction
	 * case, since cluster() already did it.)  The index lock is taken inside
	 * check_index_is_clusterable.
	 */
	OldHeap = try_relation_open(tableOid, AccessExclusiveLock, false);

	/* If the table has gone away, we can skip processing it */
	if (!OldHeap)
		return false;

	/*
	 * We don't support cluster on an AO table. We print out a warning/error to
	 * the user, and simply return.
	 */
	if (RelationIsAppendOptimized(OldHeap))
	{
		ereport((printError ? ERROR : WARNING),
				(errcode(ERRCODE_FEATURE_NOT_SUPPORTED),
				 errmsg("cannot cluster append-only table \"%s\": not supported",
						RelationGetRelationName(OldHeap))));
		
		relation_close(OldHeap, AccessExclusiveLock);
		return false;
	}
	
	/*
	 * Since we may open a new transaction for each relation, we have to check
	 * that the relation still is what we think it is.
	 *
	 * If this is a single-transaction CLUSTER, we can skip these tests. We
	 * *must* skip the one on indisclustered since it would reject an attempt
	 * to cluster a not-previously-clustered index.
	 */
	if (recheck)
	{
		HeapTuple	tuple;
		Form_pg_index indexForm;

		/* Check that the user still owns the relation */
		if (!pg_class_ownercheck(tableOid, GetUserId()))
		{
			relation_close(OldHeap, AccessExclusiveLock);
			return false;
		}

		/*
		 * Silently skip a temp table for a remote session.  Only doing this
		 * check in the "recheck" case is appropriate (which currently means
		 * somebody is executing a database-wide CLUSTER), because there is
		 * another check in cluster() which will stop any attempt to cluster
		 * remote temp tables by name.	There is another check in cluster_rel
		 * which is redundant, but we leave it for extra safety.
		 */
		if (RELATION_IS_OTHER_TEMP(OldHeap))
		{
			relation_close(OldHeap, AccessExclusiveLock);
			return false;		
		}

		if (OidIsValid(indexOid))
		{
			/*
			 * Check that the index still exists
			 */
			if (!SearchSysCacheExists1(RELOID, ObjectIdGetDatum(indexOid)))
			{
				relation_close(OldHeap, AccessExclusiveLock);
				return false;
			}

			/*
			 * Check that the index is still the one with indisclustered set.
			 */
			tuple = SearchSysCache1(INDEXRELID, ObjectIdGetDatum(indexOid));
			if (!HeapTupleIsValid(tuple))		/* probably can't happen */
			{
				relation_close(OldHeap, AccessExclusiveLock);
				return false;
			}
			indexForm = (Form_pg_index) GETSTRUCT(tuple);
			if (!indexForm->indisclustered)
			{
				ReleaseSysCache(tuple);
				relation_close(OldHeap, AccessExclusiveLock);
				return false;
			}
			ReleaseSysCache(tuple);
		}
	}

	/*
	 * We allow VACUUM FULL, but not CLUSTER, on shared catalogs.  CLUSTER
	 * would work in most respects, but the index would only get marked as
	 * indisclustered in the current database, leading to unexpected behavior
	 * if CLUSTER were later invoked in another database.
	 */
	if (OidIsValid(indexOid) && OldHeap->rd_rel->relisshared)
		ereport(ERROR,
				(errcode(ERRCODE_FEATURE_NOT_SUPPORTED),
				 errmsg("cannot cluster a shared catalog")));

	/*
	 * Don't process temp tables of other backends ... their local buffer
	 * manager is not going to cope.
	 */
	if (RELATION_IS_OTHER_TEMP(OldHeap))
	{
		if (OidIsValid(indexOid))
			ereport(ERROR,
					(errcode(ERRCODE_FEATURE_NOT_SUPPORTED),
			   errmsg("cannot cluster temporary tables of other sessions")));
		else
			ereport(ERROR,
					(errcode(ERRCODE_FEATURE_NOT_SUPPORTED),
				errmsg("cannot vacuum temporary tables of other sessions")));
	}

	/*
	 * Also check for active uses of the relation in the current transaction,
	 * including open scans and pending AFTER trigger events.
	 */
	CheckTableNotInUse(OldHeap, OidIsValid(indexOid) ? "CLUSTER" : "VACUUM");

	/* Check heap and index are valid to cluster on */
	if (OidIsValid(indexOid))
		check_index_is_clusterable(OldHeap, indexOid, recheck, AccessExclusiveLock);

	/*
	 * Quietly ignore the request if this is a materialized view which has not
	 * been populated from its query. No harm is done because there is no data
	 * to deal with, and we don't want to throw an error if this is part of a
	 * multi-relation request -- for example, CLUSTER was run on the entire
	 * database.
	 */
	if (OldHeap->rd_rel->relkind == RELKIND_MATVIEW &&
		!RelationIsPopulated(OldHeap))
	{
		relation_close(OldHeap, AccessExclusiveLock);
		return;
	}

	/*
	 * All predicate locks on the tuples or pages are about to be made
	 * invalid, because we move tuples around.	Promote them to relation
	 * locks.  Predicate locks on indexes will be promoted when they are
	 * reindexed.
	 */
	TransferPredicateLocksToHeapRelation(OldHeap);

	/* rebuild_relation does all the dirty work */
	rebuild_relation(OldHeap, indexOid, freeze_min_age, freeze_table_age,
					 verbose);

	/* NB: rebuild_relation does heap_close() on OldHeap */
	return true;
}

/*
 * Verify that the specified heap and index are valid to cluster on
 *
 * Side effect: obtains exclusive lock on the index.  The caller should
 * already have exclusive lock on the table, so the index lock is likely
 * redundant, but it seems best to grab it anyway to ensure the index
 * definition can't change under us.
 */
void
check_index_is_clusterable(Relation OldHeap, Oid indexOid, bool recheck, LOCKMODE lockmode)
{
	Relation	OldIndex;

	OldIndex = index_open(indexOid, lockmode);

	/*
	 * Check that index is in fact an index on the given relation
	 */
	if (OldIndex->rd_index == NULL ||
		OldIndex->rd_index->indrelid != RelationGetRelid(OldHeap))
		ereport(ERROR,
				(errcode(ERRCODE_WRONG_OBJECT_TYPE),
				 errmsg("\"%s\" is not an index for table \"%s\"",
						RelationGetRelationName(OldIndex),
						RelationGetRelationName(OldHeap))));

	/* Index AM must allow clustering */
	if (!OldIndex->rd_am->amclusterable)
		ereport(ERROR,
				(errcode(ERRCODE_FEATURE_NOT_SUPPORTED),
				 errmsg("cannot cluster on index \"%s\" because access method does not support clustering",
						RelationGetRelationName(OldIndex))));

	/*
	 * Disallow clustering on incomplete indexes (those that might not index
	 * every row of the relation).	We could relax this by making a separate
	 * seqscan pass over the table to copy the missing rows, but that seems
	 * expensive and tedious.
	 */
	if (!heap_attisnull(OldIndex->rd_indextuple, Anum_pg_index_indpred))
		ereport(ERROR,
				(errcode(ERRCODE_FEATURE_NOT_SUPPORTED),
				 errmsg("cannot cluster on partial index \"%s\"",
						RelationGetRelationName(OldIndex))));

	/*
	 * Disallow if index is left over from a failed CREATE INDEX CONCURRENTLY;
	 * it might well not contain entries for every heap row, or might not even
	 * be internally consistent.  (But note that we don't check indcheckxmin;
	 * the worst consequence of following broken HOT chains would be that we
	 * might put recently-dead tuples out-of-order in the new table, and there
	 * is little harm in that.)
	 */
	if (!IndexIsValid(OldIndex->rd_index))
		ereport(ERROR,
				(errcode(ERRCODE_FEATURE_NOT_SUPPORTED),
				 errmsg("cannot cluster on invalid index \"%s\"",
						RelationGetRelationName(OldIndex))));

	/* Drop relcache refcnt on OldIndex, but keep lock */
	index_close(OldIndex, NoLock);
}

/*
 * mark_index_clustered: mark the specified index as the one clustered on
 *
 * With indexOid == InvalidOid, will mark all indexes of rel not-clustered.
 *
 * Note: we do transactional updates of the pg_index rows, which are unsafe
 * against concurrent SnapshotNow scans of pg_index.  Therefore this is unsafe
 * to execute with less than full exclusive lock on the parent table;
 * otherwise concurrent executions of RelationGetIndexList could miss indexes.
 */
void
mark_index_clustered(Relation rel, Oid indexOid, bool is_internal)
{
	HeapTuple	indexTuple;
	Form_pg_index indexForm;
	Relation	pg_index;
	ListCell   *index;

	/*
	 * If the index is already marked clustered, no need to do anything.
	 */
	if (OidIsValid(indexOid))
	{
		indexTuple = SearchSysCache1(INDEXRELID, ObjectIdGetDatum(indexOid));
		if (!HeapTupleIsValid(indexTuple))
			elog(ERROR, "cache lookup failed for index %u", indexOid);
		indexForm = (Form_pg_index) GETSTRUCT(indexTuple);

		if (indexForm->indisclustered)
		{
			ReleaseSysCache(indexTuple);
			return;
		}

		ReleaseSysCache(indexTuple);
	}

	/*
	 * Check each index of the relation and set/clear the bit as needed.
	 */
	pg_index = heap_open(IndexRelationId, RowExclusiveLock);

	foreach(index, RelationGetIndexList(rel))
	{
		Oid			thisIndexOid = lfirst_oid(index);

		indexTuple = SearchSysCacheCopy1(INDEXRELID,
										 ObjectIdGetDatum(thisIndexOid));
		if (!HeapTupleIsValid(indexTuple))
			elog(ERROR, "cache lookup failed for index %u", thisIndexOid);
		indexForm = (Form_pg_index) GETSTRUCT(indexTuple);

		/*
		 * Unset the bit if set.  We know it's wrong because we checked this
		 * earlier.
		 */
		if (indexForm->indisclustered)
		{
			indexForm->indisclustered = false;
			simple_heap_update(pg_index, &indexTuple->t_self, indexTuple);
			CatalogUpdateIndexes(pg_index, indexTuple);
		}
		else if (thisIndexOid == indexOid)
		{
			/* this was checked earlier, but let's be real sure */
			if (!IndexIsValid(indexForm))
				elog(ERROR, "cannot cluster on invalid index %u", indexOid);
			indexForm->indisclustered = true;
			simple_heap_update(pg_index, &indexTuple->t_self, indexTuple);
			CatalogUpdateIndexes(pg_index, indexTuple);
		}

		InvokeObjectPostAlterHookArg(IndexRelationId, thisIndexOid, 0,
									 InvalidOid, is_internal);

		heap_freetuple(indexTuple);
	}

	heap_close(pg_index, RowExclusiveLock);
}

/*
 * rebuild_relation: rebuild an existing relation in index or physical order
 *
 * OldHeap: table to rebuild --- must be opened and exclusive-locked!
 * indexOid: index to cluster by, or InvalidOid to rewrite in physical order.
 *
 * NB: this routine closes OldHeap at the right time; caller should not.
 */
static void
rebuild_relation(Relation OldHeap, Oid indexOid,
				 int freeze_min_age, int freeze_table_age, bool verbose)
{
	Oid			tableOid = RelationGetRelid(OldHeap);
	Oid			tableSpace = OldHeap->rd_rel->reltablespace;
	Oid			OIDNewHeap;
	bool		is_system_catalog;
	bool		swap_toast_by_content;
	TransactionId frozenXid;
	MultiXactId frozenMulti;

	/* Mark the correct index as clustered */
	if (OidIsValid(indexOid))
		mark_index_clustered(OldHeap, indexOid, true);

	/* Remember if it's a system catalog */
	is_system_catalog = IsSystemRelation(OldHeap);

	/* Close relcache entry, but keep lock until transaction commit */
	heap_close(OldHeap, NoLock);

	/* Create the transient table that will receive the re-ordered data */
	OIDNewHeap = make_new_heap(tableOid, tableSpace,
							   true /* createAoBlockDirectory */);

	/* Copy the heap data into the new table in the desired order */
	copy_heap_data(OIDNewHeap, tableOid, indexOid,
				   freeze_min_age, freeze_table_age, verbose,
				   &swap_toast_by_content, &frozenXid, &frozenMulti);

	/*
	 * Swap the physical files of the target and transient tables, then
	 * rebuild the target's indexes and throw away the transient table.
	 */
	finish_heap_swap(tableOid, OIDNewHeap, is_system_catalog,
<<<<<<< HEAD
					 swap_toast_by_content,
					 true /* swap_stats */,
					 false,
					 frozenXid);
=======
					 swap_toast_by_content, false, true,
					 frozenXid, frozenMulti);
>>>>>>> e472b921
}


/*
 * Create the transient table that will be filled with new data during
 * CLUSTER, ALTER TABLE, and similar operations.  The transient table
 * duplicates the logical structure of the OldHeap, but is placed in
 * NewTableSpace which might be different from OldHeap's.
 *
 * After this, the caller should load the new heap with transferred/modified
 * data, then call finish_heap_swap to complete the operation.
 */
Oid
make_new_heap(Oid OIDOldHeap, Oid NewTableSpace,
			  bool createAoBlockDirectory)
{
	TupleDesc	OldHeapDesc;
	char		NewHeapName[NAMEDATALEN];
	Oid			OIDNewHeap;
	Oid			toastid;
	Relation	OldHeap;
	HeapTuple	tuple;
	Datum		reloptions;
	bool		isNull;
	bool		is_part_child;
	bool		is_part_parent;

	OldHeap = heap_open(OIDOldHeap, AccessExclusiveLock);
	OldHeapDesc = RelationGetDescr(OldHeap);

	is_part_child = !rel_needs_long_lock(OIDOldHeap);

	/*
	 * Check pg_inherits to determine if the OldHeap relation is a non-leaf
	 * (parent) in a partition hierarchy.  This can be avoided for tables that
	 * should have valid relfrozenxid based on relkind and relstorage.
	 */
	if (should_have_valid_relfrozenxid(OldHeap->rd_rel->relkind,
									   OldHeap->rd_rel->relstorage,
									   false))
		is_part_parent = !TransactionIdIsValid(OldHeap->rd_rel->relfrozenxid);
	else
		is_part_parent = rel_is_parent(OIDOldHeap);

	/*
	 * Note that the NewHeap will not receive any of the defaults or
	 * constraints associated with the OldHeap; we don't need 'em, and there's
	 * no reason to spend cycles inserting them into the catalogs only to
	 * delete them.
	 */

	/*
	 * But we do want to use reloptions of the old heap for new heap.
	 */
	tuple = SearchSysCache1(RELOID, ObjectIdGetDatum(OIDOldHeap));
	if (!HeapTupleIsValid(tuple))
		elog(ERROR, "cache lookup failed for relation %u", OIDOldHeap);
	reloptions = SysCacheGetAttr(RELOID, tuple, Anum_pg_class_reloptions,
								 &isNull);
	if (isNull)
		reloptions = (Datum) 0;

	/*
	 * Create the new heap, using a temporary name in the same namespace as
	 * the existing table.	NOTE: there is some risk of collision with user
	 * relnames.  Working around this seems more trouble than it's worth; in
	 * particular, we can't create the new heap in a different namespace from
	 * the old, or we will have problems with the TEMP status of temp tables.
	 *
	 * Note: the new heap is not a shared relation, even if we are rebuilding
	 * a shared rel.  However, we do make the new heap mapped if the source is
	 * mapped.	This simplifies swap_relation_files, and is absolutely
	 * necessary for rebuilding pg_class, for reasons explained there.
	 */
	snprintf(NewHeapName, sizeof(NewHeapName), "pg_temp_%u", OIDOldHeap);

	OIDNewHeap = heap_create_with_catalog(NewHeapName,
										  RelationGetNamespace(OldHeap),
										  NewTableSpace,
										  InvalidOid,
										  InvalidOid,
										  InvalidOid,
										  OldHeap->rd_rel->relowner,
										  OldHeapDesc,
										  NIL,
										  OldHeap->rd_rel->relam,
										  OldHeap->rd_rel->relkind,
										  OldHeap->rd_rel->relpersistence,
										  OldHeap->rd_rel->relstorage,
										  false,
										  RelationIsMapped(OldHeap),
										  true,
										  0,
										  ONCOMMIT_NOOP,
                                          NULL,                         /*CDB*/
										  reloptions,
										  false,
<<<<<<< HEAD
										  /* allowSystemTableMods */ true,
										  /* valid_opts */ true,
										  is_part_child,
										  is_part_parent);
=======
										  true,
										  true);
>>>>>>> e472b921
	Assert(OIDNewHeap != InvalidOid);

	ReleaseSysCache(tuple);

	/*
	 * Advance command counter so that the newly-created relation's catalog
	 * tuples will be visible to heap_open.
	 */
	CommandCounterIncrement();

	/*
	 * If necessary, create a TOAST table for the new relation, or an Append
	 * Only segment table.
	 *
	 * If the relation doesn't have a TOAST table already, we can't need one
	 * for the new relation.  The other way around is possible though: if some
	 * wide columns have been dropped, AlterTableCreateToastTable can decide
	 * that no TOAST table is needed for the new table.
	 *
	 * Note that AlterTableCreateToastTable ends with CommandCounterIncrement,
	 * so that the TOAST table will be visible for insertion.
	 */
	toastid = OldHeap->rd_rel->reltoastrelid;
	if (OidIsValid(toastid))
	{
		/* keep the existing toast table's reloptions, if any */
		tuple = SearchSysCache1(RELOID, ObjectIdGetDatum(toastid));
		if (!HeapTupleIsValid(tuple))
			elog(ERROR, "cache lookup failed for relation %u", toastid);
		reloptions = SysCacheGetAttr(RELOID, tuple, Anum_pg_class_reloptions,
									 &isNull);
		if (isNull)
			reloptions = (Datum) 0;
		AlterTableCreateToastTable(OIDNewHeap, reloptions, true /* is_create */,
								   is_part_child, is_part_parent);

		ReleaseSysCache(tuple);
	}
	AlterTableCreateAoSegTable(OIDNewHeap, is_part_child, is_part_parent);
	AlterTableCreateAoVisimapTable(OIDNewHeap, is_part_child, is_part_parent);

    if (createAoBlockDirectory)
	    AlterTableCreateAoBlkdirTable(OIDNewHeap, is_part_child, is_part_parent);

	CacheInvalidateRelcacheByRelid(OIDNewHeap);

	cloneAttributeEncoding(OIDOldHeap,
						   OIDNewHeap,
						   RelationGetNumberOfAttributes(OldHeap));

	heap_close(OldHeap, NoLock);

	return OIDNewHeap;
}

/*
 * Do the physical copying of heap data.
 *
 * There are two output parameters:
 * *pSwapToastByContent is set true if toast tables must be swapped by content.
 * *pFreezeXid receives the TransactionId used as freeze cutoff point.
 */
static void
copy_heap_data(Oid OIDNewHeap, Oid OIDOldHeap, Oid OIDOldIndex,
			   int freeze_min_age, int freeze_table_age, bool verbose,
			   bool *pSwapToastByContent, TransactionId *pFreezeXid,
			   MultiXactId *pFreezeMulti)
{
	Relation	NewHeap,
				OldHeap,
				OldIndex;
	TupleDesc	oldTupDesc;
	TupleDesc	newTupDesc;
	int			natts;
	Datum	   *values;
	bool	   *isnull;
	IndexScanDesc indexScan;
	HeapScanDesc heapScan;
	bool		use_wal;
	bool		is_system_catalog;
	TransactionId OldestXmin;
	TransactionId FreezeXid;
	MultiXactId MultiXactFrzLimit;
	RewriteState rwstate;
	bool		use_sort;
	Tuplesortstate *tuplesort;
	double		num_tuples = 0,
				tups_vacuumed = 0,
				tups_recently_dead = 0;
	int			elevel = verbose ? INFO : DEBUG2;
	PGRUsage	ru0;

	pg_rusage_init(&ru0);

	/*
	 * Open the relations we need.
	 */
	NewHeap = heap_open(OIDNewHeap, AccessExclusiveLock);
	OldHeap = heap_open(OIDOldHeap, AccessExclusiveLock);
	if (OidIsValid(OIDOldIndex))
		OldIndex = index_open(OIDOldIndex, AccessExclusiveLock);
	else
		OldIndex = NULL;

	/*
	 * Their tuple descriptors should be exactly alike, but here we only need
	 * assume that they have the same number of columns.
	 */
	oldTupDesc = RelationGetDescr(OldHeap);
	newTupDesc = RelationGetDescr(NewHeap);
	Assert(newTupDesc->natts == oldTupDesc->natts);

	/* Preallocate values/isnull arrays */
	natts = newTupDesc->natts;
	values = (Datum *) palloc(natts * sizeof(Datum));
	isnull = (bool *) palloc(natts * sizeof(bool));

	/*
	 * If the OldHeap has a toast table, get lock on the toast table to keep
	 * it from being vacuumed.	This is needed because autovacuum processes
	 * toast tables independently of their main tables, with no lock on the
	 * latter.	If an autovacuum were to start on the toast table after we
	 * compute our OldestXmin below, it would use a later OldestXmin, and then
	 * possibly remove as DEAD toast tuples belonging to main tuples we think
	 * are only RECENTLY_DEAD.	Then we'd fail while trying to copy those
	 * tuples.
	 *
	 * We don't need to open the toast relation here, just lock it.  The lock
	 * will be held till end of transaction.
	 */
	if (OldHeap->rd_rel->reltoastrelid)
		LockRelationOid(OldHeap->rd_rel->reltoastrelid, AccessExclusiveLock);

	/*
	 * We need to log the copied data in WAL iff WAL archiving/streaming is
	 * enabled AND it's a WAL-logged rel.
	 */
	use_wal = XLogIsNeeded() && RelationNeedsWAL(NewHeap);

	/* use_wal off requires smgr_targblock be initially invalid */
	Assert(RelationGetTargetBlock(NewHeap) == InvalidBlockNumber);

	/*
	 * If both tables have TOAST tables, perform toast swap by content.  It is
	 * possible that the old table has a toast table but the new one doesn't,
	 * if toastable columns have been dropped.	In that case we have to do
	 * swap by links.  This is okay because swap by content is only essential
	 * for system catalogs, and we don't support schema changes for them.
	 */
	if (OldHeap->rd_rel->reltoastrelid && NewHeap->rd_rel->reltoastrelid)
	{
		*pSwapToastByContent = true;

		/*
		 * When doing swap by content, any toast pointers written into NewHeap
		 * must use the old toast table's OID, because that's where the toast
		 * data will eventually be found.  Set this up by setting rd_toastoid.
		 * This also tells toast_save_datum() to preserve the toast value
		 * OIDs, which we want so as not to invalidate toast pointers in
		 * system catalog caches, and to avoid making multiple copies of a
		 * single toast value.
		 *
		 * Note that we must hold NewHeap open until we are done writing data,
		 * since the relcache will not guarantee to remember this setting once
		 * the relation is closed.	Also, this technique depends on the fact
		 * that no one will try to read from the NewHeap until after we've
		 * finished writing it and swapping the rels --- otherwise they could
		 * follow the toast pointers to the wrong place.  (It would actually
		 * work for values copied over from the old toast table, but not for
		 * any values that we toast which were previously not toasted.)
		 */
		NewHeap->rd_toastoid = OldHeap->rd_rel->reltoastrelid;
	}
	else
		*pSwapToastByContent = false;

	/*
	 * compute xids used to freeze and weed out dead tuples.  We use -1
	 * freeze_min_age to avoid having CLUSTER freeze tuples earlier than a
	 * plain VACUUM would.
	 */
	vacuum_set_xid_limits(freeze_min_age, freeze_table_age,
						  OldHeap->rd_rel->relisshared,
						  &OldestXmin, &FreezeXid, NULL, &MultiXactFrzLimit);

	/*
	 * FreezeXid will become the table's new relfrozenxid, and that mustn't go
	 * backwards, so take the max.
	 */
	if (TransactionIdPrecedes(FreezeXid, OldHeap->rd_rel->relfrozenxid))
		FreezeXid = OldHeap->rd_rel->relfrozenxid;

	/* return selected values to caller */
	*pFreezeXid = FreezeXid;
	*pFreezeMulti = MultiXactFrzLimit;

	/* Remember if it's a system catalog */
	is_system_catalog = IsSystemRelation(OldHeap);

	/* Initialize the rewrite operation */
	rwstate = begin_heap_rewrite(NewHeap, OldestXmin, FreezeXid,
								 MultiXactFrzLimit, use_wal);

	/*
	 * Decide whether to use an indexscan or seqscan-and-optional-sort to scan
	 * the OldHeap.  We know how to use a sort to duplicate the ordering of a
	 * btree index, and will use seqscan-and-sort for that case if the planner
	 * tells us it's cheaper.  Otherwise, always indexscan if an index is
	 * provided, else plain seqscan.
	 */
	if (OldIndex != NULL && OldIndex->rd_rel->relam == BTREE_AM_OID)
		use_sort = plan_cluster_use_sort(OIDOldHeap, OIDOldIndex);
	else
		use_sort = false;

	/* Set up sorting if wanted */
	if (use_sort)
		tuplesort = tuplesort_begin_cluster(oldTupDesc, OldIndex,
											maintenance_work_mem, false);
	else
		tuplesort = NULL;

	/*
	 * Prepare to scan the OldHeap.  To ensure we see recently-dead tuples
	 * that still need to be copied, we scan with SnapshotAny and use
	 * HeapTupleSatisfiesVacuum for the visibility test.
	 */
	if (OldIndex != NULL && !use_sort)
	{
		heapScan = NULL;
		indexScan = index_beginscan(OldHeap, OldIndex, SnapshotAny, 0, 0);
		index_rescan(indexScan, NULL, 0, NULL, 0);
	}
	else
	{
		heapScan = heap_beginscan(OldHeap, SnapshotAny, 0, (ScanKey) NULL);
		indexScan = NULL;
	}

	/* Log what we're doing */
	if (indexScan != NULL)
		ereport(elevel,
				(errmsg("clustering \"%s.%s\" using index scan on \"%s\"",
						get_namespace_name(RelationGetNamespace(OldHeap)),
						RelationGetRelationName(OldHeap),
						RelationGetRelationName(OldIndex))));
	else if (tuplesort != NULL)
		ereport(elevel,
				(errmsg("clustering \"%s.%s\" using sequential scan and sort",
						get_namespace_name(RelationGetNamespace(OldHeap)),
						RelationGetRelationName(OldHeap))));
	else
		ereport(elevel,
				(errmsg("vacuuming \"%s.%s\"",
						get_namespace_name(RelationGetNamespace(OldHeap)),
						RelationGetRelationName(OldHeap))));

	/*
	 * Scan through the OldHeap, either in OldIndex order or sequentially;
	 * copy each tuple into the NewHeap, or transiently to the tuplesort
	 * module.	Note that we don't bother sorting dead tuples (they won't get
	 * to the new table anyway).
	 */
	for (;;)
	{
		HeapTuple	tuple;
		Buffer		buf;
		bool		isdead;

		CHECK_FOR_INTERRUPTS();

		if (indexScan != NULL)
		{
			tuple = index_getnext(indexScan, ForwardScanDirection);
			if (tuple == NULL)
				break;

			/* Since we used no scan keys, should never need to recheck */
			if (indexScan->xs_recheck)
				elog(ERROR, "CLUSTER does not support lossy index conditions");

			buf = indexScan->xs_cbuf;
		}
		else
		{
			tuple = heap_getnext(heapScan, ForwardScanDirection);
			if (tuple == NULL)
				break;

			buf = heapScan->rs_cbuf;
		}

		LockBuffer(buf, BUFFER_LOCK_SHARE);

		switch (HeapTupleSatisfiesVacuum(OldHeap, tuple->t_data, OldestXmin, buf))
		{
			case HEAPTUPLE_DEAD:
				/* Definitely dead */
				isdead = true;
				break;
			case HEAPTUPLE_RECENTLY_DEAD:
				tups_recently_dead += 1;
				/* fall through */
			case HEAPTUPLE_LIVE:
				/* Live or recently dead, must copy it */
				isdead = false;
				break;
			case HEAPTUPLE_INSERT_IN_PROGRESS:

				/*
				 * Since we hold exclusive lock on the relation, normally the
				 * only way to see this is if it was inserted earlier in our
				 * own transaction.  However, it can happen in system
				 * catalogs, since we tend to release write lock before commit
				 * there.  Give a warning if neither case applies; but in any
				 * case we had better copy it.
				 */
				if (!is_system_catalog &&
					!TransactionIdIsCurrentTransactionId(HeapTupleHeaderGetXmin(tuple->t_data)))
					elog(WARNING, "concurrent insert in progress within table \"%s\"",
						 RelationGetRelationName(OldHeap));
				/* treat as live */
				isdead = false;
				break;
			case HEAPTUPLE_DELETE_IN_PROGRESS:

				/*
				 * Similar situation to INSERT_IN_PROGRESS case.
				 */
				if (!is_system_catalog &&
					!TransactionIdIsCurrentTransactionId(HeapTupleHeaderGetUpdateXid(tuple->t_data)))
					elog(WARNING, "concurrent delete in progress within table \"%s\"",
						 RelationGetRelationName(OldHeap));
				/* treat as recently dead */
				tups_recently_dead += 1;
				isdead = false;
				break;
			default:
				elog(ERROR, "unexpected HeapTupleSatisfiesVacuum result");
				isdead = false; /* keep compiler quiet */
				break;
		}

		LockBuffer(buf, BUFFER_LOCK_UNLOCK);

		if (isdead)
		{
			tups_vacuumed += 1;
			/* heap rewrite module still needs to see it... */
			if (rewrite_heap_dead_tuple(rwstate, tuple))
			{
				/* A previous recently-dead tuple is now known dead */
				tups_vacuumed += 1;
				tups_recently_dead -= 1;
			}
			continue;
		}

		num_tuples += 1;
		if (tuplesort != NULL)
			tuplesort_putheaptuple(tuplesort, tuple);
		else
			reform_and_rewrite_tuple(tuple,
									 oldTupDesc, newTupDesc,
									 values, isnull,
									 NewHeap->rd_rel->relhasoids, rwstate);
	}

	if (indexScan != NULL)
		index_endscan(indexScan);
	if (heapScan != NULL)
		heap_endscan(heapScan);

	/*
	 * In scan-and-sort mode, complete the sort, then read out all live tuples
	 * from the tuplestore and write them to the new relation.
	 */
	if (tuplesort != NULL)
	{
		tuplesort_performsort(tuplesort);

		for (;;)
		{
			HeapTuple	tuple;
			bool		shouldfree;

			CHECK_FOR_INTERRUPTS();

			tuple = tuplesort_getheaptuple(tuplesort, true, &shouldfree);
			if (tuple == NULL)
				break;

			reform_and_rewrite_tuple(tuple,
									 oldTupDesc, newTupDesc,
									 values, isnull,
									 NewHeap->rd_rel->relhasoids, rwstate);

			if (shouldfree)
				heap_freetuple(tuple);
		}

		tuplesort_end(tuplesort);
	}

	/* Write out any remaining tuples, and fsync if needed */
	end_heap_rewrite(rwstate);

	/* Reset rd_toastoid just to be tidy --- it shouldn't be looked at again */
	NewHeap->rd_toastoid = InvalidOid;

	/* Log what we did */
	ereport(elevel,
			(errmsg("\"%s\": found %.0f removable, %.0f nonremovable row versions in %u pages",
					RelationGetRelationName(OldHeap),
					tups_vacuumed, num_tuples,
					RelationGetNumberOfBlocks(OldHeap)),
			 errdetail("%.0f dead row versions cannot be removed yet.\n"
					   "%s.",
					   tups_recently_dead,
					   pg_rusage_show(&ru0))));

	/* Clean up */
	pfree(values);
	pfree(isnull);

	if (OldIndex != NULL)
		index_close(OldIndex, NoLock);
	heap_close(OldHeap, NoLock);
	heap_close(NewHeap, NoLock);
}

/*
 * Change dependency links for objects that are being swapped.
 *
 * 'tabletype' can be "TOAST table", "aoseg", "aoblkdir".
 * It is used for printing error messages.
 */
static void
changeDependencyLinks(Oid baseOid1, Oid baseOid2, Oid oid1, Oid oid2,
					  const char *tabletype)
{
	ObjectAddress baseobject, newobject;
	long		count;

	/* Delete old dependencies */
	if (oid1)
	{
		count = deleteDependencyRecordsFor(RelationRelationId, oid1, false);
		if (count != 1)
			elog(ERROR, "expected one dependency record for %s table, found %ld",
				 tabletype, count);
	}
	
	if (oid2)
	{
		count = deleteDependencyRecordsFor(RelationRelationId, oid2, false);
		if (count != 1)
			elog(ERROR, "expected one dependency record for %s table, found %ld",
				 tabletype, count);
	}

	/* Register new dependencies */
	baseobject.classId = RelationRelationId;
	baseobject.objectSubId = 0;
	newobject.classId = RelationRelationId;
	newobject.objectSubId = 0;
	
	if (oid1)
	{
		baseobject.objectId = baseOid1;
		newobject.objectId = oid1;
		recordDependencyOn(&newobject, &baseobject, DEPENDENCY_INTERNAL);
	}
	
	if (oid2)
	{
		baseobject.objectId = baseOid2;
		newobject.objectId = oid2;
		recordDependencyOn(&newobject, &baseobject, DEPENDENCY_INTERNAL);
	}
}

/*
 * Swap the physical files of two given relations.
 *
 * We swap the physical identity (reltablespace and relfilenode) while
 * keeping the same logical identities of the two relations.
 *
 * We can swap associated TOAST data in either of two ways: recursively swap
 * the physical content of the toast tables (and their indexes), or swap the
 * TOAST links in the given relations' pg_class entries.  The former is needed
 * to manage rewrites of shared catalogs (where we cannot change the pg_class
 * links) while the latter is the only way to handle cases in which a toast
 * table is added or removed altogether.
 *
 * Additionally, the first relation is marked with relfrozenxid set to
 * frozenXid.  It seems a bit ugly to have this here, but the caller would
 * have to do it anyway, so having it here saves a heap_update.  Note: in
 * the swap-toast-links case, we assume we don't need to change the toast
 * table's relfrozenxid: the new version of the toast table should already
 * have relfrozenxid set to RecentXmin, which is good enough.
 *
 * Lastly, if r2 and its toast table and toast index (if any) are mapped,
 * their OIDs are emitted into mapped_tables[].  This is hacky but beats
 * having to look the information up again later in finish_heap_swap.
 *
 * GPDB: also swap aoseg, aoblkdir links.
 */
void
swap_relation_files(Oid r1, Oid r2, bool target_is_pg_class,
					bool swap_toast_by_content,
<<<<<<< HEAD
					bool swap_stats,
=======
					bool is_internal,
>>>>>>> e472b921
					TransactionId frozenXid,
					MultiXactId frozenMulti,
					Oid *mapped_tables)
{
	Relation	relRelation;
	HeapTuple	reltup1,
				reltup2;
	Form_pg_class relform1,
				relform2;
	Oid			relfilenode1,
				relfilenode2;
	Oid			swaptemp;
	char		swapchar;
	CatalogIndexState indstate;
	bool		isAO1, isAO2;

	/* We need writable copies of both pg_class tuples. */
	relRelation = heap_open(RelationRelationId, RowExclusiveLock);

	reltup1 = SearchSysCacheCopy1(RELOID, ObjectIdGetDatum(r1));
	if (!HeapTupleIsValid(reltup1))
		elog(ERROR, "cache lookup failed for relation %u", r1);
	relform1 = (Form_pg_class) GETSTRUCT(reltup1);

	reltup2 = SearchSysCacheCopy1(RELOID, ObjectIdGetDatum(r2));
	if (!HeapTupleIsValid(reltup2))
		elog(ERROR, "cache lookup failed for relation %u", r2);
	relform2 = (Form_pg_class) GETSTRUCT(reltup2);

	isAO1 = (relform1->relstorage == RELSTORAGE_AOROWS ||
			 relform1->relstorage == RELSTORAGE_AOCOLS);
	isAO2 = (relform2->relstorage == RELSTORAGE_AOROWS ||
			 relform2->relstorage == RELSTORAGE_AOCOLS);

	relfilenode1 = relform1->relfilenode;
	relfilenode2 = relform2->relfilenode;

	if (OidIsValid(relfilenode1) && OidIsValid(relfilenode2))
	{
		/* Normal non-mapped relations: swap relfilenodes and reltablespaces */
		Assert(!target_is_pg_class);

		swaptemp = relform1->relfilenode;
		relform1->relfilenode = relform2->relfilenode;
		relform2->relfilenode = swaptemp;

		swaptemp = relform1->reltablespace;
		relform1->reltablespace = relform2->reltablespace;
		relform2->reltablespace = swaptemp;

		/* Also swap toast links, if we're swapping by links */
		if (!swap_toast_by_content)
		{
			swaptemp = relform1->reltoastrelid;
			relform1->reltoastrelid = relform2->reltoastrelid;
			relform2->reltoastrelid = swaptemp;

			/* we should NOT swap reltoastidxid */
		}
	}
	else
	{
		/*
		 * Mapped-relation case.  Here we have to swap the relation mappings
		 * instead of modifying the pg_class columns.  Both must be mapped.
		 */
		if (OidIsValid(relfilenode1) || OidIsValid(relfilenode2))
			elog(ERROR, "cannot swap mapped relation \"%s\" with non-mapped relation",
				 NameStr(relform1->relname));

		/*
		 * We can't change the tablespace of a mapped rel, and we can't handle
		 * toast link swapping for one either, because we must not apply any
		 * critical changes to its pg_class row.  These cases should be
		 * prevented by upstream permissions tests, so this check is a
		 * non-user-facing emergency backstop.
		 */
		if (relform1->reltablespace != relform2->reltablespace)
			elog(ERROR, "cannot change tablespace of mapped relation \"%s\"",
				 NameStr(relform1->relname));
		if (!swap_toast_by_content &&
			(relform1->reltoastrelid || relform2->reltoastrelid))
			elog(ERROR, "cannot swap toast by links for mapped relation \"%s\"",
				 NameStr(relform1->relname));

		/*
		 * Fetch the mappings --- shouldn't fail, but be paranoid
		 */
		relfilenode1 = RelationMapOidToFilenode(r1, relform1->relisshared);
		if (!OidIsValid(relfilenode1))
			elog(ERROR, "could not find relation mapping for relation \"%s\", OID %u",
				 NameStr(relform1->relname), r1);
		relfilenode2 = RelationMapOidToFilenode(r2, relform2->relisshared);
		if (!OidIsValid(relfilenode2))
			elog(ERROR, "could not find relation mapping for relation \"%s\", OID %u",
				 NameStr(relform2->relname), r2);

		/*
		 * Send replacement mappings to relmapper.	Note these won't actually
		 * take effect until CommandCounterIncrement.
		 */
		RelationMapUpdateMap(r1, relfilenode2, relform1->relisshared, false);
		RelationMapUpdateMap(r2, relfilenode1, relform2->relisshared, false);

		/* Pass OIDs of mapped r2 tables back to caller */
		*mapped_tables++ = r2;
	}

	/*
	 * Swap the AO auxiliary relations and their indexes. Unlike the toast
	 * relations, we need to swap the index oids as well.
	 */
	if (isAO1 && isAO2)
	{
		SwapAppendonlyEntries(r1, r2);
	}
	else if (isAO1)
	{
		TransferAppendonlyEntry(r1, r2);
	}
	else if (isAO2)
	{
		TransferAppendonlyEntry(r2, r1);
	}

	/*
	 * In the case of a shared catalog, these next few steps will only affect
	 * our own database's pg_class row; but that's okay, because they are all
	 * noncritical updates.  That's also an important fact for the case of a
	 * mapped catalog, because it's possible that we'll commit the map change
	 * and then fail to commit the pg_class update.
	 */

<<<<<<< HEAD
=======
	/* set rel1's frozen Xid and minimum MultiXid */
	if (relform1->relkind != RELKIND_INDEX)
	{
		Assert(TransactionIdIsNormal(frozenXid));
		relform1->relfrozenxid = frozenXid;
		Assert(MultiXactIdIsValid(frozenMulti));
		relform1->relminmxid = frozenMulti;
	}

>>>>>>> e472b921
	/* swap size statistics too, since new rel has freshly-updated stats */
	if (swap_stats)
	{
		int32		swap_pages;
		float4		swap_tuples;
		int32		swap_allvisible;

		swap_pages = relform1->relpages;
		relform1->relpages = relform2->relpages;
		relform2->relpages = swap_pages;

		swap_tuples = relform1->reltuples;
		relform1->reltuples = relform2->reltuples;
		relform2->reltuples = swap_tuples;

		swap_allvisible = relform1->relallvisible;
		relform1->relallvisible = relform2->relallvisible;
		relform2->relallvisible = swap_allvisible;
	}

	/*
	 * Swap relstorage so we will later know how to drop the temporary table with
	 * the right Storage Manager (i.e. Buffer Pool or Append-Only).
	 */
	swapchar = relform1->relstorage;
	relform1->relstorage = relform2->relstorage;
	relform2->relstorage = swapchar;

	/*
	 * This needs to be performed after the relkind and relstorage has been
	 * swapped to correctly reflect the relfrozenxid.
	 */
	if (TransactionIdIsValid(relform1->relfrozenxid))
	{
		Assert(TransactionIdIsNormal(frozenXid));
		relform1->relfrozenxid = frozenXid;
		/*
		 * Don't know partition parent or not here but passing false is perfect
		 * for assertion, as valid relfrozenxid means it shouldn't be parent.
		 */
		Assert(should_have_valid_relfrozenxid(relform1->relkind,
											  relform1->relstorage, false));
	}

	/*
	 * Update the tuples in pg_class --- unless the target relation of the
	 * swap is pg_class itself.  In that case, there is zero point in making
	 * changes because we'd be updating the old data that we're about to throw
	 * away.  Because the real work being done here for a mapped relation is
	 * just to change the relation map settings, it's all right to not update
	 * the pg_class rows in this case.
	 */
	if (!target_is_pg_class)
	{
		simple_heap_update(relRelation, &reltup1->t_self, reltup1);
		simple_heap_update(relRelation, &reltup2->t_self, reltup2);

		/* Keep system catalogs current */
		indstate = CatalogOpenIndexes(relRelation);
		CatalogIndexInsert(indstate, reltup1);
		CatalogIndexInsert(indstate, reltup2);
		CatalogCloseIndexes(indstate);
	}
	else
	{
		/* no update ... but we do still need relcache inval */
		CacheInvalidateRelcacheByTuple(reltup1);
		CacheInvalidateRelcacheByTuple(reltup2);
	}

	/*
	 * Post alter hook for modified relations. The change to r2 is always
	 * internal, but r1 depends on the invocation context.
	 */
	InvokeObjectPostAlterHookArg(RelationRelationId, r1, 0,
								 InvalidOid, is_internal);
	InvokeObjectPostAlterHookArg(RelationRelationId, r2, 0,
								 InvalidOid, true);

	/*
	 * If we have toast tables associated with the relations being swapped,
	 * deal with them too.
	 */
	if (relform1->reltoastrelid || relform2->reltoastrelid)
	{
		if (swap_toast_by_content)
		{
			if (relform1->reltoastrelid && relform2->reltoastrelid)
			{
				/* Recursively swap the contents of the toast tables */
				swap_relation_files(relform1->reltoastrelid,
									relform2->reltoastrelid,
									target_is_pg_class,
									swap_toast_by_content,
<<<<<<< HEAD
									swap_stats,
=======
									is_internal,
>>>>>>> e472b921
									frozenXid,
									frozenMulti,
									mapped_tables);
			}
			else
			{
				/* caller messed up */
				elog(ERROR, "cannot swap toast files by content when there's only one");
			}
		}
		else
		{
			/*
			 * We swapped the ownership links, so we need to change dependency
			 * data to match.
			 *
			 * NOTE: it is possible that only one table has a toast table.
			 *
			 * NOTE: at present, a TOAST table's only dependency is the one on
			 * its owning table.  If more are ever created, we'd need to use
			 * something more selective than deleteDependencyRecordsFor() to
			 * get rid of just the link we want.
			 */

			/*
			 * We disallow this case for system catalogs, to avoid the
			 * possibility that the catalog we're rebuilding is one of the
			 * ones the dependency changes would change.  It's too late to be
			 * making any data changes to the target catalog.
			 */
			if (IsSystemClass(relform1))
				elog(ERROR, "cannot swap toast files by links for system catalogs");

			/* Delete old dependencies */
			changeDependencyLinks(r1, r2,
								  relform1->reltoastrelid, relform2->reltoastrelid,
								  "TOAST");
		}
	}

	/*
	 * If we're swapping two toast tables by content, do the same for their
	 * indexes.
	 */
	if (swap_toast_by_content &&
		relform1->reltoastidxid && relform2->reltoastidxid)
		swap_relation_files(relform1->reltoastidxid,
							relform2->reltoastidxid,
							target_is_pg_class,
							swap_toast_by_content,
<<<<<<< HEAD
							swap_stats,
=======
							is_internal,
>>>>>>> e472b921
							InvalidTransactionId,
							InvalidMultiXactId,
							mapped_tables);

	/* Clean up. */
	heap_freetuple(reltup1);
	heap_freetuple(reltup2);

	heap_close(relRelation, RowExclusiveLock);

	/*
	 * Close both relcache entries' smgr links.  We need this kluge because
	 * both links will be invalidated during upcoming CommandCounterIncrement.
	 * Whichever of the rels is the second to be cleared will have a dangling
	 * reference to the other's smgr entry.  Rather than trying to avoid this
	 * by ordering operations just so, it's easiest to close the links first.
	 * (Fortunately, since one of the entries is local in our transaction,
	 * it's sufficient to clear out our own relcache this way; the problem
	 * cannot arise for other backends when they see our update on the
	 * non-transient relation.)
	 *
	 * Caution: the placement of this step interacts with the decision to
	 * handle toast rels by recursion.	When we are trying to rebuild pg_class
	 * itself, the smgr close on pg_class must happen after all accesses in
	 * this function.
	 */
	RelationCloseSmgrByOid(r1);
	RelationCloseSmgrByOid(r2);
}

/*
 * Remove the transient table that was built by make_new_heap, and finish
 * cleaning up (including rebuilding all indexes on the old heap).
 */
void
finish_heap_swap(Oid OIDOldHeap, Oid OIDNewHeap,
				 bool is_system_catalog,
				 bool swap_toast_by_content,
				 bool swap_stats,
				 bool check_constraints,
				 bool is_internal,
				 TransactionId frozenXid,
				 MultiXactId frozenMulti)
{
	ObjectAddress object;
	Oid			mapped_tables[4];
	int			reindex_flags;
	int			i;

	/* Zero out possible results from swapped_relation_files */
	memset(mapped_tables, 0, sizeof(mapped_tables));

	/*
	 * Swap the contents of the heap relations (including any toast tables).
	 * Also set old heap's relfrozenxid to frozenXid.
	 */
	swap_relation_files(OIDOldHeap, OIDNewHeap,
						(OIDOldHeap == RelationRelationId),
<<<<<<< HEAD
						swap_toast_by_content,
						swap_stats,
						frozenXid, mapped_tables);
=======
						swap_toast_by_content, is_internal,
						frozenXid, frozenMulti, mapped_tables);
>>>>>>> e472b921

	/*
	 * If it's a system catalog, queue an sinval message to flush all
	 * catcaches on the catalog when we reach CommandCounterIncrement.
	 */
	if (is_system_catalog)
		CacheInvalidateCatalog(OIDOldHeap);

	/*
	 * Rebuild each index on the relation (but not the toast table, which is
	 * all-new at this point).	It is important to do this before the DROP
	 * step because if we are processing a system catalog that will be used
	 * during DROP, we want to have its indexes available.	There is no
	 * advantage to the other order anyway because this is all transactional,
	 * so no chance to reclaim disk space before commit.  We do not need a
	 * final CommandCounterIncrement() because reindex_relation does it.
	 *
	 * Note: because index_build is called via reindex_relation, it will never
	 * set indcheckxmin true for the indexes.  This is OK even though in some
	 * sense we are building new indexes rather than rebuilding existing ones,
	 * because the new heap won't contain any HOT chains at all, let alone
	 * broken ones, so it can't be necessary to set indcheckxmin.
	 */
	reindex_flags = REINDEX_REL_SUPPRESS_INDEX_USE;
	if (check_constraints)
		reindex_flags |= REINDEX_REL_CHECK_CONSTRAINTS;
	reindex_relation(OIDOldHeap, reindex_flags);

	/* Destroy new heap with old filenode */
	object.classId = RelationRelationId;
	object.objectId = OIDNewHeap;
	object.objectSubId = 0;

	/*
	 * The new relation is local to our transaction and we know nothing
	 * depends on it, so DROP_RESTRICT should be OK.
	 */
	performDeletion(&object, DROP_RESTRICT, PERFORM_DELETION_INTERNAL);

	/* performDeletion does CommandCounterIncrement at end */

	/*
	 * Now we must remove any relation mapping entries that we set up for the
	 * transient table, as well as its toast table and toast index if any. If
	 * we fail to do this before commit, the relmapper will complain about new
	 * permanent map entries being added post-bootstrap.
	 */
	for (i = 0; OidIsValid(mapped_tables[i]); i++)
		RelationMapRemoveMapping(mapped_tables[i]);

	/*
	 * At this point, everything is kosher except that, if we did toast swap
	 * by links, the toast table's name corresponds to the transient table.
	 * The name is irrelevant to the backend because it's referenced by OID,
	 * but users looking at the catalogs could be confused.  Rename it to
	 * prevent this problem.
	 *
	 * Note no lock required on the relation, because we already hold an
	 * exclusive lock on it.
	 */
	if (!swap_toast_by_content)
	{
		Relation	newrel;

		newrel = heap_open(OIDOldHeap, NoLock);
		if (OidIsValid(newrel->rd_rel->reltoastrelid))
		{
			Relation	toastrel;
			Oid			toastidx;
			char		NewToastName[NAMEDATALEN];

			toastrel = relation_open(newrel->rd_rel->reltoastrelid,
									 AccessShareLock);
			toastidx = toastrel->rd_rel->reltoastidxid;
			relation_close(toastrel, AccessShareLock);

			/* rename the toast table ... */
			snprintf(NewToastName, NAMEDATALEN, "pg_toast_%u",
					 OIDOldHeap);
			RenameRelationInternal(newrel->rd_rel->reltoastrelid,
								   NewToastName, true);

			/* ... and its index too */
			snprintf(NewToastName, NAMEDATALEN, "pg_toast_%u_index",
					 OIDOldHeap);
			RenameRelationInternal(toastidx,
								   NewToastName, true);
		}
		relation_close(newrel, NoLock);
	}
}


/*
 * Get a list of tables that the current user owns and
 * have indisclustered set.  Return the list in a List * of rvsToCluster
 * with the tableOid and the indexOid on which the table is already
 * clustered.
 */
static List *
get_tables_to_cluster(MemoryContext cluster_context)
{
	Relation	indRelation;
	HeapScanDesc scan;
	ScanKeyData entry;
	HeapTuple	indexTuple;
	Form_pg_index index;
	MemoryContext old_context;
	RelToCluster *rvtc;
	List	   *rvs = NIL;

	/*
	 * Get all indexes that have indisclustered set and are owned by
	 * appropriate user. System relations or nailed-in relations cannot ever
	 * have indisclustered set, because CLUSTER will refuse to set it when
	 * called with one of them as argument.
	 */
	indRelation = heap_open(IndexRelationId, AccessShareLock);
	ScanKeyInit(&entry,
				Anum_pg_index_indisclustered,
				BTEqualStrategyNumber, F_BOOLEQ,
				BoolGetDatum(true));
	scan = heap_beginscan(indRelation, SnapshotNow, 1, &entry);
	while ((indexTuple = heap_getnext(scan, ForwardScanDirection)) != NULL)
	{
		index = (Form_pg_index) GETSTRUCT(indexTuple);

		if (!pg_class_ownercheck(index->indrelid, GetUserId()))
			continue;

		/*
		 * We have to build the list in a different memory context so it will
		 * survive the cross-transaction processing
		 */
		old_context = MemoryContextSwitchTo(cluster_context);

		rvtc = (RelToCluster *) palloc(sizeof(RelToCluster));
		rvtc->tableOid = index->indrelid;
		rvtc->indexOid = index->indexrelid;
		rvs = lcons(rvtc, rvs);

		MemoryContextSwitchTo(old_context);
	}
	heap_endscan(scan);

	relation_close(indRelation, AccessShareLock);

	return rvs;
}


/*
 * Reconstruct and rewrite the given tuple
 *
 * We cannot simply copy the tuple as-is, for several reasons:
 *
 * 1. We'd like to squeeze out the values of any dropped columns, both
 * to save space and to ensure we have no corner-case failures. (It's
 * possible for example that the new table hasn't got a TOAST table
 * and so is unable to store any large values of dropped cols.)
 *
 * 2. The tuple might not even be legal for the new table; this is
 * currently only known to happen as an after-effect of ALTER TABLE
 * SET WITHOUT OIDS.
 *
 * So, we must reconstruct the tuple from component Datums.
 */
static void
reform_and_rewrite_tuple(HeapTuple tuple,
						 TupleDesc oldTupDesc, TupleDesc newTupDesc,
						 Datum *values, bool *isnull,
						 bool newRelHasOids, RewriteState rwstate)
{
	HeapTuple	copiedTuple;
	int			i;

	heap_deform_tuple(tuple, oldTupDesc, values, isnull);

	/* Be sure to null out any dropped columns */
	for (i = 0; i < newTupDesc->natts; i++)
	{
		if (newTupDesc->attrs[i]->attisdropped)
			isnull[i] = true;
	}

	copiedTuple = heap_form_tuple(newTupDesc, values, isnull);

	/* Preserve OID, if any */
	if (newRelHasOids)
		HeapTupleSetOid(copiedTuple, HeapTupleGetOid(tuple));

	/* The heap rewrite module does the rest */
	rewrite_heap_tuple(rwstate, tuple, copiedTuple);

	heap_freetuple(copiedTuple);
}<|MERGE_RESOLUTION|>--- conflicted
+++ resolved
@@ -6,13 +6,9 @@
  * There is hardly anything left of Paul Brown's original implementation...
  *
  *
-<<<<<<< HEAD
  * Portions Copyright (c) 2006-2008, Greenplum inc
  * Portions Copyright (c) 2012-Present Pivotal Software, Inc.
- * Portions Copyright (c) 1996-2012, PostgreSQL Global Development Group
-=======
  * Portions Copyright (c) 1996-2013, PostgreSQL Global Development Group
->>>>>>> e472b921
  * Portions Copyright (c) 1994-5, Regents of the University of California
  *
  *
@@ -36,15 +32,12 @@
 #include "catalog/heap.h"
 #include "catalog/index.h"
 #include "catalog/namespace.h"
-<<<<<<< HEAD
+#include "catalog/objectaccess.h"
 #include "catalog/pg_appendonly_fn.h"
 #include "catalog/pg_attribute_encoding.h"
 #include "catalog/pg_type.h"
 #include "catalog/pg_namespace.h"
 #include "catalog/pg_tablespace.h"
-=======
-#include "catalog/objectaccess.h"
->>>>>>> e472b921
 #include "catalog/toasting.h"
 #include "commands/cluster.h"
 #include "commands/tablecmds.h"
@@ -67,6 +60,7 @@
 #include "utils/tqual.h"
 #include "utils/tuplesort.h"
 
+#include "catalog/oid_dispatch.h"
 #include "cdb/cdbvars.h"
 #include "cdb/cdbdisp_query.h"
 #include "cdb/cdboidsync.h"
@@ -454,7 +448,7 @@
 		!RelationIsPopulated(OldHeap))
 	{
 		relation_close(OldHeap, AccessExclusiveLock);
-		return;
+		return false;
 	}
 
 	/*
@@ -661,15 +655,11 @@
 	 * rebuild the target's indexes and throw away the transient table.
 	 */
 	finish_heap_swap(tableOid, OIDNewHeap, is_system_catalog,
-<<<<<<< HEAD
 					 swap_toast_by_content,
 					 true /* swap_stats */,
 					 false,
-					 frozenXid);
-=======
-					 swap_toast_by_content, false, true,
+					 true,
 					 frozenXid, frozenMulti);
->>>>>>> e472b921
 }
 
 
@@ -767,15 +757,11 @@
                                           NULL,                         /*CDB*/
 										  reloptions,
 										  false,
-<<<<<<< HEAD
-										  /* allowSystemTableMods */ true,
+										  true,
+										  true,
 										  /* valid_opts */ true,
 										  is_part_child,
 										  is_part_parent);
-=======
-										  true,
-										  true);
->>>>>>> e472b921
 	Assert(OIDNewHeap != InvalidOid);
 
 	ReleaseSysCache(tuple);
@@ -1287,11 +1273,8 @@
 void
 swap_relation_files(Oid r1, Oid r2, bool target_is_pg_class,
 					bool swap_toast_by_content,
-<<<<<<< HEAD
 					bool swap_stats,
-=======
 					bool is_internal,
->>>>>>> e472b921
 					TransactionId frozenXid,
 					MultiXactId frozenMulti,
 					Oid *mapped_tables)
@@ -1425,54 +1408,44 @@
 	 * and then fail to commit the pg_class update.
 	 */
 
-<<<<<<< HEAD
-=======
-	/* set rel1's frozen Xid and minimum MultiXid */
-	if (relform1->relkind != RELKIND_INDEX)
+	/* swap size statistics too, since new rel has freshly-updated stats */
+	if (swap_stats)
+	{
+		int32		swap_pages;
+		float4		swap_tuples;
+		int32		swap_allvisible;
+
+		swap_pages = relform1->relpages;
+		relform1->relpages = relform2->relpages;
+		relform2->relpages = swap_pages;
+
+		swap_tuples = relform1->reltuples;
+		relform1->reltuples = relform2->reltuples;
+		relform2->reltuples = swap_tuples;
+
+		swap_allvisible = relform1->relallvisible;
+		relform1->relallvisible = relform2->relallvisible;
+		relform2->relallvisible = swap_allvisible;
+	}
+
+	/*
+	 * Swap relstorage so we will later know how to drop the temporary table with
+	 * the right Storage Manager (i.e. Buffer Pool or Append-Only).
+	 */
+	swapchar = relform1->relstorage;
+	relform1->relstorage = relform2->relstorage;
+	relform2->relstorage = swapchar;
+
+	/*
+	 * This needs to be performed after the relkind and relstorage has been
+	 * swapped to correctly reflect the relfrozenxid.
+	 */
+	if (TransactionIdIsValid(relform1->relfrozenxid))
 	{
 		Assert(TransactionIdIsNormal(frozenXid));
 		relform1->relfrozenxid = frozenXid;
 		Assert(MultiXactIdIsValid(frozenMulti));
 		relform1->relminmxid = frozenMulti;
-	}
-
->>>>>>> e472b921
-	/* swap size statistics too, since new rel has freshly-updated stats */
-	if (swap_stats)
-	{
-		int32		swap_pages;
-		float4		swap_tuples;
-		int32		swap_allvisible;
-
-		swap_pages = relform1->relpages;
-		relform1->relpages = relform2->relpages;
-		relform2->relpages = swap_pages;
-
-		swap_tuples = relform1->reltuples;
-		relform1->reltuples = relform2->reltuples;
-		relform2->reltuples = swap_tuples;
-
-		swap_allvisible = relform1->relallvisible;
-		relform1->relallvisible = relform2->relallvisible;
-		relform2->relallvisible = swap_allvisible;
-	}
-
-	/*
-	 * Swap relstorage so we will later know how to drop the temporary table with
-	 * the right Storage Manager (i.e. Buffer Pool or Append-Only).
-	 */
-	swapchar = relform1->relstorage;
-	relform1->relstorage = relform2->relstorage;
-	relform2->relstorage = swapchar;
-
-	/*
-	 * This needs to be performed after the relkind and relstorage has been
-	 * swapped to correctly reflect the relfrozenxid.
-	 */
-	if (TransactionIdIsValid(relform1->relfrozenxid))
-	{
-		Assert(TransactionIdIsNormal(frozenXid));
-		relform1->relfrozenxid = frozenXid;
 		/*
 		 * Don't know partition parent or not here but passing false is perfect
 		 * for assertion, as valid relfrozenxid means it shouldn't be parent.
@@ -1531,11 +1504,8 @@
 									relform2->reltoastrelid,
 									target_is_pg_class,
 									swap_toast_by_content,
-<<<<<<< HEAD
 									swap_stats,
-=======
 									is_internal,
->>>>>>> e472b921
 									frozenXid,
 									frozenMulti,
 									mapped_tables);
@@ -1586,11 +1556,8 @@
 							relform2->reltoastidxid,
 							target_is_pg_class,
 							swap_toast_by_content,
-<<<<<<< HEAD
 							swap_stats,
-=======
 							is_internal,
->>>>>>> e472b921
 							InvalidTransactionId,
 							InvalidMultiXactId,
 							mapped_tables);
@@ -1649,14 +1616,10 @@
 	 */
 	swap_relation_files(OIDOldHeap, OIDNewHeap,
 						(OIDOldHeap == RelationRelationId),
-<<<<<<< HEAD
 						swap_toast_by_content,
 						swap_stats,
-						frozenXid, mapped_tables);
-=======
-						swap_toast_by_content, is_internal,
+						is_internal,
 						frozenXid, frozenMulti, mapped_tables);
->>>>>>> e472b921
 
 	/*
 	 * If it's a system catalog, queue an sinval message to flush all
