--- conflicted
+++ resolved
@@ -14,11 +14,7 @@
  * Portions Copyright (c) 1994, Regents of the University of California
  *
  * IDENTIFICATION
-<<<<<<< HEAD
  *	  $PostgreSQL: pgsql/src/backend/parser/parser.c,v 1.78 2009/06/11 14:49:00 momjian Exp $
-=======
- *	  $PostgreSQL: pgsql/src/backend/parser/parser.c,v 1.71 2007/01/09 02:14:14 tgl Exp $
->>>>>>> 1e0bf904
  *
  *-------------------------------------------------------------------------
  */
@@ -132,10 +128,6 @@
 	switch (cur_token)
 	{
 		case NULLS_P:
-<<<<<<< HEAD
-
-=======
->>>>>>> 1e0bf904
 			/*
 			 * NULLS FIRST and NULLS LAST must be reduced to one token
 			 */
@@ -162,11 +154,6 @@
 					break;
 			}
 			break;
-<<<<<<< HEAD
-			
-		case WITH:
-=======
->>>>>>> 1e0bf904
 
 		case WITH:
 			/*
