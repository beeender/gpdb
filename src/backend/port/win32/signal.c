/*-------------------------------------------------------------------------
 *
 * signal.c
 *	  Microsoft Windows Win32 Signal Emulation Functions
 *
 * Portions Copyright (c) 1996-2009, PostgreSQL Global Development Group
 *
 * IDENTIFICATION
<<<<<<< HEAD
 *	  $PostgreSQL: pgsql/src/backend/port/win32/signal.c,v 1.22 2009/01/01 17:23:46 momjian Exp $
=======
 *	  $PostgreSQL: pgsql/src/backend/port/win32/signal.c,v 1.21 2008/04/16 22:16:00 adunstan Exp $
>>>>>>> 49f001d8
 *
 *-------------------------------------------------------------------------
 */

#include "postgres.h"

#include <libpq/pqsignal.h>

/*
 * These are exported for use by the UNBLOCKED_SIGNAL_QUEUE() macro.
 * pg_signal_queue must be volatile since it is changed by the signal
 * handling thread and inspected without any lock by the main thread.
 * pg_signal_mask is only changed by main thread so shouldn't need it.
 */
volatile int pg_signal_queue;
int			pg_signal_mask;

HANDLE		pgwin32_signal_event;
HANDLE		pgwin32_initial_signal_pipe = INVALID_HANDLE_VALUE;

/*
 * pg_signal_crit_sec is used to protect only pg_signal_queue. That is the only
 * variable that can be accessed from the signal sending threads!
 */
static CRITICAL_SECTION pg_signal_crit_sec;

static pqsigfunc pg_signal_array[PG_SIGNAL_COUNT];
static pqsigfunc pg_signal_defaults[PG_SIGNAL_COUNT];


/* Signal handling thread function */
static DWORD WINAPI pg_signal_thread(LPVOID param);
static BOOL WINAPI pg_console_handler(DWORD dwCtrlType);


/*
 * pg_usleep --- delay the specified number of microseconds, but
 * stop waiting if a signal arrives.
 *
 * This replaces the non-signal-aware version provided by src/port/pgsleep.c.
 */
void
pg_usleep(long microsec)
{
	if (WaitForSingleObject(pgwin32_signal_event,
							(microsec < 500 ? 1 : (microsec + 500) / 1000))
		== WAIT_OBJECT_0)
	{
		pgwin32_dispatch_queued_signals();
		errno = EINTR;
		return;
	}
}


/* Initialization */
void
pgwin32_signal_initialize(void)
{
	int			i;
	HANDLE		signal_thread_handle;

	InitializeCriticalSection(&pg_signal_crit_sec);

	for (i = 0; i < PG_SIGNAL_COUNT; i++)
	{
		pg_signal_array[i] = SIG_DFL;
		pg_signal_defaults[i] = SIG_IGN;
	}
	pg_signal_mask = 0;
	pg_signal_queue = 0;

	/* Create the global event handle used to flag signals */
	pgwin32_signal_event = CreateEvent(NULL, TRUE, FALSE, NULL);
	if (pgwin32_signal_event == NULL)
		ereport(FATAL,
				(errmsg_internal("failed to create signal event: %d", (int) GetLastError())));

	/* Create thread for handling signals */
	signal_thread_handle = CreateThread(NULL, 0, pg_signal_thread, NULL, 0, NULL);
	if (signal_thread_handle == NULL)
		ereport(FATAL,
				(errmsg_internal("failed to create signal handler thread")));

	/* Create console control handle to pick up Ctrl-C etc */
	if (!SetConsoleCtrlHandler(pg_console_handler, TRUE))
		ereport(FATAL,
				(errmsg_internal("failed to set console control handler")));
}

/*
 * Dispatch all signals currently queued and not blocked
 * Blocked signals are ignored, and will be fired at the time of
 * the sigsetmask() call.
 */
void
pgwin32_dispatch_queued_signals(void)
{
	int			i;

	EnterCriticalSection(&pg_signal_crit_sec);
	while (UNBLOCKED_SIGNAL_QUEUE())
	{
		/* One or more unblocked signals queued for execution */
		int			exec_mask = UNBLOCKED_SIGNAL_QUEUE();

		for (i = 0; i < PG_SIGNAL_COUNT; i++)
		{
			if (exec_mask & sigmask(i))
			{
				/* Execute this signal */
				pqsigfunc	sig = pg_signal_array[i];

				if (sig == SIG_DFL)
					sig = pg_signal_defaults[i];
				pg_signal_queue &= ~sigmask(i);
				if (sig != SIG_ERR && sig != SIG_IGN && sig != SIG_DFL)
				{
					LeaveCriticalSection(&pg_signal_crit_sec);
					sig(i);
					EnterCriticalSection(&pg_signal_crit_sec);
					break;		/* Restart outer loop, in case signal mask or
								 * queue has been modified inside signal
								 * handler */
				}
			}
		}
	}
	ResetEvent(pgwin32_signal_event);
	LeaveCriticalSection(&pg_signal_crit_sec);
}

/* signal masking. Only called on main thread, no sync required */
int
pqsigsetmask(int mask)
{
	int			prevmask;

	prevmask = pg_signal_mask;
	pg_signal_mask = mask;

	/*
	 * Dispatch any signals queued up right away, in case we have unblocked
	 * one or more signals previously queued
	 */
	pgwin32_dispatch_queued_signals();

	return prevmask;
}


/* signal manipulation. Only called on main thread, no sync required */
pqsigfunc
pqsignal(int signum, pqsigfunc handler)
{
	pqsigfunc	prevfunc;

	if (signum >= PG_SIGNAL_COUNT || signum < 0)
		return SIG_ERR;
	prevfunc = pg_signal_array[signum];
	pg_signal_array[signum] = handler;
	return prevfunc;
}

/* Create the signal listener pipe for specified pid */
HANDLE
pgwin32_create_signal_listener(pid_t pid)
{
	char		pipename[128];
	HANDLE		pipe;

	snprintf(pipename, sizeof(pipename), "\\\\.\\pipe\\pgsignal_%u", (int) pid);

	pipe = CreateNamedPipe(pipename, PIPE_ACCESS_DUPLEX,
					   PIPE_TYPE_MESSAGE | PIPE_READMODE_MESSAGE | PIPE_WAIT,
						   PIPE_UNLIMITED_INSTANCES, 16, 16, 1000, NULL);

	if (pipe == INVALID_HANDLE_VALUE)
		ereport(ERROR,
				(errmsg("could not create signal listener pipe for pid %d: error code %d",
						(int) pid, (int) GetLastError())));

	return pipe;
}


/*
 * All functions below execute on the signal handler thread
 * and must be synchronized as such!
 * NOTE! The only global variable that can be used is
 * pg_signal_queue!
 */


void
pg_queue_signal(int signum)
{
	if (signum >= PG_SIGNAL_COUNT || signum <= 0)
		return;

	EnterCriticalSection(&pg_signal_crit_sec);
	pg_signal_queue |= sigmask(signum);
	LeaveCriticalSection(&pg_signal_crit_sec);

	SetEvent(pgwin32_signal_event);
}

/* Signal dispatching thread */
static DWORD WINAPI
pg_signal_dispatch_thread(LPVOID param)
{
	HANDLE		pipe = (HANDLE) param;
	BYTE		sigNum;
	DWORD		bytes;

	if (!ReadFile(pipe, &sigNum, 1, &bytes, NULL))
	{
		/* Client died before sending */
		CloseHandle(pipe);
		return 0;
	}
	if (bytes != 1)
	{
		/* Received <bytes> bytes over signal pipe (should be 1) */
		CloseHandle(pipe);
		return 0;
	}
	WriteFile(pipe, &sigNum, 1, &bytes, NULL);	/* Don't care if it works or
												 * not.. */
	FlushFileBuffers(pipe);
	DisconnectNamedPipe(pipe);
	CloseHandle(pipe);

	pg_queue_signal(sigNum);
	return 0;
}

/* Signal handling thread */
static DWORD WINAPI
pg_signal_thread(LPVOID param)
{
	char		pipename[128];
	HANDLE		pipe = pgwin32_initial_signal_pipe;

	snprintf(pipename, sizeof(pipename), "\\\\.\\pipe\\pgsignal_%lu", GetCurrentProcessId());

	for (;;)
	{
		BOOL		fConnected;
		HANDLE		hThread;

		if (pipe == INVALID_HANDLE_VALUE)
		{
			pipe = CreateNamedPipe(pipename, PIPE_ACCESS_DUPLEX,
					   PIPE_TYPE_MESSAGE | PIPE_READMODE_MESSAGE | PIPE_WAIT,
							   PIPE_UNLIMITED_INSTANCES, 16, 16, 1000, NULL);

			if (pipe == INVALID_HANDLE_VALUE)
			{
				write_stderr("could not create signal listener pipe: error code %d; retrying\n", (int) GetLastError());
				SleepEx(500, FALSE);
				continue;
			}
		}

		fConnected = ConnectNamedPipe(pipe, NULL) ? TRUE : (GetLastError() == ERROR_PIPE_CONNECTED);
		if (fConnected)
		{
			HANDLE newpipe;

			/*
			 * We have a connected pipe. Pass this off to a separate thread that will do the actual
			 * processing of the pipe.
			 *
			 * We must also create a new instance of the pipe *before* we start running the new
			 * thread. If we don't, there is a race condition whereby the dispatch thread might
			 * run CloseHandle() before we have created a new instance, thereby causing a small
			 * window of time where we will miss incoming requests.
			 */
			newpipe = CreateNamedPipe(pipename, PIPE_ACCESS_DUPLEX,
									   PIPE_TYPE_MESSAGE | PIPE_READMODE_MESSAGE | PIPE_WAIT,
									   PIPE_UNLIMITED_INSTANCES, 16, 16, 1000, NULL);
			if (newpipe == INVALID_HANDLE_VALUE)
			{
				/*
				 * This really should never fail. Just retry in case it does, even though we have
				 * a small race window in that case. There is nothing else we can do other than
				 * abort the whole process which will be even worse.
				 */
				write_stderr("could not create signal listener pipe: error code %d; retrying\n", (int) GetLastError());
				/*
				 * Keep going so we at least dispatch this signal. Hopefully, the call will succeed
				 * when retried in the loop soon after.
				 */
			}
			hThread = CreateThread(NULL, 0,
						  (LPTHREAD_START_ROUTINE) pg_signal_dispatch_thread,
								   (LPVOID) pipe, 0, NULL);
			if (hThread == INVALID_HANDLE_VALUE)
				write_stderr("could not create signal dispatch thread: error code %d\n",
							 (int) GetLastError());
			else
				CloseHandle(hThread);

			/*
			 * Background thread is running with our instance of the pipe. So replace our reference
			 * with the newly created one and loop back up for another run.
			 */
			pipe = newpipe;
		}
		else
		{
			/*
			 * Connection failed. Cleanup and try again.
			 *
			 * This should never happen. If it does, we have a small race condition until we loop
			 * up and re-create the pipe.
			 */
			CloseHandle(pipe);
			pipe = INVALID_HANDLE_VALUE;
		}
	}
	return 0;
}


/* Console control handler will execute on a thread created
   by the OS at the time of invocation */
static BOOL WINAPI
pg_console_handler(DWORD dwCtrlType)
{
	if (dwCtrlType == CTRL_C_EVENT ||
		dwCtrlType == CTRL_BREAK_EVENT ||
		dwCtrlType == CTRL_CLOSE_EVENT ||
		dwCtrlType == CTRL_SHUTDOWN_EVENT)
	{
		pg_queue_signal(SIGINT);
		return TRUE;
	}
	return FALSE;
}<|MERGE_RESOLUTION|>--- conflicted
+++ resolved
@@ -6,11 +6,7 @@
  * Portions Copyright (c) 1996-2009, PostgreSQL Global Development Group
  *
  * IDENTIFICATION
-<<<<<<< HEAD
- *	  $PostgreSQL: pgsql/src/backend/port/win32/signal.c,v 1.22 2009/01/01 17:23:46 momjian Exp $
-=======
  *	  $PostgreSQL: pgsql/src/backend/port/win32/signal.c,v 1.21 2008/04/16 22:16:00 adunstan Exp $
->>>>>>> 49f001d8
  *
  *-------------------------------------------------------------------------
  */
