--- conflicted
+++ resolved
@@ -3,17 +3,10 @@
  * signal.c
  *	  Microsoft Windows Win32 Signal Emulation Functions
  *
-<<<<<<< HEAD
  * Portions Copyright (c) 1996-2009, PostgreSQL Global Development Group
  *
  * IDENTIFICATION
  *	  $PostgreSQL: pgsql/src/backend/port/win32/signal.c,v 1.22 2009/01/01 17:23:46 momjian Exp $
-=======
- * Portions Copyright (c) 1996-2008, PostgreSQL Global Development Group
- *
- * IDENTIFICATION
- *	  $PostgreSQL: pgsql/src/backend/port/win32/signal.c,v 1.20.2.1 2010/01/31 17:16:27 mha Exp $
->>>>>>> d13f41d2
  *
  *-------------------------------------------------------------------------
  */
@@ -258,11 +251,7 @@
 	char		pipename[128];
 	HANDLE		pipe = pgwin32_initial_signal_pipe;
 
-<<<<<<< HEAD
 	snprintf(pipename, sizeof(pipename), "\\\\.\\pipe\\pgsignal_%lu", GetCurrentProcessId());
-=======
-	snprintf(pipename, sizeof(pipename), "\\\\.\\pipe\\pgsignal_%u", GetCurrentProcessId());
->>>>>>> d13f41d2
 
 	for (;;)
 	{
