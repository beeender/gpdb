/*-------------------------------------------------------------------------
 *
 * sysv_shmem.c
 *	  Implement shared memory using SysV facilities
 *
 * These routines used to be a fairly thin layer on top of SysV shared
 * memory functionality.  With the addition of anonymous-shmem logic,
 * they're a bit fatter now.  We still require a SysV shmem block to
 * exist, though, because mmap'd shmem provides no way to find out how
 * many processes are attached, which we need for interlocking purposes.
 *
 * Portions Copyright (c) 1996-2016, PostgreSQL Global Development Group
 * Portions Copyright (c) 1994, Regents of the University of California
 *
 * IDENTIFICATION
 *	  src/backend/port/sysv_shmem.c
 *
 *-------------------------------------------------------------------------
 */
#include "postgres.h"

#include <signal.h>
#include <unistd.h>
#include <sys/file.h>
#include <sys/mman.h>
#include <sys/stat.h>
#ifdef HAVE_SYS_IPC_H
#include <sys/ipc.h>
#endif
#ifdef HAVE_SYS_SHM_H
#include <sys/shm.h>
#endif

#include "miscadmin.h"
#include "portability/mem.h"
#include "storage/dsm.h"
#include "storage/fd.h"
#include "storage/ipc.h"
#include "storage/pg_shmem.h"
#include "utils/guc.h"


/*
 * As of PostgreSQL 9.3, we normally allocate only a very small amount of
 * System V shared memory, and only for the purposes of providing an
 * interlock to protect the data directory.  The real shared memory block
 * is allocated using mmap().  This works around the problem that many
 * systems have very low limits on the amount of System V shared memory
 * that can be allocated.  Even a limit of a few megabytes will be enough
 * to run many copies of PostgreSQL without needing to adjust system settings.
 *
 * We assume that no one will attempt to run PostgreSQL 9.3 or later on
 * systems that are ancient enough that anonymous shared memory is not
 * supported, such as pre-2.4 versions of Linux.  If that turns out to be
 * false, we might need to add compile and/or run-time tests here and do this
 * only if the running kernel supports it.
 *
 * However, we must always disable this logic in the EXEC_BACKEND case, and
 * fall back to the old method of allocating the entire segment using System V
 * shared memory, because there's no way to attach an anonymous mmap'd segment
 * to a process after exec().  Since EXEC_BACKEND is intended only for
 * developer use, this shouldn't be a big problem.  Because of this, we do
 * not worry about supporting anonymous shmem in the EXEC_BACKEND cases below.
 */
#ifndef EXEC_BACKEND
#define USE_ANONYMOUS_SHMEM
#endif


typedef key_t IpcMemoryKey;		/* shared memory key passed to shmget(2) */
typedef int IpcMemoryId;		/* shared memory ID returned by shmget(2) */


unsigned long UsedShmemSegID = 0;
void	   *UsedShmemSegAddr = NULL;

#ifdef USE_ANONYMOUS_SHMEM
static Size AnonymousShmemSize;
static void *AnonymousShmem = NULL;
#endif

static void *InternalIpcMemoryCreate(IpcMemoryKey memKey, Size size);
static void IpcMemoryDetach(int status, Datum shmaddr);
static void IpcMemoryDelete(int status, Datum shmId);
static PGShmemHeader *PGSharedMemoryAttach(IpcMemoryKey key,
					 IpcMemoryId *shmid);


/*
 *	InternalIpcMemoryCreate(memKey, size)
 *
 * Attempt to create a new shared memory segment with the specified key.
 * Will fail (return NULL) if such a segment already exists.  If successful,
 * attach the segment to the current process and return its attached address.
 * On success, callbacks are registered with on_shmem_exit to detach and
 * delete the segment when on_shmem_exit is called.
 *
 * If we fail with a failure code other than collision-with-existing-segment,
 * print out an error and abort.  Other types of errors are not recoverable.
 */
static void *
InternalIpcMemoryCreate(IpcMemoryKey memKey, Size size)
{
	IpcMemoryId shmid;
	void	   *requestedAddress = NULL;
	void	   *memAddress;

	/*
	 * Normally we just pass requestedAddress = NULL to shmat(), allowing the
	 * system to choose where the segment gets mapped.  But in an EXEC_BACKEND
	 * build, it's possible for whatever is chosen in the postmaster to not
	 * work for backends, due to variations in address space layout.  As a
	 * rather klugy workaround, allow the user to specify the address to use
	 * via setting the environment variable PG_SHMEM_ADDR.  (If this were of
	 * interest for anything except debugging, we'd probably create a cleaner
	 * and better-documented way to set it, such as a GUC.)
	 */
#ifdef EXEC_BACKEND
	{
		char	   *pg_shmem_addr = getenv("PG_SHMEM_ADDR");

		if (pg_shmem_addr)
			requestedAddress = (void *) strtoul(pg_shmem_addr, NULL, 0);
	}
#endif

	shmid = shmget(memKey, size, IPC_CREAT | IPC_EXCL | IPCProtection);

	if (shmid < 0)
	{
		int			shmget_errno = errno;

		/*
		 * Fail quietly if error indicates a collision with existing segment.
		 * One would expect EEXIST, given that we said IPC_EXCL, but perhaps
		 * we could get a permission violation instead?  Also, EIDRM might
		 * occur if an old seg is slated for destruction but not gone yet.
		 */
		if (shmget_errno == EEXIST || shmget_errno == EACCES
#ifdef EIDRM
			|| shmget_errno == EIDRM
#endif
			)
			return NULL;

		/*
		 * Some BSD-derived kernels are known to return EINVAL, not EEXIST, if
		 * there is an existing segment but it's smaller than "size" (this is
		 * a result of poorly-thought-out ordering of error tests). To
		 * distinguish between collision and invalid size in such cases, we
		 * make a second try with size = 0.  These kernels do not test size
		 * against SHMMIN in the preexisting-segment case, so we will not get
		 * EINVAL a second time if there is such a segment.
		 */
		if (shmget_errno == EINVAL)
		{
			shmid = shmget(memKey, 0, IPC_CREAT | IPC_EXCL | IPCProtection);

			if (shmid < 0)
			{
				/* As above, fail quietly if we verify a collision */
				if (errno == EEXIST || errno == EACCES
#ifdef EIDRM
					|| errno == EIDRM
#endif
					)
					return NULL;
				/* Otherwise, fall through to report the original error */
			}
			else
			{
				/*
				 * On most platforms we cannot get here because SHMMIN is
				 * greater than zero.  However, if we do succeed in creating a
				 * zero-size segment, free it and then fall through to report
				 * the original error.
				 */
				if (shmctl(shmid, IPC_RMID, NULL) < 0)
					elog(LOG, "shmctl(%d, %d, 0) failed: %m",
						 (int) shmid, IPC_RMID);
			}
		}

		/*
		 * Else complain and abort.
		 *
		 * Note: at this point EINVAL should mean that either SHMMIN or SHMMAX
		 * is violated.  SHMALL violation might be reported as either ENOMEM
		 * (BSDen) or ENOSPC (Linux); the Single Unix Spec fails to say which
		 * it should be.  SHMMNI violation is ENOSPC, per spec.  Just plain
		 * not-enough-RAM is ENOMEM.
		 */
		errno = shmget_errno;
		ereport(FATAL,
				(errmsg("could not create shared memory segment: %m"),
		  errdetail("Failed system call was shmget(key=%lu, size=%zu, 0%o).",
					(unsigned long) memKey, size,
					IPC_CREAT | IPC_EXCL | IPCProtection),
				 (shmget_errno == EINVAL) ?
				 errhint("This error usually means that PostgreSQL's request for a shared memory "
		 "segment exceeded your kernel's SHMMAX parameter, or possibly that "
						 "it is less than "
						 "your kernel's SHMMIN parameter.\n"
		"The PostgreSQL documentation contains more information about shared "
						 "memory configuration.") : 0,
				 (shmget_errno == ENOMEM) ?
				 errhint("This error usually means that PostgreSQL's request for a shared "
						 "memory segment exceeded your kernel's SHMALL parameter.  You might need "
						 "to reconfigure the kernel with larger SHMALL.\n"
		"The PostgreSQL documentation contains more information about shared "
						 "memory configuration.") : 0,
				 (shmget_errno == ENOSPC) ?
				 errhint("This error does *not* mean that you have run out of disk space.  "
						 "It occurs either if all available shared memory IDs have been taken, "
						 "in which case you need to raise the SHMMNI parameter in your kernel, "
		  "or because the system's overall limit for shared memory has been "
						 "reached.\n"
		"The PostgreSQL documentation contains more information about shared "
						 "memory configuration.") : 0));
	}

	/* Register on-exit routine to delete the new segment */
	on_shmem_exit(IpcMemoryDelete, Int32GetDatum(shmid));

	/* OK, should be able to attach to the segment */
	memAddress = shmat(shmid, requestedAddress, PG_SHMAT_FLAGS);

	if (memAddress == (void *) -1)
		elog(FATAL, "shmat(id=%d, addr=%p, flags=0x%x) failed: %m",
			 shmid, requestedAddress, PG_SHMAT_FLAGS);

	/* Register on-exit routine to detach new segment before deleting */
	on_shmem_exit(IpcMemoryDetach, PointerGetDatum(memAddress));

	/*
	 * Store shmem key and ID in data directory lockfile.  Format to try to
	 * keep it the same length always (trailing junk in the lockfile won't
	 * hurt, but might confuse humans).
	 */
	{
		char		line[64];

		sprintf(line, "%9lu %9lu",
				(unsigned long) memKey, (unsigned long) shmid);
		AddToDataDirLockFile(LOCK_FILE_LINE_SHMEM_KEY, line);
	}

	return memAddress;
}

/****************************************************************************/
/*	IpcMemoryDetach(status, shmaddr)	removes a shared memory segment		*/
/*										from process' address space			*/
/*	(called as an on_shmem_exit callback, hence funny argument list)		*/
/****************************************************************************/
static void
IpcMemoryDetach(int status, Datum shmaddr)
{
	/* Detach System V shared memory block. */
	if (shmdt(DatumGetPointer(shmaddr)) < 0)
		elog(LOG, "shmdt(%p) failed: %m", DatumGetPointer(shmaddr));
}

/****************************************************************************/
/*	IpcMemoryDelete(status, shmId)		deletes a shared memory segment		*/
/*	(called as an on_shmem_exit callback, hence funny argument list)		*/
/****************************************************************************/
static void
IpcMemoryDelete(int status, Datum shmId)
{
	if (shmctl(DatumGetInt32(shmId), IPC_RMID, NULL) < 0)
		elog(LOG, "shmctl(%d, %d, 0) failed: %m",
			 DatumGetInt32(shmId), IPC_RMID);
}

/*
 * PGSharedMemoryIsInUse
 *
 * Is a previously-existing shmem segment still existing and in use?
 *
 * The point of this exercise is to detect the case where a prior postmaster
 * crashed, but it left child backends that are still running.  Therefore
 * we only care about shmem segments that are associated with the intended
 * DataDir.  This is an important consideration since accidental matches of
 * shmem segment IDs are reasonably common.
 */
bool
PGSharedMemoryIsInUse(unsigned long id1, unsigned long id2)
{
	IpcMemoryId shmId = (IpcMemoryId) id2;
	struct shmid_ds shmStat;
	struct stat statbuf;
	PGShmemHeader *hdr;

	/*
	 * We detect whether a shared memory segment is in use by seeing whether
	 * it (a) exists and (b) has any processes attached to it.
	 */
	if (shmctl(shmId, IPC_STAT, &shmStat) < 0)
	{
		/*
		 * EINVAL actually has multiple possible causes documented in the
		 * shmctl man page, but we assume it must mean the segment no longer
		 * exists.
		 */
		if (errno == EINVAL)
			return false;

		/*
		 * EACCES implies that the segment belongs to some other userid, which
		 * means it is not a Postgres shmem segment (or at least, not one that
		 * is relevant to our data directory).
		 */
		if (errno == EACCES)
			return false;

		/*
		 * Some Linux kernel versions (in fact, all of them as of July 2007)
		 * sometimes return EIDRM when EINVAL is correct.  The Linux kernel
		 * actually does not have any internal state that would justify
		 * returning EIDRM, so we can get away with assuming that EIDRM is
		 * equivalent to EINVAL on that platform.
		 */
#ifdef HAVE_LINUX_EIDRM_BUG
		if (errno == EIDRM)
			return false;
#endif

		/*
		 * Otherwise, we had better assume that the segment is in use. The
		 * only likely case is EIDRM, which implies that the segment has been
		 * IPC_RMID'd but there are still processes attached to it.
		 */
		return true;
	}

	/* If it has no attached processes, it's not in use */
	if (shmStat.shm_nattch == 0)
		return false;

	/*
	 * Try to attach to the segment and see if it matches our data directory.
	 * This avoids shmid-conflict problems on machines that are running
	 * several postmasters under the same userid.
	 */
	if (stat(DataDir, &statbuf) < 0)
		return true;			/* if can't stat, be conservative */

	hdr = (PGShmemHeader *) shmat(shmId, NULL, PG_SHMAT_FLAGS);

	if (hdr == (PGShmemHeader *) -1)
		return true;			/* if can't attach, be conservative */

	if (hdr->magic != PGShmemMagic ||
		hdr->device != statbuf.st_dev ||
		hdr->inode != statbuf.st_ino)
	{
		/*
		 * It's either not a Postgres segment, or not one for my data
		 * directory.  In either case it poses no threat.
		 */
		shmdt((void *) hdr);
		return false;
	}

	/* Trouble --- looks a lot like there's still live backends */
	shmdt((void *) hdr);

	return true;
}

#ifdef USE_ANONYMOUS_SHMEM

#ifdef MAP_HUGETLB

/*
 * Identify the huge page size to use.
 *
 * Some Linux kernel versions have a bug causing mmap() to fail on requests
 * that are not a multiple of the hugepage size.  Versions without that bug
 * instead silently round the request up to the next hugepage multiple ---
 * and then munmap() fails when we give it a size different from that.
 * So we have to round our request up to a multiple of the actual hugepage
 * size to avoid trouble.
 *
 * Doing the round-up ourselves also lets us make use of the extra memory,
 * rather than just wasting it.  Currently, we just increase the available
 * space recorded in the shmem header, which will make the extra usable for
 * purposes such as additional locktable entries.  Someday, for very large
 * hugepage sizes, we might want to think about more invasive strategies,
 * such as increasing shared_buffers to absorb the extra space.
 *
 * Returns the (real or assumed) page size into *hugepagesize,
 * and the hugepage-related mmap flags to use into *mmap_flags.
 *
 * Currently *mmap_flags is always just MAP_HUGETLB.  Someday, on systems
 * that support it, we might OR in additional bits to specify a particular
 * non-default huge page size.
 */
static void
GetHugePageSize(Size *hugepagesize, int *mmap_flags)
{
	/*
	 * If we fail to find out the system's default huge page size, assume it
	 * is 2MB.  This will work fine when the actual size is less.  If it's
	 * more, we might get mmap() or munmap() failures due to unaligned
	 * requests; but at this writing, there are no reports of any non-Linux
	 * systems being picky about that.
	 */
	*hugepagesize = 2 * 1024 * 1024;
	*mmap_flags = MAP_HUGETLB;

	/*
	 * System-dependent code to find out the default huge page size.
	 *
	 * On Linux, read /proc/meminfo looking for a line like "Hugepagesize:
	 * nnnn kB".  Ignore any failures, falling back to the preset default.
	 */
#ifdef __linux__
	{
		FILE	   *fp = AllocateFile("/proc/meminfo", "r");
		char		buf[128];
		unsigned int sz;
		char		ch;

		if (fp)
		{
			while (fgets(buf, sizeof(buf), fp))
			{
				if (sscanf(buf, "Hugepagesize: %u %c", &sz, &ch) == 2)
				{
					if (ch == 'k')
					{
						*hugepagesize = sz * (Size) 1024;
						break;
					}
					/* We could accept other units besides kB, if needed */
				}
			}
			FreeFile(fp);
		}
	}
#endif   /* __linux__ */
}

#endif   /* MAP_HUGETLB */

/*
 * Creates an anonymous mmap()ed shared memory segment.
 *
 * Pass the requested size in *size.  This function will modify *size to the
 * actual size of the allocation, if it ends up allocating a segment that is
 * larger than requested.
 */
static void *
CreateAnonymousSegment(Size *size)
{
	Size		allocsize = *size;
	void	   *ptr = MAP_FAILED;
	int			mmap_errno = 0;

#ifndef MAP_HUGETLB
	/* PGSharedMemoryCreate should have dealt with this case */
	Assert(huge_pages != HUGE_PAGES_ON);
#else
	if (huge_pages == HUGE_PAGES_ON || huge_pages == HUGE_PAGES_TRY)
	{
		/*
		 * Round up the request size to a suitable large value.
		 */
		Size		hugepagesize;
		int			mmap_flags;

		GetHugePageSize(&hugepagesize, &mmap_flags);

		if (allocsize % hugepagesize != 0)
			allocsize += hugepagesize - (allocsize % hugepagesize);

		ptr = mmap(NULL, allocsize, PROT_READ | PROT_WRITE,
				   PG_MMAP_FLAGS | mmap_flags, -1, 0);
		mmap_errno = errno;
		if (huge_pages == HUGE_PAGES_TRY && ptr == MAP_FAILED)
			elog(DEBUG1, "mmap(%zu) with MAP_HUGETLB failed, huge pages disabled: %m",
				 allocsize);
	}
#endif

	if (ptr == MAP_FAILED && huge_pages != HUGE_PAGES_ON)
	{
		/*
		 * Use the original size, not the rounded-up value, when falling back
		 * to non-huge pages.
		 */
		allocsize = *size;
		ptr = mmap(NULL, allocsize, PROT_READ | PROT_WRITE,
				   PG_MMAP_FLAGS, -1, 0);
		mmap_errno = errno;
	}

	if (ptr == MAP_FAILED)
	{
		errno = mmap_errno;
		ereport(FATAL,
				(errmsg("could not map anonymous shared memory: %m"),
				 (mmap_errno == ENOMEM) ?
				 errhint("This error usually means that PostgreSQL's request "
					"for a shared memory segment exceeded available memory, "
					 "swap space, or huge pages. To reduce the request size "
						 "(currently %zu bytes), reduce PostgreSQL's shared "
					   "memory usage, perhaps by reducing shared_buffers or "
						 "max_connections.",
						 *size) : 0));
	}

	*size = allocsize;
	return ptr;
}

/*
 * AnonymousShmemDetach --- detach from an anonymous mmap'd block
 * (called as an on_shmem_exit callback, hence funny argument list)
 */
static void
AnonymousShmemDetach(int status, Datum arg)
{
	/* Release anonymous shared memory block, if any. */
	if (AnonymousShmem != NULL)
	{
		if (munmap(AnonymousShmem, AnonymousShmemSize) < 0)
			elog(LOG, "munmap(%p, %zu) failed: %m",
				 AnonymousShmem, AnonymousShmemSize);
		AnonymousShmem = NULL;
	}
}

#endif   /* USE_ANONYMOUS_SHMEM */

/*
 * PGSharedMemoryCreate
 *
 * Create a shared memory segment of the given size and initialize its
 * standard header.  Also, register an on_shmem_exit callback to release
 * the storage.
 *
 * Dead Postgres segments are recycled if found, but we do not fail upon
 * collision with non-Postgres shmem segments.  The idea here is to detect and
 * re-use keys that may have been assigned by a crashed postmaster or backend.
 *
 * makePrivate means to always create a new segment, rather than attach to
 * or recycle any existing segment.
 *
 * The port number is passed for possible use as a key (for SysV, we use
 * it to generate the starting shmem key).  In a standalone backend,
 * zero will be passed.
 */
PGShmemHeader *
PGSharedMemoryCreate(Size size, bool makePrivate, int port,
					 PGShmemHeader **shim)
{
	IpcMemoryKey NextShmemSegID;
	void	   *memAddress;
	PGShmemHeader *hdr;
	IpcMemoryId shmid;
	struct stat statbuf;
	Size		sysvsize;

	/* Complain if hugepages demanded but we can't possibly support them */
#if !defined(USE_ANONYMOUS_SHMEM) || !defined(MAP_HUGETLB)
	if (huge_pages == HUGE_PAGES_ON)
		ereport(ERROR,
				(errcode(ERRCODE_FEATURE_NOT_SUPPORTED),
				 errmsg("huge pages not supported on this platform")));
#endif

	/* Room for a header? */
	Assert(size > MAXALIGN(sizeof(PGShmemHeader)));

#ifdef USE_ANONYMOUS_SHMEM
	AnonymousShmem = CreateAnonymousSegment(&size);
	AnonymousShmemSize = size;

	/* Register on-exit routine to unmap the anonymous segment */
	on_shmem_exit(AnonymousShmemDetach, (Datum) 0);

	/* Now we need only allocate a minimal-sized SysV shmem block. */
	sysvsize = sizeof(PGShmemHeader);
#else
	sysvsize = size;
#endif

	/* Make sure PGSharedMemoryAttach doesn't fail without need */
	UsedShmemSegAddr = NULL;

	/* Loop till we find a free IPC key */
	NextShmemSegID = port * 1000;

	for (NextShmemSegID++;; NextShmemSegID++)
	{
		/* Try to create new segment */
		memAddress = InternalIpcMemoryCreate(NextShmemSegID, sysvsize);
		if (memAddress)
			break;				/* successful create and attach */

		/* Check shared memory and possibly remove and recreate */

		if (makePrivate)		/* a standalone backend shouldn't do this */
			continue;

		if ((memAddress = PGSharedMemoryAttach(NextShmemSegID, &shmid)) == NULL)
			continue;			/* can't attach, not one of mine */

		/*
		 * If I am not the creator and it belongs to an extant process,
		 * continue.
		 */
		hdr = (PGShmemHeader *) memAddress;
		if (hdr->creatorPID != getpid())
		{
			if (kill(hdr->creatorPID, 0) == 0 || errno != ESRCH)
			{
				shmdt(memAddress);
				continue;		/* segment belongs to a live process */
			}
		}

		/*
		 * The segment appears to be from a dead Postgres process, or from a
		 * previous cycle of life in this same process.  Zap it, if possible,
		 * and any associated dynamic shared memory segments, as well. This
		 * probably shouldn't fail, but if it does, assume the segment belongs
		 * to someone else after all, and continue quietly.
		 */
		if (hdr->dsm_control != 0)
			dsm_cleanup_using_control_segment(hdr->dsm_control);
		shmdt(memAddress);
		if (shmctl(shmid, IPC_RMID, NULL) < 0)
			continue;

		/*
		 * Now try again to create the segment.
		 */
		memAddress = InternalIpcMemoryCreate(NextShmemSegID, sysvsize);
		if (memAddress)
			break;				/* successful create and attach */

		/*
		 * Can only get here if some other process managed to create the same
		 * shmem key before we did.  Let him have that one, loop around to try
		 * next key.
		 */
	}

	/*
	 * OK, we created a new segment.  Mark it as created by this process. The
	 * order of assignments here is critical so that another Postgres process
	 * can't see the header as valid but belonging to an invalid PID!
	 */
	hdr = (PGShmemHeader *) memAddress;
	hdr->creatorPID = getpid();
	hdr->magic = PGShmemMagic;
	hdr->dsm_control = 0;

	/* Fill in the data directory ID info, too */
	if (stat(DataDir, &statbuf) < 0)
		ereport(FATAL,
				(errcode_for_file_access(),
				 errmsg("could not stat data directory \"%s\": %m",
						DataDir)));
	hdr->device = statbuf.st_dev;
	hdr->inode = statbuf.st_ino;

	/*
	 * Initialize space allocation status for segment.
	 */
	hdr->totalsize = size;
	hdr->freeoffset = MAXALIGN(sizeof(PGShmemHeader));
	*shim = hdr;

	/* Save info for possible future use */
	UsedShmemSegAddr = memAddress;
	UsedShmemSegID = (unsigned long) NextShmemSegID;

	/*
	 * If AnonymousShmem is NULL here, then we're not using anonymous shared
	 * memory, and should return a pointer to the System V shared memory
	 * block. Otherwise, the System V shared memory block is only a shim, and
	 * we must return a pointer to the real block.
	 */
#ifdef USE_ANONYMOUS_SHMEM
	if (AnonymousShmem == NULL)
		return hdr;
	memcpy(AnonymousShmem, hdr, sizeof(PGShmemHeader));
	return (PGShmemHeader *) AnonymousShmem;
#else
	return hdr;
#endif
}

#ifdef EXEC_BACKEND

/*
 * PGSharedMemoryReAttach
 *
 * This is called during startup of a postmaster child process to re-attach to
 * an already existing shared memory segment.  This is needed only in the
 * EXEC_BACKEND case; otherwise postmaster children inherit the shared memory
 * segment attachment via fork().
 *
 * UsedShmemSegID and UsedShmemSegAddr are implicit parameters to this
 * routine.  The caller must have already restored them to the postmaster's
 * values.
 */
void
PGSharedMemoryReAttach(void)
{
	IpcMemoryId shmid;
	void	   *hdr;
	void	   *origUsedShmemSegAddr = UsedShmemSegAddr;

	Assert(UsedShmemSegAddr != NULL);
	Assert(IsUnderPostmaster);

#ifdef __CYGWIN__
	/* cygipc (currently) appears to not detach on exec. */
	PGSharedMemoryDetach();
	UsedShmemSegAddr = origUsedShmemSegAddr;
#endif

	elog(DEBUG3, "attaching to %p", UsedShmemSegAddr);
	hdr = (void *) PGSharedMemoryAttach((IpcMemoryKey) UsedShmemSegID, &shmid);
	if (hdr == NULL)
		elog(FATAL, "could not reattach to shared memory (key=%d, addr=%p): %m",
			 (int) UsedShmemSegID, UsedShmemSegAddr);
	if (hdr != origUsedShmemSegAddr)
		elog(FATAL, "reattaching to shared memory returned unexpected address (got %p, expected %p)",
			 hdr, origUsedShmemSegAddr);
	dsm_set_control_handle(((PGShmemHeader *) hdr)->dsm_control);

	UsedShmemSegAddr = hdr;		/* probably redundant */
}

/*
 * PGSharedMemoryNoReAttach
 *
 * This is called during startup of a postmaster child process when we choose
 * *not* to re-attach to the existing shared memory segment.  We must clean up
 * to leave things in the appropriate state.  This is not used in the non
 * EXEC_BACKEND case, either.
 *
 * The child process startup logic might or might not call PGSharedMemoryDetach
 * after this; make sure that it will be a no-op if called.
 *
 * UsedShmemSegID and UsedShmemSegAddr are implicit parameters to this
 * routine.  The caller must have already restored them to the postmaster's
 * values.
 */
void
PGSharedMemoryNoReAttach(void)
{
	Assert(UsedShmemSegAddr != NULL);
	Assert(IsUnderPostmaster);

#ifdef __CYGWIN__
	/* cygipc (currently) appears to not detach on exec. */
	PGSharedMemoryDetach();
#endif

	/* For cleanliness, reset UsedShmemSegAddr to show we're not attached. */
	UsedShmemSegAddr = NULL;
	/* And the same for UsedShmemSegID. */
	UsedShmemSegID = 0;
}

#endif   /* EXEC_BACKEND */

/*
 * PGSharedMemoryDetach
 *
 * Detach from the shared memory segment, if still attached.  This is not
 * intended to be called explicitly by the process that originally created the
<<<<<<< HEAD
 * segment (it will have on_shmem_exit callback(s) registered to do that).
=======
 * segment (it will have an on_shmem_exit callback registered to do that).
>>>>>>> b5bce6c1
 * Rather, this is for subprocesses that have inherited an attachment and want
 * to get rid of it.
 *
 * UsedShmemSegID and UsedShmemSegAddr are implicit parameters to this
<<<<<<< HEAD
 * routine, also AnonymousShmem and AnonymousShmemSize.
=======
 * routine.
>>>>>>> b5bce6c1
 */
void
PGSharedMemoryDetach(void)
{
	if (UsedShmemSegAddr != NULL)
	{
		if ((shmdt(UsedShmemSegAddr) < 0)
#if defined(EXEC_BACKEND) && defined(__CYGWIN__)
		/* Work-around for cygipc exec bug */
			&& shmdt(NULL) < 0
#endif
			)
			elog(LOG, "shmdt(%p) failed: %m", UsedShmemSegAddr);
		UsedShmemSegAddr = NULL;
	}

#ifdef USE_ANONYMOUS_SHMEM
	if (AnonymousShmem != NULL)
	{
		if (munmap(AnonymousShmem, AnonymousShmemSize) < 0)
			elog(LOG, "munmap(%p, %zu) failed: %m",
				 AnonymousShmem, AnonymousShmemSize);
		AnonymousShmem = NULL;
	}
#endif
}


/*
 * Attach to shared memory and make sure it has a Postgres header
 *
 * Returns attach address if OK, else NULL
 */
static PGShmemHeader *
PGSharedMemoryAttach(IpcMemoryKey key, IpcMemoryId *shmid)
{
	PGShmemHeader *hdr;

	if ((*shmid = shmget(key, sizeof(PGShmemHeader), 0)) < 0)
		return NULL;

	hdr = (PGShmemHeader *) shmat(*shmid, UsedShmemSegAddr, PG_SHMAT_FLAGS);

	if (hdr == (PGShmemHeader *) -1)
		return NULL;			/* failed: must be some other app's */

	if (hdr->magic != PGShmemMagic)
	{
		shmdt((void *) hdr);
		return NULL;			/* segment belongs to a non-Postgres app */
	}

	return hdr;
}<|MERGE_RESOLUTION|>--- conflicted
+++ resolved
@@ -778,20 +778,12 @@
  *
  * Detach from the shared memory segment, if still attached.  This is not
  * intended to be called explicitly by the process that originally created the
-<<<<<<< HEAD
- * segment (it will have on_shmem_exit callback(s) registered to do that).
-=======
  * segment (it will have an on_shmem_exit callback registered to do that).
->>>>>>> b5bce6c1
  * Rather, this is for subprocesses that have inherited an attachment and want
  * to get rid of it.
  *
  * UsedShmemSegID and UsedShmemSegAddr are implicit parameters to this
-<<<<<<< HEAD
  * routine, also AnonymousShmem and AnonymousShmemSize.
-=======
- * routine.
->>>>>>> b5bce6c1
  */
 void
 PGSharedMemoryDetach(void)
