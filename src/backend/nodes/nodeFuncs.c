/*-------------------------------------------------------------------------
 *
 * nodeFuncs.c
 *		Various general-purpose manipulations of Node trees
 *
 * Portions Copyright (c) 1996-2012, PostgreSQL Global Development Group
 * Portions Copyright (c) 1994, Regents of the University of California
 *
 *
 * IDENTIFICATION
 *	  src/backend/nodes/nodeFuncs.c
 *
 *-------------------------------------------------------------------------
 */
#include "postgres.h"

#include "catalog/pg_collation.h"
#include "catalog/pg_type.h"
#include "miscadmin.h"
#include "nodes/makefuncs.h"
#include "nodes/nodeFuncs.h"
#include "nodes/relation.h"
#include "utils/builtins.h"
#include "utils/lsyscache.h"


static bool expression_returns_set_walker(Node *node, void *context);
static int	leftmostLoc(int loc1, int loc2);


/*
 *	exprType -
 *	  returns the Oid of the type of the expression's result.
 */
Oid
exprType(const Node *expr)
{
	Oid			type;

	if (!expr)
		return InvalidOid;

	switch (nodeTag(expr))
	{
		case T_Var:
			type = ((const Var *) expr)->vartype;
			break;
		case T_Const:
			type = ((const Const *) expr)->consttype;
			break;
		case T_Param:
			type = ((const Param *) expr)->paramtype;
			break;
		case T_Aggref:
			type = ((const Aggref *) expr)->aggtype;
			break;
		case T_WindowFunc:
			type = ((const WindowFunc *) expr)->wintype;
			break;
		case T_ArrayRef:
			{
				const ArrayRef *arrayref = (const ArrayRef *) expr;

				/* slice and/or store operations yield the array type */
				if (arrayref->reflowerindexpr || arrayref->refassgnexpr)
					type = arrayref->refarraytype;
				else
					type = arrayref->refelemtype;
			}
			break;
		case T_FuncExpr:
			type = ((const FuncExpr *) expr)->funcresulttype;
			break;
		case T_NamedArgExpr:
			type = exprType((Node *) ((const NamedArgExpr *) expr)->arg);
			break;
		case T_OpExpr:
			type = ((const OpExpr *) expr)->opresulttype;
			break;
		case T_DistinctExpr:
			type = ((const DistinctExpr *) expr)->opresulttype;
			break;
		case T_NullIfExpr:
			type = ((const NullIfExpr *) expr)->opresulttype;
			break;
		case T_ScalarArrayOpExpr:
			type = BOOLOID;
			break;
		case T_BoolExpr:
			type = BOOLOID;
			break;
		case T_SubLink:
			{
				const SubLink *sublink = (const SubLink *) expr;

				if (sublink->subLinkType == EXPR_SUBLINK ||
					sublink->subLinkType == ARRAY_SUBLINK)
				{
					/* get the type of the subselect's first target column */
					Query	   *qtree = (Query *) sublink->subselect;
					TargetEntry *tent;

					if (!qtree || !IsA(qtree, Query))
						elog(ERROR, "cannot get type for untransformed sublink");
					tent = (TargetEntry *) linitial(qtree->targetList);
					Assert(IsA(tent, TargetEntry));
					Assert(!tent->resjunk);
					type = exprType((Node *) tent->expr);
					if (sublink->subLinkType == ARRAY_SUBLINK)
					{
						type = get_array_type(type);
						if (!OidIsValid(type))
							ereport(ERROR,
									(errcode(ERRCODE_UNDEFINED_OBJECT),
									 errmsg("could not find array type for data type %s",
							format_type_be(exprType((Node *) tent->expr)))));
					}
				}
				else
				{
					/* for all other sublink types, result is boolean */
					type = BOOLOID;
				}
			}
			break;
		case T_SubPlan:
			{
				const SubPlan *subplan = (const SubPlan *) expr;

				if (subplan->subLinkType == EXPR_SUBLINK ||
					subplan->subLinkType == ARRAY_SUBLINK)
				{
					/* get the type of the subselect's first target column */
					type = subplan->firstColType;
					if (subplan->subLinkType == ARRAY_SUBLINK)
					{
						type = get_array_type(type);
						if (!OidIsValid(type))
							ereport(ERROR,
									(errcode(ERRCODE_UNDEFINED_OBJECT),
									 errmsg("could not find array type for data type %s",
									format_type_be(subplan->firstColType))));
					}
				}
				else
				{
					/* for all other subplan types, result is boolean */
					type = BOOLOID;
				}
			}
			break;
		case T_AlternativeSubPlan:
			{
				const AlternativeSubPlan *asplan = (const AlternativeSubPlan *) expr;

				/* subplans should all return the same thing */
				type = exprType((Node *) linitial(asplan->subplans));
			}
			break;
		case T_FieldSelect:
			type = ((const FieldSelect *) expr)->resulttype;
			break;
		case T_FieldStore:
			type = ((const FieldStore *) expr)->resulttype;
			break;
		case T_RelabelType:
			type = ((const RelabelType *) expr)->resulttype;
			break;
		case T_CoerceViaIO:
			type = ((const CoerceViaIO *) expr)->resulttype;
			break;
		case T_ArrayCoerceExpr:
			type = ((const ArrayCoerceExpr *) expr)->resulttype;
			break;
		case T_ConvertRowtypeExpr:
			type = ((const ConvertRowtypeExpr *) expr)->resulttype;
			break;
		case T_CollateExpr:
			type = exprType((Node *) ((const CollateExpr *) expr)->arg);
			break;
		case T_CaseExpr:
			type = ((const CaseExpr *) expr)->casetype;
			break;
		case T_CaseTestExpr:
			type = ((const CaseTestExpr *) expr)->typeId;
			break;
		case T_ArrayExpr:
			type = ((const ArrayExpr *) expr)->array_typeid;
			break;
		case T_RowExpr:
			type = ((const RowExpr *) expr)->row_typeid;
			break;
		case T_TableValueExpr:
			type = ANYTABLEOID;  /* MULTISET values are a special pseudotype */
			break;
		case T_RowCompareExpr:
			type = BOOLOID;
			break;
		case T_CoalesceExpr:
			type = ((const CoalesceExpr *) expr)->coalescetype;
			break;
		case T_MinMaxExpr:
			type = ((const MinMaxExpr *) expr)->minmaxtype;
			break;
		case T_XmlExpr:
			if (((const XmlExpr *) expr)->op == IS_DOCUMENT)
				type = BOOLOID;
			else if (((const XmlExpr *) expr)->op == IS_XMLSERIALIZE)
				type = TEXTOID;
			else
				type = XMLOID;
			break;
		case T_NullTest:
			type = BOOLOID;
			break;
		case T_BooleanTest:
			type = BOOLOID;
			break;
		case T_CoerceToDomain:
			type = ((const CoerceToDomain *) expr)->resulttype;
			break;
		case T_CoerceToDomainValue:
			type = ((const CoerceToDomainValue *) expr)->typeId;
			break;
		case T_SetToDefault:
			type = ((const SetToDefault *) expr)->typeId;
			break;
		case T_CurrentOfExpr:
			type = BOOLOID;
			break;
		case T_PlaceHolderVar:
			type = exprType((Node *) ((const PlaceHolderVar *) expr)->phexpr);
			break;

		case T_GroupingFunc:
			type = INT8OID;
			break;
		case T_Grouping:
			type = INT8OID;
			break;
		case T_GroupId:
			type = INT4OID;
			break;
		case T_DMLActionExpr:
			type = INT4OID;
			break;
		case T_PartDefaultExpr:
			type = BOOLOID;
			break;
		case T_PartBoundExpr:
			type = ((PartBoundExpr *) expr)->boundType;
			break;
		case T_PartBoundInclusionExpr:
			type = BOOLOID;
			break;
		case T_PartBoundOpenExpr:
			type = BOOLOID;
			break;
		case T_PartListRuleExpr:
			type = ((PartListRuleExpr *) expr)->resulttype;
			break;
		case T_PartListNullTestExpr:
			type = BOOLOID;
			break;

		default:
			elog(ERROR, "unrecognized node type: %d", (int) nodeTag(expr));
			type = InvalidOid;	/* keep compiler quiet */
			break;
	}
	return type;
}

/*
 *	exprTypmod -
 *	  returns the type-specific modifier of the expression's result type,
 *	  if it can be determined.	In many cases, it can't and we return -1.
 */
int32
exprTypmod(const Node *expr)
{
	if (!expr)
		return -1;

	switch (nodeTag(expr))
	{
		case T_Var:
			return ((const Var *) expr)->vartypmod;
		case T_Const:
			return ((const Const *) expr)->consttypmod;
		case T_Param:
			return ((const Param *) expr)->paramtypmod;
		case T_ArrayRef:
			/* typmod is the same for array or element */
			return ((const ArrayRef *) expr)->reftypmod;
		case T_FuncExpr:
			{
				int32		coercedTypmod;

				/* Be smart about length-coercion functions... */
				if (exprIsLengthCoercion(expr, &coercedTypmod))
					return coercedTypmod;
			}
			break;
		case T_NamedArgExpr:
			return exprTypmod((Node *) ((const NamedArgExpr *) expr)->arg);
		case T_NullIfExpr:
			{
				/*
				 * Result is either first argument or NULL, so we can report
				 * first argument's typmod if known.
				 */
				const NullIfExpr *nexpr = (const NullIfExpr *) expr;

				return exprTypmod((Node *) linitial(nexpr->args));
			}
			break;
		case T_SubLink:
			{
				const SubLink *sublink = (const SubLink *) expr;

				if (sublink->subLinkType == EXPR_SUBLINK ||
					sublink->subLinkType == ARRAY_SUBLINK)
				{
					/* get the typmod of the subselect's first target column */
					Query	   *qtree = (Query *) sublink->subselect;
					TargetEntry *tent;

					if (!qtree || !IsA(qtree, Query))
						elog(ERROR, "cannot get type for untransformed sublink");
					tent = (TargetEntry *) linitial(qtree->targetList);
					Assert(IsA(tent, TargetEntry));
					Assert(!tent->resjunk);
					return exprTypmod((Node *) tent->expr);
					/* note we don't need to care if it's an array */
				}
			}
			break;
		case T_SubPlan:
			{
				const SubPlan *subplan = (const SubPlan *) expr;

				if (subplan->subLinkType == EXPR_SUBLINK ||
					subplan->subLinkType == ARRAY_SUBLINK)
				{
					/* get the typmod of the subselect's first target column */
					/* note we don't need to care if it's an array */
					return subplan->firstColTypmod;
				}
				else
				{
					/* for all other subplan types, result is boolean */
					return -1;
				}
			}
			break;
		case T_AlternativeSubPlan:
			{
				const AlternativeSubPlan *asplan = (const AlternativeSubPlan *) expr;

				/* subplans should all return the same thing */
				return exprTypmod((Node *) linitial(asplan->subplans));
			}
			break;
		case T_FieldSelect:
			return ((const FieldSelect *) expr)->resulttypmod;
		case T_RelabelType:
			return ((const RelabelType *) expr)->resulttypmod;
		case T_ArrayCoerceExpr:
			return ((const ArrayCoerceExpr *) expr)->resulttypmod;
		case T_CollateExpr:
			return exprTypmod((Node *) ((const CollateExpr *) expr)->arg);
		case T_CaseExpr:
			{
				/*
				 * If all the alternatives agree on type/typmod, return that
				 * typmod, else use -1
				 */
				const CaseExpr *cexpr = (const CaseExpr *) expr;
				Oid			casetype = cexpr->casetype;
				int32		typmod;
				ListCell   *arg;

				if (!cexpr->defresult)
					return -1;
				if (exprType((Node *) cexpr->defresult) != casetype)
					return -1;
				typmod = exprTypmod((Node *) cexpr->defresult);
				if (typmod < 0)
					return -1;	/* no point in trying harder */
				foreach(arg, cexpr->args)
				{
					CaseWhen   *w = (CaseWhen *) lfirst(arg);

					Assert(IsA(w, CaseWhen));
					if (exprType((Node *) w->result) != casetype)
						return -1;
					if (exprTypmod((Node *) w->result) != typmod)
						return -1;
				}
				return typmod;
			}
			break;
		case T_CaseTestExpr:
			return ((const CaseTestExpr *) expr)->typeMod;
		case T_ArrayExpr:
			{
				/*
				 * If all the elements agree on type/typmod, return that
				 * typmod, else use -1
				 */
				const ArrayExpr *arrayexpr = (const ArrayExpr *) expr;
				Oid			commontype;
				int32		typmod;
				ListCell   *elem;

				if (arrayexpr->elements == NIL)
					return -1;
				typmod = exprTypmod((Node *) linitial(arrayexpr->elements));
				if (typmod < 0)
					return -1;	/* no point in trying harder */
				if (arrayexpr->multidims)
					commontype = arrayexpr->array_typeid;
				else
					commontype = arrayexpr->element_typeid;
				foreach(elem, arrayexpr->elements)
				{
					Node	   *e = (Node *) lfirst(elem);

					if (exprType(e) != commontype)
						return -1;
					if (exprTypmod(e) != typmod)
						return -1;
				}
				return typmod;
			}
			break;
		case T_CoalesceExpr:
			{
				/*
				 * If all the alternatives agree on type/typmod, return that
				 * typmod, else use -1
				 */
				const CoalesceExpr *cexpr = (const CoalesceExpr *) expr;
				Oid			coalescetype = cexpr->coalescetype;
				int32		typmod;
				ListCell   *arg;

				if (exprType((Node *) linitial(cexpr->args)) != coalescetype)
					return -1;
				typmod = exprTypmod((Node *) linitial(cexpr->args));
				if (typmod < 0)
					return -1;	/* no point in trying harder */
				for_each_cell(arg, lnext(list_head(cexpr->args)))
				{
					Node	   *e = (Node *) lfirst(arg);

					if (exprType(e) != coalescetype)
						return -1;
					if (exprTypmod(e) != typmod)
						return -1;
				}
				return typmod;
			}
			break;
		case T_MinMaxExpr:
			{
				/*
				 * If all the alternatives agree on type/typmod, return that
				 * typmod, else use -1
				 */
				const MinMaxExpr *mexpr = (const MinMaxExpr *) expr;
				Oid			minmaxtype = mexpr->minmaxtype;
				int32		typmod;
				ListCell   *arg;

				if (exprType((Node *) linitial(mexpr->args)) != minmaxtype)
					return -1;
				typmod = exprTypmod((Node *) linitial(mexpr->args));
				if (typmod < 0)
					return -1;	/* no point in trying harder */
				for_each_cell(arg, lnext(list_head(mexpr->args)))
				{
					Node	   *e = (Node *) lfirst(arg);

					if (exprType(e) != minmaxtype)
						return -1;
					if (exprTypmod(e) != typmod)
						return -1;
				}
				return typmod;
			}
			break;
		case T_CoerceToDomain:
			return ((const CoerceToDomain *) expr)->resulttypmod;
		case T_CoerceToDomainValue:
			return ((const CoerceToDomainValue *) expr)->typeMod;
		case T_SetToDefault:
			return ((const SetToDefault *) expr)->typeMod;
		case T_PlaceHolderVar:
			return exprTypmod((Node *) ((const PlaceHolderVar *) expr)->phexpr);
		default:
			break;
	}
	return -1;
}

/*
 * exprIsLengthCoercion
 *		Detect whether an expression tree is an application of a datatype's
 *		typmod-coercion function.  Optionally extract the result's typmod.
 *
 * If coercedTypmod is not NULL, the typmod is stored there if the expression
 * is a length-coercion function, else -1 is stored there.
 *
 * Note that a combined type-and-length coercion will be treated as a
 * length coercion by this routine.
 */
bool
exprIsLengthCoercion(const Node *expr, int32 *coercedTypmod)
{
	if (coercedTypmod != NULL)
		*coercedTypmod = -1;	/* default result on failure */

	/*
	 * Scalar-type length coercions are FuncExprs, array-type length coercions
	 * are ArrayCoerceExprs
	 */
	if (expr && IsA(expr, FuncExpr))
	{
		const FuncExpr *func = (const FuncExpr *) expr;
		int			nargs;
		Const	   *second_arg;

		/*
		 * If it didn't come from a coercion context, reject.
		 */
		if (func->funcformat != COERCE_EXPLICIT_CAST &&
			func->funcformat != COERCE_IMPLICIT_CAST)
			return false;

		/*
		 * If it's not a two-argument or three-argument function with the
		 * second argument being an int4 constant, it can't have been created
		 * from a length coercion (it must be a type coercion, instead).
		 */
		nargs = list_length(func->args);
		if (nargs < 2 || nargs > 3)
			return false;

		second_arg = (Const *) lsecond(func->args);
		if (!IsA(second_arg, Const) ||
			second_arg->consttype != INT4OID ||
			second_arg->constisnull)
			return false;

		/*
		 * OK, it is indeed a length-coercion function.
		 */
		if (coercedTypmod != NULL)
			*coercedTypmod = DatumGetInt32(second_arg->constvalue);

		return true;
	}

	if (expr && IsA(expr, ArrayCoerceExpr))
	{
		const ArrayCoerceExpr *acoerce = (const ArrayCoerceExpr *) expr;

		/* It's not a length coercion unless there's a nondefault typmod */
		if (acoerce->resulttypmod < 0)
			return false;

		/*
		 * OK, it is indeed a length-coercion expression.
		 */
		if (coercedTypmod != NULL)
			*coercedTypmod = acoerce->resulttypmod;

		return true;
	}

	return false;
}

/*
 * relabel_to_typmod
 *		Add a RelabelType node that changes just the typmod of the expression.
 *
 * This is primarily intended to be used during planning.  Therefore, it
 * strips any existing RelabelType nodes to maintain the planner's invariant
 * that there are not adjacent RelabelTypes, and it uses COERCE_DONTCARE
 * which would typically be inappropriate earlier.
 */
Node *
relabel_to_typmod(Node *expr, int32 typmod)
{
	Oid			type = exprType(expr);
	Oid			coll = exprCollation(expr);

	/* Strip any existing RelabelType node(s) */
	while (expr && IsA(expr, RelabelType))
		expr = (Node *) ((RelabelType *) expr)->arg;

	/* Apply new typmod, preserving the previous exposed type and collation */
	return (Node *) makeRelabelType((Expr *) expr, type, typmod, coll,
									COERCE_DONTCARE);
}

/*
 * expression_returns_set
 *	  Test whether an expression returns a set result.
 *
 * Because we use expression_tree_walker(), this can also be applied to
 * whole targetlists; it'll produce TRUE if any one of the tlist items
 * returns a set.
 */
bool
expression_returns_set(Node *clause)
{
	return expression_returns_set_walker(clause, NULL);
}

static bool
expression_returns_set_walker(Node *node, void *context)
{
	if (node == NULL)
		return false;
	if (IsA(node, FuncExpr))
	{
		FuncExpr   *expr = (FuncExpr *) node;

		if (expr->funcretset)
			return true;
		/* else fall through to check args */
	}
	if (IsA(node, OpExpr))
	{
		OpExpr	   *expr = (OpExpr *) node;

		if (expr->opretset)
			return true;
		/* else fall through to check args */
	}

	/* Avoid recursion for some cases that can't return a set */
	if (IsA(node, Aggref))
		return false;
	if (IsA(node, WindowFunc))
		return false;
	if (IsA(node, DistinctExpr))
		return false;
	if (IsA(node, NullIfExpr))
		return false;
	if (IsA(node, ScalarArrayOpExpr))
		return false;
	if (IsA(node, BoolExpr))
		return false;
	if (IsA(node, SubLink))
		return false;
	if (IsA(node, SubPlan))
		return false;
	if (IsA(node, AlternativeSubPlan))
		return false;
	if (IsA(node, ArrayExpr))
		return false;
	if (IsA(node, RowExpr))
		return false;
	if (IsA(node, RowCompareExpr))
		return false;
	if (IsA(node, CoalesceExpr))
		return false;
	if (IsA(node, MinMaxExpr))
		return false;
	if (IsA(node, XmlExpr))
		return false;

	return expression_tree_walker(node, expression_returns_set_walker,
								  context);
}


/*
 *	exprCollation -
 *	  returns the Oid of the collation of the expression's result.
 *
 * Note: expression nodes that can invoke functions generally have an
 * "inputcollid" field, which is what the function should use as collation.
 * That is the resolved common collation of the node's inputs.  It is often
 * but not always the same as the result collation; in particular, if the
 * function produces a non-collatable result type from collatable inputs
 * or vice versa, the two are different.
 */
Oid
exprCollation(const Node *expr)
{
	Oid			coll;

	if (!expr)
		return InvalidOid;

	switch (nodeTag(expr))
	{
		case T_Var:
			coll = ((const Var *) expr)->varcollid;
			break;
		case T_Const:
			coll = ((const Const *) expr)->constcollid;
			break;
		case T_Param:
			coll = ((const Param *) expr)->paramcollid;
			break;
		case T_Aggref:
			coll = ((const Aggref *) expr)->aggcollid;
			break;
		case T_WindowFunc:
			coll = ((const WindowFunc *) expr)->wincollid;
			break;
		case T_ArrayRef:
			coll = ((const ArrayRef *) expr)->refcollid;
			break;
		case T_FuncExpr:
			coll = ((const FuncExpr *) expr)->funccollid;
			break;
		case T_NamedArgExpr:
			coll = exprCollation((Node *) ((const NamedArgExpr *) expr)->arg);
			break;
		case T_OpExpr:
			coll = ((const OpExpr *) expr)->opcollid;
			break;
		case T_DistinctExpr:
			coll = ((const DistinctExpr *) expr)->opcollid;
			break;
		case T_NullIfExpr:
			coll = ((const NullIfExpr *) expr)->opcollid;
			break;
		case T_ScalarArrayOpExpr:
			coll = InvalidOid;	/* result is always boolean */
			break;
		case T_BoolExpr:
			coll = InvalidOid;	/* result is always boolean */
			break;
		case T_SubLink:
			{
				const SubLink *sublink = (const SubLink *) expr;

				if (sublink->subLinkType == EXPR_SUBLINK ||
					sublink->subLinkType == ARRAY_SUBLINK)
				{
					/* get the collation of subselect's first target column */
					Query	   *qtree = (Query *) sublink->subselect;
					TargetEntry *tent;

					if (!qtree || !IsA(qtree, Query))
						elog(ERROR, "cannot get collation for untransformed sublink");
					tent = (TargetEntry *) linitial(qtree->targetList);
					Assert(IsA(tent, TargetEntry));
					Assert(!tent->resjunk);
					coll = exprCollation((Node *) tent->expr);
					/* collation doesn't change if it's converted to array */
				}
				else
				{
					/* for all other sublink types, result is boolean */
					coll = InvalidOid;
				}
			}
			break;
		case T_SubPlan:
			{
				const SubPlan *subplan = (const SubPlan *) expr;

				if (subplan->subLinkType == EXPR_SUBLINK ||
					subplan->subLinkType == ARRAY_SUBLINK)
				{
					/* get the collation of subselect's first target column */
					coll = subplan->firstColCollation;
					/* collation doesn't change if it's converted to array */
				}
				else
				{
					/* for all other subplan types, result is boolean */
					coll = InvalidOid;
				}
			}
			break;
		case T_AlternativeSubPlan:
			{
				const AlternativeSubPlan *asplan = (const AlternativeSubPlan *) expr;

				/* subplans should all return the same thing */
				coll = exprCollation((Node *) linitial(asplan->subplans));
			}
			break;
		case T_FieldSelect:
			coll = ((const FieldSelect *) expr)->resultcollid;
			break;
		case T_FieldStore:
			coll = InvalidOid;	/* result is always composite */
			break;
		case T_RelabelType:
			coll = ((const RelabelType *) expr)->resultcollid;
			break;
		case T_CoerceViaIO:
			coll = ((const CoerceViaIO *) expr)->resultcollid;
			break;
		case T_ArrayCoerceExpr:
			coll = ((const ArrayCoerceExpr *) expr)->resultcollid;
			break;
		case T_ConvertRowtypeExpr:
			coll = InvalidOid;	/* result is always composite */
			break;
		case T_CollateExpr:
			coll = ((const CollateExpr *) expr)->collOid;
			break;
		case T_CaseExpr:
			coll = ((const CaseExpr *) expr)->casecollid;
			break;
		case T_CaseTestExpr:
			coll = ((const CaseTestExpr *) expr)->collation;
			break;
		case T_ArrayExpr:
			coll = ((const ArrayExpr *) expr)->array_collid;
			break;
		case T_RowExpr:
			coll = InvalidOid;	/* result is always composite */
			break;
		case T_TableValueExpr:
			coll = InvalidOid;  /* result is always anytable */
			break;
		case T_RowCompareExpr:
			coll = InvalidOid;	/* result is always boolean */
			break;
		case T_CoalesceExpr:
			coll = ((const CoalesceExpr *) expr)->coalescecollid;
			break;
		case T_MinMaxExpr:
			coll = ((const MinMaxExpr *) expr)->minmaxcollid;
			break;
		case T_XmlExpr:

			/*
			 * XMLSERIALIZE returns text from non-collatable inputs, so its
			 * collation is always default.  The other cases return boolean or
			 * XML, which are non-collatable.
			 */
			if (((const XmlExpr *) expr)->op == IS_XMLSERIALIZE)
				coll = DEFAULT_COLLATION_OID;
			else
				coll = InvalidOid;
			break;
		case T_NullTest:
			coll = InvalidOid;	/* result is always boolean */
			break;
		case T_BooleanTest:
			coll = InvalidOid;	/* result is always boolean */
			break;
		case T_CoerceToDomain:
			coll = ((const CoerceToDomain *) expr)->resultcollid;
			break;
		case T_CoerceToDomainValue:
			coll = ((const CoerceToDomainValue *) expr)->collation;
			break;
		case T_SetToDefault:
			coll = ((const SetToDefault *) expr)->collation;
			break;
		case T_CurrentOfExpr:
			coll = InvalidOid;	/* result is always boolean */
			break;
		case T_PlaceHolderVar:
			coll = exprCollation((Node *) ((const PlaceHolderVar *) expr)->phexpr);
			break;

		case T_GroupingFunc:
			coll = InvalidOid;	/* result is always int8 */
			break;
		case T_Grouping:
			coll = InvalidOid;	/* result is always int8 */
			break;
		case T_GroupId:
			coll = InvalidOid;	/* result is always int4 */
			break;

		case T_DMLActionExpr:
			coll = InvalidOid;	/* GPDB_91_MERGE_FIXME: ORCA only expression */
			break;
		case T_PartSelectedExpr:
			coll = InvalidOid;	/* GPDB_91_MERGE_FIXME: ORCA only expression */
			break;
		case T_PartDefaultExpr:
			coll = InvalidOid;	/* GPDB_91_MERGE_FIXME: ORCA only expression */
			break;
		case T_PartBoundExpr:
			coll = InvalidOid;	/* GPDB_91_MERGE_FIXME: ORCA only expression */
			break;
		case T_PartBoundInclusionExpr:
			coll = InvalidOid;	/* GPDB_91_MERGE_FIXME: ORCA only expression */
			break;
		case T_PartBoundOpenExpr:
			coll = InvalidOid;	/* GPDB_91_MERGE_FIXME: ORCA only expression */
			break;
		case T_PartListRuleExpr:
			coll = InvalidOid;	/* GPDB_91_MERGE_FIXME: ORCA only expression */
			break;
		case T_PartListNullTestExpr:
			coll = InvalidOid;	/* GPDB_91_MERGE_FIXME: ORCA only expression */
			break;
		default:
			elog(ERROR, "unrecognized node type: %d", (int) nodeTag(expr));
			coll = InvalidOid;	/* keep compiler quiet */
			break;
	}
	return coll;
}

/*
 *	exprInputCollation -
 *	  returns the Oid of the collation a function should use, if available.
 *
 * Result is InvalidOid if the node type doesn't store this information.
 */
Oid
exprInputCollation(const Node *expr)
{
	Oid			coll;

	if (!expr)
		return InvalidOid;

	switch (nodeTag(expr))
	{
		case T_Aggref:
			coll = ((const Aggref *) expr)->inputcollid;
			break;
		case T_WindowFunc:
			coll = ((const WindowFunc *) expr)->inputcollid;
			break;
		case T_FuncExpr:
			coll = ((const FuncExpr *) expr)->inputcollid;
			break;
		case T_OpExpr:
			coll = ((const OpExpr *) expr)->inputcollid;
			break;
		case T_DistinctExpr:
			coll = ((const DistinctExpr *) expr)->inputcollid;
			break;
		case T_NullIfExpr:
			coll = ((const NullIfExpr *) expr)->inputcollid;
			break;
		case T_ScalarArrayOpExpr:
			coll = ((const ScalarArrayOpExpr *) expr)->inputcollid;
			break;
		case T_MinMaxExpr:
			coll = ((const MinMaxExpr *) expr)->inputcollid;
			break;
		default:
			coll = InvalidOid;
			break;
	}
	return coll;
}

/*
 *	exprSetCollation -
 *	  Assign collation information to an expression tree node.
 *
 * Note: since this is only used during parse analysis, we don't need to
 * worry about subplans or PlaceHolderVars.
 */
void
exprSetCollation(Node *expr, Oid collation)
{
	switch (nodeTag(expr))
	{
		case T_Var:
			((Var *) expr)->varcollid = collation;
			break;
		case T_Const:
			((Const *) expr)->constcollid = collation;
			break;
		case T_Param:
			((Param *) expr)->paramcollid = collation;
			break;
		case T_Aggref:
			((Aggref *) expr)->aggcollid = collation;
			break;
		case T_WindowFunc:
			((WindowFunc *) expr)->wincollid = collation;
			break;
		case T_ArrayRef:
			((ArrayRef *) expr)->refcollid = collation;
			break;
		case T_FuncExpr:
			((FuncExpr *) expr)->funccollid = collation;
			break;
		case T_NamedArgExpr:
			Assert(collation == exprCollation((Node *) ((NamedArgExpr *) expr)->arg));
			break;
		case T_OpExpr:
			((OpExpr *) expr)->opcollid = collation;
			break;
		case T_DistinctExpr:
			((DistinctExpr *) expr)->opcollid = collation;
			break;
		case T_NullIfExpr:
			((NullIfExpr *) expr)->opcollid = collation;
			break;
		case T_ScalarArrayOpExpr:
			Assert(!OidIsValid(collation));		/* result is always boolean */
			break;
		case T_BoolExpr:
			Assert(!OidIsValid(collation));		/* result is always boolean */
			break;
		case T_SubLink:
#ifdef USE_ASSERT_CHECKING
			{
				SubLink    *sublink = (SubLink *) expr;

				if (sublink->subLinkType == EXPR_SUBLINK ||
					sublink->subLinkType == ARRAY_SUBLINK)
				{
					/* get the collation of subselect's first target column */
					Query	   *qtree = (Query *) sublink->subselect;
					TargetEntry *tent;

					if (!qtree || !IsA(qtree, Query))
						elog(ERROR, "cannot set collation for untransformed sublink");
					tent = (TargetEntry *) linitial(qtree->targetList);
					Assert(IsA(tent, TargetEntry));
					Assert(!tent->resjunk);
					Assert(collation == exprCollation((Node *) tent->expr));
				}
				else
				{
					/* for all other sublink types, result is boolean */
					Assert(!OidIsValid(collation));
				}
			}
#endif   /* USE_ASSERT_CHECKING */
			break;
		case T_FieldSelect:
			((FieldSelect *) expr)->resultcollid = collation;
			break;
		case T_FieldStore:
			Assert(!OidIsValid(collation));		/* result is always composite */
			break;
		case T_RelabelType:
			((RelabelType *) expr)->resultcollid = collation;
			break;
		case T_CoerceViaIO:
			((CoerceViaIO *) expr)->resultcollid = collation;
			break;
		case T_ArrayCoerceExpr:
			((ArrayCoerceExpr *) expr)->resultcollid = collation;
			break;
		case T_ConvertRowtypeExpr:
			Assert(!OidIsValid(collation));		/* result is always composite */
			break;
		case T_CaseExpr:
			((CaseExpr *) expr)->casecollid = collation;
			break;
		case T_ArrayExpr:
			((ArrayExpr *) expr)->array_collid = collation;
			break;
		case T_RowExpr:
			Assert(!OidIsValid(collation));		/* result is always composite */
			break;
		case T_TableValueExpr:
			Assert(!OidIsValid(collation));		/* result is always anytable */
			break;
		case T_RowCompareExpr:
			Assert(!OidIsValid(collation));		/* result is always boolean */
			break;
		case T_CoalesceExpr:
			((CoalesceExpr *) expr)->coalescecollid = collation;
			break;
		case T_MinMaxExpr:
			((MinMaxExpr *) expr)->minmaxcollid = collation;
			break;
		case T_XmlExpr:
			Assert((((XmlExpr *) expr)->op == IS_XMLSERIALIZE) ?
				   (collation == DEFAULT_COLLATION_OID) :
				   (collation == InvalidOid));
			break;
		case T_NullTest:
			Assert(!OidIsValid(collation));		/* result is always boolean */
			break;
		case T_BooleanTest:
			Assert(!OidIsValid(collation));		/* result is always boolean */
			break;
		case T_CoerceToDomain:
			((CoerceToDomain *) expr)->resultcollid = collation;
			break;
		case T_CoerceToDomainValue:
			((CoerceToDomainValue *) expr)->collation = collation;
			break;
		case T_SetToDefault:
			((SetToDefault *) expr)->collation = collation;
			break;
		case T_CurrentOfExpr:
			Assert(!OidIsValid(collation));		/* result is always boolean */
			break;

		case T_GroupingFunc:
			Assert(!OidIsValid(collation));		/* result is always int8 */
			break;
		case T_Grouping:
			Assert(!OidIsValid(collation));		/* result is always int8 */
			break;
		case T_GroupId:
			Assert(!OidIsValid(collation));		/* result is always int4 */
			break;

		default:
			elog(ERROR, "unrecognized node type: %d", (int) nodeTag(expr));
			break;
	}
}

/*
 *	exprSetInputCollation -
 *	  Assign input-collation information to an expression tree node.
 *
 * This is a no-op for node types that don't store their input collation.
 * Note we omit RowCompareExpr, which needs special treatment since it
 * contains multiple input collation OIDs.
 */
void
exprSetInputCollation(Node *expr, Oid inputcollation)
{
	switch (nodeTag(expr))
	{
		case T_Aggref:
			((Aggref *) expr)->inputcollid = inputcollation;
			break;
		case T_WindowFunc:
			((WindowFunc *) expr)->inputcollid = inputcollation;
			break;
		case T_FuncExpr:
			((FuncExpr *) expr)->inputcollid = inputcollation;
			break;
		case T_OpExpr:
			((OpExpr *) expr)->inputcollid = inputcollation;
			break;
		case T_DistinctExpr:
			((DistinctExpr *) expr)->inputcollid = inputcollation;
			break;
		case T_NullIfExpr:
			((NullIfExpr *) expr)->inputcollid = inputcollation;
			break;
		case T_ScalarArrayOpExpr:
			((ScalarArrayOpExpr *) expr)->inputcollid = inputcollation;
			break;
		case T_MinMaxExpr:
			((MinMaxExpr *) expr)->inputcollid = inputcollation;
			break;
		default:
			break;
	}
}


/*
 *	exprLocation -
 *	  returns the parse location of an expression tree, for error reports
 *
 * -1 is returned if the location can't be determined.
 *
 * For expressions larger than a single token, the intent here is to
 * return the location of the expression's leftmost token, not necessarily
 * the topmost Node's location field.  For example, an OpExpr's location
 * field will point at the operator name, but if it is not a prefix operator
 * then we should return the location of the left-hand operand instead.
 * The reason is that we want to reference the entire expression not just
 * that operator, and pointing to its start seems to be the most natural way.
 *
 * The location is not perfect --- for example, since the grammar doesn't
 * explicitly represent parentheses in the parsetree, given something that
 * had been written "(a + b) * c" we are going to point at "a" not "(".
 * But it should be plenty good enough for error reporting purposes.
 *
 * You might think that this code is overly general, for instance why check
 * the operands of a FuncExpr node, when the function name can be expected
 * to be to the left of them?  There are a couple of reasons.  The grammar
 * sometimes builds expressions that aren't quite what the user wrote;
 * for instance x IS NOT BETWEEN ... becomes a NOT-expression whose keyword
 * pointer is to the right of its leftmost argument.  Also, nodes that were
 * inserted implicitly by parse analysis (such as FuncExprs for implicit
 * coercions) will have location -1, and so we can have odd combinations of
 * known and unknown locations in a tree.
 */
int
exprLocation(const Node *expr)
{
	int			loc;

	if (expr == NULL)
		return -1;
	switch (nodeTag(expr))
	{
		case T_RangeVar:
			loc = ((const RangeVar *) expr)->location;
			break;
		case T_Var:
			loc = ((const Var *) expr)->location;
			break;
		case T_Const:
			loc = ((const Const *) expr)->location;
			break;
		case T_Param:
			loc = ((const Param *) expr)->location;
			break;
		case T_Aggref:
			/* function name should always be the first thing */
			loc = ((const Aggref *) expr)->location;
			break;
		case T_WindowFunc:
			/* function name should always be the first thing */
			loc = ((const WindowFunc *) expr)->location;
			break;
		case T_ArrayRef:
			/* just use array argument's location */
			loc = exprLocation((Node *) ((const ArrayRef *) expr)->refexpr);
			break;
		case T_FuncExpr:
			{
				const FuncExpr *fexpr = (const FuncExpr *) expr;

				/* consider both function name and leftmost arg */
				loc = leftmostLoc(fexpr->location,
								  exprLocation((Node *) fexpr->args));
			}
			break;
		case T_NamedArgExpr:
			{
				const NamedArgExpr *na = (const NamedArgExpr *) expr;

				/* consider both argument name and value */
				loc = leftmostLoc(na->location,
								  exprLocation((Node *) na->arg));
			}
			break;
		case T_OpExpr:
		case T_DistinctExpr:	/* struct-equivalent to OpExpr */
		case T_NullIfExpr:		/* struct-equivalent to OpExpr */
			{
				const OpExpr *opexpr = (const OpExpr *) expr;

				/* consider both operator name and leftmost arg */
				loc = leftmostLoc(opexpr->location,
								  exprLocation((Node *) opexpr->args));
			}
			break;
		case T_ScalarArrayOpExpr:
			{
				const ScalarArrayOpExpr *saopexpr = (const ScalarArrayOpExpr *) expr;

				/* consider both operator name and leftmost arg */
				loc = leftmostLoc(saopexpr->location,
								  exprLocation((Node *) saopexpr->args));
			}
			break;
		case T_BoolExpr:
			{
				const BoolExpr *bexpr = (const BoolExpr *) expr;

				/*
				 * Same as above, to handle either NOT or AND/OR.  We can't
				 * special-case NOT because of the way that it's used for
				 * things like IS NOT BETWEEN.
				 */
				loc = leftmostLoc(bexpr->location,
								  exprLocation((Node *) bexpr->args));
			}
			break;
		case T_SubLink:
			{
				const SubLink *sublink = (const SubLink *) expr;

				/* check the testexpr, if any, and the operator/keyword */
				loc = leftmostLoc(exprLocation(sublink->testexpr),
								  sublink->location);
			}
			break;
		case T_FieldSelect:
			/* just use argument's location */
			loc = exprLocation((Node *) ((const FieldSelect *) expr)->arg);
			break;
		case T_FieldStore:
			/* just use argument's location */
			loc = exprLocation((Node *) ((const FieldStore *) expr)->arg);
			break;
		case T_RelabelType:
			{
				const RelabelType *rexpr = (const RelabelType *) expr;

				/* Much as above */
				loc = leftmostLoc(rexpr->location,
								  exprLocation((Node *) rexpr->arg));
			}
			break;
		case T_CoerceViaIO:
			{
				const CoerceViaIO *cexpr = (const CoerceViaIO *) expr;

				/* Much as above */
				loc = leftmostLoc(cexpr->location,
								  exprLocation((Node *) cexpr->arg));
			}
			break;
		case T_ArrayCoerceExpr:
			{
				const ArrayCoerceExpr *cexpr = (const ArrayCoerceExpr *) expr;

				/* Much as above */
				loc = leftmostLoc(cexpr->location,
								  exprLocation((Node *) cexpr->arg));
			}
			break;
		case T_ConvertRowtypeExpr:
			{
				const ConvertRowtypeExpr *cexpr = (const ConvertRowtypeExpr *) expr;

				/* Much as above */
				loc = leftmostLoc(cexpr->location,
								  exprLocation((Node *) cexpr->arg));
			}
			break;
		case T_CollateExpr:
			/* just use argument's location */
			loc = exprLocation((Node *) ((const CollateExpr *) expr)->arg);
			break;
		case T_CaseExpr:
			/* CASE keyword should always be the first thing */
			loc = ((const CaseExpr *) expr)->location;
			break;
		case T_CaseWhen:
			/* WHEN keyword should always be the first thing */
			loc = ((const CaseWhen *) expr)->location;
			break;
		case T_ArrayExpr:
			/* the location points at ARRAY or [, which must be leftmost */
			loc = ((const ArrayExpr *) expr)->location;
			break;
		case T_RowExpr:
			/* the location points at ROW or (, which must be leftmost */
			loc = ((const RowExpr *) expr)->location;
			break;
		case T_TableValueExpr:
			/* the location points at TABLE, which must be leftmost */
			loc = ((TableValueExpr *) expr)->location;
			break;
		case T_RowCompareExpr:
			/* just use leftmost argument's location */
			loc = exprLocation((Node *) ((const RowCompareExpr *) expr)->largs);
			break;
		case T_CoalesceExpr:
			/* COALESCE keyword should always be the first thing */
			loc = ((const CoalesceExpr *) expr)->location;
			break;
		case T_MinMaxExpr:
			/* GREATEST/LEAST keyword should always be the first thing */
			loc = ((const MinMaxExpr *) expr)->location;
			break;
		case T_XmlExpr:
			{
				const XmlExpr *xexpr = (const XmlExpr *) expr;

				/* consider both function name and leftmost arg */
				loc = leftmostLoc(xexpr->location,
								  exprLocation((Node *) xexpr->args));
			}
			break;
		case T_NullTest:
			/* just use argument's location */
			loc = exprLocation((Node *) ((const NullTest *) expr)->arg);
			break;
		case T_BooleanTest:
			/* just use argument's location */
			loc = exprLocation((Node *) ((const BooleanTest *) expr)->arg);
			break;
		case T_CoerceToDomain:
			{
				const CoerceToDomain *cexpr = (const CoerceToDomain *) expr;

				/* Much as above */
				loc = leftmostLoc(cexpr->location,
								  exprLocation((Node *) cexpr->arg));
			}
			break;
		case T_CoerceToDomainValue:
			loc = ((const CoerceToDomainValue *) expr)->location;
			break;
		case T_SetToDefault:
			loc = ((const SetToDefault *) expr)->location;
			break;
		case T_TargetEntry:
			/* just use argument's location */
			loc = exprLocation((Node *) ((const TargetEntry *) expr)->expr);
			break;
		case T_IntoClause:
			/* use the contained RangeVar's location --- close enough */
			loc = exprLocation((Node *) ((const IntoClause *) expr)->rel);
			break;
		case T_List:
			{
				/* report location of first list member that has a location */
				ListCell   *lc;

				loc = -1;		/* just to suppress compiler warning */
				foreach(lc, (const List *) expr)
				{
					loc = exprLocation((Node *) lfirst(lc));
					if (loc >= 0)
						break;
				}
			}
			break;
		case T_A_Expr:
			{
				const A_Expr *aexpr = (const A_Expr *) expr;

				/* use leftmost of operator or left operand (if any) */
				/* we assume right operand can't be to left of operator */
				loc = leftmostLoc(aexpr->location,
								  exprLocation(aexpr->lexpr));
			}
			break;
		case T_ColumnRef:
			loc = ((const ColumnRef *) expr)->location;
			break;
		case T_ParamRef:
			loc = ((const ParamRef *) expr)->location;
			break;
		case T_A_Const:
			loc = ((const A_Const *) expr)->location;
			break;
		case T_FuncCall:
			{
				const FuncCall *fc = (const FuncCall *) expr;

				/* consider both function name and leftmost arg */
				/* (we assume any ORDER BY nodes must be to right of name) */
				loc = leftmostLoc(fc->location,
								  exprLocation((Node *) fc->args));
			}
			break;
		case T_A_ArrayExpr:
			/* the location points at ARRAY or [, which must be leftmost */
			loc = ((const A_ArrayExpr *) expr)->location;
			break;
		case T_ResTarget:
			/* we need not examine the contained expression (if any) */
			loc = ((const ResTarget *) expr)->location;
			break;
		case T_TypeCast:
			{
				const TypeCast *tc = (const TypeCast *) expr;

				/*
				 * This could represent CAST(), ::, or TypeName 'literal', so
				 * any of the components might be leftmost.
				 */
				loc = exprLocation(tc->arg);
				loc = leftmostLoc(loc, tc->typeName->location);
				loc = leftmostLoc(loc, tc->location);
			}
			break;
		case T_CollateClause:
			/* just use argument's location */
			loc = exprLocation(((const CollateClause *) expr)->arg);
			break;
		case T_SortBy:
			/* just use argument's location (ignore operator, if any) */
			loc = exprLocation(((const SortBy *) expr)->node);
			break;
<<<<<<< HEAD
=======
		case T_WindowDef:
			loc = ((const WindowDef *) expr)->location;
			break;
>>>>>>> 80edfd76
		case T_TypeName:
			loc = ((const TypeName *) expr)->location;
			break;
		case T_FunctionParameter:
			/* just use typename's location */
			loc = exprLocation((Node *) ((const FunctionParameter *) expr)->argType);
			break;
		case T_Constraint:
			loc = ((const Constraint *) expr)->location;
			break;
		case T_XmlSerialize:
			/* XMLSERIALIZE keyword should always be the first thing */
			loc = ((const XmlSerialize *) expr)->location;
			break;
		case T_WithClause:
			loc = ((const WithClause *) expr)->location;
			break;
		case T_CommonTableExpr:
			loc = ((const CommonTableExpr *) expr)->location;
			break;
		case T_PlaceHolderVar:
			/* just use argument's location */
			loc = exprLocation((Node *) ((const PlaceHolderVar *) expr)->phexpr);
			break;
		default:
			/* for any other node type it's just unknown... */
			loc = -1;
			break;
	}
	return loc;
}


/*
 * leftmostLoc - support for exprLocation
 *
 * Take the minimum of two parse location values, but ignore unknowns
 */
static int
leftmostLoc(int loc1, int loc2)
{
	if (loc1 < 0)
		return loc2;
	else if (loc2 < 0)
		return loc1;
	else
		return Min(loc1, loc2);
}


/*
 * Standard expression-tree walking support
 *
 * We used to have near-duplicate code in many different routines that
 * understood how to recurse through an expression node tree.  That was
 * a pain to maintain, and we frequently had bugs due to some particular
 * routine neglecting to support a particular node type.  In most cases,
 * these routines only actually care about certain node types, and don't
 * care about other types except insofar as they have to recurse through
 * non-primitive node types.  Therefore, we now provide generic tree-walking
 * logic to consolidate the redundant "boilerplate" code.  There are
 * two versions: expression_tree_walker() and expression_tree_mutator().
 */

/*
 * expression_tree_walker() is designed to support routines that traverse
 * a tree in a read-only fashion (although it will also work for routines
 * that modify nodes in-place but never add/delete/replace nodes).
 * A walker routine should look like this:
 *
 * bool my_walker (Node *node, my_struct *context)
 * {
 *		if (node == NULL)
 *			return false;
 *		// check for nodes that special work is required for, eg:
 *		if (IsA(node, Var))
 *		{
 *			... do special actions for Var nodes
 *		}
 *		else if (IsA(node, ...))
 *		{
 *			... do special actions for other node types
 *		}
 *		// for any node type not specially processed, do:
 *		return expression_tree_walker(node, my_walker, (void *) context);
 * }
 *
 * The "context" argument points to a struct that holds whatever context
 * information the walker routine needs --- it can be used to return data
 * gathered by the walker, too.  This argument is not touched by
 * expression_tree_walker, but it is passed down to recursive sub-invocations
 * of my_walker.  The tree walk is started from a setup routine that
 * fills in the appropriate context struct, calls my_walker with the top-level
 * node of the tree, and then examines the results.
 *
 * The walker routine should return "false" to continue the tree walk, or
 * "true" to abort the walk and immediately return "true" to the top-level
 * caller.	This can be used to short-circuit the traversal if the walker
 * has found what it came for.	"false" is returned to the top-level caller
 * iff no invocation of the walker returned "true".
 *
 * The node types handled by expression_tree_walker include all those
 * normally found in target lists and qualifier clauses during the planning
 * stage.  In particular, it handles List nodes since a cnf-ified qual clause
 * will have List structure at the top level, and it handles TargetEntry nodes
 * so that a scan of a target list can be handled without additional code.
 * Also, RangeTblRef, FromExpr, JoinExpr, and SetOperationStmt nodes are
 * handled, so that query jointrees and setOperation trees can be processed
 * without additional code.
 *
 * expression_tree_walker will handle SubLink nodes by recursing normally
 * into the "testexpr" subtree (which is an expression belonging to the outer
 * plan).  It will also call the walker on the sub-Query node; however, when
 * expression_tree_walker itself is called on a Query node, it does nothing
 * and returns "false".  The net effect is that unless the walker does
 * something special at a Query node, sub-selects will not be visited during
 * an expression tree walk. This is exactly the behavior wanted in many cases
 * --- and for those walkers that do want to recurse into sub-selects, special
 * behavior is typically needed anyway at the entry to a sub-select (such as
 * incrementing a depth counter). A walker that wants to examine sub-selects
 * should include code along the lines of:
 *
 *		if (IsA(node, Query))
 *		{
 *			adjust context for subquery;
 *			result = query_tree_walker((Query *) node, my_walker, context,
 *									   0); // adjust flags as needed
 *			restore context if needed;
 *			return result;
 *		}
 *
 * query_tree_walker is a convenience routine (see below) that calls the
 * walker on all the expression subtrees of the given Query node.
 *
 * expression_tree_walker will handle SubPlan nodes by recursing normally
 * into the "testexpr" and the "args" list (which are expressions belonging to
 * the outer plan).  It will not touch the completed subplan, however.	Since
 * there is no link to the original Query, it is not possible to recurse into
 * subselects of an already-planned expression tree.  This is OK for current
 * uses, but may need to be revisited in future.
 */

bool
expression_tree_walker(Node *node,
					   bool (*walker) (),
					   void *context)
{
	ListCell   *temp;

	/*
	 * The walker has already visited the current node, and so we need only
	 * recurse into any sub-nodes it has.
	 *
	 * We assume that the walker is not interested in List nodes per se, so
	 * when we expect a List we just recurse directly to self without
	 * bothering to call the walker.
	 */
	if (node == NULL)
		return false;

	/* Guard against stack overflow due to overly complex expressions */
	check_stack_depth();

	switch (nodeTag(node))
	{
		case T_Var:
		case T_Const:
		case T_Param:
		case T_CoerceToDomainValue:
		case T_CaseTestExpr:
		case T_SetToDefault:
		case T_CurrentOfExpr:
		case T_RangeTblRef:
		case T_SortGroupClause:
		case T_DMLActionExpr:
		case T_PartSelectedExpr:
		case T_PartDefaultExpr:
		case T_PartBoundExpr:
		case T_PartBoundInclusionExpr:
		case T_PartBoundOpenExpr:
		case T_PartListRuleExpr:
		case T_PartListNullTestExpr:
			/* primitive node types with no expression subnodes */
			break;
		case T_Aggref:
			{
				Aggref	   *expr = (Aggref *) node;

				/* recurse directly on List */
				if (expression_tree_walker((Node *) expr->aggdirectargs,
										   walker, context))
					return true;
				if (expression_tree_walker((Node *) expr->args,
										   walker, context))
					return true;
				if (expression_tree_walker((Node *) expr->aggorder,
										   walker, context))
					return true;
				if (expression_tree_walker((Node *) expr->aggdistinct,
										   walker, context))
					return true;
				if (walker((Node *) expr->aggfilter, context))
					return true;
			}
			break;
		case T_WindowFunc:
			{
				WindowFunc   *expr = (WindowFunc *) node;

				/* recurse directly on explicit arg List */
				if (expression_tree_walker((Node *) expr->args,
										   walker, context))
					return true;
				if (walker((Node *) expr->aggfilter, context))
					return true;
				/* don't recurse on implicit args under winspec */
			}
			break;
		case T_ArrayRef:
			{
				ArrayRef   *aref = (ArrayRef *) node;

				/* recurse directly for upper/lower array index lists */
				if (expression_tree_walker((Node *) aref->refupperindexpr,
										   walker, context))
					return true;
				if (expression_tree_walker((Node *) aref->reflowerindexpr,
										   walker, context))
					return true;
				/* walker must see the refexpr and refassgnexpr, however */
				if (walker(aref->refexpr, context))
					return true;
				if (walker(aref->refassgnexpr, context))
					return true;
			}
			break;
		case T_FuncExpr:
			{
				FuncExpr   *expr = (FuncExpr *) node;

				if (expression_tree_walker((Node *) expr->args,
										   walker, context))
					return true;
			}
			break;
		case T_NamedArgExpr:
			return walker(((NamedArgExpr *) node)->arg, context);
		case T_OpExpr:
		case T_DistinctExpr:	/* struct-equivalent to OpExpr */
		case T_NullIfExpr:		/* struct-equivalent to OpExpr */
			{
				OpExpr	   *expr = (OpExpr *) node;

				if (expression_tree_walker((Node *) expr->args,
										   walker, context))
					return true;
			}
			break;
		case T_ScalarArrayOpExpr:
			{
				ScalarArrayOpExpr *expr = (ScalarArrayOpExpr *) node;

				if (expression_tree_walker((Node *) expr->args,
										   walker, context))
					return true;
			}
			break;
		case T_BoolExpr:
			{
				BoolExpr   *expr = (BoolExpr *) node;

				if (expression_tree_walker((Node *) expr->args,
										   walker, context))
					return true;
			}
			break;
		case T_SubLink:
			{
				SubLink    *sublink = (SubLink *) node;

				if (walker(sublink->testexpr, context))
					return true;

				/*
				 * Also invoke the walker on the sublink's Query node, so it
				 * can recurse into the sub-query if it wants to.
				 */
				return walker(sublink->subselect, context);
			}
			break;
		case T_SubPlan:
			{
				SubPlan    *subplan = (SubPlan *) node;

				/* recurse into the testexpr, but not into the Plan */
				if (walker(subplan->testexpr, context))
					return true;
				/* also examine args list */
				if (expression_tree_walker((Node *) subplan->args,
										   walker, context))
					return true;
			}
			break;
		case T_AlternativeSubPlan:
			return walker(((AlternativeSubPlan *) node)->subplans, context);
		case T_FieldSelect:
			return walker(((FieldSelect *) node)->arg, context);
		case T_FieldStore:
			{
				FieldStore *fstore = (FieldStore *) node;

				if (walker(fstore->arg, context))
					return true;
				if (walker(fstore->newvals, context))
					return true;
			}
			break;
		case T_RelabelType:
			return walker(((RelabelType *) node)->arg, context);
		case T_CoerceViaIO:
			return walker(((CoerceViaIO *) node)->arg, context);
		case T_ArrayCoerceExpr:
			return walker(((ArrayCoerceExpr *) node)->arg, context);
		case T_ConvertRowtypeExpr:
			return walker(((ConvertRowtypeExpr *) node)->arg, context);
		case T_CollateExpr:
			return walker(((CollateExpr *) node)->arg, context);
		case T_CaseExpr:
			{
				CaseExpr   *caseexpr = (CaseExpr *) node;

				if (walker(caseexpr->arg, context))
					return true;
				/* we assume walker doesn't care about CaseWhens, either */
				foreach(temp, caseexpr->args)
				{
					CaseWhen   *when = (CaseWhen *) lfirst(temp);

					Assert(IsA(when, CaseWhen));
					if (walker(when->expr, context))
						return true;
					if (walker(when->result, context))
						return true;
				}
				if (walker(caseexpr->defresult, context))
					return true;
			}
			break;
		case T_ArrayExpr:
			return walker(((ArrayExpr *) node)->elements, context);
		case T_RowExpr:
			/* Assume colnames isn't interesting */
			return walker(((RowExpr *) node)->args, context);
		case T_RowCompareExpr:
			{
				RowCompareExpr *rcexpr = (RowCompareExpr *) node;

				if (walker(rcexpr->largs, context))
					return true;
				if (walker(rcexpr->rargs, context))
					return true;
			}
			break;
		case T_CoalesceExpr:
			return walker(((CoalesceExpr *) node)->args, context);
		case T_MinMaxExpr:
			return walker(((MinMaxExpr *) node)->args, context);
		case T_XmlExpr:
			{
				XmlExpr    *xexpr = (XmlExpr *) node;

				if (walker(xexpr->named_args, context))
					return true;
				/* we assume walker doesn't care about arg_names */
				if (walker(xexpr->args, context))
					return true;
			}
			break;
		case T_NullTest:
			return walker(((NullTest *) node)->arg, context);
		case T_BooleanTest:
			return walker(((BooleanTest *) node)->arg, context);
		case T_CoerceToDomain:
			return walker(((CoerceToDomain *) node)->arg, context);
		case T_TargetEntry:
			return walker(((TargetEntry *) node)->expr, context);
		case T_Query:
			/* Do nothing with a sub-Query, per discussion above */
			break;
		case T_CommonTableExpr:
			{
				CommonTableExpr *cte = (CommonTableExpr *) node;

				/*
				 * Invoke the walker on the CTE's Query node, so it can
				 * recurse into the sub-query if it wants to.
				 */
				return walker(cte->ctequery, context);
			}
			break;
		case T_List:
			foreach(temp, (List *) node)
			{
				if (walker((Node *) lfirst(temp), context))
					return true;
			}
			break;
		case T_FromExpr:
			{
				FromExpr   *from = (FromExpr *) node;

				if (walker(from->fromlist, context))
					return true;
				if (walker(from->quals, context))
					return true;
			}
			break;
		case T_JoinExpr:
			{
				JoinExpr   *join = (JoinExpr *) node;

				if (walker(join->larg, context))
					return true;
				if (walker(join->rarg, context))
					return true;
				if (walker(join->quals, context))
					return true;

				/*
				 * alias clause, using list are deemed uninteresting.
				 */
			}
			break;
		case T_SetOperationStmt:
			{
				SetOperationStmt *setop = (SetOperationStmt *) node;

				if (walker(setop->larg, context))
					return true;
				if (walker(setop->rarg, context))
					return true;

				/* groupClauses are deemed uninteresting */
			}
			break;
		case T_PlaceHolderVar:
			return walker(((PlaceHolderVar *) node)->phexpr, context);
		case T_AppendRelInfo:
			{
				AppendRelInfo *appinfo = (AppendRelInfo *) node;

				if (expression_tree_walker((Node *) appinfo->translated_vars,
										   walker, context))
					return true;
			}
			break;
		case T_PlaceHolderInfo:
			return walker(((PlaceHolderInfo *) node)->ph_var, context);

		case T_GroupingClause:
			{
				GroupingClause *g = (GroupingClause *) node;
				if (expression_tree_walker((Node *)g->groupsets, walker,
					context))
					return true;
			}
			break;
		case T_GroupingFunc:
			break;
		case T_Grouping:
		case T_GroupId:
			{
				/* do nothing */
			}
			break;
		case T_WindowDef:
			{
				WindowDef  *wd = (WindowDef *) node;

				if (expression_tree_walker((Node *) wd->partitionClause, walker,
										   context))
					return true;
				if (expression_tree_walker((Node *) wd->orderClause, walker,
										   context))
					return true;
				if (walker((Node *) wd->startOffset, context))
					return true;
				if (walker((Node *) wd->endOffset, context))
					return true;
			}
			break;
		case T_TypeCast:
			{
				TypeCast *tc = (TypeCast *)node;

				if (expression_tree_walker((Node*) tc->arg, walker, context))
					return true;
			}
			break;
		case T_TableValueExpr:
			{
				TableValueExpr *expr = (TableValueExpr *) node;

				return walker(expr->subquery, context);
			}
			break;
		case T_WindowClause:
			{
				WindowClause *wc = (WindowClause *) node;

				if (expression_tree_walker((Node *) wc->partitionClause, walker,
										   context))
					return true;
				if (expression_tree_walker((Node *) wc->orderClause, walker,
										   context))
					return true;
				if (walker((Node *) wc->startOffset, context))
					return true;
				if (walker((Node *) wc->endOffset, context))
					return true;
				return false;
			}
			break;

		default:
			elog(ERROR, "unrecognized node type: %d",
				 (int) nodeTag(node));
			break;
	}
	return false;
}

/*
 * query_tree_walker --- initiate a walk of a Query's expressions
 *
 * This routine exists just to reduce the number of places that need to know
 * where all the expression subtrees of a Query are.  Note it can be used
 * for starting a walk at top level of a Query regardless of whether the
 * walker intends to descend into subqueries.  It is also useful for
 * descending into subqueries within a walker.
 *
 * Some callers want to suppress visitation of certain items in the sub-Query,
 * typically because they need to process them specially, or don't actually
 * want to recurse into subqueries.  This is supported by the flags argument,
 * which is the bitwise OR of flag values to suppress visitation of
 * indicated items.  (More flag bits may be added as needed.)
 */
bool
query_tree_walker(Query *query,
				  bool (*walker) (),
				  void *context,
				  int flags)
{
	Assert(query != NULL && IsA(query, Query));

	if (walker((Node *) query->targetList, context))
		return true;
	if (walker((Node *) query->returningList, context))
		return true;
	if (walker((Node *) query->jointree, context))
		return true;
	if (walker(query->setOperations, context))
		return true;
	if (walker(query->havingQual, context))
		return true;
	if (walker(query->groupClause, context))
		return true;
	if (walker(query->windowClause, context))
		return true;
	if (walker(query->limitOffset, context))
		return true;
	if (walker(query->limitCount, context))
		return true;
	if (!(flags & QTW_IGNORE_CTE_SUBQUERIES))
	{
		if (walker((Node *) query->cteList, context))
			return true;
	}
	if (!(flags & QTW_IGNORE_RANGE_TABLE))
	{
		if (range_table_walker(query->rtable, walker, context, flags))
			return true;
	}
	if (query->utilityStmt)
	{
		/*
		 * Certain utility commands contain general-purpose Querys embedded in
		 * them --- if this is one, invoke the walker on the sub-Query.
		 */
		if (IsA(query->utilityStmt, CopyStmt))
		{
			if (walker(((CopyStmt *) query->utilityStmt)->query, context))
				return true;
		}
		if (IsA(query->utilityStmt, DeclareCursorStmt))
		{
			if (walker(((DeclareCursorStmt *) query->utilityStmt)->query, context))
				return true;
		}
		if (IsA(query->utilityStmt, ExplainStmt))
		{
			if (walker(((ExplainStmt *) query->utilityStmt)->query, context))
				return true;
		}
		if (IsA(query->utilityStmt, PrepareStmt))
		{
			if (walker(((PrepareStmt *) query->utilityStmt)->query, context))
				return true;
		}
		if (IsA(query->utilityStmt, ViewStmt))
		{
			if (walker(((ViewStmt *) query->utilityStmt)->query, context))
				return true;
		}
	}
	return false;
}

/*
 * range_table_walker is just the part of query_tree_walker that scans
 * a query's rangetable.  This is split out since it can be useful on
 * its own.
 */
bool
range_table_walker(List *rtable,
				   bool (*walker) (),
				   void *context,
				   int flags)
{
	ListCell   *rt;

	foreach(rt, rtable)
	{
		RangeTblEntry *rte = (RangeTblEntry *) lfirst(rt);

		/* For historical reasons, visiting RTEs is not the default */
		if (flags & QTW_EXAMINE_RTES)
			if (walker(rte, context))
				return true;

		switch (rte->rtekind)
		{
			case RTE_RELATION:
			case RTE_VOID:
			case RTE_CTE:
				/* nothing to do */
				break;
			case RTE_SUBQUERY:
				if (!(flags & QTW_IGNORE_RT_SUBQUERIES))
					if (walker(rte->subquery, context))
						return true;
				break;
			case RTE_JOIN:
				if (!(flags & QTW_IGNORE_JOINALIASES))
					if (walker(rte->joinaliasvars, context))
						return true;
				break;
			case RTE_FUNCTION:
				if (walker(rte->funcexpr, context))
					return true;
				break;
			case RTE_TABLEFUNCTION:
				if (walker(rte->subquery, context))
					return true;
				if (walker(rte->funcexpr, context))
					return true;
				break;
			case RTE_VALUES:
				if (walker(rte->values_lists, context))
					return true;
				break;
		}
	}
	return false;
}


/*
 * expression_tree_mutator() is designed to support routines that make a
 * modified copy of an expression tree, with some nodes being added,
 * removed, or replaced by new subtrees.  The original tree is (normally)
 * not changed.  Each recursion level is responsible for returning a copy of
 * (or appropriately modified substitute for) the subtree it is handed.
 * A mutator routine should look like this:
 *
 * Node * my_mutator (Node *node, my_struct *context)
 * {
 *		if (node == NULL)
 *			return NULL;
 *		// check for nodes that special work is required for, eg:
 *		if (IsA(node, Var))
 *		{
 *			... create and return modified copy of Var node
 *		}
 *		else if (IsA(node, ...))
 *		{
 *			... do special transformations of other node types
 *		}
 *		// for any node type not specially processed, do:
 *		return expression_tree_mutator(node, my_mutator, (void *) context);
 * }
 *
 * The "context" argument points to a struct that holds whatever context
 * information the mutator routine needs --- it can be used to return extra
 * data gathered by the mutator, too.  This argument is not touched by
 * expression_tree_mutator, but it is passed down to recursive sub-invocations
 * of my_mutator.  The tree walk is started from a setup routine that
 * fills in the appropriate context struct, calls my_mutator with the
 * top-level node of the tree, and does any required post-processing.
 *
 * Each level of recursion must return an appropriately modified Node.
 * If expression_tree_mutator() is called, it will make an exact copy
 * of the given Node, but invoke my_mutator() to copy the sub-node(s)
 * of that Node.  In this way, my_mutator() has full control over the
 * copying process but need not directly deal with expression trees
 * that it has no interest in.
 *
 * Just as for expression_tree_walker, the node types handled by
 * expression_tree_mutator include all those normally found in target lists
 * and qualifier clauses during the planning stage.
 *
 * expression_tree_mutator will handle SubLink nodes by recursing normally
 * into the "testexpr" subtree (which is an expression belonging to the outer
 * plan).  It will also call the mutator on the sub-Query node; however, when
 * expression_tree_mutator itself is called on a Query node, it does nothing
 * and returns the unmodified Query node.  The net effect is that unless the
 * mutator does something special at a Query node, sub-selects will not be
 * visited or modified; the original sub-select will be linked to by the new
 * SubLink node.  Mutators that want to descend into sub-selects will usually
 * do so by recognizing Query nodes and calling query_tree_mutator (below).
 *
 * expression_tree_mutator will handle a SubPlan node by recursing into the
 * "testexpr" and the "args" list (which belong to the outer plan), but it
 * will simply copy the link to the inner plan, since that's typically what
 * expression tree mutators want.  A mutator that wants to modify the subplan
 * can force appropriate behavior by recognizing SubPlan expression nodes
 * and doing the right thing.
 */

Node *
expression_tree_mutator(Node *node,
						Node *(*mutator) (),
						void *context)
{
	/*
	 * The mutator has already decided not to modify the current node, but we
	 * must call the mutator for any sub-nodes.
	 */

#define FLATCOPY(newnode, node, nodetype)  \
	( (newnode) = (nodetype *) palloc(sizeof(nodetype)), \
	  memcpy((newnode), (node), sizeof(nodetype)) )

#define CHECKFLATCOPY(newnode, node, nodetype)	\
	( AssertMacro(IsA((node), nodetype)), \
	  (newnode) = (nodetype *) palloc(sizeof(nodetype)), \
	  memcpy((newnode), (node), sizeof(nodetype)) )

#define MUTATE(newfield, oldfield, fieldtype)  \
		( (newfield) = (fieldtype) mutator((Node *) (oldfield), context) )

	if (node == NULL)
		return NULL;

	/* Guard against stack overflow due to overly complex expressions */
	check_stack_depth();

	switch (nodeTag(node))
	{
			/*
			 * Primitive node types with no expression subnodes.  Var and
			 * Const are frequent enough to deserve special cases, the others
			 * we just use copyObject for.
			 */
		case T_Var:
			{
				Var		   *var = (Var *) node;
				Var		   *newnode;

				FLATCOPY(newnode, var, Var);
				return (Node *) newnode;
			}
			break;
		case T_Const:
			{
				Const	   *oldnode = (Const *) node;
				Const	   *newnode;

				FLATCOPY(newnode, oldnode, Const);
				/* XXX we don't bother with datumCopy; should we? */
				return (Node *) newnode;
			}
			break;
		case T_Param:
		case T_CoerceToDomainValue:
		case T_CaseTestExpr:
		case T_SetToDefault:
		case T_CurrentOfExpr:
		case T_RangeTblRef:
		case T_String:
		case T_Null:
		case T_DML:
		case T_RowTrigger:
		case T_PartSelectedExpr:
		case T_PartDefaultExpr:
		case T_PartBoundExpr:
		case T_PartBoundInclusionExpr:
		case T_PartBoundOpenExpr:
		case T_PartListRuleExpr:
		case T_PartListNullTestExpr:
			return (Node *) copyObject(node);
		case T_Aggref:
			{
				Aggref	   *aggref = (Aggref *) node;
				Aggref	   *newnode;

				FLATCOPY(newnode, aggref, Aggref);
				MUTATE(newnode->aggdirectargs, aggref->aggdirectargs, List *);
				MUTATE(newnode->args, aggref->args, List *);
				MUTATE(newnode->aggorder, aggref->aggorder, List *);
				MUTATE(newnode->aggdistinct, aggref->aggdistinct, List *);
				MUTATE(newnode->aggfilter, aggref->aggfilter, Expr *);
				return (Node *) newnode;
			}
			break;
		case T_WindowFunc:
			{
				WindowFunc *wfunc = (WindowFunc *) node;
				WindowFunc *newnode;

				FLATCOPY(newnode, wfunc, WindowFunc);
				MUTATE(newnode->args, wfunc->args, List *);
				MUTATE(newnode->aggfilter, wfunc->aggfilter, Expr *);
				return (Node *) newnode;
			}
			break;
		case T_ArrayRef:
			{
				ArrayRef   *arrayref = (ArrayRef *) node;
				ArrayRef   *newnode;

				FLATCOPY(newnode, arrayref, ArrayRef);
				MUTATE(newnode->refupperindexpr, arrayref->refupperindexpr,
					   List *);
				MUTATE(newnode->reflowerindexpr, arrayref->reflowerindexpr,
					   List *);
				MUTATE(newnode->refexpr, arrayref->refexpr,
					   Expr *);
				MUTATE(newnode->refassgnexpr, arrayref->refassgnexpr,
					   Expr *);
				return (Node *) newnode;
			}
			break;
		case T_FuncExpr:
			{
				FuncExpr   *expr = (FuncExpr *) node;
				FuncExpr   *newnode;

				FLATCOPY(newnode, expr, FuncExpr);
				MUTATE(newnode->args, expr->args, List *);
				return (Node *) newnode;
			}
			break;
		case T_TableValueExpr:
			{
				TableValueExpr   *expr = (TableValueExpr *) node;
				TableValueExpr   *newnode;

				FLATCOPY(newnode, expr, TableValueExpr);

				/* The subquery already pulled up into the T_TableFunctionScan node */
				newnode->subquery = (Node *) NULL;
				return (Node *) newnode;
			}
			break;
		case T_NamedArgExpr:
			{
				NamedArgExpr *nexpr = (NamedArgExpr *) node;
				NamedArgExpr *newnode;

				FLATCOPY(newnode, nexpr, NamedArgExpr);
				MUTATE(newnode->arg, nexpr->arg, Expr *);
				return (Node *) newnode;
			}
			break;
		case T_OpExpr:
			{
				OpExpr	   *expr = (OpExpr *) node;
				OpExpr	   *newnode;

				FLATCOPY(newnode, expr, OpExpr);
				MUTATE(newnode->args, expr->args, List *);
				return (Node *) newnode;
			}
			break;
		case T_DistinctExpr:
			{
				DistinctExpr *expr = (DistinctExpr *) node;
				DistinctExpr *newnode;

				FLATCOPY(newnode, expr, DistinctExpr);
				MUTATE(newnode->args, expr->args, List *);
				return (Node *) newnode;
			}
			break;
		case T_NullIfExpr:
			{
				NullIfExpr *expr = (NullIfExpr *) node;
				NullIfExpr *newnode;

				FLATCOPY(newnode, expr, NullIfExpr);
				MUTATE(newnode->args, expr->args, List *);
				return (Node *) newnode;
			}
			break;
		case T_ScalarArrayOpExpr:
			{
				ScalarArrayOpExpr *expr = (ScalarArrayOpExpr *) node;
				ScalarArrayOpExpr *newnode;

				FLATCOPY(newnode, expr, ScalarArrayOpExpr);
				MUTATE(newnode->args, expr->args, List *);
				return (Node *) newnode;
			}
			break;
		case T_BoolExpr:
			{
				BoolExpr   *expr = (BoolExpr *) node;
				BoolExpr   *newnode;

				FLATCOPY(newnode, expr, BoolExpr);
				MUTATE(newnode->args, expr->args, List *);
				return (Node *) newnode;
			}
			break;
		case T_SubLink:
			{
				SubLink    *sublink = (SubLink *) node;
				SubLink    *newnode;

				FLATCOPY(newnode, sublink, SubLink);
				MUTATE(newnode->testexpr, sublink->testexpr, Node *);

				/*
				 * Also invoke the mutator on the sublink's Query node, so it
				 * can recurse into the sub-query if it wants to.
				 */
				MUTATE(newnode->subselect, sublink->subselect, Node *);
				return (Node *) newnode;
			}
			break;
		case T_SubPlan:
			{
				SubPlan    *subplan = (SubPlan *) node;
				SubPlan    *newnode;

				FLATCOPY(newnode, subplan, SubPlan);
				/* transform testexpr */
				MUTATE(newnode->testexpr, subplan->testexpr, Node *);
				/* transform args list (params to be passed to subplan) */
				MUTATE(newnode->args, subplan->args, List *);
				/* but not the sub-Plan itself, which is referenced as-is */
				return (Node *) newnode;
			}
			break;
		case T_AlternativeSubPlan:
			{
				AlternativeSubPlan *asplan = (AlternativeSubPlan *) node;
				AlternativeSubPlan *newnode;

				FLATCOPY(newnode, asplan, AlternativeSubPlan);
				MUTATE(newnode->subplans, asplan->subplans, List *);
				return (Node *) newnode;
			}
			break;
		case T_FieldSelect:
			{
				FieldSelect *fselect = (FieldSelect *) node;
				FieldSelect *newnode;

				FLATCOPY(newnode, fselect, FieldSelect);
				MUTATE(newnode->arg, fselect->arg, Expr *);
				return (Node *) newnode;
			}
			break;
		case T_FieldStore:
			{
				FieldStore *fstore = (FieldStore *) node;
				FieldStore *newnode;

				FLATCOPY(newnode, fstore, FieldStore);
				MUTATE(newnode->arg, fstore->arg, Expr *);
				MUTATE(newnode->newvals, fstore->newvals, List *);
				newnode->fieldnums = list_copy(fstore->fieldnums);
				return (Node *) newnode;
			}
			break;
		case T_RelabelType:
			{
				RelabelType *relabel = (RelabelType *) node;
				RelabelType *newnode;

				FLATCOPY(newnode, relabel, RelabelType);
				MUTATE(newnode->arg, relabel->arg, Expr *);
				return (Node *) newnode;
			}
			break;
		case T_CoerceViaIO:
			{
				CoerceViaIO *iocoerce = (CoerceViaIO *) node;
				CoerceViaIO *newnode;

				FLATCOPY(newnode, iocoerce, CoerceViaIO);
				MUTATE(newnode->arg, iocoerce->arg, Expr *);
				return (Node *) newnode;
			}
			break;
		case T_ArrayCoerceExpr:
			{
				ArrayCoerceExpr *acoerce = (ArrayCoerceExpr *) node;
				ArrayCoerceExpr *newnode;

				FLATCOPY(newnode, acoerce, ArrayCoerceExpr);
				MUTATE(newnode->arg, acoerce->arg, Expr *);
				return (Node *) newnode;
			}
			break;
		case T_ConvertRowtypeExpr:
			{
				ConvertRowtypeExpr *convexpr = (ConvertRowtypeExpr *) node;
				ConvertRowtypeExpr *newnode;

				FLATCOPY(newnode, convexpr, ConvertRowtypeExpr);
				MUTATE(newnode->arg, convexpr->arg, Expr *);
				return (Node *) newnode;
			}
			break;
		case T_CollateExpr:
			{
				CollateExpr *collate = (CollateExpr *) node;
				CollateExpr *newnode;

				FLATCOPY(newnode, collate, CollateExpr);
				MUTATE(newnode->arg, collate->arg, Expr *);
				return (Node *) newnode;
			}
			break;
		case T_CaseExpr:
			{
				CaseExpr   *caseexpr = (CaseExpr *) node;
				CaseExpr   *newnode;

				FLATCOPY(newnode, caseexpr, CaseExpr);
				MUTATE(newnode->arg, caseexpr->arg, Expr *);
				MUTATE(newnode->args, caseexpr->args, List *);
				MUTATE(newnode->defresult, caseexpr->defresult, Expr *);
				return (Node *) newnode;
			}
			break;
		case T_CaseWhen:
			{
				CaseWhen   *casewhen = (CaseWhen *) node;
				CaseWhen   *newnode;

				FLATCOPY(newnode, casewhen, CaseWhen);
				MUTATE(newnode->expr, casewhen->expr, Expr *);
				MUTATE(newnode->result, casewhen->result, Expr *);
				return (Node *) newnode;
			}
			break;
		case T_ArrayExpr:
			{
				ArrayExpr  *arrayexpr = (ArrayExpr *) node;
				ArrayExpr  *newnode;

				FLATCOPY(newnode, arrayexpr, ArrayExpr);
				MUTATE(newnode->elements, arrayexpr->elements, List *);
				return (Node *) newnode;
			}
			break;
		case T_RowExpr:
			{
				RowExpr    *rowexpr = (RowExpr *) node;
				RowExpr    *newnode;

				FLATCOPY(newnode, rowexpr, RowExpr);
				MUTATE(newnode->args, rowexpr->args, List *);
				/* Assume colnames needn't be duplicated */
				return (Node *) newnode;
			}
			break;
		case T_RowCompareExpr:
			{
				RowCompareExpr *rcexpr = (RowCompareExpr *) node;
				RowCompareExpr *newnode;

				FLATCOPY(newnode, rcexpr, RowCompareExpr);
				MUTATE(newnode->largs, rcexpr->largs, List *);
				MUTATE(newnode->rargs, rcexpr->rargs, List *);
				return (Node *) newnode;
			}
			break;
		case T_CoalesceExpr:
			{
				CoalesceExpr *coalesceexpr = (CoalesceExpr *) node;
				CoalesceExpr *newnode;

				FLATCOPY(newnode, coalesceexpr, CoalesceExpr);
				MUTATE(newnode->args, coalesceexpr->args, List *);
				return (Node *) newnode;
			}
			break;
		case T_MinMaxExpr:
			{
				MinMaxExpr *minmaxexpr = (MinMaxExpr *) node;
				MinMaxExpr *newnode;

				FLATCOPY(newnode, minmaxexpr, MinMaxExpr);
				MUTATE(newnode->args, minmaxexpr->args, List *);
				return (Node *) newnode;
			}
			break;
		case T_XmlExpr:
			{
				XmlExpr    *xexpr = (XmlExpr *) node;
				XmlExpr    *newnode;

				FLATCOPY(newnode, xexpr, XmlExpr);
				MUTATE(newnode->named_args, xexpr->named_args, List *);
				/* assume mutator does not care about arg_names */
				MUTATE(newnode->args, xexpr->args, List *);
				return (Node *) newnode;
			}
			break;
		case T_NullTest:
			{
				NullTest   *ntest = (NullTest *) node;
				NullTest   *newnode;

				FLATCOPY(newnode, ntest, NullTest);
				MUTATE(newnode->arg, ntest->arg, Expr *);
				return (Node *) newnode;
			}
			break;
		case T_BooleanTest:
			{
				BooleanTest *btest = (BooleanTest *) node;
				BooleanTest *newnode;

				FLATCOPY(newnode, btest, BooleanTest);
				MUTATE(newnode->arg, btest->arg, Expr *);
				return (Node *) newnode;
			}
			break;
		case T_CoerceToDomain:
			{
				CoerceToDomain *ctest = (CoerceToDomain *) node;
				CoerceToDomain *newnode;

				FLATCOPY(newnode, ctest, CoerceToDomain);
				MUTATE(newnode->arg, ctest->arg, Expr *);
				return (Node *) newnode;
			}
			break;
		case T_TargetEntry:
			{
				TargetEntry *targetentry = (TargetEntry *) node;
				TargetEntry *newnode;

				FLATCOPY(newnode, targetentry, TargetEntry);
				MUTATE(newnode->expr, targetentry->expr, Expr *);
				return (Node *) newnode;
			}
			break;
		case T_Query:
			/* Do nothing with a sub-Query, per discussion above */
			return node;
		case T_WindowClause:
			{
				WindowClause *wc = (WindowClause *) node;
				WindowClause *newnode;

				FLATCOPY(newnode, wc, WindowClause);

				MUTATE(newnode->partitionClause, wc->partitionClause, List *);
				MUTATE(newnode->orderClause, wc->orderClause, List *);
				MUTATE(newnode->startOffset, wc->startOffset, Node *);
				MUTATE(newnode->endOffset, wc->endOffset, Node *);
				return (Node *) newnode;

			}
		case T_CommonTableExpr:
			{
				CommonTableExpr *cte = (CommonTableExpr *) node;
				CommonTableExpr *newnode;

				FLATCOPY(newnode, cte, CommonTableExpr);

				/*
				 * Also invoke the mutator on the CTE's Query node, so it can
				 * recurse into the sub-query if it wants to.
				 */
				MUTATE(newnode->ctequery, cte->ctequery, Node *);
				return (Node *) newnode;
			}
			break;
		case T_List:
			{
				/*
				 * We assume the mutator isn't interested in the list nodes
				 * per se, so just invoke it on each list element. NOTE: this
				 * would fail badly on a list with integer elements!
				 */
				List	   *resultlist;
				ListCell   *temp;

				resultlist = NIL;
				foreach(temp, (List *) node)
				{
					resultlist = lappend(resultlist,
										 mutator((Node *) lfirst(temp),
												 context));
				}
				return (Node *) resultlist;
			}
			break;
		case T_FromExpr:
			{
				FromExpr   *from = (FromExpr *) node;
				FromExpr   *newnode;

				FLATCOPY(newnode, from, FromExpr);
				MUTATE(newnode->fromlist, from->fromlist, List *);
				MUTATE(newnode->quals, from->quals, Node *);
				return (Node *) newnode;
			}
			break;
		case T_JoinExpr:
			{
				JoinExpr   *join = (JoinExpr *) node;
				JoinExpr   *newnode;

				FLATCOPY(newnode, join, JoinExpr);
				MUTATE(newnode->larg, join->larg, Node *);
				MUTATE(newnode->rarg, join->rarg, Node *);
				MUTATE(newnode->quals, join->quals, Node *);
				/* We do not mutate alias or using by default */
				return (Node *) newnode;
			}
			break;
		case T_SetOperationStmt:
			{
				SetOperationStmt *setop = (SetOperationStmt *) node;
				SetOperationStmt *newnode;

				FLATCOPY(newnode, setop, SetOperationStmt);
				MUTATE(newnode->larg, setop->larg, Node *);
				MUTATE(newnode->rarg, setop->rarg, Node *);
				/* We do not mutate groupClauses by default */
				return (Node *) newnode;
			}
			break;
		case T_PlaceHolderVar:
			{
				PlaceHolderVar *phv = (PlaceHolderVar *) node;
				PlaceHolderVar *newnode;

				FLATCOPY(newnode, phv, PlaceHolderVar);
				MUTATE(newnode->phexpr, phv->phexpr, Expr *);
				/* Assume we need not copy the relids bitmapset */
				return (Node *) newnode;
			}
			break;
		case T_AppendRelInfo:
			{
				AppendRelInfo *appinfo = (AppendRelInfo *) node;
				AppendRelInfo *newnode;

				FLATCOPY(newnode, appinfo, AppendRelInfo);
				MUTATE(newnode->translated_vars, appinfo->translated_vars, List *);
				return (Node *) newnode;
			}
			break;
		case T_PlaceHolderInfo:
			{
				PlaceHolderInfo *phinfo = (PlaceHolderInfo *) node;
				PlaceHolderInfo *newnode;

				FLATCOPY(newnode, phinfo, PlaceHolderInfo);
				MUTATE(newnode->ph_var, phinfo->ph_var, PlaceHolderVar *);
				/* Assume we need not copy the relids bitmapsets */
				return (Node *) newnode;
			}
			break;

		case T_GroupingFunc:
			{
				GroupingFunc *newnode;

				newnode = copyObject(node);
				return (Node *)newnode;
			}
			break;
		case T_Grouping:
			{
				Grouping *grping = (Grouping *) node;
				Grouping *newnode;

				FLATCOPY(newnode, grping, Grouping);
				return (Node *) newnode;
			}
			break;
		case T_GroupId:
			{
				GroupId *grpid = (GroupId *) node;
				GroupId *newnode;

				FLATCOPY(newnode, grpid, GroupId);
				return (Node *) newnode;
			}
			break;
		case T_TableFunctionScan:
			{
				TableFunctionScan *tablefunc = (TableFunctionScan *) node;
				TableFunctionScan *newnode;

				FLATCOPY(newnode, tablefunc, TableFunctionScan);
				return (Node *) newnode;
			}
			break;
		case T_WindowDef:
			{
				WindowDef *windef = (WindowDef *) node;
				WindowDef *newnode;

				FLATCOPY(newnode, windef, WindowDef);

				MUTATE(newnode->partitionClause, windef->partitionClause, List *);
				MUTATE(newnode->orderClause, windef->orderClause, List *);
				MUTATE(newnode->startOffset, windef->startOffset, Node *);
				MUTATE(newnode->endOffset, windef->endOffset, Node *);

				return (Node *) newnode;

			}
		case T_SortGroupClause:
			{
				SortGroupClause *sortcl = (SortGroupClause *) node;
				SortGroupClause *newnode;

				FLATCOPY(newnode, sortcl, SortGroupClause);

				return (Node *) newnode;
			}
		case T_GroupingClause:
			{
				GroupingClause *grpingcl = (GroupingClause *) node;
				GroupingClause *newnode;

				FLATCOPY(newnode, grpingcl, GroupingClause);
				MUTATE(newnode->groupsets, grpingcl->groupsets, List *);
				return (Node *)newnode;
			}
		case T_DMLActionExpr:
			{
				DMLActionExpr *action_expr = (DMLActionExpr *) node;
				DMLActionExpr *new_action_expr;

				FLATCOPY(new_action_expr, action_expr, DMLActionExpr);
				return (Node *)new_action_expr;
			}
		default:
			elog(ERROR, "unrecognized node type: %d",
				 (int) nodeTag(node));
			break;
	}
	/* can't get here, but keep compiler happy */
	return NULL;
}


/*
 * query_tree_mutator --- initiate modification of a Query's expressions
 *
 * This routine exists just to reduce the number of places that need to know
 * where all the expression subtrees of a Query are.  Note it can be used
 * for starting a walk at top level of a Query regardless of whether the
 * mutator intends to descend into subqueries.	It is also useful for
 * descending into subqueries within a mutator.
 *
 * Some callers want to suppress mutating of certain items in the Query,
 * typically because they need to process them specially, or don't actually
 * want to recurse into subqueries.  This is supported by the flags argument,
 * which is the bitwise OR of flag values to suppress mutating of
 * indicated items.  (More flag bits may be added as needed.)
 *
 * Normally the Query node itself is copied, but some callers want it to be
 * modified in-place; they must pass QTW_DONT_COPY_QUERY in flags.	All
 * modified substructure is safely copied in any case.
 */
Query *
query_tree_mutator(Query *query,
				   Node *(*mutator) (),
				   void *context,
				   int flags)
{
	Assert(query != NULL && IsA(query, Query));

	if (!(flags & QTW_DONT_COPY_QUERY))
	{
		Query	   *newquery;

		FLATCOPY(newquery, query, Query);
		query = newquery;
	}

	MUTATE(query->targetList, query->targetList, List *);
	MUTATE(query->returningList, query->returningList, List *);
	MUTATE(query->jointree, query->jointree, FromExpr *);
	MUTATE(query->setOperations, query->setOperations, Node *);
	MUTATE(query->groupClause, query->groupClause, List *);
	MUTATE(query->scatterClause, query->scatterClause, List *);
	MUTATE(query->havingQual, query->havingQual, Node *);
	MUTATE(query->windowClause, query->windowClause, List *);
	MUTATE(query->limitOffset, query->limitOffset, Node *);
	MUTATE(query->limitCount, query->limitCount, Node *);
	if (!(flags & QTW_IGNORE_CTE_SUBQUERIES))
		MUTATE(query->cteList, query->cteList, List *);
	else	/* else copy CTE list as-is */
		query->cteList = copyObject(query->cteList);
	query->rtable = range_table_mutator(query->rtable,
										mutator, context, flags);
	return query;
}

/*
 * range_table_mutator is just the part of query_tree_mutator that processes
 * a query's rangetable.  This is split out since it can be useful on
 * its own.
 */
List *
range_table_mutator(List *rtable,
					Node *(*mutator) (),
					void *context,
					int flags)
{
	List	   *newrt = NIL;
	ListCell   *rt;

	foreach(rt, rtable)
	{
		RangeTblEntry *rte = (RangeTblEntry *) lfirst(rt);
		RangeTblEntry *newrte;

		FLATCOPY(newrte, rte, RangeTblEntry);
		switch (rte->rtekind)
		{
			case RTE_RELATION:
			case RTE_VOID:
			case RTE_CTE:
				/* we don't bother to copy eref, aliases, etc; OK? */
				break;
			case RTE_SUBQUERY:
				if (!(flags & QTW_IGNORE_RT_SUBQUERIES))
				{
					CHECKFLATCOPY(newrte->subquery, rte->subquery, Query);
					MUTATE(newrte->subquery, newrte->subquery, Query *);
				}
				else
				{
					/* else, copy RT subqueries as-is */
					newrte->subquery = copyObject(rte->subquery);
				}
				break;
			case RTE_JOIN:
				if (!(flags & QTW_IGNORE_JOINALIASES))
					MUTATE(newrte->joinaliasvars, rte->joinaliasvars, List *);
				else
				{
					/* else, copy join aliases as-is */
					newrte->joinaliasvars = copyObject(rte->joinaliasvars);
				}
				break;
			case RTE_FUNCTION:
				MUTATE(newrte->funcexpr, rte->funcexpr, Node *);
				break;
			case RTE_TABLEFUNCTION:
				MUTATE(newrte->funcexpr, rte->funcexpr, Node *);
				MUTATE(newrte->subquery, rte->subquery, Query *);
				break;
			case RTE_VALUES:
				MUTATE(newrte->values_lists, rte->values_lists, List *);
				break;
		}
		newrt = lappend(newrt, newrte);
	}
	return newrt;
}

/*
 * query_or_expression_tree_walker --- hybrid form
 *
 * This routine will invoke query_tree_walker if called on a Query node,
 * else will invoke the walker directly.  This is a useful way of starting
 * the recursion when the walker's normal change of state is not appropriate
 * for the outermost Query node.
 */
bool
query_or_expression_tree_walker(Node *node,
								bool (*walker) (),
								void *context,
								int flags)
{
	if (node && IsA(node, Query))
		return query_tree_walker((Query *) node,
								 walker,
								 context,
								 flags);
	else
		return walker(node, context);
}

/*
 * query_or_expression_tree_mutator --- hybrid form
 *
 * This routine will invoke query_tree_mutator if called on a Query node,
 * else will invoke the mutator directly.  This is a useful way of starting
 * the recursion when the mutator's normal change of state is not appropriate
 * for the outermost Query node.
 */
Node *
query_or_expression_tree_mutator(Node *node,
								 Node *(*mutator) (),
								 void *context,
								 int flags)
{
	if (node && IsA(node, Query))
		return (Node *) query_tree_mutator((Query *) node,
										   mutator,
										   context,
										   flags);
	else
		return mutator(node, context);
}


/*
 * raw_expression_tree_walker --- walk raw parse trees
 *
 * This has exactly the same API as expression_tree_walker, but instead of
 * walking post-analysis parse trees, it knows how to walk the node types
 * found in raw grammar output.  (There is not currently any need for a
 * combined walker, so we keep them separate in the name of efficiency.)
 * Unlike expression_tree_walker, there is no special rule about query
 * boundaries: we descend to everything that's possibly interesting.
 *
 * Currently, the node type coverage extends to SelectStmt and everything
 * that could appear under it, but not other statement types.
 */
bool
raw_expression_tree_walker(Node *node,
						   bool (*walker) (),
						   void *context)
{
	ListCell   *temp;

	/*
	 * The walker has already visited the current node, and so we need only
	 * recurse into any sub-nodes it has.
	 */
	if (node == NULL)
		return false;

	/* Guard against stack overflow due to overly complex expressions */
	check_stack_depth();

	switch (nodeTag(node))
	{
		case T_SetToDefault:
		case T_CurrentOfExpr:
		case T_Integer:
		case T_Float:
		case T_String:
		case T_BitString:
		case T_Null:
		case T_ParamRef:
		case T_A_Const:
		case T_A_Star:
			/* primitive node types with no subnodes */
			break;
		case T_Alias:
			/* we assume the colnames list isn't interesting */
			break;
		case T_RangeVar:
			return walker(((RangeVar *) node)->alias, context);
		case T_SubLink:
			{
				SubLink    *sublink = (SubLink *) node;

				if (walker(sublink->testexpr, context))
					return true;
				/* we assume the operName is not interesting */
				if (walker(sublink->subselect, context))
					return true;
			}
			break;
		case T_CaseExpr:
			{
				CaseExpr   *caseexpr = (CaseExpr *) node;

				if (walker(caseexpr->arg, context))
					return true;
				/* we assume walker doesn't care about CaseWhens, either */
				foreach(temp, caseexpr->args)
				{
					CaseWhen   *when = (CaseWhen *) lfirst(temp);

					Assert(IsA(when, CaseWhen));
					if (walker(when->expr, context))
						return true;
					if (walker(when->result, context))
						return true;
				}
				if (walker(caseexpr->defresult, context))
					return true;
			}
			break;
		case T_RowExpr:
			/* Assume colnames isn't interesting */
			return walker(((RowExpr *) node)->args, context);
		case T_CoalesceExpr:
			return walker(((CoalesceExpr *) node)->args, context);
		case T_MinMaxExpr:
			return walker(((MinMaxExpr *) node)->args, context);
		case T_XmlExpr:
			{
				XmlExpr    *xexpr = (XmlExpr *) node;

				if (walker(xexpr->named_args, context))
					return true;
				/* we assume walker doesn't care about arg_names */
				if (walker(xexpr->args, context))
					return true;
			}
			break;
		case T_NullTest:
			return walker(((NullTest *) node)->arg, context);
		case T_BooleanTest:
			return walker(((BooleanTest *) node)->arg, context);
		case T_JoinExpr:
			{
				JoinExpr   *join = (JoinExpr *) node;

				if (walker(join->larg, context))
					return true;
				if (walker(join->rarg, context))
					return true;
				if (walker(join->quals, context))
					return true;
				if (walker(join->alias, context))
					return true;
				/* using list is deemed uninteresting */
			}
			break;
		case T_IntoClause:
			{
				IntoClause *into = (IntoClause *) node;

				if (walker(into->rel, context))
					return true;
				/* colNames, options are deemed uninteresting */
			}
			break;
		case T_List:
			foreach(temp, (List *) node)
			{
				if (walker((Node *) lfirst(temp), context))
					return true;
			}
			break;
		case T_InsertStmt:
			{
				InsertStmt *stmt = (InsertStmt *) node;

				if (walker(stmt->relation, context))
					return true;
				if (walker(stmt->cols, context))
					return true;
				if (walker(stmt->selectStmt, context))
					return true;
				if (walker(stmt->returningList, context))
					return true;
				if (walker(stmt->withClause, context))
					return true;
			}
			break;
		case T_DeleteStmt:
			{
				DeleteStmt *stmt = (DeleteStmt *) node;

				if (walker(stmt->relation, context))
					return true;
				if (walker(stmt->usingClause, context))
					return true;
				if (walker(stmt->whereClause, context))
					return true;
				if (walker(stmt->returningList, context))
					return true;
				if (walker(stmt->withClause, context))
					return true;
			}
			break;
		case T_UpdateStmt:
			{
				UpdateStmt *stmt = (UpdateStmt *) node;

				if (walker(stmt->relation, context))
					return true;
				if (walker(stmt->targetList, context))
					return true;
				if (walker(stmt->whereClause, context))
					return true;
				if (walker(stmt->fromClause, context))
					return true;
				if (walker(stmt->returningList, context))
					return true;
				if (walker(stmt->withClause, context))
					return true;
			}
			break;
		case T_SelectStmt:
			{
				SelectStmt *stmt = (SelectStmt *) node;

				if (walker(stmt->distinctClause, context))
					return true;
				if (walker(stmt->intoClause, context))
					return true;
				if (walker(stmt->targetList, context))
					return true;
				if (walker(stmt->fromClause, context))
					return true;
				if (walker(stmt->whereClause, context))
					return true;
				if (walker(stmt->groupClause, context))
					return true;
				if (walker(stmt->havingClause, context))
					return true;
				if (walker(stmt->withClause, context))
					return true;
				if (walker(stmt->valuesLists, context))
					return true;
				if (walker(stmt->sortClause, context))
					return true;
				if (walker(stmt->limitOffset, context))
					return true;
				if (walker(stmt->limitCount, context))
					return true;
				if (walker(stmt->lockingClause, context))
					return true;
				if (walker(stmt->larg, context))
					return true;
				if (walker(stmt->rarg, context))
					return true;
			}
			break;
		case T_A_Expr:
			{
				A_Expr	   *expr = (A_Expr *) node;

				if (walker(expr->lexpr, context))
					return true;
				if (walker(expr->rexpr, context))
					return true;
				/* operator name is deemed uninteresting */
			}
			break;
		case T_ColumnRef:
			/* we assume the fields contain nothing interesting */
			break;
		case T_FuncCall:
			{
				FuncCall   *fcall = (FuncCall *) node;

				if (walker(fcall->args, context))
					return true;
				if (walker(fcall->agg_order, context))
					return true;
				if (walker(fcall->agg_filter, context))
					return true;
				if (walker(fcall->over, context))
					return true;
				/* function name is deemed uninteresting */
			}
			break;
		case T_NamedArgExpr:
			return walker(((NamedArgExpr *) node)->arg, context);
		case T_A_Indices:
			{
				A_Indices  *indices = (A_Indices *) node;

				if (walker(indices->lidx, context))
					return true;
				if (walker(indices->uidx, context))
					return true;
			}
			break;
		case T_A_Indirection:
			{
				A_Indirection *indir = (A_Indirection *) node;

				if (walker(indir->arg, context))
					return true;
				if (walker(indir->indirection, context))
					return true;
			}
			break;
		case T_A_ArrayExpr:
			return walker(((A_ArrayExpr *) node)->elements, context);
		case T_ResTarget:
			{
				ResTarget  *rt = (ResTarget *) node;

				if (walker(rt->indirection, context))
					return true;
				if (walker(rt->val, context))
					return true;
			}
			break;
		case T_TypeCast:
			{
				TypeCast   *tc = (TypeCast *) node;

				if (walker(tc->arg, context))
					return true;
				if (walker(tc->typeName, context))
					return true;
			}
			break;
		case T_CollateClause:
			return walker(((CollateClause *) node)->arg, context);
		case T_SortBy:
			return walker(((SortBy *) node)->node, context);
		case T_WindowDef:
			{
				WindowDef  *wd = (WindowDef *) node;

				if (walker(wd->partitionClause, context))
					return true;
				if (walker(wd->orderClause, context))
					return true;
				if (walker(wd->startOffset, context))
					return true;
				if (walker(wd->endOffset, context))
					return true;
			}
			break;
		case T_RangeSubselect:
			{
				RangeSubselect *rs = (RangeSubselect *) node;

				if (walker(rs->subquery, context))
					return true;
				if (walker(rs->alias, context))
					return true;
			}
			break;
		case T_RangeFunction:
			{
				RangeFunction *rf = (RangeFunction *) node;

				if (walker(rf->funccallnode, context))
					return true;
				if (walker(rf->alias, context))
					return true;
			}
			break;
		case T_TypeName:
			{
				TypeName   *tn = (TypeName *) node;

				if (walker(tn->typmods, context))
					return true;
				if (walker(tn->arrayBounds, context))
					return true;
				/* type name itself is deemed uninteresting */
			}
			break;
		case T_ColumnDef:
			{
				ColumnDef  *coldef = (ColumnDef *) node;

				if (walker(coldef->typeName, context))
					return true;
				if (walker(coldef->raw_default, context))
					return true;
				if (walker(coldef->collClause, context))
					return true;
				/* for now, constraints are ignored */
			}
			break;
		case T_LockingClause:
			return walker(((LockingClause *) node)->lockedRels, context);
		case T_XmlSerialize:
			{
				XmlSerialize *xs = (XmlSerialize *) node;

				if (walker(xs->expr, context))
					return true;
				if (walker(xs->typeName, context))
					return true;
			}
			break;
		case T_WithClause:
			return walker(((WithClause *) node)->ctes, context);
		case T_CommonTableExpr:
			return walker(((CommonTableExpr *) node)->ctequery, context);
		default:
			elog(ERROR, "unrecognized node type: %d",
				 (int) nodeTag(node));
			break;
	}
	return false;
}<|MERGE_RESOLUTION|>--- conflicted
+++ resolved
@@ -1474,12 +1474,9 @@
 			/* just use argument's location (ignore operator, if any) */
 			loc = exprLocation(((const SortBy *) expr)->node);
 			break;
-<<<<<<< HEAD
-=======
 		case T_WindowDef:
 			loc = ((const WindowDef *) expr)->location;
 			break;
->>>>>>> 80edfd76
 		case T_TypeName:
 			loc = ((const TypeName *) expr)->location;
 			break;
