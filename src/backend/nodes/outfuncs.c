/*-------------------------------------------------------------------------
 *
 * outfuncs.c
 *	  Output functions for Postgres tree nodes.
 *
 * Portions Copyright (c) 2005-2010, Greenplum inc
 * Portions Copyright (c) 1996-2008, PostgreSQL Global Development Group
 * Portions Copyright (c) 1994, Regents of the University of California
 *
 *
 * IDENTIFICATION
 *	  $PostgreSQL: pgsql/src/backend/nodes/outfuncs.c,v 1.296 2007/02/03 14:06:54 petere Exp $
 *
 * NOTES
 *	  Every node type that can appear in stored rules' parsetrees *must*
 *	  have an output function defined here (as well as an input function
 *	  in readfuncs.c).	For use in debugging, we also provide output
 *	  functions for nodes that appear in raw parsetrees, path, and plan trees.
 *	  These nodes however need not have input functions.
 *
 *    N.B. Faster variants of these functions (producing illegible output)
 *         are supplied in outfast.c for use in Greenplum Database serialization.  The
 *         function in this file are intended to produce legible output.
 *
 *-------------------------------------------------------------------------
 */
#include "postgres.h"

#include <ctype.h>

#include "lib/stringinfo.h"
#include "nodes/plannodes.h"
#include "nodes/relation.h"
#include "utils/builtins.h"
#include "utils/datum.h"
#include "cdb/cdbgang.h"
#include "utils/workfile_mgr.h"
#include "parser/parsetree.h"


/*
 * outfuncs.c is compiled normally into outfuncs.o, but it's also
 * #included from outfast.c. When #included, outfast.c defines
 * COMPILING_BINARY_FUNCS, and provides replacements WRITE_* macros. See
 * comments at top of readfast.c.
 */
#ifndef COMPILING_BINARY_FUNCS

/*
 * Macros to simplify output of different kinds of fields.	Use these
 * wherever possible to reduce the chance for silly typos.	Note that these
 * hard-wire conventions about the names of the local variables in an Out
 * routine.
 */

/* Write the label for the node type */
#define WRITE_NODE_TYPE(nodelabel) \
	appendStringInfoLiteral(str, nodelabel)

/* Write an integer field (anything written as ":fldname %d") */
#define WRITE_INT_FIELD(fldname) \
	appendStringInfo(str, " :" CppAsString(fldname) " %d", node->fldname)

/* Write an unsigned integer field (anything written as ":fldname %u") */
#define WRITE_UINT_FIELD(fldname) \
	appendStringInfo(str, " :" CppAsString(fldname) " %u", node->fldname)

/* Write an uint64 field (anything written as ":fldname %u") */
#define WRITE_UINT64_FIELD(fldname) \
	appendStringInfo(str, " :" CppAsString(fldname) " " UINT64_FORMAT, node->fldname)

/* Write an OID field (don't hard-wire assumption that OID is same as uint) */
#define WRITE_OID_FIELD(fldname) \
	appendStringInfo(str, " :" CppAsString(fldname) " %u", node->fldname)

/* CDB: Write an OID field, renamed */
#define WRITE_OID_FIELD_AS(fldname, asname) \
	appendStringInfo(str, " :" CppAsString(asname) " %u", node->fldname)

/* Write a long-integer field */
#define WRITE_LONG_FIELD(fldname) \
	appendStringInfo(str, " :" CppAsString(fldname) " %ld", node->fldname)

/* Write a char field (ie, one ascii character) */
#define WRITE_CHAR_FIELD(fldname) \
	if ( node->fldname == '\\' ) \
		appendStringInfo(str, " :" CppAsString(fldname) " \\\\"); \
	else if ( isprint(node->fldname) ) \
		appendStringInfo(str, " :" CppAsString(fldname) " %c", node->fldname); \
	else \
		appendStringInfo(str, " :" CppAsString(fldname) " %03u", (unsigned)node->fldname)


/* Write an enumerated-type field as an integer code */
#define WRITE_ENUM_FIELD(fldname, enumtype) \
	appendStringInfo(str, " :" CppAsString(fldname) " %d", \
					 (int) node->fldname)

/* Write a float field --- caller must give format to define precision */
#define WRITE_FLOAT_FIELD(fldname,format) \
	appendStringInfo(str, " :" CppAsString(fldname) " " format, node->fldname)

/* Write a boolean field */
#define WRITE_BOOL_FIELD(fldname) \
	appendStringInfo(str, " :" CppAsString(fldname) " %s", \
					 booltostr(node->fldname))

/* Write a character-string (possibly NULL) field */
#define WRITE_STRING_FIELD(fldname) \
	(appendStringInfo(str, " :" CppAsString(fldname) " "), \
	 _outToken(str, node->fldname))

/* Write a Node field */
#define WRITE_NODE_FIELD(fldname) \
	(appendStringInfo(str, " :" CppAsString(fldname) " "), \
	 _outNode(str, node->fldname))

/* CDB: Write a Node field, renamed */
#define WRITE_NODE_FIELD_AS(fldname, asname) \
	(appendStringInfo(str, " :" CppAsString(asname) " "), \
	 _outNode(str, node->fldname))

/* Write a bitmapset field */
#define WRITE_BITMAPSET_FIELD(fldname) \
	(appendStringInfo(str, " :" CppAsString(fldname) " "), \
	 _outBitmapset(str, node->fldname))

/* Write a bytea field */
#define WRITE_BYTEA_FIELD(fldname) \
	(_outDatum(str, PointerGetDatum(node->fldname), -1, false))

/* Write a dummy field -- value not displayable or copyable */
#define WRITE_DUMMY_FIELD(fldname) \
	(appendStringInfo(str, " :" CppAsString(fldname) " "), \
	 _outToken(str, NULL))

#define booltostr(x)  ((x) ? "true" : "false")

static void _outNode(StringInfo str, void *obj);


/* When serializing a plan for workfile caching, we want to leave out
 * all variable fields by setting this to false */
static bool print_variable_fields = true;
/* rtable needed when serializing for workfile caching */
static List *range_table = NULL;

/*
 * _outToken
 *	  Convert an ordinary string (eg, an identifier) into a form that
 *	  will be decoded back to a plain token by read.c's functions.
 *
 *	  If a null or empty string is given, it is encoded as "<>".
 */
static void
_outToken(StringInfo str, const char *s)
{
	if (s == NULL || *s == '\0')
	{
		appendStringInfoLiteral(str, "<>");
		return;
	}

	/*
	 * Look for characters or patterns that are treated specially by read.c
	 * (either in pg_strtok() or in nodeRead()), and therefore need a
	 * protective backslash.
	 */
	/* These characters only need to be quoted at the start of the string */
	if (*s == '<' ||
		*s == '\"' ||
		isdigit((unsigned char) *s) ||
		((*s == '+' || *s == '-') &&
		 (isdigit((unsigned char) s[1]) || s[1] == '.')))
		appendStringInfoChar(str, '\\');
	while (*s)
	{
		/* These chars must be backslashed anywhere in the string */
		if (*s == ' ' || *s == '\n' || *s == '\t' ||
			*s == '(' || *s == ')' || *s == '{' || *s == '}' ||
			*s == '\\')
			appendStringInfoChar(str, '\\');
		appendStringInfoChar(str, *s++);
	}
}

static void
_outList(StringInfo str, List *node)
{
	ListCell   *lc;

	appendStringInfoChar(str, '(');

	if (IsA(node, IntList))
		appendStringInfoChar(str, 'i');
	else if (IsA(node, OidList))
		appendStringInfoChar(str, 'o');

	foreach(lc, node)
	{
		/*
		 * For the sake of backward compatibility, we emit a slightly
		 * different whitespace format for lists of nodes vs. other types of
		 * lists. XXX: is this necessary?
		 */
		if (IsA(node, List))
		{
			_outNode(str, lfirst(lc));
			if (lnext(lc))
				appendStringInfoChar(str, ' ');
		}
		else if (IsA(node, IntList))
			appendStringInfo(str, " %d", lfirst_int(lc));
		else if (IsA(node, OidList))
			appendStringInfo(str, " %u", lfirst_oid(lc));
		else
			elog(ERROR, "unrecognized list node type: %d",
				 (int) node->type);
	}

	appendStringInfoChar(str, ')');
}

/*
 * _outBitmapset -
 *	   converts a bitmap set of integers
 *
 * Note: the output format is "(b int int ...)", similar to an integer List.
 * Currently bitmapsets do not appear in any node type that is stored in
 * rules, so there is no support in readfuncs.c for reading this format.
 */
static void
_outBitmapset(StringInfo str, Bitmapset *bms)
{
	Bitmapset  *tmpset;
	int			x;

	appendStringInfoChar(str, '(');
	appendStringInfoChar(str, 'b');
	tmpset = bms_copy(bms);
	while ((x = bms_first_member(tmpset)) >= 0)
		appendStringInfo(str, " %d", x);
	bms_free(tmpset);
	appendStringInfoChar(str, ')');
}

/*
 * Print the value of a Datum given its type.
 */
static void
_outDatum(StringInfo str, Datum value, int typlen, bool typbyval)
{
	Size		length,
				i;
	char	   *s;

	length = datumGetSize(value, typbyval, typlen);

	if (typbyval)
	{
		s = (char *) (&value);
		appendStringInfo(str, "%u [ ", (unsigned int) length);
		for (i = 0; i < (Size) sizeof(Datum); i++)
			appendStringInfo(str, "%d ", (int) (s[i]));
		appendStringInfoChar(str, ']');
	}
	else
	{
		s = (char *) DatumGetPointer(value);
		if (!PointerIsValid(s))
			appendStringInfoLiteral(str, "0 [ ]");
		else
		{
			appendStringInfo(str, "%u [ ", (unsigned int) length);
			for (i = 0; i < length; i++)
				appendStringInfo(str, "%d ", (int) (s[i]));
			appendStringInfoChar(str, ']');
		}
	}
}

#endif /* COMPILING_BINARY_FUNCS */

static void _outPlanInfo(StringInfo str, Plan *node);
static void outLogicalIndexInfo(StringInfo str, LogicalIndexInfo *node);

/*
 *	Stuff from plannodes.h
 */

#ifndef COMPILING_BINARY_FUNCS
static void
_outPlannedStmt(StringInfo str, PlannedStmt *node)
{
	WRITE_NODE_TYPE("PLANNEDSTMT");

	WRITE_ENUM_FIELD(commandType, CmdType);
	WRITE_ENUM_FIELD(planGen, PlanGenerator);
	WRITE_BOOL_FIELD(canSetTag);
	WRITE_BOOL_FIELD(transientPlan);
	WRITE_NODE_FIELD(planTree);
	WRITE_NODE_FIELD(rtable);
	WRITE_NODE_FIELD(resultRelations);
	WRITE_NODE_FIELD(utilityStmt);
	WRITE_NODE_FIELD(intoClause);
	WRITE_NODE_FIELD(subplans);
	WRITE_NODE_FIELD(rewindPlanIDs);
	WRITE_NODE_FIELD(returningLists);

	WRITE_NODE_FIELD(result_partitions);
	WRITE_NODE_FIELD(result_aosegnos);
	WRITE_NODE_FIELD(queryPartOids);
	WRITE_NODE_FIELD(queryPartsMetadata);
	WRITE_NODE_FIELD(numSelectorsPerScanId);
	WRITE_NODE_FIELD(rowMarks);
	WRITE_NODE_FIELD(relationOids);
	WRITE_NODE_FIELD(invalItems);
	WRITE_INT_FIELD(nCrossLevelParams);
	WRITE_INT_FIELD(nMotionNodes);
	WRITE_INT_FIELD(nInitPlans);

	/* Don't serialize policy */
	WRITE_NODE_FIELD(sliceTable);

	WRITE_UINT64_FIELD(query_mem);
	WRITE_NODE_FIELD(transientTypeRecords);
}
#endif /* COMPILING_BINARY_FUNCS */

#ifndef COMPILING_BINARY_FUNCS
/*
 * print the basic stuff of all nodes that inherit from Plan
 */
static void
_outPlanInfo(StringInfo str, Plan *node)
{
	if (print_variable_fields)
	{
		WRITE_INT_FIELD(plan_node_id);
		WRITE_INT_FIELD(plan_parent_node_id);

		WRITE_FLOAT_FIELD(startup_cost, "%.2f");
		WRITE_FLOAT_FIELD(total_cost, "%.2f");
		WRITE_FLOAT_FIELD(plan_rows, "%.0f");
		WRITE_INT_FIELD(plan_width);
	}

	WRITE_NODE_FIELD(targetlist);
	WRITE_NODE_FIELD(qual);

	WRITE_BITMAPSET_FIELD(extParam);
	WRITE_BITMAPSET_FIELD(allParam);

	WRITE_INT_FIELD(nParamExec);

	if (print_variable_fields)
	{
		WRITE_NODE_FIELD(flow);
		WRITE_ENUM_FIELD(dispatch, DispatchMethod);
		WRITE_INT_FIELD(nMotionNodes);
		WRITE_INT_FIELD(nInitPlans);
		WRITE_NODE_FIELD(sliceTable);
	}

	WRITE_NODE_FIELD(lefttree);
	WRITE_NODE_FIELD(righttree);
	WRITE_NODE_FIELD(initPlan);

	if (print_variable_fields)
	{
		WRITE_UINT64_FIELD(operatorMemKB);
	}
}
#endif /* COMPILING_BINARY_FUNCS */

/*
 * print the basic stuff of all nodes that inherit from Scan
 */
static void
_outScanInfo(StringInfo str, Scan *node)
{
	_outPlanInfo(str, (Plan *) node);

	if (print_variable_fields)
	{
		WRITE_UINT_FIELD(scanrelid);
	}
	else
	{
		/*
		 * Serializing for workfile caching.
		 * Instead of outputing rtable indices, serialize the actual rtable entry
		 */
		Assert(range_table != NULL);

		RangeTblEntry *rte = rt_fetch(node->scanrelid, range_table);
		/*
		 * Serialize all rtable entries except for subquery type.
		 * For subquery scan, the rtable entry contains the entire plan of the
		 * subquery, but this is serialized elsewhere in outSubqueryScan, no
		 * need to duplicate it here
		 */
		if (rte->type != RTE_SUBQUERY)
		{
			_outNode(str,rte);
		}
	}

	WRITE_INT_FIELD(partIndex);
	WRITE_INT_FIELD(partIndexPrintable);
}

/*
 * print the basic stuff of all nodes that inherit from Join
 */
static void
_outJoinPlanInfo(StringInfo str, Join *node)
{
	_outPlanInfo(str, (Plan *) node);

	WRITE_BOOL_FIELD(prefetch_inner);

	WRITE_ENUM_FIELD(jointype, JoinType);
	WRITE_NODE_FIELD(joinqual);
}

static void
_outPlan(StringInfo str, Plan *node)
{
	WRITE_NODE_TYPE("PLAN");

	_outPlanInfo(str, (Plan *) node);
}

static void
_outResult(StringInfo str, Result *node)
{
	WRITE_NODE_TYPE("RESULT");

	_outPlanInfo(str, (Plan *) node);

	WRITE_NODE_FIELD(resconstantqual);

	WRITE_BOOL_FIELD(hashFilter);
	WRITE_NODE_FIELD(hashList);
}

static void
_outRepeat(StringInfo str, Repeat *node)
{
	WRITE_NODE_TYPE("REPEAT");

	_outPlanInfo(str, (Plan *) node);

	WRITE_NODE_FIELD(repeatCountExpr);
	WRITE_UINT64_FIELD(grouping);
}

static void
_outAppend(StringInfo str, Append *node)
{
	WRITE_NODE_TYPE("APPEND");

	_outPlanInfo(str, (Plan *) node);

	WRITE_NODE_FIELD(appendplans);
	WRITE_BOOL_FIELD(isTarget);
	WRITE_BOOL_FIELD(isZapped);
	WRITE_BOOL_FIELD(hasXslice);
}

static void
_outSequence(StringInfo str, Sequence *node)
{
	WRITE_NODE_TYPE("SEQUENCE");
	_outPlanInfo(str, (Plan *)node);
	WRITE_NODE_FIELD(subplans);
}

static void
_outBitmapAnd(StringInfo str, BitmapAnd *node)
{
	WRITE_NODE_TYPE("BITMAPAND");

	_outPlanInfo(str, (Plan *) node);

	WRITE_NODE_FIELD(bitmapplans);
}

static void
_outBitmapOr(StringInfo str, BitmapOr *node)
{
	WRITE_NODE_TYPE("BITMAPOR");

	_outPlanInfo(str, (Plan *) node);

	WRITE_NODE_FIELD(bitmapplans);
}

static void
_outScan(StringInfo str, Scan *node)
{
	WRITE_NODE_TYPE("SCAN");

	_outScanInfo(str, (Scan *) node);
}

static void
_outSeqScan(StringInfo str, SeqScan *node)
{
	WRITE_NODE_TYPE("SEQSCAN");

	_outScanInfo(str, (Scan *) node);
}

static void
_outAppendOnlyScan(StringInfo str, AppendOnlyScan *node)
{
	WRITE_NODE_TYPE("APPENDONLYSCAN");

	_outScanInfo(str, (Scan *) node);
}

static void
_outAOCSScan(StringInfo str, AOCSScan *node)
{
	WRITE_NODE_TYPE("AOCSSCAN");

	_outScanInfo(str, (Scan *) node);
}

static void
_outTableScan(StringInfo str, TableScan *node)
{
	WRITE_NODE_TYPE("TABLESCAN");
	_outScanInfo(str, (Scan *)node);
}

static void
_outDynamicTableScan(StringInfo str, DynamicTableScan *node)
{
	WRITE_NODE_TYPE("DYNAMICTABLESCAN");
	_outScanInfo(str, (Scan *)node);
	WRITE_INT_FIELD(partIndex);
	WRITE_INT_FIELD(partIndexPrintable);
}

static void
_outExternalScan(StringInfo str, ExternalScan *node)
{
	WRITE_NODE_TYPE("EXTERNALSCAN");

	_outScanInfo(str, (Scan *) node);

	WRITE_NODE_FIELD(uriList);
	WRITE_NODE_FIELD(fmtOpts);
	WRITE_CHAR_FIELD(fmtType);
	WRITE_BOOL_FIELD(isMasterOnly);
	WRITE_INT_FIELD(rejLimit);
	WRITE_BOOL_FIELD(rejLimitInRows);
	WRITE_OID_FIELD(fmterrtbl);
	WRITE_INT_FIELD(encoding);
	WRITE_INT_FIELD(scancounter);
}

#ifndef COMPILING_BINARY_FUNCS
static void
outLogicalIndexInfo(StringInfo str, LogicalIndexInfo *node)
{
	WRITE_OID_FIELD(logicalIndexOid);
	WRITE_INT_FIELD(nColumns);
	appendStringInfoLiteral(str, " :indexKeys");
	for (int i = 0; i < node->nColumns; i++)
	{
		appendStringInfo(str, " %d", node->indexKeys[i]);
	}
	WRITE_NODE_FIELD(indPred);
	WRITE_NODE_FIELD(indExprs);
	WRITE_BOOL_FIELD(indIsUnique);
	WRITE_ENUM_FIELD(indType, LogicalIndexType);
	WRITE_NODE_FIELD(partCons);
	WRITE_NODE_FIELD(defaultLevels);
}
#endif /* COMPILING_BINARY_FUNCS */

static void
outIndexScanFields(StringInfo str, IndexScan *node)
{
	_outScanInfo(str, (Scan *) node);

	WRITE_OID_FIELD(indexid);
	WRITE_NODE_FIELD(indexqual);
	WRITE_NODE_FIELD(indexqualorig);
	WRITE_NODE_FIELD(indexstrategy);
	WRITE_NODE_FIELD(indexsubtype);
	WRITE_ENUM_FIELD(indexorderdir, ScanDirection);

	if (isDynamicScan(&node->scan))
	{
		Assert(node->logicalIndexInfo);
		outLogicalIndexInfo(str, node->logicalIndexInfo);
	}
	else
	{
		Assert(node->logicalIndexInfo == NULL);
	}
}

static void
_outIndexScan(StringInfo str, IndexScan *node)
{
	WRITE_NODE_TYPE("INDEXSCAN");

	outIndexScanFields(str, node);
}

static void
_outDynamicIndexScan(StringInfo str, DynamicIndexScan *node)
{
	WRITE_NODE_TYPE("DYNAMICINDEXSCAN");

	outIndexScanFields(str, (IndexScan *)node);
}

static void
_outBitmapIndexScan(StringInfo str, BitmapIndexScan *node)
{
	WRITE_NODE_TYPE("BITMAPINDEXSCAN");

	outIndexScanFields(str, (IndexScan *)node);
}

static void
_outBitmapHeapScan(StringInfo str, BitmapHeapScan *node)
{
	WRITE_NODE_TYPE("BITMAPHEAPSCAN");

	_outScanInfo(str, (Scan *) node);

	WRITE_NODE_FIELD(bitmapqualorig);
}

static void
_outBitmapAppendOnlyScan(StringInfo str, BitmapAppendOnlyScan *node)
{
	WRITE_NODE_TYPE("BITMAPAPPENDONLYSCAN");

	_outScanInfo(str, (Scan *) node);

	WRITE_NODE_FIELD(bitmapqualorig);
	WRITE_BOOL_FIELD(isAORow);
}

static void
_outBitmapTableScan(StringInfo str, BitmapTableScan *node)
{
	WRITE_NODE_TYPE("BITMAPTABLESCAN");

	_outScanInfo(str, (Scan *) node);

	WRITE_NODE_FIELD(bitmapqualorig);
}

static void
_outTidScan(StringInfo str, TidScan *node)
{
	WRITE_NODE_TYPE("TIDSCAN");

	_outScanInfo(str, (Scan *) node);

	WRITE_NODE_FIELD(tidquals);
}

#ifndef COMPILING_BINARY_FUNCS
static void
_outSubqueryScan(StringInfo str, SubqueryScan *node)
{
	WRITE_NODE_TYPE("SUBQUERYSCAN");

	_outScanInfo(str, (Scan *) node);

	WRITE_NODE_FIELD(subplan);
	WRITE_NODE_FIELD(subrtable); /* debugging convenience */
}
#endif /* COMPILING_BINARY_FUNCS */

static void
_outFunctionScan(StringInfo str, FunctionScan *node)
{
	WRITE_NODE_TYPE("FUNCTIONSCAN");

	_outScanInfo(str, (Scan *) node);
}

static void
_outValuesScan(StringInfo str, ValuesScan *node)
{
	WRITE_NODE_TYPE("VALUESSCAN");

	_outScanInfo(str, (Scan *) node);
}

static void
_outJoin(StringInfo str, Join *node)
{
	WRITE_NODE_TYPE("JOIN");

	_outJoinPlanInfo(str, (Join *) node);
}

static void
_outNestLoop(StringInfo str, NestLoop *node)
{
	WRITE_NODE_TYPE("NESTLOOP");

	_outJoinPlanInfo(str, (Join *) node);

    WRITE_BOOL_FIELD(outernotreferencedbyinner);    /*CDB*/
	WRITE_BOOL_FIELD(shared_outer);
	WRITE_BOOL_FIELD(singleton_outer); /*CDB-OLAP*/
}

#ifndef COMPILING_BINARY_FUNCS
static void
_outMergeJoin(StringInfo str, MergeJoin *node)
{
	int			numCols;
	int			i;

	WRITE_NODE_TYPE("MERGEJOIN");

	_outJoinPlanInfo(str, (Join *) node);

	WRITE_NODE_FIELD(mergeclauses);

	numCols = list_length(node->mergeclauses);

	appendStringInfo(str, " :mergeFamilies");
	for (i = 0; i < numCols; i++)
		appendStringInfo(str, " %u", node->mergeFamilies[i]);

	appendStringInfo(str, " :mergeStrategies");
	for (i = 0; i < numCols; i++)
		appendStringInfo(str, " %d", node->mergeStrategies[i]);

	appendStringInfo(str, " :mergeNullsFirst");
	for (i = 0; i < numCols; i++)
		appendStringInfo(str, " %d", (int) node->mergeNullsFirst[i]);

	WRITE_BOOL_FIELD(unique_outer);
}
#endif /* COMPILING_BINARY_FUNCS */

static void
_outHashJoin(StringInfo str, HashJoin *node)
{
	WRITE_NODE_TYPE("HASHJOIN");

	_outJoinPlanInfo(str, (Join *) node);

	WRITE_NODE_FIELD(hashclauses);
	WRITE_NODE_FIELD(hashqualclauses);
}

#ifndef COMPILING_BINARY_FUNCS
static void
_outAgg(StringInfo str, Agg *node)
{
	int			i;

	WRITE_NODE_TYPE("AGG");

	_outPlanInfo(str, (Plan *) node);

	WRITE_ENUM_FIELD(aggstrategy, AggStrategy);
	WRITE_INT_FIELD(numCols);

	appendStringInfoLiteral(str, " :grpColIdx");
	for (i = 0; i < node->numCols; i++)
		appendStringInfo(str, " %d", node->grpColIdx[i]);

	appendStringInfo(str, " :grpOperators");
	for (i = 0; i < node->numCols; i++)
		appendStringInfo(str, " %u", node->grpOperators[i]);

	if (print_variable_fields)
	{
		WRITE_LONG_FIELD(numGroups);
		WRITE_INT_FIELD(transSpace);
	}
	WRITE_INT_FIELD(numNullCols);
	WRITE_UINT64_FIELD(inputGrouping);
	WRITE_UINT64_FIELD(grouping);
	WRITE_BOOL_FIELD(inputHasGrouping);
	WRITE_INT_FIELD(rollupGSTimes);
	WRITE_BOOL_FIELD(lastAgg);
	WRITE_BOOL_FIELD(streaming);
}
#endif /* COMPILING_BINARY_FUNCS */

#ifndef COMPILING_BINARY_FUNCS
static void
_outWindowKey(StringInfo str, WindowKey *node)
{
	int			i;

	WRITE_NODE_TYPE("WINDOWKEY");
	WRITE_INT_FIELD(numSortCols);

	appendStringInfoLiteral(str, " :sortColIdx");
	for (i = 0; i < node->numSortCols; i++)
		appendStringInfo(str, " %d", node->sortColIdx[i]);

	appendStringInfoLiteral(str, " :sortOperators");
	for (i = 0; i < node->numSortCols; i++)
		appendStringInfo(str, " %u", node->sortOperators[i]);

	WRITE_NODE_FIELD(frame);
}
#endif /* COMPILING_BINARY_FUNCS */

#ifndef COMPILING_BINARY_FUNCS
static void
_outWindow(StringInfo str, Window *node)
{
	int			i;

	WRITE_NODE_TYPE("WINDOW");

	_outPlanInfo(str, (Plan *) node);

	WRITE_INT_FIELD(numPartCols);

	appendStringInfoLiteral(str, " :partColIdx");
	for (i = 0; i < node->numPartCols; i++)
		appendStringInfo(str, " %d", node->partColIdx[i]);

	appendStringInfoLiteral(str, " :partOperators");
	for (i = 0; i < node->numPartCols; i++)
		appendStringInfo(str, " %u", node->partOperators[i]);

	WRITE_NODE_FIELD(windowKeys);
}
#endif /* COMPILING_BINARY_FUNCS */

static void
_outTableFunctionScan(StringInfo str, TableFunctionScan *node)
{
	WRITE_NODE_TYPE("TABLEFUNCTIONSCAN");

	_outScanInfo(str, (Scan *) node);
}

static void
_outMaterial(StringInfo str, Material *node)
{
	WRITE_NODE_TYPE("MATERIAL");

    WRITE_BOOL_FIELD(cdb_strict);

	WRITE_ENUM_FIELD(share_type, ShareType);
	WRITE_INT_FIELD(share_id);
	WRITE_INT_FIELD(driver_slice);
	WRITE_INT_FIELD(nsharer);
	WRITE_INT_FIELD(nsharer_xslice);

	_outPlanInfo(str, (Plan *) node);
}

static void
_outShareInputScan(StringInfo str, ShareInputScan *node)
{
	WRITE_NODE_TYPE("SHAREINPUTSCAN");

	WRITE_ENUM_FIELD(share_type, ShareType);
	WRITE_INT_FIELD(share_id);
	WRITE_INT_FIELD(driver_slice);

	_outPlanInfo(str, (Plan *) node);
}

#ifndef COMPILING_BINARY_FUNCS
static void
_outSort(StringInfo str, Sort *node)
{
	int			i;

	WRITE_NODE_TYPE("SORT");

	_outPlanInfo(str, (Plan *) node);

	WRITE_INT_FIELD(numCols);

	appendStringInfoLiteral(str, " :sortColIdx");
	for (i = 0; i < node->numCols; i++)
		appendStringInfo(str, " %d", node->sortColIdx[i]);

	appendStringInfoLiteral(str, " :sortOperators");
	for (i = 0; i < node->numCols; i++)
		appendStringInfo(str, " %u", node->sortOperators[i]);

	appendStringInfo(str, " :nullsFirst");
	for (i = 0; i < node->numCols; i++)
		appendStringInfo(str, " %s", booltostr(node->nullsFirst[i]));

	/* CDB */
	WRITE_NODE_FIELD(limitOffset);
	WRITE_NODE_FIELD(limitCount);
    WRITE_BOOL_FIELD(noduplicates);

	WRITE_ENUM_FIELD(share_type, ShareType);
	WRITE_INT_FIELD(share_id);
	WRITE_INT_FIELD(driver_slice);
	WRITE_INT_FIELD(nsharer);
	WRITE_INT_FIELD(nsharer_xslice);
}
#endif /* COMPILING_BINARY_FUNCS */

#ifndef COMPILING_BINARY_FUNCS
static void
_outUnique(StringInfo str, Unique *node)
{
	int			i;

	WRITE_NODE_TYPE("UNIQUE");

	_outPlanInfo(str, (Plan *) node);

	WRITE_INT_FIELD(numCols);

	appendStringInfoLiteral(str, " :uniqColIdx");
	for (i = 0; i < node->numCols; i++)
		appendStringInfo(str, " %d", node->uniqColIdx[i]);

	appendStringInfo(str, " :uniqOperators");
	for (i = 0; i < node->numCols; i++)
		appendStringInfo(str, " %u", node->uniqOperators[i]);
}
#endif /* COMPILING_BINARY_FUNCS */

#ifndef COMPILING_BINARY_FUNCS
static void
_outSetOp(StringInfo str, SetOp *node)
{
	int			i;

	WRITE_NODE_TYPE("SETOP");

	_outPlanInfo(str, (Plan *) node);

	WRITE_ENUM_FIELD(cmd, SetOpCmd);
	WRITE_INT_FIELD(numCols);

	appendStringInfoLiteral(str, " :dupColIdx");
	for (i = 0; i < node->numCols; i++)
		appendStringInfo(str, " %d", node->dupColIdx[i]);

	appendStringInfo(str, " :dupOperators");
	for (i = 0; i < node->numCols; i++)
		appendStringInfo(str, " %d", node->dupOperators[i]);

	WRITE_INT_FIELD(flagColIdx);
}
#endif /* COMPILING_BINARY_FUNCS */

static void
_outLimit(StringInfo str, Limit *node)
{
	WRITE_NODE_TYPE("LIMIT");

	_outPlanInfo(str, (Plan *) node);

	WRITE_NODE_FIELD(limitOffset);
	WRITE_NODE_FIELD(limitCount);
}

static void
_outHash(StringInfo str, Hash *node)
{
	WRITE_NODE_TYPE("HASH");

	_outPlanInfo(str, (Plan *) node);
    WRITE_BOOL_FIELD(rescannable);          /*CDB*/
}

#ifndef COMPILING_BINARY_FUNCS
static void
_outMotion(StringInfo str, Motion *node)
{
	int i;

	WRITE_NODE_TYPE("MOTION");

	WRITE_INT_FIELD(motionID);
	WRITE_ENUM_FIELD(motionType, MotionType);

	WRITE_BOOL_FIELD(sendSorted);

	WRITE_NODE_FIELD(hashExpr);
	WRITE_NODE_FIELD(hashDataTypes);

	WRITE_INT_FIELD(numOutputSegs);
	appendStringInfoLiteral(str, " :outputSegIdx");
	for (i = 0; i < node->numOutputSegs; i++)
		appendStringInfo(str, " %d", node->outputSegIdx[i]);

	WRITE_INT_FIELD(numSortCols);
	appendStringInfoLiteral(str, " :sortColIdx");
	for (i = 0; i < node->numSortCols; i++)
		appendStringInfo(str, " %d", node->sortColIdx[i]);

	appendStringInfoLiteral(str, " :sortOperators");
	for (i = 0; i < node->numSortCols; i++)
		appendStringInfo(str, " %u", node->sortOperators[i]);

	WRITE_INT_FIELD(segidColIdx);

	_outPlanInfo(str, (Plan *) node);
}
#endif /* COMPILING_BINARY_FUNCS */

/*
 * _outDML
 */
static void
_outDML(StringInfo str, DML *node)
{
	WRITE_NODE_TYPE("DML");

	WRITE_UINT_FIELD(scanrelid);
	WRITE_INT_FIELD(oidColIdx);
	WRITE_INT_FIELD(actionColIdx);
	WRITE_INT_FIELD(ctidColIdx);
	WRITE_INT_FIELD(tupleoidColIdx);

	_outPlanInfo(str, (Plan *) node);
}

/*
 * _outSplitUpdate
 */
static void
_outSplitUpdate(StringInfo str, SplitUpdate *node)
{
	WRITE_NODE_TYPE("SplitUpdate");

	WRITE_INT_FIELD(actionColIdx);
	WRITE_INT_FIELD(ctidColIdx);
	WRITE_INT_FIELD(tupleoidColIdx);
	WRITE_NODE_FIELD(insertColIdx);
	WRITE_NODE_FIELD(deleteColIdx);
	
	_outPlanInfo(str, (Plan *) node);
}

/*
 * _outRowTrigger
 */
static void
_outRowTrigger(StringInfo str, RowTrigger *node)
{
	WRITE_NODE_TYPE("RowTrigger");

	WRITE_INT_FIELD(relid);
	WRITE_INT_FIELD(eventFlags);
	WRITE_NODE_FIELD(oldValuesColIdx);
	WRITE_NODE_FIELD(newValuesColIdx);

	_outPlanInfo(str, (Plan *) node);
}

/*
 * _outAssertOp
 */
static void
_outAssertOp(StringInfo str, AssertOp *node)
{
	WRITE_NODE_TYPE("AssertOp");

	WRITE_NODE_FIELD(errmessage);
	WRITE_INT_FIELD(errcode);
	
	_outPlanInfo(str, (Plan *) node);
}

/*
 * _outPartitionSelector
 */
static void
_outPartitionSelector(StringInfo str, PartitionSelector *node)
{
	WRITE_NODE_TYPE("PartitionSelector");

	WRITE_INT_FIELD(relid);
	WRITE_INT_FIELD(nLevels);
	WRITE_INT_FIELD(scanId);
	WRITE_INT_FIELD(selectorId);
	WRITE_NODE_FIELD(levelEqExpressions);
	WRITE_NODE_FIELD(levelExpressions);
	WRITE_NODE_FIELD(residualPredicate);
	WRITE_NODE_FIELD(propagationExpression);
	WRITE_NODE_FIELD(printablePredicate);
	WRITE_BOOL_FIELD(staticSelection);
	WRITE_NODE_FIELD(staticPartOids);
	WRITE_NODE_FIELD(staticScanIds);

	_outPlanInfo(str, (Plan *) node);
}

/*****************************************************************************
 *
 *	Stuff from primnodes.h.
 *
 *****************************************************************************/

static void
_outAlias(StringInfo str, Alias *node)
{
	WRITE_NODE_TYPE("ALIAS");

	WRITE_STRING_FIELD(aliasname);
	WRITE_NODE_FIELD(colnames);
}

static void
_outRangeVar(StringInfo str, RangeVar *node)
{
	WRITE_NODE_TYPE("RANGEVAR");

	/*
	 * we deliberately ignore catalogname here, since it is presently not
	 * semantically meaningful
	 */
	WRITE_STRING_FIELD(schemaname);
	WRITE_STRING_FIELD(relname);
	WRITE_ENUM_FIELD(inhOpt, InhOption);
	WRITE_BOOL_FIELD(istemp);
	WRITE_NODE_FIELD(alias);
    WRITE_INT_FIELD(location);  /*CDB*/
}

static void
_outIntoClause(StringInfo str, IntoClause *node)
{
	WRITE_NODE_TYPE("INTOCLAUSE");
	
	WRITE_NODE_FIELD(rel);
	WRITE_NODE_FIELD(colNames);
	WRITE_NODE_FIELD(options);
	WRITE_ENUM_FIELD(onCommit, OnCommitAction);
	WRITE_STRING_FIELD(tableSpaceName);
	WRITE_OID_FIELD(oidInfo.relOid);
	WRITE_OID_FIELD(oidInfo.comptypeOid);
	WRITE_OID_FIELD(oidInfo.toastOid);
	WRITE_OID_FIELD(oidInfo.toastIndexOid);
	WRITE_OID_FIELD(oidInfo.toastComptypeOid);
	WRITE_OID_FIELD(oidInfo.aosegOid);
	WRITE_OID_FIELD(oidInfo.aosegIndexOid);
	WRITE_OID_FIELD(oidInfo.aosegComptypeOid);
	WRITE_OID_FIELD(oidInfo.aovisimapOid);
	WRITE_OID_FIELD(oidInfo.aovisimapIndexOid);
	WRITE_OID_FIELD(oidInfo.aovisimapComptypeOid);
	WRITE_OID_FIELD(oidInfo.aoblkdirOid);
	WRITE_OID_FIELD(oidInfo.aoblkdirIndexOid);
	WRITE_OID_FIELD(oidInfo.aoblkdirComptypeOid);
}

static void
_outVar(StringInfo str, Var *node)
{
	WRITE_NODE_TYPE("VAR");

	if (print_variable_fields)
	{
		WRITE_UINT_FIELD(varno);
	}
	WRITE_INT_FIELD(varattno);
	WRITE_OID_FIELD(vartype);
	WRITE_INT_FIELD(vartypmod);
	WRITE_UINT_FIELD(varlevelsup);
	if (print_variable_fields)
	{
		WRITE_UINT_FIELD(varnoold);
	}
	WRITE_INT_FIELD(varoattno);
}

#ifndef COMPILING_BINARY_FUNCS
static void
_outConst(StringInfo str, Const *node)
{
	WRITE_NODE_TYPE("CONST");

	WRITE_OID_FIELD(consttype);
	WRITE_INT_FIELD(constlen);
	WRITE_BOOL_FIELD(constbyval);
	WRITE_BOOL_FIELD(constisnull);

	appendStringInfoLiteral(str, " :constvalue ");
	if (node->constisnull)
		appendStringInfoLiteral(str, "<>");
	else
		_outDatum(str, node->constvalue, node->constlen, node->constbyval);
}
#endif /* COMPILING_BINARY_FUNCS */

static void
_outParam(StringInfo str, Param *node)
{
	WRITE_NODE_TYPE("PARAM");

	WRITE_ENUM_FIELD(paramkind, ParamKind);
	WRITE_INT_FIELD(paramid);
	WRITE_OID_FIELD(paramtype);
	WRITE_INT_FIELD(paramtypmod);
}

#ifndef COMPILING_BINARY_FUNCS
static void
_outAggref(StringInfo str, Aggref *node)
{
	WRITE_NODE_TYPE("AGGREF");

	WRITE_OID_FIELD(aggfnoid);
	WRITE_OID_FIELD(aggtype);
	WRITE_NODE_FIELD(args);
	WRITE_UINT_FIELD(agglevelsup);
	WRITE_BOOL_FIELD(aggstar);
	WRITE_BOOL_FIELD(aggdistinct);

    /*
     * CDB: This field was added after the MPP 2.1p2 release.  Upstream of
     * the planner, it's unused and zero, in which case we skip writing it
     * because we don't want it written into the catalog.  Allows downward
     * compatibility in case the database is opened using an older release.
     */
    if (node->aggstage != 0)
	    WRITE_ENUM_FIELD(aggstage, AggStage);

    /* 
     * CDB: to minimize upgrade impact we only write out the aggorder
     * field when it is present
     */
    if (node->aggorder != NULL)
        WRITE_NODE_FIELD(aggorder);
}
#endif /* COMPILING_BINARY_FUNCS */

static void
_outAggOrder(StringInfo str, AggOrder *node)
{
	WRITE_NODE_TYPE("AGGORDER");

    WRITE_BOOL_FIELD(sortImplicit);
    WRITE_NODE_FIELD(sortTargets);
    WRITE_NODE_FIELD(sortClause);
}

static void
_outWindowRef(StringInfo str, WindowRef *node)
{
	WRITE_NODE_TYPE("WINDOWREF");

	WRITE_OID_FIELD(winfnoid);
	WRITE_OID_FIELD(restype);
	WRITE_NODE_FIELD(args);
	WRITE_UINT_FIELD(winlevelsup);
	WRITE_BOOL_FIELD(windistinct);
	WRITE_UINT_FIELD(winspec);
	WRITE_UINT_FIELD(winindex);
	WRITE_ENUM_FIELD(winstage, WinStage);
	WRITE_UINT_FIELD(winlevel);
}

static void
_outArrayRef(StringInfo str, ArrayRef *node)
{
	WRITE_NODE_TYPE("ARRAYREF");

	WRITE_OID_FIELD(refrestype);
	WRITE_OID_FIELD(refarraytype);
	WRITE_OID_FIELD(refelemtype);
	WRITE_NODE_FIELD(refupperindexpr);
	WRITE_NODE_FIELD(reflowerindexpr);
	WRITE_NODE_FIELD(refexpr);
	WRITE_NODE_FIELD(refassgnexpr);
}

#ifndef COMPILING_BINARY_FUNCS
static void
_outFuncExpr(StringInfo str, FuncExpr *node)
{
	WRITE_NODE_TYPE("FUNCEXPR");

	WRITE_OID_FIELD(funcid);
	WRITE_OID_FIELD(funcresulttype);
	WRITE_BOOL_FIELD(funcretset);
	WRITE_ENUM_FIELD(funcformat, CoercionForm);
	WRITE_NODE_FIELD(args);
	
	if (node->is_tablefunc)
	{
		WRITE_BOOL_FIELD(is_tablefunc);  /* GPDB */
	}
}
#endif /* COMPILING_BINARY_FUNCS */

static void
_outOpExpr(StringInfo str, OpExpr *node)
{
	WRITE_NODE_TYPE("OPEXPR");

	WRITE_OID_FIELD(opno);
	WRITE_OID_FIELD(opfuncid);
	WRITE_OID_FIELD(opresulttype);
	WRITE_BOOL_FIELD(opretset);
	WRITE_NODE_FIELD(args);
}

static void
_outDistinctExpr(StringInfo str, DistinctExpr *node)
{
	WRITE_NODE_TYPE("DISTINCTEXPR");

	WRITE_OID_FIELD(opno);
	WRITE_OID_FIELD(opfuncid);
	WRITE_OID_FIELD(opresulttype);
	WRITE_BOOL_FIELD(opretset);
	WRITE_NODE_FIELD(args);
}

static void
_outScalarArrayOpExpr(StringInfo str, ScalarArrayOpExpr *node)
{
	WRITE_NODE_TYPE("SCALARARRAYOPEXPR");

	WRITE_OID_FIELD(opno);
	WRITE_OID_FIELD(opfuncid);
	WRITE_BOOL_FIELD(useOr);
	WRITE_NODE_FIELD(args);
}

#ifndef COMPILING_BINARY_FUNCS
static void
_outBoolExpr(StringInfo str, BoolExpr *node)
{
	char	   *opstr = NULL;

	WRITE_NODE_TYPE("BOOLEXPR");

	/* do-it-yourself enum representation */
	switch (node->boolop)
	{
		case AND_EXPR:
			opstr = "and";
			break;
		case OR_EXPR:
			opstr = "or";
			break;
		case NOT_EXPR:
			opstr = "not";
			break;
	}
	appendStringInfoLiteral(str, " :boolop ");
	_outToken(str, opstr);

	WRITE_NODE_FIELD(args);
}
#endif /* COMPILING_BINARY_FUNCS */

#ifndef COMPILING_BINARY_FUNCS
static void
_outSubLink(StringInfo str, SubLink *node)
{
	WRITE_NODE_TYPE("SUBLINK");

	WRITE_ENUM_FIELD(subLinkType, SubLinkType);
	WRITE_NODE_FIELD(testexpr);
	WRITE_NODE_FIELD(operName);
    /*
     * CDB: For now we don't serialize the 'location' field, for compatibility
     * so stored sublinks can be read by pre-3.2 releases.  Anyway it's only
     * meaningful with the original source string, which isn't kept when a
     * view or rule definition is stored in the catalog.
     */
	WRITE_NODE_FIELD(subselect);
}
#endif /* COMPILING_BINARY_FUNCS */

static void
_outSubPlan(StringInfo str, SubPlan *node)
{
	WRITE_NODE_TYPE("SUBPLAN");

    WRITE_INT_FIELD(qDispSliceId);  /*CDB*/
	WRITE_ENUM_FIELD(subLinkType, SubLinkType);
	WRITE_NODE_FIELD(testexpr);
	WRITE_NODE_FIELD(paramIds);
	WRITE_INT_FIELD(plan_id);
	WRITE_OID_FIELD(firstColType);
	WRITE_INT_FIELD(firstColTypmod);
	WRITE_BOOL_FIELD(useHashTable);
	WRITE_BOOL_FIELD(unknownEqFalse);
	WRITE_BOOL_FIELD(is_initplan); /*CDB*/
	WRITE_BOOL_FIELD(is_multirow); /*CDB*/
	WRITE_NODE_FIELD(setParam);
	WRITE_NODE_FIELD(parParam);
	WRITE_NODE_FIELD(args);
	WRITE_NODE_FIELD(extParam);
}

static void
_outFieldSelect(StringInfo str, FieldSelect *node)
{
	WRITE_NODE_TYPE("FIELDSELECT");

	WRITE_NODE_FIELD(arg);
	WRITE_INT_FIELD(fieldnum);
	WRITE_OID_FIELD(resulttype);
	WRITE_INT_FIELD(resulttypmod);
}

static void
_outFieldStore(StringInfo str, FieldStore *node)
{
	WRITE_NODE_TYPE("FIELDSTORE");

	WRITE_NODE_FIELD(arg);
	WRITE_NODE_FIELD(newvals);
	WRITE_NODE_FIELD(fieldnums);
	WRITE_OID_FIELD(resulttype);
}

static void
_outRelabelType(StringInfo str, RelabelType *node)
{
	WRITE_NODE_TYPE("RELABELTYPE");

	WRITE_NODE_FIELD(arg);
	WRITE_OID_FIELD(resulttype);
	WRITE_INT_FIELD(resulttypmod);
	WRITE_ENUM_FIELD(relabelformat, CoercionForm);
}

static void
_outConvertRowtypeExpr(StringInfo str, ConvertRowtypeExpr *node)
{
	WRITE_NODE_TYPE("CONVERTROWTYPEEXPR");

	WRITE_NODE_FIELD(arg);
	WRITE_OID_FIELD(resulttype);
	WRITE_ENUM_FIELD(convertformat, CoercionForm);
}

static void
_outCaseExpr(StringInfo str, CaseExpr *node)
{
	WRITE_NODE_TYPE("CASE");

	WRITE_OID_FIELD(casetype);
	WRITE_NODE_FIELD(arg);
	WRITE_NODE_FIELD(args);
	WRITE_NODE_FIELD(defresult);
}

static void
_outCaseWhen(StringInfo str, CaseWhen *node)
{
	WRITE_NODE_TYPE("WHEN");

	WRITE_NODE_FIELD(expr);
	WRITE_NODE_FIELD(result);
}

static void
_outCaseTestExpr(StringInfo str, CaseTestExpr *node)
{
	WRITE_NODE_TYPE("CASETESTEXPR");

	WRITE_OID_FIELD(typeId);
	WRITE_INT_FIELD(typeMod);
}

static void
_outArrayExpr(StringInfo str, ArrayExpr *node)
{
	WRITE_NODE_TYPE("ARRAY");

	WRITE_OID_FIELD(array_typeid);
	WRITE_OID_FIELD(element_typeid);
	WRITE_NODE_FIELD(elements);
	WRITE_BOOL_FIELD(multidims);
}

static void
_outRowExpr(StringInfo str, RowExpr *node)
{
	WRITE_NODE_TYPE("ROW");

	WRITE_NODE_FIELD(args);
	WRITE_OID_FIELD(row_typeid);
	WRITE_ENUM_FIELD(row_format, CoercionForm);
}

static void
_outRowCompareExpr(StringInfo str, RowCompareExpr *node)
{
	WRITE_NODE_TYPE("ROWCOMPARE");

	WRITE_ENUM_FIELD(rctype, RowCompareType);
	WRITE_NODE_FIELD(opnos);
	WRITE_NODE_FIELD(opfamilies);
	WRITE_NODE_FIELD(largs);
	WRITE_NODE_FIELD(rargs);
}

static void
_outCoalesceExpr(StringInfo str, CoalesceExpr *node)
{
	WRITE_NODE_TYPE("COALESCE");

	WRITE_OID_FIELD(coalescetype);
	WRITE_NODE_FIELD(args);
}

static void
_outMinMaxExpr(StringInfo str, MinMaxExpr *node)
{
	WRITE_NODE_TYPE("MINMAX");

	WRITE_OID_FIELD(minmaxtype);
	WRITE_ENUM_FIELD(op, MinMaxOp);
	WRITE_NODE_FIELD(args);
}

static void
_outXmlExpr(StringInfo str, XmlExpr *node)
{
	WRITE_NODE_TYPE("XMLEXPR");

	WRITE_ENUM_FIELD(op, XmlExprOp);
	WRITE_STRING_FIELD(name);
	WRITE_NODE_FIELD(named_args);
	WRITE_NODE_FIELD(arg_names);
	WRITE_NODE_FIELD(args);
	WRITE_ENUM_FIELD(xmloption, XmlOptionType);
	WRITE_OID_FIELD(type);
	WRITE_INT_FIELD(typmod);
<<<<<<< HEAD
	/*WRITE_LOCATION_FIELD(location);*/
=======
>>>>>>> 03d442ca
}

static void
_outNullIfExpr(StringInfo str, NullIfExpr *node)
{
	WRITE_NODE_TYPE("NULLIFEXPR");

	WRITE_OID_FIELD(opno);
	WRITE_OID_FIELD(opfuncid);
	WRITE_OID_FIELD(opresulttype);
	WRITE_BOOL_FIELD(opretset);
	WRITE_NODE_FIELD(args);
}

static void
_outNullTest(StringInfo str, NullTest *node)
{
	WRITE_NODE_TYPE("NULLTEST");

	WRITE_NODE_FIELD(arg);
	WRITE_ENUM_FIELD(nulltesttype, NullTestType);
}

static void
_outBooleanTest(StringInfo str, BooleanTest *node)
{
	WRITE_NODE_TYPE("BOOLEANTEST");

	WRITE_NODE_FIELD(arg);
	WRITE_ENUM_FIELD(booltesttype, BoolTestType);
}

static void
_outCoerceToDomain(StringInfo str, CoerceToDomain *node)
{
	WRITE_NODE_TYPE("COERCETODOMAIN");

	WRITE_NODE_FIELD(arg);
	WRITE_OID_FIELD(resulttype);
	WRITE_INT_FIELD(resulttypmod);
	WRITE_ENUM_FIELD(coercionformat, CoercionForm);
}

static void
_outCoerceToDomainValue(StringInfo str, CoerceToDomainValue *node)
{
	WRITE_NODE_TYPE("COERCETODOMAINVALUE");

	WRITE_OID_FIELD(typeId);
	WRITE_INT_FIELD(typeMod);
}

static void
_outSetToDefault(StringInfo str, SetToDefault *node)
{
	WRITE_NODE_TYPE("SETTODEFAULT");

	WRITE_OID_FIELD(typeId);
	WRITE_INT_FIELD(typeMod);
}

#ifndef COMPILING_BINARY_FUNCS
static void
_outCurrentOfExpr(StringInfo str, CurrentOfExpr *node)
{
	WRITE_NODE_TYPE("CURRENTOFEXPR");

	WRITE_STRING_FIELD(cursor_name);
	WRITE_INT_FIELD(cvarno);
	WRITE_OID_FIELD(target_relid);

	/* some attributes omitted as they're bound only just before executor dispatch */
}
#endif /* COMPILING_BINARY_FUNCS */

static void
_outTargetEntry(StringInfo str, TargetEntry *node)
{
	WRITE_NODE_TYPE("TARGETENTRY");

	WRITE_NODE_FIELD(expr);
	WRITE_INT_FIELD(resno);
	WRITE_STRING_FIELD(resname);
	WRITE_UINT_FIELD(ressortgroupref);
	WRITE_OID_FIELD(resorigtbl);
	WRITE_INT_FIELD(resorigcol);
	WRITE_BOOL_FIELD(resjunk);
}

static void
_outRangeTblRef(StringInfo str, RangeTblRef *node)
{
	WRITE_NODE_TYPE("RANGETBLREF");

	WRITE_INT_FIELD(rtindex);
}

#ifndef COMPILING_BINARY_FUNCS
static void
_outJoinExpr(StringInfo str, JoinExpr *node)
{
	WRITE_NODE_TYPE("JOINEXPR");

	WRITE_ENUM_FIELD(jointype, JoinType);
	WRITE_BOOL_FIELD(isNatural);
	WRITE_NODE_FIELD(larg);
	WRITE_NODE_FIELD(rarg);
    if (node->subqfromlist)                     /*CDB*/
        WRITE_NODE_FIELD(subqfromlist);         /*CDB*/
	WRITE_NODE_FIELD_AS(usingClause, using);    /*CDB*/
	WRITE_NODE_FIELD(quals);
	WRITE_NODE_FIELD(alias);
	WRITE_INT_FIELD(rtindex);
}
#endif /* COMPILING_BINARY_FUNCS */

static void
_outFromExpr(StringInfo str, FromExpr *node)
{
	WRITE_NODE_TYPE("FROMEXPR");

	WRITE_NODE_FIELD(fromlist);
	WRITE_NODE_FIELD(quals);
}

#ifndef COMPILING_BINARY_FUNCS
static void
_outFlow(StringInfo str, Flow *node)
{
	int i;

	WRITE_NODE_TYPE("FLOW");

	WRITE_ENUM_FIELD(flotype, FlowType);
	WRITE_ENUM_FIELD(req_move, Movement);
	WRITE_ENUM_FIELD(locustype, CdbLocusType);
	WRITE_INT_FIELD(segindex);

	/* This array format as in Group and Sort nodes. */
	WRITE_INT_FIELD(numSortCols);
	if(node->numSortCols > 0)
	{
		appendStringInfoLiteral(str, " :sortColIdx");
		if(node->sortColIdx == NULL)
			appendStringInfoString(str, " <>");
		else {
			for ( i = 0; i < node->numSortCols; i++ )
				appendStringInfo(str, " %d", node->sortColIdx[i]);
		}

		appendStringInfoLiteral(str, " :sortOperators");
		if(node->sortOperators == NULL)
			appendStringInfoString(str, " <>");
		else {
			for ( i = 0; i < node->numSortCols; i++ )
				appendStringInfo(str, " %u", node->sortOperators[i]);
		}
	}

	WRITE_NODE_FIELD(hashExpr);

	WRITE_NODE_FIELD(flow_before_req_move);
}
#endif /* COMPILING_BINARY_FUNCS */

/*****************************************************************************
 *
 *	Stuff from cdbpathlocus.h.
 *
 *****************************************************************************/

/*
 * _outCdbPathLocus
 */
static void
_outCdbPathLocus(StringInfo str, CdbPathLocus *node)
{
    WRITE_ENUM_FIELD(locustype, CdbLocusType);
    WRITE_NODE_FIELD(partkey_h);
    WRITE_NODE_FIELD(partkey_oj);
}                               /* _outCdbPathLocus */


/*****************************************************************************
 *
 *	Stuff from relation.h.
 *
 *****************************************************************************/

/*
 * print the basic stuff of all nodes that inherit from Path
 *
 * Note we do NOT print the parent, else we'd be in infinite recursion
 */
static void
_outPathInfo(StringInfo str, Path *node)
{
	WRITE_ENUM_FIELD(pathtype, NodeTag);
	WRITE_FLOAT_FIELD(startup_cost, "%.2f");
	WRITE_FLOAT_FIELD(total_cost, "%.2f");
    WRITE_NODE_FIELD(parent);
    _outCdbPathLocus(str, &node->locus);
	WRITE_NODE_FIELD(pathkeys);
}

/*
 * print the basic stuff of all nodes that inherit from JoinPath
 */
static void
_outJoinPathInfo(StringInfo str, JoinPath *node)
{
	_outPathInfo(str, (Path *) node);

	WRITE_ENUM_FIELD(jointype, JoinType);
	WRITE_NODE_FIELD(outerjoinpath);
	WRITE_NODE_FIELD(innerjoinpath);
	WRITE_NODE_FIELD(joinrestrictinfo);
}

static void
_outPath(StringInfo str, Path *node)
{
	WRITE_NODE_TYPE("PATH");

	_outPathInfo(str, (Path *) node);
}

static void
_outIndexPath(StringInfo str, IndexPath *node)
{
	WRITE_NODE_TYPE("INDEXPATH");

	_outPathInfo(str, (Path *) node);

	WRITE_NODE_FIELD(indexinfo);
	WRITE_NODE_FIELD(indexclauses);
	WRITE_NODE_FIELD(indexquals);
	WRITE_BOOL_FIELD(isjoininner);
	WRITE_ENUM_FIELD(indexscandir, ScanDirection);
	WRITE_FLOAT_FIELD(indextotalcost, "%.2f");
	WRITE_FLOAT_FIELD(indexselectivity, "%.4f");
	WRITE_FLOAT_FIELD(rows, "%.0f");
    WRITE_INT_FIELD(num_leading_eq);
}

static void
_outBitmapHeapPath(StringInfo str, BitmapHeapPath *node)
{
	WRITE_NODE_TYPE("BITMAPHEAPPATH");

	_outPathInfo(str, (Path *) node);

	WRITE_NODE_FIELD(bitmapqual);
	WRITE_BOOL_FIELD(isjoininner);
	WRITE_FLOAT_FIELD(rows, "%.0f");
}

static void
_outBitmapAppendOnlyPath(StringInfo str, BitmapAppendOnlyPath *node)
{
	WRITE_NODE_TYPE("BITMAPAPPENDONLYPATH");

	_outPathInfo(str, (Path *) node);

	WRITE_NODE_FIELD(bitmapqual);
	WRITE_BOOL_FIELD(isjoininner);
	WRITE_FLOAT_FIELD(rows, "%.0f");
	WRITE_BOOL_FIELD(isAORow);
}

static void
_outBitmapAndPath(StringInfo str, BitmapAndPath *node)
{
	WRITE_NODE_TYPE("BITMAPANDPATH");

	_outPathInfo(str, (Path *) node);

	WRITE_NODE_FIELD(bitmapquals);
	WRITE_FLOAT_FIELD(bitmapselectivity, "%.4f");
}

static void
_outBitmapOrPath(StringInfo str, BitmapOrPath *node)
{
	WRITE_NODE_TYPE("BITMAPORPATH");

	_outPathInfo(str, (Path *) node);

	WRITE_NODE_FIELD(bitmapquals);
	WRITE_FLOAT_FIELD(bitmapselectivity, "%.4f");
}

static void
_outTidPath(StringInfo str, TidPath *node)
{
	WRITE_NODE_TYPE("TIDPATH");

	_outPathInfo(str, (Path *) node);

	WRITE_NODE_FIELD(tidquals);
}

static void
_outAppendPath(StringInfo str, AppendPath *node)
{
	WRITE_NODE_TYPE("APPENDPATH");

	_outPathInfo(str, (Path *) node);

	WRITE_NODE_FIELD(subpaths);
}

static void
_outAppendOnlyPath(StringInfo str, AppendOnlyPath *node)
{
	WRITE_NODE_TYPE("APPENDONLYPATH");

	_outPathInfo(str, (Path *) node);
}

static void
_outAOCSPath(StringInfo str, AOCSPath *node)
{
	WRITE_NODE_TYPE("APPENDONLYPATH");

	_outPathInfo(str, (Path *) node);
}

static void
_outResultPath(StringInfo str, ResultPath *node)
{
	WRITE_NODE_TYPE("RESULTPATH");

	_outPathInfo(str, (Path *) node);

	WRITE_NODE_FIELD(quals);
}

static void
_outMaterialPath(StringInfo str, MaterialPath *node)
{
	WRITE_NODE_TYPE("MATERIALPATH");

	_outPathInfo(str, (Path *) node);
    WRITE_BOOL_FIELD(cdb_strict);

	WRITE_NODE_FIELD(subpath);
}

static void
_outUniquePath(StringInfo str, UniquePath *node)
{
	WRITE_NODE_TYPE("UNIQUEPATH");

	_outPathInfo(str, (Path *) node);
	WRITE_ENUM_FIELD(umethod, UniquePathMethod);
	WRITE_FLOAT_FIELD(rows, "%.0f");
    WRITE_BOOL_FIELD(must_repartition);                 /*CDB*/
    WRITE_BITMAPSET_FIELD(distinct_on_rowid_relids);    /*CDB*/
	WRITE_NODE_FIELD(distinct_on_exprs);                /*CDB*/

	WRITE_NODE_FIELD(subpath);
}

static void
_outNestPath(StringInfo str, NestPath *node)
{
	WRITE_NODE_TYPE("NESTPATH");

	_outJoinPathInfo(str, (JoinPath *) node);
}

static void
_outMergePath(StringInfo str, MergePath *node)
{
	WRITE_NODE_TYPE("MERGEPATH");

	_outJoinPathInfo(str, (JoinPath *) node);

	WRITE_NODE_FIELD(path_mergeclauses);
	WRITE_NODE_FIELD(outersortkeys);
	WRITE_NODE_FIELD(innersortkeys);
}

static void
_outHashPath(StringInfo str, HashPath *node)
{
	WRITE_NODE_TYPE("HASHPATH");

	_outJoinPathInfo(str, (JoinPath *) node);

	WRITE_NODE_FIELD(path_hashclauses);
}

static void
_outCdbMotionPath(StringInfo str, CdbMotionPath *node)
{
    WRITE_NODE_TYPE("MOTIONPATH");

    _outPathInfo(str, &node->path);

    WRITE_NODE_FIELD(subpath);
}

#ifndef COMPILING_BINARY_FUNCS
static void
_outPlannerGlobal(StringInfo str, PlannerGlobal *node)
{
	WRITE_NODE_TYPE("PLANNERGLOBAL");
	
	/* NB: this isn't a complete set of fields */
	WRITE_NODE_FIELD(paramlist);
	WRITE_NODE_FIELD(subplans);
	WRITE_NODE_FIELD(subrtables);
	WRITE_BITMAPSET_FIELD(rewindPlanIDs);
	WRITE_NODE_FIELD(finalrtable);
	WRITE_NODE_FIELD(relationOids);
	WRITE_NODE_FIELD(invalItems);
	WRITE_BOOL_FIELD(transientPlan);
	WRITE_NODE_FIELD(share.sharedNodes);
	WRITE_NODE_FIELD(share.sliceMarks);
	WRITE_NODE_FIELD(share.motStack);
	WRITE_NODE_FIELD(share.qdShares);
	WRITE_NODE_FIELD(share.qdSlices);
	WRITE_NODE_FIELD(share.planNodes);
	WRITE_INT_FIELD(share.nextPlanId);
}
#endif /* COMPILING_BINARY_FUNCS */

static void
_outPlannerInfo(StringInfo str, PlannerInfo *node)
{
	WRITE_NODE_TYPE("PLANNERINFO");

	/* NB: this isn't a complete set of fields */
	WRITE_NODE_FIELD(parse);
	WRITE_NODE_FIELD(join_rel_list);
	WRITE_NODE_FIELD(eq_classes);
	WRITE_NODE_FIELD(canon_pathkeys);
	WRITE_NODE_FIELD(left_join_clauses);
	WRITE_NODE_FIELD(right_join_clauses);
	WRITE_NODE_FIELD(full_join_clauses);
	WRITE_NODE_FIELD(oj_info_list);
	WRITE_NODE_FIELD(in_info_list);
	WRITE_NODE_FIELD(append_rel_list);
	WRITE_NODE_FIELD(query_pathkeys);
	WRITE_NODE_FIELD(group_pathkeys);
	WRITE_NODE_FIELD(sort_pathkeys);
	WRITE_FLOAT_FIELD(total_table_pages, "%.0f");
	WRITE_FLOAT_FIELD(tuple_fraction, "%.4f");
	WRITE_BOOL_FIELD(hasJoinRTEs);
	WRITE_BOOL_FIELD(hasOuterJoins);
	WRITE_BOOL_FIELD(hasHavingQual);
	WRITE_BOOL_FIELD(hasPseudoConstantQuals);
}

static void
_outRelOptInfo(StringInfo str, RelOptInfo *node)
{
	WRITE_NODE_TYPE("RELOPTINFO");

	/* NB: this isn't a complete set of fields */
	WRITE_ENUM_FIELD(reloptkind, RelOptKind);
	WRITE_BITMAPSET_FIELD(relids);
	WRITE_FLOAT_FIELD(rows, "%.0f");
	WRITE_INT_FIELD(width);
	WRITE_NODE_FIELD(reltargetlist);
	/* Skip writing Path ptrs to avoid endless recursion */
	/* WRITE_NODE_FIELD(pathlist);              */
	/* WRITE_NODE_FIELD(cheapest_startup_path); */
	/* WRITE_NODE_FIELD(cheapest_total_path);   */
	WRITE_NODE_FIELD(dedup_info);
	WRITE_UINT_FIELD(relid);
	WRITE_ENUM_FIELD(rtekind, RTEKind);
	WRITE_INT_FIELD(min_attr);
	WRITE_INT_FIELD(max_attr);
	WRITE_NODE_FIELD(indexlist);
	WRITE_UINT_FIELD(pages);
	WRITE_FLOAT_FIELD(tuples, "%.0f");
	WRITE_NODE_FIELD(subplan);
	WRITE_NODE_FIELD(locationlist);
	WRITE_STRING_FIELD(execcommand);
	WRITE_CHAR_FIELD(fmttype);
	WRITE_STRING_FIELD(fmtopts);
	WRITE_INT_FIELD(rejectlimit);
	WRITE_CHAR_FIELD(rejectlimittype);
	WRITE_OID_FIELD(fmterrtbl);
	WRITE_INT_FIELD(ext_encoding);
	WRITE_BOOL_FIELD(isrescannable);
	WRITE_BOOL_FIELD(writable);
	WRITE_NODE_FIELD(baserestrictinfo);
	WRITE_NODE_FIELD(joininfo);
	WRITE_BOOL_FIELD(has_eclass_joins);
	WRITE_BITMAPSET_FIELD(index_outer_relids);
	/* Skip writing Path ptrs to avoid endless recursion */
	/* WRITE_NODE_FIELD(index_inner_paths);     */
}

#ifndef COMPILING_BINARY_FUNCS
static void
_outIndexOptInfo(StringInfo str, IndexOptInfo *node)
{
    int i;

	WRITE_NODE_TYPE("INDEXOPTINFO");

	/* NB: this isn't a complete set of fields */
	WRITE_OID_FIELD(indexoid);
	/* Do NOT print rel field, else infinite recursion */
	WRITE_UINT_FIELD(pages);
	WRITE_FLOAT_FIELD(tuples, "%.0f");
	WRITE_INT_FIELD(ncolumns);

	appendStringInfoLiteral(str, " :opfamily");
	for (i = 0; i < node->ncolumns; i++)
		appendStringInfo(str, " %u", node->opfamily[i]);

	appendStringInfoLiteral(str, " :indexkeys");
	for (i = 0; i < node->ncolumns; i++)
		appendStringInfo(str, " %d", node->indexkeys[i]);

	appendStringInfoLiteral(str, " :fwdsortop");
	for (i = 0; i < node->ncolumns; i++)
		appendStringInfo(str, " %u", node->fwdsortop[i]);

	appendStringInfoLiteral(str, " :revsortop");
	for (i = 0; i < node->ncolumns; i++)
		appendStringInfo(str, " %u", node->revsortop[i]);

	WRITE_BOOL_FIELD(nulls_first);

    WRITE_OID_FIELD(relam);
	WRITE_OID_FIELD(amcostestimate);
	WRITE_NODE_FIELD(indexprs);
	WRITE_NODE_FIELD(indpred);
	WRITE_BOOL_FIELD(predOK);
	WRITE_BOOL_FIELD(unique);
	WRITE_BOOL_FIELD(amoptionalkey);
	WRITE_BOOL_FIELD(cdb_default_stats_used);
}
#endif /* COMPILING_BINARY_FUNCS */

#ifndef COMPILING_BINARY_FUNCS
static void
_outCdbRelColumnInfo(StringInfo str, CdbRelColumnInfo *node)
{
	WRITE_NODE_TYPE("CdbRelColumnInfo");

    WRITE_INT_FIELD(pseudoattno);
    WRITE_INT_FIELD(targetresno);
	WRITE_INT_FIELD(attr_width);
	WRITE_BITMAPSET_FIELD(where_needed);
    WRITE_STRING_FIELD(colname);
	WRITE_NODE_FIELD(defexpr);
}
#endif /* COMPILING_BINARY_FUNCS */

static void
_outCdbRelDedupInfo(StringInfo str, CdbRelDedupInfo *node)
{
	WRITE_NODE_TYPE("CdbRelDedupInfo");

	WRITE_BITMAPSET_FIELD(prejoin_dedup_subqrelids);
	WRITE_BITMAPSET_FIELD(spent_subqrelids);
	WRITE_BOOL_FIELD(try_postjoin_dedup);
	WRITE_BOOL_FIELD(no_more_subqueries);
	WRITE_NODE_FIELD(join_unique_ininfo);
	/* Skip writing Path ptrs to avoid endless recursion */
	/* WRITE_NODE_FIELD(later_dedup_pathlist);  */
	/* WRITE_NODE_FIELD(cheapest_startup_path); */
	/* WRITE_NODE_FIELD(cheapest_total_path);   */
}

#ifndef COMPILING_BINARY_FUNCS
static void
_outEquivalenceClass(StringInfo str, EquivalenceClass *node)
{
	/*
	 * To simplify reading, we just chase up to the topmost merged EC and
	 * print that, without bothering to show the merge-ees separately.
	 */
	while (node->ec_merged)
		node = node->ec_merged;

	WRITE_NODE_TYPE("EQUIVALENCECLASS");

	WRITE_NODE_FIELD(ec_opfamilies);
	WRITE_NODE_FIELD(ec_members);
	WRITE_NODE_FIELD(ec_sources);
	WRITE_NODE_FIELD(ec_derives);
	WRITE_BITMAPSET_FIELD(ec_relids);
	WRITE_BOOL_FIELD(ec_has_const);
	WRITE_BOOL_FIELD(ec_has_volatile);
	WRITE_BOOL_FIELD(ec_below_outer_join);
	WRITE_BOOL_FIELD(ec_broken);
}
#endif /* COMPILING_BINARY_FUNCS */

#ifndef COMPILING_BINARY_FUNCS
static void
_outEquivalenceMember(StringInfo str, EquivalenceMember *node)
{
	WRITE_NODE_TYPE("EQUIVALENCEMEMBER");

	WRITE_NODE_FIELD(em_expr);
	WRITE_BITMAPSET_FIELD(em_relids);
	WRITE_BOOL_FIELD(em_is_const);
	WRITE_BOOL_FIELD(em_is_child);
	WRITE_OID_FIELD(em_datatype);
}
#endif /* COMPILING_BINARY_FUNCS */

static void
_outPathKey(StringInfo str, PathKey *node)
{
	WRITE_NODE_TYPE("PATHKEY");

	WRITE_NODE_FIELD(pk_eclass);
	WRITE_OID_FIELD(pk_opfamily);
	WRITE_INT_FIELD(pk_strategy);
	WRITE_BOOL_FIELD(pk_nulls_first);
}

static void
_outRestrictInfo(StringInfo str, RestrictInfo *node)
{
	WRITE_NODE_TYPE("RESTRICTINFO");

	/* NB: this isn't a complete set of fields */
	WRITE_NODE_FIELD(clause);
	WRITE_BOOL_FIELD(is_pushed_down);
	WRITE_BOOL_FIELD(outerjoin_delayed);
	WRITE_BOOL_FIELD(can_join);
	WRITE_BOOL_FIELD(pseudoconstant);
	WRITE_BITMAPSET_FIELD(clause_relids);
	WRITE_BITMAPSET_FIELD(required_relids);
	WRITE_BITMAPSET_FIELD(left_relids);
	WRITE_BITMAPSET_FIELD(right_relids);
	WRITE_NODE_FIELD(orclause);
	WRITE_NODE_FIELD(parent_ec);
	WRITE_NODE_FIELD(mergeopfamilies);
	WRITE_NODE_FIELD(left_ec);
	WRITE_NODE_FIELD(right_ec);
	WRITE_NODE_FIELD(left_em);
	WRITE_NODE_FIELD(right_em);
	WRITE_BOOL_FIELD(outer_is_left);
	WRITE_OID_FIELD(hashjoinoperator);
}

static void
_outInnerIndexscanInfo(StringInfo str, InnerIndexscanInfo *node)
{
	WRITE_NODE_TYPE("INNERINDEXSCANINFO");
	WRITE_BITMAPSET_FIELD(other_relids);
	WRITE_BOOL_FIELD(isouterjoin);
	WRITE_NODE_FIELD(cheapest_startup_innerpath);
	WRITE_NODE_FIELD(cheapest_total_innerpath);
}

#ifndef COMPILING_BINARY_FUNCS
static void
_outOuterJoinInfo(StringInfo str, OuterJoinInfo *node)
{
	WRITE_NODE_TYPE("OUTERJOININFO");

	WRITE_BITMAPSET_FIELD(min_lefthand);
	WRITE_BITMAPSET_FIELD(min_righthand);
	WRITE_BITMAPSET_FIELD(syn_lefthand);
	WRITE_BITMAPSET_FIELD(syn_righthand);
	WRITE_ENUM_FIELD(join_type, JoinType);
	WRITE_BOOL_FIELD(lhs_strict);
	WRITE_BOOL_FIELD(delay_upper_joins);
}
#endif /* COMPILING_BINARY_FUNCS */

static void
_outInClauseInfo(StringInfo str, InClauseInfo *node)
{
	WRITE_NODE_TYPE("INCLAUSEINFO");

	WRITE_BITMAPSET_FIELD(righthand);
    WRITE_BOOL_FIELD(try_join_unique);                  /*CDB*/
	WRITE_NODE_FIELD(sub_targetlist);
	WRITE_NODE_FIELD(in_operators);
}

static void
_outAppendRelInfo(StringInfo str, AppendRelInfo *node)
{
	WRITE_NODE_TYPE("APPENDRELINFO");

	WRITE_UINT_FIELD(parent_relid);
	WRITE_UINT_FIELD(child_relid);
	WRITE_OID_FIELD(parent_reltype);
	WRITE_OID_FIELD(child_reltype);
	WRITE_NODE_FIELD(col_mappings);
	WRITE_NODE_FIELD(translated_vars);
	WRITE_OID_FIELD(parent_reloid);
}

/*****************************************************************************
 *
 *	Stuff from parsenodes.h.
 *
 *****************************************************************************/

#ifndef COMPILING_BINARY_FUNCS
static void
_outCreateStmt(StringInfo str, CreateStmt *node)
{
	WRITE_NODE_TYPE("CREATESTMT");

	WRITE_NODE_FIELD(relation);
	WRITE_NODE_FIELD(tableElts);
	WRITE_NODE_FIELD(inhRelations);
	WRITE_NODE_FIELD(inhOids);
	WRITE_INT_FIELD(parentOidCount);
	WRITE_NODE_FIELD(constraints);
	WRITE_NODE_FIELD(options);
	WRITE_ENUM_FIELD(oncommit, OnCommitAction);
	WRITE_STRING_FIELD(tablespacename);
	WRITE_NODE_FIELD(distributedBy);
	WRITE_NODE_FIELD(partitionBy);
	WRITE_OID_FIELD(oidInfo.relOid);
	WRITE_OID_FIELD(oidInfo.comptypeOid);
	WRITE_OID_FIELD(oidInfo.toastOid);
	WRITE_OID_FIELD(oidInfo.toastIndexOid);
	WRITE_OID_FIELD(oidInfo.toastComptypeOid);
	WRITE_OID_FIELD(oidInfo.aosegOid);
	WRITE_OID_FIELD(oidInfo.aosegIndexOid);
	WRITE_OID_FIELD(oidInfo.aosegComptypeOid);
	WRITE_OID_FIELD(oidInfo.aovisimapOid);
	WRITE_OID_FIELD(oidInfo.aovisimapIndexOid);
	WRITE_OID_FIELD(oidInfo.aovisimapComptypeOid);
	WRITE_OID_FIELD(oidInfo.aoblkdirOid);
	WRITE_OID_FIELD(oidInfo.aoblkdirIndexOid);
	WRITE_OID_FIELD(oidInfo.aoblkdirComptypeOid);
	WRITE_CHAR_FIELD(relKind);
	WRITE_CHAR_FIELD(relStorage);
	/* policy omitted */
	/* postCreate omitted */
	WRITE_NODE_FIELD(deferredStmts);
	WRITE_BOOL_FIELD(is_part_child);
	WRITE_BOOL_FIELD(is_add_part);
	WRITE_BOOL_FIELD(is_split_part);
	WRITE_OID_FIELD(ownerid);
	WRITE_BOOL_FIELD(buildAoBlkdir);
	WRITE_NODE_FIELD(attr_encodings);
}
#endif /* COMPILING_BINARY_FUNCS */

static void
_outColumnReferenceStorageDirective(StringInfo str, ColumnReferenceStorageDirective *node)
{
	WRITE_NODE_TYPE("COLUMNREFERENCESTORAGEDIRECTIVE");
	
	WRITE_NODE_FIELD(column);
	WRITE_BOOL_FIELD(deflt);
	WRITE_NODE_FIELD(encoding);
}

static void
_outExtTableTypeDesc(StringInfo str, ExtTableTypeDesc *node)
{
	WRITE_NODE_TYPE("EXTTABLETYPEDESC");

	WRITE_ENUM_FIELD(exttabletype, ExtTableType);
	WRITE_NODE_FIELD(location_list);
	WRITE_NODE_FIELD(on_clause);
	WRITE_STRING_FIELD(command_string);
}

static void
_outCreateExternalStmt(StringInfo str, CreateExternalStmt *node)
{
	WRITE_NODE_TYPE("CREATEEXTERNALSTMT");

	WRITE_NODE_FIELD(relation);
	WRITE_NODE_FIELD(tableElts);
	WRITE_NODE_FIELD(exttypedesc);
	WRITE_STRING_FIELD(format);
	WRITE_NODE_FIELD(formatOpts);
	WRITE_BOOL_FIELD(isweb);
	WRITE_BOOL_FIELD(iswritable);
	WRITE_NODE_FIELD(sreh);
	WRITE_NODE_FIELD(encoding);
	WRITE_NODE_FIELD(distributedBy);
}

static void
_outIndexStmt(StringInfo str, IndexStmt *node)
{
	WRITE_NODE_TYPE("INDEXSTMT");

	WRITE_STRING_FIELD(idxname);
	WRITE_NODE_FIELD(relation);
	WRITE_STRING_FIELD(accessMethod);
	WRITE_STRING_FIELD(tableSpace);
	WRITE_NODE_FIELD(indexParams);
	WRITE_NODE_FIELD(options);

	WRITE_NODE_FIELD(whereClause);
	WRITE_NODE_FIELD(rangetable);
	WRITE_BOOL_FIELD(is_part_child);
	WRITE_BOOL_FIELD(unique);
	WRITE_BOOL_FIELD(primary);
	WRITE_BOOL_FIELD(isconstraint);
	WRITE_STRING_FIELD(altconname);
	WRITE_OID_FIELD(constrOid);
	WRITE_BOOL_FIELD(concurrent);
	WRITE_NODE_FIELD(idxOids);
}

static void
_outReindexStmt(StringInfo str, ReindexStmt *node)
{
	WRITE_NODE_TYPE("REINDEXSTMT");

	WRITE_ENUM_FIELD(kind,ObjectType);
	WRITE_NODE_FIELD(relation);
	WRITE_STRING_FIELD(name);
	WRITE_BOOL_FIELD(do_system);
	WRITE_BOOL_FIELD(do_user);
	WRITE_NODE_FIELD(new_ind_oids);
	WRITE_OID_FIELD(relid);
}


static void
_outViewStmt(StringInfo str, ViewStmt *node)
{
	WRITE_NODE_TYPE("VIEWSTMT");

	WRITE_NODE_FIELD(view);
	WRITE_NODE_FIELD(aliases);
	WRITE_NODE_FIELD(query);
	WRITE_BOOL_FIELD(replace);
	WRITE_OID_FIELD(relOid);
	WRITE_OID_FIELD(comptypeOid);
	WRITE_OID_FIELD(rewriteOid);
}

static void
_outRuleStmt(StringInfo str, RuleStmt *node)
{
	WRITE_NODE_TYPE("RULESTMT");

	WRITE_NODE_FIELD(relation);
	WRITE_STRING_FIELD(rulename);
	WRITE_NODE_FIELD(whereClause);
	WRITE_ENUM_FIELD(event,CmdType);
	WRITE_BOOL_FIELD(instead);
	WRITE_NODE_FIELD(actions);
	WRITE_BOOL_FIELD(replace);
	WRITE_OID_FIELD(ruleOid);
}

static void
_outDropStmt(StringInfo str, DropStmt *node)
{
	WRITE_NODE_TYPE("DROPSTMT");

	WRITE_NODE_FIELD(objects);
	WRITE_ENUM_FIELD(removeType, ObjectType);
	WRITE_ENUM_FIELD(behavior, DropBehavior);
	WRITE_BOOL_FIELD(missing_ok);
	WRITE_BOOL_FIELD(bAllowPartn);
}

static void
_outDropPropertyStmt(StringInfo str, DropPropertyStmt *node)
{
	WRITE_NODE_TYPE("DROPPROPSTMT");

	WRITE_NODE_FIELD(relation);
	WRITE_STRING_FIELD(property);
	WRITE_ENUM_FIELD(removeType, ObjectType);
	WRITE_ENUM_FIELD(behavior, DropBehavior);
	WRITE_BOOL_FIELD(missing_ok);
}

static void
_outDropOwnedStmt(StringInfo str, DropOwnedStmt *node)
{
	WRITE_NODE_TYPE("DROPOWNEDSTMT");

	WRITE_NODE_FIELD(roles);
	WRITE_ENUM_FIELD(behavior, DropBehavior);
}

static void
<<<<<<< HEAD
_outReassignOwnedStmt(StringInfo str, ReassignOwnedStmt *node)
=======
_outXmlSerialize(StringInfo str, XmlSerialize *node)
{
	WRITE_NODE_TYPE("XMLSERIALIZE");

	WRITE_ENUM_FIELD(xmloption, XmlOptionType);
	WRITE_NODE_FIELD(expr);
	WRITE_NODE_FIELD(typename);
}

static void
_outColumnDef(StringInfo str, ColumnDef *node)
>>>>>>> 03d442ca
{
	WRITE_NODE_TYPE("REASSIGNOWNEDSTMT");

	WRITE_NODE_FIELD(roles);
	WRITE_STRING_FIELD(newrole);
}

static void
_outTruncateStmt(StringInfo str, TruncateStmt *node)
{
	WRITE_NODE_TYPE("TRUNCATESTMT");

	WRITE_NODE_FIELD(relations);
	WRITE_ENUM_FIELD(behavior, DropBehavior);
	WRITE_NODE_FIELD(relids);
	WRITE_NODE_FIELD(new_heap_oids);
	WRITE_NODE_FIELD(new_toast_oids);
	WRITE_NODE_FIELD(new_aoseg_oids);
	WRITE_NODE_FIELD(new_aoblkdir_oids);
	WRITE_NODE_FIELD(new_aovisimap_oids);
	WRITE_NODE_FIELD(new_ind_oids);
}

static void
_outAlterTableStmt(StringInfo str, AlterTableStmt *node)
{
	int m;
	WRITE_NODE_TYPE("ALTERTABLESTMT");

	WRITE_NODE_FIELD(relation);
	WRITE_NODE_FIELD(cmds);
	WRITE_ENUM_FIELD(relkind, ObjectType);
	WRITE_NODE_FIELD(oidmap);
	WRITE_INT_FIELD(oidInfoCount);
	for (m = 0; m < node->oidInfoCount; m++)
	{
		WRITE_OID_FIELD(oidInfo[m].relOid);
		WRITE_OID_FIELD(oidInfo[m].comptypeOid);
		WRITE_OID_FIELD(oidInfo[m].toastOid);
		WRITE_OID_FIELD(oidInfo[m].toastIndexOid);
		WRITE_OID_FIELD(oidInfo[m].toastComptypeOid);
		WRITE_OID_FIELD(oidInfo[m].aosegOid);
		WRITE_OID_FIELD(oidInfo[m].aosegIndexOid);
		WRITE_OID_FIELD(oidInfo[m].aosegComptypeOid);
		WRITE_OID_FIELD(oidInfo[m].aovisimapOid);
		WRITE_OID_FIELD(oidInfo[m].aovisimapIndexOid);
		WRITE_OID_FIELD(oidInfo[m].aovisimapComptypeOid);
		WRITE_OID_FIELD(oidInfo[m].aoblkdirOid);
		WRITE_OID_FIELD(oidInfo[m].aoblkdirIndexOid);
		WRITE_OID_FIELD(oidInfo[m].aoblkdirComptypeOid);
	}
}

static void
_outAlterTableCmd(StringInfo str, AlterTableCmd *node)
{
	WRITE_NODE_TYPE("ALTERTABLECMD");

	WRITE_ENUM_FIELD(subtype, AlterTableType);
	WRITE_STRING_FIELD(name);
	WRITE_NODE_FIELD(def);
	WRITE_NODE_FIELD(transform);
	WRITE_ENUM_FIELD(behavior, DropBehavior);
	WRITE_BOOL_FIELD(part_expanded);
	WRITE_NODE_FIELD(partoids);
}

static void
_outSetDistributionCmd(StringInfo str, SetDistributionCmd*node)
{
	WRITE_NODE_TYPE("SETDISTRIBUTIONCMD");

	WRITE_INT_FIELD(backendId);
	WRITE_NODE_FIELD(relids);
	WRITE_NODE_FIELD(indexOidMap);
	WRITE_NODE_FIELD(hiddenTypes);
}

static void
_outInheritPartitionCmd(StringInfo str, InheritPartitionCmd *node)
{
	WRITE_NODE_TYPE("INHERITPARTITION");

	WRITE_NODE_FIELD(parent);
}

#ifndef COMPILING_BINARY_FUNCS
static void
_outAlterPartitionCmd(StringInfo str, AlterPartitionCmd *node)
{
	WRITE_NODE_TYPE("ALTERPARTITIONCMD");

	WRITE_NODE_FIELD(partid);
	WRITE_NODE_FIELD(arg1);
	WRITE_NODE_FIELD(arg2);
}
#endif /* COMPILING_BINARY_FUNCS */

static void
_outAlterPartitionId(StringInfo str, AlterPartitionId *node)
{
	WRITE_NODE_TYPE("ALTERPARTITIONID");

	WRITE_ENUM_FIELD(idtype, AlterPartitionIdType);
	WRITE_NODE_FIELD(partiddef);
}

static void
_outCreateRoleStmt(StringInfo str, CreateRoleStmt *node)
{
	WRITE_NODE_TYPE("CREATEROLESTMT");

	WRITE_ENUM_FIELD(stmt_type, RoleStmtType);
	WRITE_STRING_FIELD(role);
	WRITE_NODE_FIELD(options);
	WRITE_OID_FIELD(roleOid);
}

static void
_outDenyLoginInterval(StringInfo str, DenyLoginInterval *node) 
{
	WRITE_NODE_TYPE("DENYLOGININTERVAL");
	
	WRITE_NODE_FIELD(start);
	WRITE_NODE_FIELD(end);
}

static void
_outDenyLoginPoint(StringInfo str, DenyLoginPoint *node)
{
	WRITE_NODE_TYPE("DENYLOGINPOINT");

	WRITE_NODE_FIELD(day);
	WRITE_NODE_FIELD(time);
}

static  void
_outDropRoleStmt(StringInfo str, DropRoleStmt *node)
{
	WRITE_NODE_TYPE("DROPROLESTMT");

	WRITE_NODE_FIELD(roles);
	WRITE_BOOL_FIELD(missing_ok);
}

static  void
_outAlterRoleStmt(StringInfo str, AlterRoleStmt *node)
{
	WRITE_NODE_TYPE("ALTERROLESTMT");

	WRITE_STRING_FIELD(role);
	WRITE_NODE_FIELD(options);
	WRITE_INT_FIELD(action);
}

static  void
_outAlterRoleSetStmt(StringInfo str, AlterRoleSetStmt *node)
{
	WRITE_NODE_TYPE("ALTERROLESETSTMT");

	WRITE_STRING_FIELD(role);
	WRITE_STRING_FIELD(variable);
	WRITE_NODE_FIELD(value);
}


static  void
_outAlterOwnerStmt(StringInfo str, AlterOwnerStmt *node)
{
	WRITE_NODE_TYPE("ALTEROWNERSTMT");

	WRITE_ENUM_FIELD(objectType,ObjectType);
	WRITE_NODE_FIELD(relation);
	WRITE_NODE_FIELD(object);
	WRITE_NODE_FIELD(objarg);
	WRITE_STRING_FIELD(addname);
	WRITE_STRING_FIELD(newowner);
}


static void
_outRenameStmt(StringInfo str, RenameStmt *node)
{
	WRITE_NODE_TYPE("RENAMESTMT");

	WRITE_NODE_FIELD(relation);
	WRITE_OID_FIELD(objid);
	WRITE_NODE_FIELD(object);
	WRITE_NODE_FIELD(objarg);
	WRITE_STRING_FIELD(subname);
	WRITE_STRING_FIELD(newname);
	WRITE_ENUM_FIELD(renameType,ObjectType);
	WRITE_BOOL_FIELD(bAllowPartn);
}

static void
_outAlterObjectSchemaStmt(StringInfo str, AlterObjectSchemaStmt *node)
{
	WRITE_NODE_TYPE("ALTEROBJECTSCHEMASTMT");

	WRITE_NODE_FIELD(relation);
	WRITE_NODE_FIELD(object);
	WRITE_NODE_FIELD(objarg);
	WRITE_STRING_FIELD(addname);
	WRITE_STRING_FIELD(newschema);
	WRITE_ENUM_FIELD(objectType,ObjectType);
}

static void
_outCreateSeqStmt(StringInfo str, CreateSeqStmt *node)
{
	WRITE_NODE_TYPE("CREATESEQSTMT");
	WRITE_NODE_FIELD(sequence);
	WRITE_NODE_FIELD(options);
	WRITE_OID_FIELD(relOid);
	WRITE_OID_FIELD(comptypeOid);
}

static void
_outAlterSeqStmt(StringInfo str, AlterSeqStmt *node)
{
	WRITE_NODE_TYPE("ALTERSEQSTMT");
	WRITE_NODE_FIELD(sequence);
	WRITE_NODE_FIELD(options);
}

static void
_outClusterStmt(StringInfo str, ClusterStmt *node)
{
	WRITE_NODE_TYPE("CLUSTERSTMT");

	WRITE_NODE_FIELD(relation);
	WRITE_STRING_FIELD(indexname);
	WRITE_OID_FIELD(oidInfo.relOid);
	WRITE_OID_FIELD(oidInfo.comptypeOid);
	WRITE_OID_FIELD(oidInfo.toastOid);
	WRITE_OID_FIELD(oidInfo.toastIndexOid);
	WRITE_OID_FIELD(oidInfo.toastComptypeOid);
	WRITE_OID_FIELD(oidInfo.aosegOid);
	WRITE_OID_FIELD(oidInfo.aosegIndexOid);
	WRITE_OID_FIELD(oidInfo.aosegComptypeOid);
	WRITE_OID_FIELD(oidInfo.aovisimapOid);
	WRITE_OID_FIELD(oidInfo.aovisimapIndexOid);
	WRITE_OID_FIELD(oidInfo.aovisimapComptypeOid);
	WRITE_OID_FIELD(oidInfo.aoblkdirOid);
	WRITE_OID_FIELD(oidInfo.aoblkdirIndexOid);
	WRITE_OID_FIELD(oidInfo.aoblkdirComptypeOid);
	WRITE_NODE_FIELD(new_ind_oids);
}

static void
_outCreatedbStmt(StringInfo str, CreatedbStmt *node)
{
	WRITE_NODE_TYPE("CREATEDBSTMT");
	WRITE_STRING_FIELD(dbname);
	WRITE_NODE_FIELD(options);
	WRITE_OID_FIELD(dbOid);
}

static void
_outDropdbStmt(StringInfo str, DropdbStmt *node)
{
	WRITE_NODE_TYPE("DROPDBSTMT");
	WRITE_STRING_FIELD(dbname);
	WRITE_BOOL_FIELD(missing_ok);
}

#ifndef COMPILING_BINARY_FUNCS
static void
_outCreateDomainStmt(StringInfo str, CreateDomainStmt *node)
{
	WRITE_NODE_TYPE("CREATEDOMAINSTMT");
	WRITE_NODE_FIELD(domainname);
	WRITE_NODE_FIELD_AS(typname, typename);
	WRITE_NODE_FIELD(constraints);
	WRITE_OID_FIELD(domainOid);
}
#endif /* COMPILING_BINARY_FUNCS */

#ifndef COMPILING_BINARY_FUNCS
static void
_outAlterDomainStmt(StringInfo str, AlterDomainStmt *node)
{
	WRITE_NODE_TYPE("ALTERDOMAINSTMT");
	WRITE_CHAR_FIELD(subtype);
	WRITE_NODE_FIELD_AS(typname, typename);
	WRITE_STRING_FIELD(name);
	WRITE_NODE_FIELD(def);
	WRITE_ENUM_FIELD(behavior, DropBehavior);
}
#endif /* COMPILING_BINARY_FUNCS */

static void
_outCreateFunctionStmt(StringInfo str, CreateFunctionStmt *node)
{
	WRITE_NODE_TYPE("CREATEFUNCSTMT");
	WRITE_BOOL_FIELD(replace);
	WRITE_NODE_FIELD(funcname);
	WRITE_NODE_FIELD(parameters);
	WRITE_NODE_FIELD(returnType);
	WRITE_NODE_FIELD(options);
	WRITE_NODE_FIELD(withClause);
	WRITE_OID_FIELD(funcOid);
	WRITE_OID_FIELD(shelltypeOid);
}

static void
_outFunctionParameter(StringInfo str, FunctionParameter *node)
{
	WRITE_NODE_TYPE("FUNCTIONPARAMETER");
	WRITE_STRING_FIELD(name);
	WRITE_NODE_FIELD(argType);
	WRITE_ENUM_FIELD(mode, FunctionParameterMode);
	WRITE_NODE_FIELD(defexpr);
}

static void
_outRemoveFuncStmt(StringInfo str, RemoveFuncStmt *node)
{
	WRITE_NODE_TYPE("REMOVEFUNCSTMT");
	WRITE_ENUM_FIELD(kind,ObjectType);
	WRITE_NODE_FIELD(name);
	WRITE_NODE_FIELD(args);
	WRITE_ENUM_FIELD(behavior, DropBehavior);
	WRITE_BOOL_FIELD(missing_ok);
}

static void
_outAlterFunctionStmt(StringInfo str, AlterFunctionStmt *node)
{
	WRITE_NODE_TYPE("ALTERFUNCTIONSTMT");
	WRITE_NODE_FIELD(func);
	WRITE_NODE_FIELD(actions);
}

static void
_outPartitionBy(StringInfo str, PartitionBy *node)
{
	WRITE_NODE_TYPE("PARTITIONBY");
	WRITE_ENUM_FIELD(partType, PartitionByType);
	WRITE_NODE_FIELD(keys);
	WRITE_NODE_FIELD(keyopclass);
	WRITE_NODE_FIELD(partNum);
	WRITE_NODE_FIELD(subPart);
	WRITE_NODE_FIELD(partSpec);
	WRITE_INT_FIELD(partDepth);
	WRITE_INT_FIELD(partQuiet);
	WRITE_INT_FIELD(location);
}

#ifndef COMPILING_BINARY_FUNCS
static void
_outPartitionSpec(StringInfo str, PartitionSpec *node)
{
	WRITE_NODE_TYPE("PARTITIONSPEC");
	WRITE_NODE_FIELD(partElem);
	WRITE_NODE_FIELD(subSpec);
	WRITE_BOOL_FIELD(istemplate);
	WRITE_INT_FIELD(location);
}
#endif /* COMPILING_BINARY_FUNCS */

static void
_outPartitionElem(StringInfo str, PartitionElem *node)
{
	WRITE_NODE_TYPE("PARTITIONELEM");
	WRITE_NODE_FIELD(partName);
	WRITE_NODE_FIELD(boundSpec);
	WRITE_NODE_FIELD(subSpec);
	WRITE_BOOL_FIELD(isDefault);
	WRITE_NODE_FIELD(storeAttr);
	WRITE_INT_FIELD(partno);
	WRITE_LONG_FIELD(rrand);
	WRITE_NODE_FIELD(colencs);
	WRITE_INT_FIELD(location);
}

static void
_outPartitionRangeItem(StringInfo str, PartitionRangeItem *node)
{
	WRITE_NODE_TYPE("PARTITIONRANGEITEM");
	WRITE_NODE_FIELD(partRangeVal);
	WRITE_ENUM_FIELD(partedge, PartitionEdgeBounding);
	WRITE_INT_FIELD(location);
}

#ifndef COMPILING_BINARY_FUNCS
static void
_outPartitionBoundSpec(StringInfo str, PartitionBoundSpec *node)
{
	WRITE_NODE_TYPE("PARTITIONBOUNDSPEC");
	WRITE_NODE_FIELD(partStart);
	WRITE_NODE_FIELD(partEnd);
	WRITE_NODE_FIELD(partEvery);
	WRITE_NODE_FIELD(everyGenList);
	WRITE_STRING_FIELD(pWithTnameStr);
	WRITE_INT_FIELD(location);
}
#endif /* COMPILING_BINARY_FUNCS */

static void
_outPartitionValuesSpec(StringInfo str, PartitionValuesSpec *node)
{
	WRITE_NODE_TYPE("PARTITIONVALUESSPEC");
	WRITE_NODE_FIELD(partValues);
	WRITE_INT_FIELD(location);
}

#ifndef COMPILING_BINARY_FUNCS
static void
_outInhRelation(StringInfo str, InhRelation *node)
{
	WRITE_NODE_TYPE("INHRELATION");
	WRITE_NODE_FIELD(relation);
	WRITE_NODE_FIELD(options);
}
#endif /* COMPILING_BINARY_FUNCS */

#ifndef COMPILING_BINARY_FUNCS
static void
_outPartition(StringInfo str, Partition *node)
{
	int i;

	WRITE_NODE_TYPE("PARTITION");

	WRITE_OID_FIELD(partid);
	WRITE_OID_FIELD(parrelid);
	WRITE_CHAR_FIELD(parkind);
	WRITE_INT_FIELD(parlevel);
	WRITE_BOOL_FIELD(paristemplate);
	WRITE_INT_FIELD(parnatts);
	appendStringInfoLiteral(str, " :paratts");
	for (i = 0; i < node->parnatts; i++)
		appendStringInfo(str, " %i", node->paratts[i]);

	appendStringInfoLiteral(str, " :parclass");
	for (i = 0; i < node->parnatts; i++)
		appendStringInfo(str, " %d", node->parclass[i]);
}
#endif /* COMPILING_BINARY_FUNCS */

#ifndef COMPILING_BINARY_FUNCS
static void
_outPartitionRule(StringInfo str, PartitionRule *node)
{
	WRITE_NODE_TYPE("PARTITIONRULE");

	WRITE_OID_FIELD(parruleid);
	WRITE_OID_FIELD(paroid);
	WRITE_OID_FIELD(parchildrelid);
	WRITE_OID_FIELD(parparentoid);
	WRITE_STRING_FIELD(parname);
	WRITE_NODE_FIELD(parrangestart);
	WRITE_BOOL_FIELD(parrangestartincl);
	WRITE_NODE_FIELD(parrangeend);
	WRITE_BOOL_FIELD(parrangeendincl);
	WRITE_NODE_FIELD(parrangeevery);
	WRITE_NODE_FIELD(parlistvalues);
	WRITE_INT_FIELD(parruleord);
	WRITE_NODE_FIELD(parreloptions);
	WRITE_OID_FIELD(partemplatespaceId);
	WRITE_NODE_FIELD(children);
}
#endif /* COMPILING_BINARY_FUNCS */

static void
_outPartitionNode(StringInfo str, PartitionNode *node)
{
	WRITE_NODE_TYPE("PARTITIONNODE");

	WRITE_NODE_FIELD(part);
	WRITE_NODE_FIELD(default_part);
	WRITE_NODE_FIELD(rules);
}

static void
_outPgPartRule(StringInfo str, PgPartRule *node)
{
	WRITE_NODE_TYPE("PGPARTRULE");

	WRITE_NODE_FIELD(pNode);
	WRITE_NODE_FIELD(topRule);
	WRITE_STRING_FIELD(partIdStr);
	WRITE_BOOL_FIELD(isName);
	WRITE_INT_FIELD(topRuleRank);
	WRITE_STRING_FIELD(relname);
}

static void
_outSegfileMapNode(StringInfo str, SegfileMapNode *node)
{
	WRITE_NODE_TYPE("SEGFILEMAPNODE");

	WRITE_OID_FIELD(relid);
	WRITE_INT_FIELD(segno);
}


static void
_outDefineStmt(StringInfo str, DefineStmt *node)
{
	WRITE_NODE_TYPE("DEFINESTMT");
	WRITE_ENUM_FIELD(kind, ObjectType);
	WRITE_BOOL_FIELD(oldstyle);
	WRITE_NODE_FIELD(defnames);
	WRITE_NODE_FIELD(args);
	WRITE_NODE_FIELD(definition);
	WRITE_OID_FIELD(newOid);
	WRITE_OID_FIELD(shadowOid);
	WRITE_BOOL_FIELD(ordered);  /* CDB */
	WRITE_BOOL_FIELD(trusted);  /* CDB */
}

static void
_outCompositeTypeStmt(StringInfo str, CompositeTypeStmt *node)
{
	WRITE_NODE_TYPE("COMPTYPESTMT");

	WRITE_NODE_FIELD(typevar);
	WRITE_NODE_FIELD(coldeflist);
	WRITE_OID_FIELD(relOid);
	WRITE_OID_FIELD(comptypeOid);
}

static void
_outCreateCastStmt(StringInfo str, CreateCastStmt *node)
{
	WRITE_NODE_TYPE("CREATECAST");
	WRITE_NODE_FIELD(sourcetype);
	WRITE_NODE_FIELD(targettype);
	WRITE_NODE_FIELD(func);
	WRITE_ENUM_FIELD(context, CoercionContext);
	WRITE_OID_FIELD(castOid);
}

static void
_outDropCastStmt(StringInfo str, DropCastStmt *node)
{
	WRITE_NODE_TYPE("DROPCAST");
	WRITE_NODE_FIELD(sourcetype);
	WRITE_NODE_FIELD(targettype);
	WRITE_ENUM_FIELD(behavior, DropBehavior);
	WRITE_BOOL_FIELD(missing_ok);
}

static void
_outCreateOpClassStmt(StringInfo str, CreateOpClassStmt *node)
{
	WRITE_NODE_TYPE("CREATEOPCLASS");
	WRITE_NODE_FIELD(opclassname);
	WRITE_STRING_FIELD(amname);
	WRITE_NODE_FIELD(datatype);
	WRITE_NODE_FIELD(items);
	WRITE_BOOL_FIELD(isDefault);
	WRITE_OID_FIELD(opclassOid);
}

static void
_outCreateOpClassItem(StringInfo str, CreateOpClassItem *node)
{
	WRITE_NODE_TYPE("CREATEOPCLASSITEM");
	WRITE_INT_FIELD(itemtype);
	WRITE_NODE_FIELD(name);
	WRITE_NODE_FIELD(args);
	WRITE_INT_FIELD(number);
	WRITE_BOOL_FIELD(recheck);
	WRITE_NODE_FIELD(storedtype);
}

static void
_outRemoveOpClassStmt(StringInfo str, RemoveOpClassStmt *node)
{
	WRITE_NODE_TYPE("REMOVEOPCLASS");
	WRITE_NODE_FIELD(opclassname);
	WRITE_STRING_FIELD(amname);
	WRITE_ENUM_FIELD(behavior, DropBehavior);
	WRITE_BOOL_FIELD(missing_ok);
}

static void
_outCreateConversionStmt(StringInfo str, CreateConversionStmt *node)
{
	WRITE_NODE_TYPE("CREATECONVERSION");
	WRITE_NODE_FIELD(conversion_name);
	WRITE_STRING_FIELD(for_encoding_name);
	WRITE_STRING_FIELD(to_encoding_name);
	WRITE_NODE_FIELD(func_name);
	WRITE_BOOL_FIELD(def);
	WRITE_OID_FIELD(convOid);
}

static void
_outTransactionStmt(StringInfo str, TransactionStmt *node)
{
	WRITE_NODE_TYPE("TRANSACTIONSTMT");

	WRITE_ENUM_FIELD(kind, TransactionStmtKind);
	WRITE_NODE_FIELD(options);
}

static void
_outNotifyStmt(StringInfo str, NotifyStmt *node)
{
	WRITE_NODE_TYPE("NOTIFY");

	WRITE_NODE_FIELD(relation);
}

static void
_outDeclareCursorStmt(StringInfo str, DeclareCursorStmt *node)
{
	WRITE_NODE_TYPE("DECLARECURSOR");

	WRITE_STRING_FIELD(portalname);
	WRITE_INT_FIELD(options);
	WRITE_NODE_FIELD(query);
	WRITE_BOOL_FIELD(is_simply_updatable);
}

static void
_outSingleRowErrorDesc(StringInfo str, SingleRowErrorDesc *node)
{
	WRITE_NODE_TYPE("SINGLEROWERRORDESC");
	WRITE_NODE_FIELD(errtable);
	WRITE_INT_FIELD(rejectlimit);
	WRITE_BOOL_FIELD(is_keep);
	WRITE_BOOL_FIELD(is_limit_in_rows);
	WRITE_BOOL_FIELD(reusing_existing_errtable);
	WRITE_BOOL_FIELD(into_file);
}

static void
_outCopyStmt(StringInfo str, CopyStmt *node)
{
	WRITE_NODE_TYPE("COPYSTMT");
	WRITE_NODE_FIELD(relation);
	WRITE_NODE_FIELD(attlist);
	WRITE_BOOL_FIELD(is_from);
	WRITE_BOOL_FIELD(skip_ext_partition);
	WRITE_STRING_FIELD(filename);
	WRITE_NODE_FIELD(options);
	WRITE_NODE_FIELD(sreh);
	WRITE_NODE_FIELD(partitions);
	WRITE_NODE_FIELD(ao_segnos);
}


static void
_outGrantStmt(StringInfo str, GrantStmt *node)
{
	WRITE_NODE_TYPE("GRANTSTMT");
	WRITE_BOOL_FIELD(is_grant);
	WRITE_ENUM_FIELD(objtype,GrantObjectType);
	WRITE_NODE_FIELD(objects);
	WRITE_NODE_FIELD(privileges);
	WRITE_NODE_FIELD(grantees);
	WRITE_BOOL_FIELD(grant_option);
	WRITE_ENUM_FIELD(behavior, DropBehavior);
	WRITE_NODE_FIELD(cooked_privs);
}

static void
_outPrivGrantee(StringInfo str, PrivGrantee *node)
{
	WRITE_NODE_TYPE("PRIVGRANTEE");
	WRITE_STRING_FIELD(rolname);
}

static void
_outFuncWithArgs(StringInfo str, FuncWithArgs *node)
{
	WRITE_NODE_TYPE("FUNCWITHARGS");
	WRITE_NODE_FIELD(funcname);
	WRITE_NODE_FIELD(funcargs);
}

static void
_outGrantRoleStmt(StringInfo str, GrantRoleStmt *node)
{
	WRITE_NODE_TYPE("GRANTROLESTMT");
	WRITE_NODE_FIELD(granted_roles);
	WRITE_NODE_FIELD(grantee_roles);
	WRITE_BOOL_FIELD(is_grant);
	WRITE_BOOL_FIELD(admin_opt);
	WRITE_STRING_FIELD(grantor);
	WRITE_ENUM_FIELD(behavior, DropBehavior);
}

static void
_outLockStmt(StringInfo str, LockStmt *node)
{
	WRITE_NODE_TYPE("LOCKSTMT");
	WRITE_NODE_FIELD(relations);
	WRITE_INT_FIELD(mode);
	WRITE_BOOL_FIELD(nowait);
}

static void
_outConstraintsSetStmt(StringInfo str, ConstraintsSetStmt *node)
{
	WRITE_NODE_TYPE("CONSTRAINTSSETSTMT");
	WRITE_NODE_FIELD(constraints);
	WRITE_BOOL_FIELD(deferred);
}

#ifndef COMPILING_BINARY_FUNCS
static void
_outInsertStmt(StringInfo str, InsertStmt *node)
{
	WRITE_NODE_TYPE("INSERT");

	WRITE_NODE_FIELD(relation);
	WRITE_NODE_FIELD(cols);
	WRITE_NODE_FIELD(selectStmt);
	WRITE_NODE_FIELD(returningList);
}
#endif /* COMPILING_BINARY_FUNCS */

#ifndef COMPILING_BINARY_FUNCS
/*
 * SelectStmt's are never written to the catalog, they only exist
 * between parse and parseTransform.  The only use of this function
 * is for debugging purposes.
 */
static void
_outSelectStmt(StringInfo str, SelectStmt *node)
{
	WRITE_NODE_TYPE("SELECT");

	WRITE_NODE_FIELD(distinctClause);
	WRITE_NODE_FIELD(intoClause);
	WRITE_NODE_FIELD(targetList);
	WRITE_NODE_FIELD(fromClause);
	WRITE_NODE_FIELD(whereClause);
	WRITE_NODE_FIELD(groupClause);
	WRITE_NODE_FIELD(havingClause);
	WRITE_NODE_FIELD(windowClause);
	WRITE_NODE_FIELD(valuesLists);
	WRITE_NODE_FIELD(sortClause);
	if (node->scatterClause != NIL)
	{
		WRITE_NODE_FIELD(scatterClause);
	}
	WRITE_NODE_FIELD(withClause);
	WRITE_NODE_FIELD(limitOffset);
	WRITE_NODE_FIELD(limitCount);
	WRITE_NODE_FIELD(lockingClause);
	WRITE_ENUM_FIELD(op, SetOperation);
	WRITE_BOOL_FIELD(all);
	WRITE_NODE_FIELD(larg);
	WRITE_NODE_FIELD(rarg);
	WRITE_NODE_FIELD(distributedBy);
}
#endif /* COMPILING_BINARY_FUNCS */

static void
_outFuncCall(StringInfo str, FuncCall *node)
{
	WRITE_NODE_TYPE("FUNCCALL");

	WRITE_NODE_FIELD(funcname);
	WRITE_NODE_FIELD(args);
    WRITE_NODE_FIELD(agg_order);
	WRITE_BOOL_FIELD(agg_star);
	WRITE_BOOL_FIELD(agg_distinct);
	WRITE_BOOL_FIELD(func_variadic);
	WRITE_NODE_FIELD(over);
	WRITE_INT_FIELD(location);
	WRITE_NODE_FIELD(agg_filter);
}

static void
_outDefElem(StringInfo str, DefElem *node)
{
	WRITE_NODE_TYPE("DEFELEM");

	WRITE_STRING_FIELD(defname);
	WRITE_NODE_FIELD(arg);
	WRITE_ENUM_FIELD(defaction, DefElemAction);
}

static void
_outLockingClause(StringInfo str, LockingClause *node)
{
	WRITE_NODE_TYPE("LOCKINGCLAUSE");

	WRITE_NODE_FIELD(lockedRels);
	WRITE_BOOL_FIELD(forUpdate);
	WRITE_BOOL_FIELD(noWait);
}

static void
_outXmlSerialize(StringInfo str, XmlSerialize *node)
{
	WRITE_NODE_TYPE("XMLSERIALIZE");

	WRITE_ENUM_FIELD(xmloption, XmlOptionType);
	WRITE_NODE_FIELD(expr);
	WRITE_NODE_FIELD(typeName);
}

static void
_outDMLActionExpr(StringInfo str, DMLActionExpr *node)
{
	WRITE_NODE_TYPE("DMLACTIONEXPR");
}

static void
_outPartOidExpr(StringInfo str, PartOidExpr *node)
{
	WRITE_NODE_TYPE("PARTOIDEXPR");

	WRITE_INT_FIELD(level);
}

static void
_outPartDefaultExpr(StringInfo str, PartDefaultExpr *node)
{
	WRITE_NODE_TYPE("PARTDEFAULTEXPR");

	WRITE_INT_FIELD(level);
}

static void
_outPartBoundExpr(StringInfo str, PartBoundExpr *node)
{
	WRITE_NODE_TYPE("PARTBOUNDEXPR");

	WRITE_INT_FIELD(level);
	WRITE_OID_FIELD(boundType);
	WRITE_BOOL_FIELD(isLowerBound);
}

static void
_outPartBoundInclusionExpr(StringInfo str, PartBoundInclusionExpr *node)
{
	WRITE_NODE_TYPE("PARTBOUNDINCLUSIONEXPR");

	WRITE_INT_FIELD(level);
	WRITE_BOOL_FIELD(isLowerBound);
}

static void
_outPartBoundOpenExpr(StringInfo str, PartBoundOpenExpr *node)
{
	WRITE_NODE_TYPE("PARTBOUNDOPENEXPR");

	WRITE_INT_FIELD(level);
	WRITE_BOOL_FIELD(isLowerBound);
}

#ifndef COMPILING_BINARY_FUNCS
static void
_outColumnDef(StringInfo str, ColumnDef *node)
{
	WRITE_NODE_TYPE("COLUMNDEF");

	WRITE_STRING_FIELD(colname);
	WRITE_NODE_FIELD_AS(typname, typename);
	WRITE_INT_FIELD(inhcount);
	WRITE_BOOL_FIELD(is_local);
	WRITE_BOOL_FIELD(is_not_null);
	WRITE_INT_FIELD(attnum);
	WRITE_OID_FIELD(default_oid);
	WRITE_NODE_FIELD(raw_default);
	WRITE_BOOL_FIELD(default_is_null);
	WRITE_STRING_FIELD(cooked_default);
	WRITE_NODE_FIELD(constraints);
	WRITE_NODE_FIELD(encoding);
}
#endif /* COMPILING_BINARY_FUNCS */

#ifndef COMPILING_BINARY_FUNCS
static void
_outTypeName(StringInfo str, TypeName *node)
{
	WRITE_NODE_TYPE("TYPENAME");

	WRITE_NODE_FIELD(names);
	WRITE_OID_FIELD_AS(typid, typeid);
	WRITE_BOOL_FIELD(timezone);
	WRITE_BOOL_FIELD(setof);
	WRITE_BOOL_FIELD(pct_type);
	WRITE_NODE_FIELD(typmods);
	WRITE_INT_FIELD(typemod);
	WRITE_NODE_FIELD(arrayBounds);
	WRITE_INT_FIELD(location);
}
#endif /* COMPILING_BINARY_FUNCS */

#ifndef COMPILING_BINARY_FUNCS
static void
_outTypeCast(StringInfo str, TypeCast *node)
{
	WRITE_NODE_TYPE("TYPECAST");

	WRITE_NODE_FIELD(arg);
	WRITE_NODE_FIELD_AS(typname, typename);
}
#endif /* COMPILING_BINARY_FUNCS */

static void
_outIndexElem(StringInfo str, IndexElem *node)
{
	WRITE_NODE_TYPE("INDEXELEM");

	WRITE_STRING_FIELD(name);
	WRITE_NODE_FIELD(expr);
	WRITE_NODE_FIELD(opclass);
	WRITE_ENUM_FIELD(ordering, SortByDir);
	WRITE_ENUM_FIELD(nulls_ordering, SortByNulls);
}

static void
_outVariableResetStmt(StringInfo str, VariableResetStmt *node)
{
	WRITE_NODE_TYPE("VARIABLERESETSTMT");

	WRITE_STRING_FIELD(name);
}

#ifndef COMPILING_BINARY_FUNCS
static void
_outQuery(StringInfo str, Query *node)
{
	WRITE_NODE_TYPE("QUERY");

	WRITE_ENUM_FIELD(commandType, CmdType);
	WRITE_ENUM_FIELD(querySource, QuerySource);
	WRITE_BOOL_FIELD(canSetTag);

	/*
	 * Hack to work around missing outfuncs routines for a lot of the
	 * utility-statement node types.  (The only one we actually *need* for
	 * rules support is NotifyStmt.)  Someday we ought to support 'em all, but
	 * for the meantime do this to avoid getting lots of warnings when running
	 * with debug_print_parse on.
	 */
	if (node->utilityStmt)
	{
		switch (nodeTag(node->utilityStmt))
		{
			case T_CreateStmt:
			case T_CreateExternalStmt:
			case T_DropStmt:
			case T_DropPropertyStmt:
			case T_TruncateStmt:
			case T_AlterTableStmt:
			case T_AlterTableCmd:
			case T_SetDistributionCmd:
			case T_ViewStmt:
			case T_RuleStmt:

			case T_CreateRoleStmt:
			case T_AlterRoleStmt:
			case T_AlterRoleSetStmt:
			case T_DropRoleStmt:

			case T_CreateSchemaStmt:
			case T_CreatePLangStmt:
			case T_DropPLangStmt:
			case T_AlterOwnerStmt:
			case T_AlterObjectSchemaStmt:

			case T_CreateFileSpaceStmt:
			case T_CreateTableSpaceStmt:

			case T_RenameStmt:
			case T_IndexStmt:
			case T_NotifyStmt:
			case T_DeclareCursorStmt:
			case T_VacuumStmt:
			case T_CreateSeqStmt:
			case T_AlterSeqStmt:
			case T_CreatedbStmt:
			case T_AlterDatabaseSetStmt:
			case T_DropdbStmt:
			case T_CreateDomainStmt:
			case T_AlterDomainStmt:
			case T_ClusterStmt:

			case T_CreateFunctionStmt:
			case T_RemoveFuncStmt:
			case T_AlterFunctionStmt:

			case T_TransactionStmt:
			case T_GrantStmt:
			case T_GrantRoleStmt:
			case T_LockStmt:
			case T_CopyStmt:
			case T_ReindexStmt:
			case T_ConstraintsSetStmt:
			case T_VariableResetStmt:
			case T_CreateTrigStmt:
			case T_DefineStmt:
			case T_CompositeTypeStmt:
			case T_CreateCastStmt:
			case T_DropCastStmt:
			case T_CreateOpClassStmt:
			case T_CreateOpClassItem:
			case T_RemoveOpClassStmt:
			case T_CreateConversionStmt:
				WRITE_NODE_FIELD(utilityStmt);
				break;
			default:
				appendStringInfoLiteral(str, " :utilityStmt ?");
				appendStringInfo(str, "%u", nodeTag(node->utilityStmt));
				break;
		}
	}
	else
		appendStringInfoLiteral(str, " :utilityStmt <>");

	WRITE_INT_FIELD(resultRelation);
	WRITE_NODE_FIELD(intoClause);
	WRITE_BOOL_FIELD(hasAggs);
	WRITE_BOOL_FIELD(hasWindFuncs);
	WRITE_BOOL_FIELD(hasSubLinks);
	WRITE_NODE_FIELD(rtable);
	WRITE_NODE_FIELD(jointree);
	WRITE_NODE_FIELD(targetList);
	WRITE_NODE_FIELD(returningList);
	WRITE_NODE_FIELD(groupClause);
	WRITE_NODE_FIELD(havingQual);
	WRITE_NODE_FIELD(windowClause);
	WRITE_NODE_FIELD(distinctClause);
	WRITE_NODE_FIELD(sortClause);
	if (node->scatterClause != NIL)
	{
		WRITE_NODE_FIELD(scatterClause);
	}

	/*
	 * To minimize the upgrade impact, we only write out cteList, hasRecursive,
	 * hasModifyingCTE when cteList is present..
	 */
	if (node->cteList != NIL)
	{
		WRITE_NODE_FIELD(cteList);
		WRITE_BOOL_FIELD(hasRecursive);
		WRITE_BOOL_FIELD(hasModifyingCTE);
	}
	WRITE_NODE_FIELD(limitOffset);
	WRITE_NODE_FIELD(limitCount);
	WRITE_NODE_FIELD(rowMarks);
	WRITE_NODE_FIELD(setOperations);
	WRITE_NODE_FIELD(resultRelations);
	WRITE_NODE_FIELD(result_partitions);
	WRITE_NODE_FIELD(result_aosegnos);
	WRITE_NODE_FIELD(returningLists); /* TODO Merge issue */
	/* Don't serialize policy */
}
#endif /* COMPILING_BINARY_FUNCS */

static void
_outSortClause(StringInfo str, SortClause *node)
{
	WRITE_NODE_TYPE("SORTCLAUSE");

	WRITE_UINT_FIELD(tleSortGroupRef);
	WRITE_OID_FIELD(sortop);
	WRITE_BOOL_FIELD(nulls_first);
}

static void
_outGroupClause(StringInfo str, GroupClause *node)
{
	WRITE_NODE_TYPE("GROUPCLAUSE");

	WRITE_UINT_FIELD(tleSortGroupRef);
	WRITE_OID_FIELD(sortop);
	WRITE_BOOL_FIELD(nulls_first);
}

static void
_outGroupingClause(StringInfo str, GroupingClause *node)
{
	WRITE_NODE_TYPE("GROUPINGCLAUSE");

	WRITE_ENUM_FIELD(groupType, GroupingType);
	WRITE_NODE_FIELD(groupsets);
}

static void
_outGroupingFunc(StringInfo str, GroupingFunc *node)
{
	WRITE_NODE_TYPE("GROUPINGFUNC");

	WRITE_NODE_FIELD(args);
	WRITE_INT_FIELD(ngrpcols);
}

static void
_outGrouping(StringInfo str, Grouping *node __attribute__((unused)))
{
	WRITE_NODE_TYPE("GROUPING");
}

static void
_outGroupId(StringInfo str, GroupId *node __attribute__((unused)))
{
	WRITE_NODE_TYPE("GROUPID");
}

static void
_outWindowSpecParse(StringInfo str, WindowSpecParse *node)
{
	WRITE_NODE_TYPE("WINDOWSPECPARSE");

	WRITE_STRING_FIELD(name);
	WRITE_NODE_FIELD(elems);
}

static void
_outWindowSpec(StringInfo str, WindowSpec *node)
{
	WRITE_NODE_TYPE("WINDOWSPEC");

	WRITE_STRING_FIELD(name);
	WRITE_STRING_FIELD(parent);
	WRITE_NODE_FIELD(partition);
	WRITE_NODE_FIELD(order);
	WRITE_NODE_FIELD(frame);
    WRITE_INT_FIELD(location);
}

static void
_outWindowFrame(StringInfo str, WindowFrame *node)
{
	WRITE_NODE_TYPE("WINDOWFRAME");

	WRITE_BOOL_FIELD(is_rows);
	WRITE_BOOL_FIELD(is_between);
	WRITE_NODE_FIELD(trail);
	WRITE_NODE_FIELD(lead);
	WRITE_ENUM_FIELD(exclude, WindowExclusion);
}

static void
_outWindowFrameEdge(StringInfo str, WindowFrameEdge *node)
{
	WRITE_NODE_TYPE("WINDOWFRAMEEDGE");

	WRITE_ENUM_FIELD(kind, WindowBoundingKind);
	WRITE_NODE_FIELD(val);
}

static void
_outPercentileExpr(StringInfo str, PercentileExpr *node)
{
	WRITE_NODE_TYPE("PERCENTILEEXPR");

	WRITE_OID_FIELD(perctype);
	WRITE_NODE_FIELD(args);
	WRITE_ENUM_FIELD(perckind, PercKind);
	WRITE_NODE_FIELD(sortClause);
	WRITE_NODE_FIELD(sortTargets);
	WRITE_NODE_FIELD(pcExpr);
	WRITE_NODE_FIELD(tcExpr);
	WRITE_INT_FIELD(location);
}

static void
_outRowMarkClause(StringInfo str, RowMarkClause *node)
{
	WRITE_NODE_TYPE("ROWMARKCLAUSE");

	WRITE_UINT_FIELD(rti);
	WRITE_BOOL_FIELD(forUpdate);
	WRITE_BOOL_FIELD(noWait);
}

static void
_outWithClause(StringInfo str, WithClause *node)
{
	WRITE_NODE_TYPE("WITHCLAUSE");
	
	WRITE_NODE_FIELD(ctes);
	WRITE_BOOL_FIELD(recursive);
	WRITE_INT_FIELD(location);
}

static void
_outCommonTableExpr(StringInfo str, CommonTableExpr *node)
{
	WRITE_NODE_TYPE("COMMONTABLEEXPR");
	
    WRITE_STRING_FIELD(ctename);
	WRITE_NODE_FIELD(aliascolnames);
	WRITE_NODE_FIELD(ctequery);
	WRITE_INT_FIELD(location);
	WRITE_BOOL_FIELD(cterecursive);
	WRITE_INT_FIELD(cterefcount);
	WRITE_NODE_FIELD(ctecolnames);
	WRITE_NODE_FIELD(ctecoltypes);
	WRITE_NODE_FIELD(ctecoltypmods);
}

static void
_outSetOperationStmt(StringInfo str, SetOperationStmt *node)
{
	WRITE_NODE_TYPE("SETOPERATIONSTMT");

	WRITE_ENUM_FIELD(op, SetOperation);
	WRITE_BOOL_FIELD(all);
	WRITE_NODE_FIELD(larg);
	WRITE_NODE_FIELD(rarg);
	WRITE_NODE_FIELD(colTypes);
	WRITE_NODE_FIELD(colTypmods);
}

#ifndef COMPILING_BINARY_FUNCS
static void
_outRangeTblEntry(StringInfo str, RangeTblEntry *node)
{
	WRITE_NODE_TYPE("RTE");

	/* put alias + eref first to make dump more legible */
	WRITE_NODE_FIELD(alias);
	WRITE_NODE_FIELD(eref);
	WRITE_ENUM_FIELD(rtekind, RTEKind);

	switch (node->rtekind)
	{
		case RTE_RELATION:
		case RTE_SPECIAL:
			WRITE_OID_FIELD(relid);
			break;
		case RTE_SUBQUERY:
			WRITE_NODE_FIELD(subquery);
			break;
		case RTE_CTE:
			WRITE_STRING_FIELD(ctename);
			WRITE_INT_FIELD(ctelevelsup);
			WRITE_BOOL_FIELD(self_reference);
			WRITE_NODE_FIELD(ctecoltypes);
			WRITE_NODE_FIELD(ctecoltypmods);
			break;
		case RTE_FUNCTION:
			WRITE_NODE_FIELD(funcexpr);
			WRITE_NODE_FIELD(funccoltypes);
			WRITE_NODE_FIELD(funccoltypmods);
			break;
		case RTE_TABLEFUNCTION:
			WRITE_NODE_FIELD(subquery);
			WRITE_NODE_FIELD(funcexpr);
			WRITE_NODE_FIELD(funccoltypes);
			WRITE_NODE_FIELD(funccoltypmods);
			if (node->funcuserdata)
			{
				appendStringInfoLiteral(str, " :funcuserdata ");
				WRITE_BYTEA_FIELD(funcuserdata);
			}
			break;
		case RTE_VALUES:
			WRITE_NODE_FIELD(values_lists);
			break;
		case RTE_JOIN:
			WRITE_ENUM_FIELD(jointype, JoinType);
			WRITE_NODE_FIELD(joinaliasvars);
			break;
        case RTE_VOID:                                                  /*CDB*/
            break;
		default:
			elog(ERROR, "unrecognized RTE kind: %d", (int) node->rtekind);
			break;
	}

	WRITE_BOOL_FIELD(inh);
	WRITE_BOOL_FIELD(inFromCl);
	WRITE_UINT_FIELD(requiredPerms);
	WRITE_OID_FIELD(checkAsUser);

	WRITE_BOOL_FIELD(forceDistRandom);
    WRITE_NODE_FIELD(pseudocols);                                       /*CDB*/
}
#endif /* COMPILING_BINARY_FUNCS */

#ifndef COMPILING_BINARY_FUNCS
static void
_outAExpr(StringInfo str, A_Expr *node)
{
	WRITE_NODE_TYPE("AEXPR");

	switch (node->kind)
	{
		case AEXPR_OP:
			appendStringInfoLiteral(str, " OPER ");
			WRITE_NODE_FIELD(name);
			break;
		case AEXPR_AND:
			appendStringInfoLiteral(str, " AND ");
			break;
		case AEXPR_OR:
			appendStringInfoLiteral(str, " OR ");
			break;
		case AEXPR_NOT:
			appendStringInfoLiteral(str, " NOT ");
			break;
		case AEXPR_OP_ANY:
			appendStringInfoLiteral(str, " ANY ");
			WRITE_NODE_FIELD(name);

			break;
		case AEXPR_OP_ALL:
			appendStringInfoLiteral(str, " ALL ");
			WRITE_NODE_FIELD(name);

			break;
		case AEXPR_DISTINCT:
			appendStringInfoLiteral(str, " DISTINCT ");
			WRITE_NODE_FIELD(name);
			break;
		case AEXPR_NULLIF:
			appendStringInfoLiteral(str, " NULLIF ");
			WRITE_NODE_FIELD(name);
			break;
		case AEXPR_OF:
			appendStringInfoLiteral(str, " OF ");
			WRITE_NODE_FIELD(name);
			break;
		case AEXPR_IN:
			appendStringInfo(str, " IN ");
			WRITE_NODE_FIELD(name);
			break;
		default:
			appendStringInfoLiteral(str, " ??");
			break;
	}

	WRITE_NODE_FIELD(lexpr);
	WRITE_NODE_FIELD(rexpr);
	WRITE_INT_FIELD(location);
}
#endif /* COMPILING_BINARY_FUNCS */

#ifndef COMPILING_BINARY_FUNCS
static void
_outValue(StringInfo str, Value *value)
{
	switch (value->type)
	{
		case T_Integer:
			appendStringInfo(str, "%ld", value->val.ival);
			break;
		case T_Float:

			/*
			 * We assume the value is a valid numeric literal and so does not
			 * need quoting.
			 */
			appendStringInfoString(str, value->val.str);
			break;
		case T_String:
			appendStringInfoChar(str, '"');
			_outToken(str, value->val.str);
			appendStringInfoChar(str, '"');
			break;
		case T_BitString:
			/* internal representation already has leading 'b' */
			appendStringInfoString(str, value->val.str);
			break;
		case T_Null:
			/* this is seen only within A_Const, not in transformed trees */
			appendStringInfoString(str, "NULL");
			break;
		default:
			elog(ERROR, "unrecognized node type: %d", (int) value->type);
			break;
	}
}
#endif /* COMPILING_BINARY_FUNCS */

#ifndef COMPILING_BINARY_FUNCS
static void
_outNull(StringInfo str, Node *n __attribute__((unused)))
{
	WRITE_NODE_TYPE("NULL");
}
#endif /* COMPILING_BINARY_FUNCS */

static void
_outColumnRef(StringInfo str, ColumnRef *node)
{
	WRITE_NODE_TYPE("COLUMNREF");

	WRITE_NODE_FIELD(fields);
	WRITE_INT_FIELD(location);
}

static void
_outParamRef(StringInfo str, ParamRef *node)
{
	WRITE_NODE_TYPE("PARAMREF");

	WRITE_INT_FIELD(number);
	WRITE_INT_FIELD(location);  /*CDB*/
}

#ifndef COMPILING_BINARY_FUNCS
static void
_outAConst(StringInfo str, A_Const *node)
{
	WRITE_NODE_TYPE("A_CONST");

	appendStringInfoChar(str, ' ');

	_outValue(str, &(node->val));
	WRITE_NODE_FIELD_AS(typname, typename);
    /*
     * CDB: For now we don't serialize the 'location' field, for compatibility
     * so stored constants can be read by pre-3.2 releases.  Anyway it's only
     * meaningful with the original source string, which isn't kept when a
     * view or rule definition is stored in the catalog.
     */
}
#endif /* COMPILING_BINARY_FUNCS */

static void
_outA_Indices(StringInfo str, A_Indices *node)
{
	WRITE_NODE_TYPE("A_INDICES");

	WRITE_NODE_FIELD(lidx);
	WRITE_NODE_FIELD(uidx);
}

static void
_outA_Indirection(StringInfo str, A_Indirection *node)
{
	WRITE_NODE_TYPE("A_INDIRECTION");

	WRITE_NODE_FIELD(arg);
	WRITE_NODE_FIELD(indirection);
}

static void
_outResTarget(StringInfo str, ResTarget *node)
{
	WRITE_NODE_TYPE("RESTARGET");

	WRITE_STRING_FIELD(name);
	WRITE_NODE_FIELD(indirection);
	WRITE_NODE_FIELD(val);
	WRITE_INT_FIELD(location);
}

#ifndef COMPILING_BINARY_FUNCS
static void
_outConstraint(StringInfo str, Constraint *node)
{
	WRITE_NODE_TYPE("CONSTRAINT");

	WRITE_STRING_FIELD(name);
	WRITE_OID_FIELD(conoid);

	appendStringInfoLiteral(str, " :contype ");
	switch (node->contype)
	{
		case CONSTR_PRIMARY:
			appendStringInfoLiteral(str, "PRIMARY_KEY");
			WRITE_NODE_FIELD(keys);
			WRITE_NODE_FIELD(options);
			WRITE_STRING_FIELD(indexspace);
			break;

		case CONSTR_UNIQUE:
			appendStringInfoLiteral(str, "UNIQUE");
			WRITE_NODE_FIELD(keys);
			WRITE_NODE_FIELD(options);
			WRITE_STRING_FIELD(indexspace);
			break;

		case CONSTR_CHECK:
			appendStringInfoLiteral(str, "CHECK");
			WRITE_NODE_FIELD(raw_expr);
			WRITE_STRING_FIELD(cooked_expr);
			break;

		case CONSTR_DEFAULT:
			appendStringInfoLiteral(str, "DEFAULT");
			WRITE_NODE_FIELD(raw_expr);
			WRITE_STRING_FIELD(cooked_expr);
			break;

		case CONSTR_NOTNULL:
			appendStringInfoLiteral(str, "NOT_NULL");
			break;

		default:
			appendStringInfoLiteral(str, "<unrecognized_constraint>");
			break;
	}
}
#endif /* COMPILING_BINARY_FUNCS */

static void
_outFkConstraint(StringInfo str, FkConstraint *node)
{
	WRITE_NODE_TYPE("FKCONSTRAINT");

	WRITE_STRING_FIELD(constr_name);
	WRITE_OID_FIELD(constrOid);
	WRITE_NODE_FIELD(pktable);
	WRITE_NODE_FIELD(fk_attrs);
	WRITE_NODE_FIELD(pk_attrs);
	WRITE_CHAR_FIELD(fk_matchtype);
	WRITE_CHAR_FIELD(fk_upd_action);
	WRITE_CHAR_FIELD(fk_del_action);
	WRITE_BOOL_FIELD(deferrable);
	WRITE_BOOL_FIELD(initdeferred);
	WRITE_BOOL_FIELD(skip_validation);
	WRITE_OID_FIELD(trig1Oid);
	WRITE_OID_FIELD(trig2Oid);
	WRITE_OID_FIELD(trig3Oid);
	WRITE_OID_FIELD(trig4Oid);
}

static void
_outCreateSchemaStmt(StringInfo str, CreateSchemaStmt *node)
{
	WRITE_NODE_TYPE("CREATESCHEMASTMT");

	WRITE_STRING_FIELD(schemaname);
	WRITE_STRING_FIELD(authid);
	WRITE_BOOL_FIELD(istemp);
	WRITE_OID_FIELD(schemaOid);
}

static void
_outCreatePLangStmt(StringInfo str, CreatePLangStmt *node)
{
	WRITE_NODE_TYPE("CREATEPLANGSTMT");

	WRITE_STRING_FIELD(plname);
	WRITE_NODE_FIELD(plhandler);
	WRITE_NODE_FIELD(plvalidator);
	WRITE_BOOL_FIELD(pltrusted);
	WRITE_OID_FIELD(plangOid);
	WRITE_OID_FIELD(plhandlerOid);
	WRITE_OID_FIELD(plvalidatorOid);
}

static void
_outDropPLangStmt(StringInfo str, DropPLangStmt *node)
{
	WRITE_NODE_TYPE("DROPPLANGSTMT");

	WRITE_STRING_FIELD(plname);
	WRITE_ENUM_FIELD(behavior,DropBehavior);
	WRITE_BOOL_FIELD(missing_ok);

}

static void
_outVacuumStmt(StringInfo str, VacuumStmt *node)
{
	WRITE_NODE_TYPE("VACUUMSTMT");

	WRITE_BOOL_FIELD(vacuum);
	WRITE_BOOL_FIELD(full);
	WRITE_BOOL_FIELD(analyze);
	WRITE_BOOL_FIELD(verbose);
	WRITE_BOOL_FIELD(rootonly);
	WRITE_INT_FIELD(freeze_min_age);
	WRITE_NODE_FIELD(relation);
	WRITE_NODE_FIELD(va_cols);
	WRITE_NODE_FIELD(expanded_relids);
	WRITE_NODE_FIELD(extra_oids);
	WRITE_NODE_FIELD(appendonly_compaction_segno);
	WRITE_NODE_FIELD(appendonly_compaction_insert_segno);
	WRITE_BOOL_FIELD(appendonly_compaction_vacuum_cleanup);
	WRITE_BOOL_FIELD(appendonly_compaction_vacuum_prepare);
	WRITE_BOOL_FIELD(heap_truncate);
}

static void
_outCdbProcess(StringInfo str, CdbProcess *node)
{
	WRITE_NODE_TYPE("CDBPROCESS");
	WRITE_STRING_FIELD(listenerAddr);
	WRITE_INT_FIELD(listenerPort);
	WRITE_INT_FIELD(pid);
	WRITE_INT_FIELD(contentid);
}

static void
_outSlice(StringInfo str, Slice *node)
{
	WRITE_NODE_TYPE("SLICE");
	WRITE_INT_FIELD(sliceIndex);
	WRITE_INT_FIELD(rootIndex);
	WRITE_ENUM_FIELD(gangType,GangType);
	WRITE_INT_FIELD(gangSize);
	WRITE_INT_FIELD(numGangMembersToBeActive);
	WRITE_BOOL_FIELD(directDispatch.isDirectDispatch);
	WRITE_NODE_FIELD(directDispatch.contentIds); /* List of int */
	WRITE_DUMMY_FIELD(primaryGang);
	WRITE_INT_FIELD(primary_gang_id);
	WRITE_INT_FIELD(parentIndex); /* List of int index */
	WRITE_NODE_FIELD(children); /* List of int index */
	WRITE_NODE_FIELD(primaryProcesses); /* List of (CDBProcess *) */
}

static void
_outSliceTable(StringInfo str, SliceTable *node)
{
	WRITE_NODE_TYPE("SLICETABLE");
	WRITE_INT_FIELD(nMotions);
	WRITE_INT_FIELD(nInitPlans);
	WRITE_INT_FIELD(localSlice);
	WRITE_NODE_FIELD(slices); /* List of int */
    WRITE_BOOL_FIELD(doInstrument);
	WRITE_INT_FIELD(ic_instance_id);
}

static void
_outCreateTrigStmt(StringInfo str, CreateTrigStmt *node)
{
	WRITE_NODE_TYPE("CREATETRIGSTMT");

	WRITE_STRING_FIELD(trigname);
	WRITE_NODE_FIELD(relation);
	WRITE_NODE_FIELD(funcname);
	WRITE_NODE_FIELD(args);
	WRITE_BOOL_FIELD(before);
	WRITE_BOOL_FIELD(row);
	WRITE_STRING_FIELD(actions);
	WRITE_BOOL_FIELD(isconstraint);
	WRITE_BOOL_FIELD(deferrable);
	WRITE_BOOL_FIELD(initdeferred);
	WRITE_NODE_FIELD(constrrel);
	WRITE_OID_FIELD(trigOid);
}

static void
_outCreateFileSpaceStmt(StringInfo str, CreateFileSpaceStmt *node)
{
	WRITE_NODE_TYPE("CREATEFILESPACESTMT");

	WRITE_STRING_FIELD(filespacename);
	WRITE_STRING_FIELD(owner);
	WRITE_NODE_FIELD(locations);
	WRITE_OID_FIELD(fsoid);
}

static void
_outFileSpaceEntry(StringInfo str, FileSpaceEntry *node)
{
	WRITE_NODE_TYPE("FILESPACEENTRY");

	WRITE_INT_FIELD(dbid);
	WRITE_INT_FIELD(contentid);
	WRITE_STRING_FIELD(location);
	WRITE_STRING_FIELD(hostname);
}

static void
_outCreateTableSpaceStmt(StringInfo str, CreateTableSpaceStmt *node)
{
	WRITE_NODE_TYPE("CREATETABLESPACESTMT");

	WRITE_STRING_FIELD(tablespacename);
	WRITE_STRING_FIELD(owner);
	WRITE_STRING_FIELD(filespacename);
	WRITE_OID_FIELD(tsoid);
}

#ifndef COMPILING_BINARY_FUNCS
static void
_outCreateQueueStmt(StringInfo str, CreateQueueStmt *node)
{
	WRITE_NODE_TYPE("CREATEQUEUESTMT");

	WRITE_STRING_FIELD(queue);
	WRITE_NODE_FIELD(options); /* List of DefElem nodes */
	WRITE_OID_FIELD(queueOid); 
}
#endif /* COMPILING_BINARY_FUNCS */

#ifndef COMPILING_BINARY_FUNCS
static void
_outAlterQueueStmt(StringInfo str, AlterQueueStmt *node)
{
	WRITE_NODE_TYPE("ALTERQUEUESTMT");

	WRITE_STRING_FIELD(queue);
	WRITE_NODE_FIELD(options); /* List of DefElem nodes */
}
#endif /* COMPILING_BINARY_FUNCS */

static void
_outDropQueueStmt(StringInfo str, DropQueueStmt *node)
{
	WRITE_NODE_TYPE("DROPQUEUESTMT");

	WRITE_STRING_FIELD(queue);
}


static void
_outCommentStmt(StringInfo str, CommentStmt *node)
{
	WRITE_NODE_TYPE("COMMENTSTMT");

	WRITE_ENUM_FIELD(objtype, ObjectType);
	WRITE_NODE_FIELD(objname);
	WRITE_NODE_FIELD(objargs);
	WRITE_STRING_FIELD(comment);
}

static void
_outTableValueExpr(StringInfo str, TableValueExpr *node)
{
	WRITE_NODE_TYPE("TABLEVALUEEXPR");
	
	WRITE_NODE_FIELD(subquery);
}

static void
_outAlterTypeStmt(StringInfo str, AlterTypeStmt *node)
{
	WRITE_NODE_TYPE("ALTERTYPESTMT");

	WRITE_NODE_FIELD(typname);
	WRITE_NODE_FIELD(encoding);
}

#ifndef COMPILING_BINARY_FUNCS
static void
_outTupleDescNode(StringInfo str, TupleDescNode *node)
{
	int			i;

	Assert(node->tuple->tdtypeid == RECORDOID);

	WRITE_NODE_TYPE("TUPLEDESCNODE");
	WRITE_INT_FIELD(natts);
	WRITE_INT_FIELD(tuple->natts);

	for (i = 0; i < node->tuple->natts; i++)
		appendBinaryStringInfo(str, node->tuple->attrs[i], ATTRIBUTE_FIXED_PART_SIZE);

	Assert(node->tuple->constr == NULL);

	WRITE_OID_FIELD(tuple->tdtypeid);
	WRITE_INT_FIELD(tuple->tdtypmod);
	WRITE_INT_FIELD(tuple->tdqdtypmod);
	WRITE_BOOL_FIELD(tuple->tdhasoid);
	WRITE_INT_FIELD(tuple->tdrefcount);
}
#endif /* COMPILING_BINARY_FUNCS */

#ifndef COMPILING_BINARY_FUNCS
/*
 * _outNode -
 *	  converts a Node into ascii string and append it to 'str'
 */
static void
_outNode(StringInfo str, void *obj)
{
	if (obj == NULL)
		appendStringInfoLiteral(str, "<>");
	else if (IsA(obj, List) ||IsA(obj, IntList) || IsA(obj, OidList))
		_outList(str, obj);
	else if (IsA(obj, Integer) ||
			 IsA(obj, Float) ||
			 IsA(obj, String) ||
			 IsA(obj, BitString))
	{
		/* nodeRead does not want to see { } around these! */
		_outValue(str, obj);
	}
	else
	{
		appendStringInfoChar(str, '{');
		switch (nodeTag(obj))
		{
			case T_PlannedStmt:
				_outPlannedStmt(str, obj);
				break;
			case T_Plan:
				_outPlan(str, obj);
				break;
			case T_Result:
				_outResult(str, obj);
				break;
			case T_Repeat:
				_outRepeat(str, obj);
				break;
			case T_Append:
				_outAppend(str, obj);
				break;
			case T_Sequence:
				_outSequence(str, obj);
				break;
			case T_BitmapAnd:
				_outBitmapAnd(str, obj);
				break;
			case T_BitmapOr:
				_outBitmapOr(str, obj);
				break;
			case T_Scan:
				_outScan(str, obj);
				break;
			case T_SeqScan:
				_outSeqScan(str, obj);
				break;
			case T_AppendOnlyScan:
				_outAppendOnlyScan(str, obj);
				break;
			case T_AOCSScan:
				_outAOCSScan(str, obj);
				break;
			case T_TableScan:
				_outTableScan(str, obj);
				break;
			case T_DynamicTableScan:
				_outDynamicTableScan(str, obj);
				break;
			case T_ExternalScan:
				_outExternalScan(str, obj);
				break;
			case T_IndexScan:
				_outIndexScan(str, obj);
				break;
			case T_DynamicIndexScan:
				_outDynamicIndexScan(str,obj);
				break;
			case T_BitmapIndexScan:
				_outBitmapIndexScan(str, obj);
				break;
			case T_BitmapHeapScan:
				_outBitmapHeapScan(str, obj);
				break;
			case T_BitmapAppendOnlyScan:
				_outBitmapAppendOnlyScan(str, obj);
				break;
			case T_BitmapTableScan:
				_outBitmapTableScan(str, obj);
				break;
			case T_TidScan:
				_outTidScan(str, obj);
				break;
			case T_SubqueryScan:
				_outSubqueryScan(str, obj);
				break;
			case T_FunctionScan:
				_outFunctionScan(str, obj);
				break;
			case T_ValuesScan:
				_outValuesScan(str, obj);
				break;
			case T_Join:
				_outJoin(str, obj);
				break;
			case T_NestLoop:
				_outNestLoop(str, obj);
				break;
			case T_MergeJoin:
				_outMergeJoin(str, obj);
				break;
			case T_HashJoin:
				_outHashJoin(str, obj);
				break;
			case T_Agg:
				_outAgg(str, obj);
				break;
			case T_WindowKey:
				_outWindowKey(str, obj);
				break;
			case T_Window:
				_outWindow(str, obj);
				break;
			case T_TableFunctionScan:
				_outTableFunctionScan(str, obj);
				break;
			case T_Material:
				_outMaterial(str, obj);
				break;
			case T_ShareInputScan:
				_outShareInputScan(str, obj);
				break;
			case T_Sort:
				_outSort(str, obj);
				break;
			case T_Unique:
				_outUnique(str, obj);
				break;
			case T_SetOp:
				_outSetOp(str, obj);
				break;
			case T_Limit:
				_outLimit(str, obj);
				break;
			case T_Hash:
				_outHash(str, obj);
				break;
			case T_Motion:
				_outMotion(str, obj);
				break;
			case T_DML:
				_outDML(str, obj);
				break;
			case T_SplitUpdate:
				_outSplitUpdate(str, obj);
				break;
			case T_RowTrigger:
				_outRowTrigger(str, obj);
				break;
			case T_AssertOp:
				_outAssertOp(str, obj);
				break;
			case T_PartitionSelector:
				_outPartitionSelector(str, obj);
				break;
			case T_Alias:
				_outAlias(str, obj);
				break;
			case T_RangeVar:
				_outRangeVar(str, obj);
				break;
			case T_IntoClause:
				_outIntoClause(str, obj);
				break;
			case T_Var:
				_outVar(str, obj);
				break;
			case T_Const:
				_outConst(str, obj);
				break;
			case T_Param:
				_outParam(str, obj);
				break;
			case T_Aggref:
				_outAggref(str, obj);
				break;
			case T_AggOrder:
				_outAggOrder(str, obj);
				break;
			case T_WindowRef:
				_outWindowRef(str, obj);
				break;
			case T_ArrayRef:
				_outArrayRef(str, obj);
				break;
			case T_FuncExpr:
				_outFuncExpr(str, obj);
				break;
			case T_OpExpr:
				_outOpExpr(str, obj);
				break;
			case T_DistinctExpr:
				_outDistinctExpr(str, obj);
				break;
			case T_ScalarArrayOpExpr:
				_outScalarArrayOpExpr(str, obj);
				break;
			case T_BoolExpr:
				_outBoolExpr(str, obj);
				break;
			case T_SubLink:
				_outSubLink(str, obj);
				break;
			case T_SubPlan:
				_outSubPlan(str, obj);
				break;
			case T_FieldSelect:
				_outFieldSelect(str, obj);
				break;
			case T_FieldStore:
				_outFieldStore(str, obj);
				break;
			case T_RelabelType:
				_outRelabelType(str, obj);
				break;
			case T_ConvertRowtypeExpr:
				_outConvertRowtypeExpr(str, obj);
				break;
			case T_CaseExpr:
				_outCaseExpr(str, obj);
				break;
			case T_CaseWhen:
				_outCaseWhen(str, obj);
				break;
			case T_CaseTestExpr:
				_outCaseTestExpr(str, obj);
				break;
			case T_ArrayExpr:
				_outArrayExpr(str, obj);
				break;
			case T_RowExpr:
				_outRowExpr(str, obj);
				break;
			case T_RowCompareExpr:
				_outRowCompareExpr(str, obj);
				break;
			case T_CoalesceExpr:
				_outCoalesceExpr(str, obj);
				break;
			case T_MinMaxExpr:
				_outMinMaxExpr(str, obj);
				break;
			case T_XmlExpr:
				_outXmlExpr(str, obj);
				break;
			case T_NullIfExpr:
				_outNullIfExpr(str, obj);
				break;
			case T_NullTest:
				_outNullTest(str, obj);
				break;
			case T_BooleanTest:
				_outBooleanTest(str, obj);
				break;
			case T_CoerceToDomain:
				_outCoerceToDomain(str, obj);
				break;
			case T_CoerceToDomainValue:
				_outCoerceToDomainValue(str, obj);
				break;
			case T_SetToDefault:
				_outSetToDefault(str, obj);
				break;
			case T_CurrentOfExpr:
				_outCurrentOfExpr(str, obj);
				break;
			case T_TargetEntry:
				_outTargetEntry(str, obj);
				break;
			case T_RangeTblRef:
				_outRangeTblRef(str, obj);
				break;
			case T_JoinExpr:
				_outJoinExpr(str, obj);
				break;
			case T_FromExpr:
				_outFromExpr(str, obj);
				break;
			case T_Flow:
				_outFlow(str, obj);
				break;

			case T_Path:
				_outPath(str, obj);
				break;
			case T_IndexPath:
				_outIndexPath(str, obj);
				break;
			case T_BitmapHeapPath:
				_outBitmapHeapPath(str, obj);
				break;
			case T_BitmapAppendOnlyPath:
				_outBitmapAppendOnlyPath(str, obj);
				break;
			case T_BitmapAndPath:
				_outBitmapAndPath(str, obj);
				break;
			case T_BitmapOrPath:
				_outBitmapOrPath(str, obj);
				break;
			case T_TidPath:
				_outTidPath(str, obj);
				break;
			case T_AppendPath:
				_outAppendPath(str, obj);
				break;
			case T_AppendOnlyPath:
				_outAppendOnlyPath(str, obj);
				break;
			case T_AOCSPath:
				_outAOCSPath(str, obj);
				break;
			case T_ResultPath:
				_outResultPath(str, obj);
				break;
			case T_MaterialPath:
				_outMaterialPath(str, obj);
				break;
			case T_UniquePath:
				_outUniquePath(str, obj);
				break;
			case T_NestPath:
				_outNestPath(str, obj);
				break;
			case T_MergePath:
				_outMergePath(str, obj);
				break;
			case T_HashPath:
				_outHashPath(str, obj);
				break;
            case T_CdbMotionPath:
                _outCdbMotionPath(str, obj);
                break;
			case T_PlannerGlobal:
				_outPlannerGlobal(str, obj);
				break;
			case T_PlannerInfo:
				_outPlannerInfo(str, obj);
				break;
			case T_RelOptInfo:
				_outRelOptInfo(str, obj);
				break;
			case T_IndexOptInfo:
				_outIndexOptInfo(str, obj);
				break;
			case T_CdbRelColumnInfo:
				_outCdbRelColumnInfo(str, obj);
				break;
			case T_CdbRelDedupInfo:
				_outCdbRelDedupInfo(str, obj);
				break;
			case T_EquivalenceClass:
				_outEquivalenceClass(str, obj);
				break;
			case T_EquivalenceMember:
				_outEquivalenceMember(str, obj);
				break;
			case T_PathKey:
				_outPathKey(str, obj);
				break;
			case T_RestrictInfo:
				_outRestrictInfo(str, obj);
				break;
			case T_InnerIndexscanInfo:
				_outInnerIndexscanInfo(str, obj);
				break;
			case T_OuterJoinInfo:
				_outOuterJoinInfo(str, obj);
				break;
			case T_InClauseInfo:
				_outInClauseInfo(str, obj);
				break;
			case T_AppendRelInfo:
				_outAppendRelInfo(str, obj);
				break;


			case T_GrantStmt:
				_outGrantStmt(str, obj);
				break;
			case T_PrivGrantee:
				_outPrivGrantee(str, obj);
				break;
			case T_FuncWithArgs:
				_outFuncWithArgs(str, obj);
				break;
			case T_GrantRoleStmt:
				_outGrantRoleStmt(str, obj);
				break;
			case T_LockStmt:
				_outLockStmt(str, obj);
				break;

			case T_CreateStmt:
				_outCreateStmt(str, obj);
				break;
			case T_ColumnReferenceStorageDirective:
				_outColumnReferenceStorageDirective(str, obj);
				break;
			case T_PartitionElem:
				_outPartitionElem(str, obj);
				break;
			case T_PartitionRangeItem:
				_outPartitionRangeItem(str, obj);
				break;
			case T_PartitionBoundSpec:
				_outPartitionBoundSpec(str, obj);
				break;
			case T_PartitionSpec:
				_outPartitionSpec(str, obj);
				break;
			case T_Partition:
				_outPartition(str, obj);
				break;
			case T_PartitionRule:
				_outPartitionRule(str, obj);
				break;
			case T_PartitionNode:
				_outPartitionNode(str, obj);
				break;
			case T_PgPartRule:
				_outPgPartRule(str, obj);
				break;
			case T_PartitionValuesSpec:
				_outPartitionValuesSpec(str, obj);
				break;
			case T_InhRelation:
				_outInhRelation(str, obj);
				break;
			case T_SegfileMapNode:
				_outSegfileMapNode(str, obj);
				break;
			case T_ExtTableTypeDesc:
				_outExtTableTypeDesc(str, obj);
				break;
			case T_CreateExternalStmt:
				_outCreateExternalStmt(str, obj);
				break;
			case T_PartitionBy:
				_outPartitionBy(str, obj);
				break;
			case T_IndexStmt:
				_outIndexStmt(str, obj);
				break;
			case T_ReindexStmt:
				_outReindexStmt(str, obj);
				break;

			case T_ConstraintsSetStmt:
				_outConstraintsSetStmt(str, obj);
				break;

			case T_CreateFunctionStmt:
				_outCreateFunctionStmt(str, obj);
				break;
			case T_FunctionParameter:
				_outFunctionParameter(str, obj);
				break;
			case T_RemoveFuncStmt:
				_outRemoveFuncStmt(str, obj);
				break;
			case T_AlterFunctionStmt:
				_outAlterFunctionStmt(str, obj);
				break;

			case T_DefineStmt:
				_outDefineStmt(str,obj);
				break;

			case T_CompositeTypeStmt:
				_outCompositeTypeStmt(str,obj);
				break;
			case T_CreateCastStmt:
				_outCreateCastStmt(str,obj);
				break;
			case T_DropCastStmt:
				_outDropCastStmt(str,obj);
				break;
			case T_CreateOpClassStmt:
				_outCreateOpClassStmt(str,obj);
				break;
			case T_CreateOpClassItem:
				_outCreateOpClassItem(str,obj);
				break;
			case T_RemoveOpClassStmt:
				_outRemoveOpClassStmt(str,obj);
				break;
			case T_CreateConversionStmt:
				_outCreateConversionStmt(str,obj);
				break;


			case T_ViewStmt:
				_outViewStmt(str, obj);
				break;
			case T_RuleStmt:
				_outRuleStmt(str, obj);
				break;
			case T_DropStmt:
				_outDropStmt(str, obj);
				break;
			case T_DropPropertyStmt:
				_outDropPropertyStmt(str, obj);
				break;
			case T_DropOwnedStmt:
				_outDropOwnedStmt(str, obj);
				break;
			case T_ReassignOwnedStmt:
				_outReassignOwnedStmt(str, obj);
				break;
			case T_TruncateStmt:
				_outTruncateStmt(str, obj);
				break;

			case T_AlterTableStmt:
				_outAlterTableStmt(str, obj);
				break;
			case T_AlterTableCmd:
				_outAlterTableCmd(str, obj);
				break;
			case T_SetDistributionCmd:
				_outSetDistributionCmd(str, obj);
				break;
			case T_InheritPartitionCmd:
				_outInheritPartitionCmd(str, obj);
				break;

			case T_AlterPartitionCmd:
				_outAlterPartitionCmd(str, obj);
				break;
			case T_AlterPartitionId:
				_outAlterPartitionId(str, obj);
				break;


			case T_CreateRoleStmt:
				_outCreateRoleStmt(str, obj);
				break;
			case T_DropRoleStmt:
				_outDropRoleStmt(str, obj);
				break;
			case T_AlterRoleStmt:
				_outAlterRoleStmt(str, obj);
				break;
			case T_AlterRoleSetStmt:
				_outAlterRoleSetStmt(str, obj);
				break;

			case T_AlterObjectSchemaStmt:
				_outAlterObjectSchemaStmt(str, obj);
				break;

			case T_AlterOwnerStmt:
				_outAlterOwnerStmt(str, obj);
				break;

			case T_RenameStmt:
				_outRenameStmt(str, obj);
				break;

			case T_CreateSeqStmt:
				_outCreateSeqStmt(str, obj);
				break;
			case T_AlterSeqStmt:
				_outAlterSeqStmt(str, obj);
				break;
			case T_ClusterStmt:
				_outClusterStmt(str, obj);
				break;
			case T_CreatedbStmt:
				_outCreatedbStmt(str, obj);
				break;
			case T_DropdbStmt:
				_outDropdbStmt(str, obj);
				break;
			case T_CreateDomainStmt:
				_outCreateDomainStmt(str, obj);
				break;
			case T_AlterDomainStmt:
				_outAlterDomainStmt(str, obj);
				break;
				
			case T_TransactionStmt:
				_outTransactionStmt(str, obj);
				break;

			case T_NotifyStmt:
				_outNotifyStmt(str, obj);
				break;
			case T_DeclareCursorStmt:
				_outDeclareCursorStmt(str, obj);
				break;
			case T_SingleRowErrorDesc:
				_outSingleRowErrorDesc(str, obj);
				break;
			case T_CopyStmt:
				_outCopyStmt(str, obj);
				break;
			case T_SelectStmt:
				_outSelectStmt(str, obj);
				break;
			case T_InsertStmt:
				_outInsertStmt(str, obj);
				break;
			case T_Null:
				_outNull(str, obj);
				break;
			case T_ColumnDef:
				_outColumnDef(str, obj);
				break;
			case T_TypeName:
				_outTypeName(str, obj);
				break;
			case T_TypeCast:
				_outTypeCast(str, obj);
				break;
			case T_IndexElem:
				_outIndexElem(str, obj);
				break;
			case T_Query:
				_outQuery(str, obj);
				break;
			case T_SortClause:
				_outSortClause(str, obj);
				break;
			case T_GroupClause:
				_outGroupClause(str, obj);
				break;
			case T_GroupingClause:
				_outGroupingClause(str, obj);
				break;
			case T_GroupingFunc:
				_outGroupingFunc(str, obj);
				break;
			case T_Grouping:
				_outGrouping(str, obj);
				break;
			case T_GroupId:
				_outGroupId(str, obj);
				break;
			case T_WindowSpecParse:
				_outWindowSpecParse(str, obj);
				break;
			case T_WindowSpec:
				_outWindowSpec(str, obj);
				break;
			case T_WindowFrame:
				_outWindowFrame(str, obj);
				break;
			case T_WindowFrameEdge:
				_outWindowFrameEdge(str, obj);
				break;
			case T_PercentileExpr:
				_outPercentileExpr(str, obj);
				break;
			case T_RowMarkClause:
				_outRowMarkClause(str, obj);
				break;
			case T_WithClause:
				_outWithClause(str, obj);
				break;
			case T_CommonTableExpr:
				_outCommonTableExpr(str, obj);
				break;
			case T_SetOperationStmt:
				_outSetOperationStmt(str, obj);
				break;
			case T_RangeTblEntry:
				_outRangeTblEntry(str, obj);
				break;
			case T_A_Expr:
				_outAExpr(str, obj);
				break;
			case T_ColumnRef:
				_outColumnRef(str, obj);
				break;
			case T_ParamRef:
				_outParamRef(str, obj);
				break;
			case T_A_Const:
				_outAConst(str, obj);
				break;
			case T_A_Indices:
				_outA_Indices(str, obj);
				break;
			case T_A_Indirection:
				_outA_Indirection(str, obj);
				break;
			case T_ResTarget:
				_outResTarget(str, obj);
				break;
			case T_Constraint:
				_outConstraint(str, obj);
				break;
			case T_FkConstraint:
				_outFkConstraint(str, obj);
				break;
			case T_FuncCall:
				_outFuncCall(str, obj);
				break;
			case T_DefElem:
				_outDefElem(str, obj);
				break;
			case T_LockingClause:
				_outLockingClause(str, obj);
				break;
			case T_XmlSerialize:
				_outXmlSerialize(str, obj);
				break;
<<<<<<< HEAD

			case T_CreateSchemaStmt:
				_outCreateSchemaStmt(str, obj);
				break;
			case T_CreatePLangStmt:
				_outCreatePLangStmt(str, obj);
				break;
			case T_DropPLangStmt:
				_outDropPLangStmt(str, obj);
				break;
			case T_VacuumStmt:
				_outVacuumStmt(str, obj);
				break;
			case T_CdbProcess:
				_outCdbProcess(str, obj);
				break;
			case T_Slice:
				_outSlice(str, obj);
				break;
			case T_SliceTable:
				_outSliceTable(str, obj);
				break;
			case T_VariableResetStmt:
				_outVariableResetStmt(str, obj);
				break;

			case T_DMLActionExpr:
				_outDMLActionExpr(str, obj);
				break;

			case T_PartOidExpr:
				_outPartOidExpr(str, obj);
				break;

			case T_PartDefaultExpr:
				_outPartDefaultExpr(str, obj);
				break;

			case T_PartBoundExpr:
				_outPartBoundExpr(str, obj);
				break;

			case T_PartBoundInclusionExpr:
				_outPartBoundInclusionExpr(str, obj);
				break;

			case T_PartBoundOpenExpr:
				_outPartBoundOpenExpr(str, obj);
				break;

			case T_CreateTrigStmt:
				_outCreateTrigStmt(str, obj);
				break;

			case T_CreateFileSpaceStmt:
				_outCreateFileSpaceStmt(str, obj);
				break;

			case T_FileSpaceEntry:
				_outFileSpaceEntry(str, obj);
				break;

			case T_CreateTableSpaceStmt:
				_outCreateTableSpaceStmt(str, obj);
				break;

			case T_CreateQueueStmt:
				_outCreateQueueStmt(str, obj);
				break;
			case T_AlterQueueStmt:
				_outAlterQueueStmt(str, obj);
				break;
			case T_DropQueueStmt:
				_outDropQueueStmt(str, obj);
				break;

			case T_CommentStmt:
				_outCommentStmt(str, obj);
				break;

			case T_TableValueExpr:
				_outTableValueExpr(str, obj);
                break;
			case T_DenyLoginInterval:
				_outDenyLoginInterval(str, obj);
				break;
			case T_DenyLoginPoint:
				_outDenyLoginPoint(str, obj);
				break;

			case T_AlterTypeStmt:
				_outAlterTypeStmt(str, obj);
				break;
			case T_TupleDescNode:
				_outTupleDescNode(str, obj);
				break;
=======
>>>>>>> 03d442ca

			default:

				/*
				 * This should be an ERROR, but it's too useful to be able to
				 * dump structures that _outNode only understands part of.
				 */
				elog(WARNING, "could not dump unrecognized node type: %d",
					 (int) nodeTag(obj));
				break;
		}
		appendStringInfoChar(str, '}');
	}
}

/*
 * Initialize global variables for serializing a plan for the workfile manager.
 * The serialized form of a plan for workfile manager does not include some
 * variable fields such as costs and node ids.
 * In addition, range table pointers are replaced with Oids where applicable.
 */
void
outfuncs_workfile_mgr_init(List *rtable)
{
	Assert(NULL == range_table);
	Assert(print_variable_fields);
	range_table = rtable;
	print_variable_fields = false;
}

/*
 * Reset global variables to their default values at the end of serializing
 * a plan for the workfile manager.
 */
void
outfuncs_workfile_mgr_end()
{
	Assert(range_table != NULL);
	Assert(!print_variable_fields);

	print_variable_fields = true;
	range_table = NULL;
}

/*
 * nodeToString -
 *	   returns the ascii representation of the Node as a palloc'd string
 */
char *
nodeToString(void *obj)
{
	StringInfoData str;

	/* see stringinfo.h for an explanation of this maneuver */
	initStringInfo(&str);
	_outNode(&str, obj);
	return str.data;
}

#endif /* COMPILING_BINARY_FUNCS */<|MERGE_RESOLUTION|>--- conflicted
+++ resolved
@@ -1546,10 +1546,6 @@
 	WRITE_ENUM_FIELD(xmloption, XmlOptionType);
 	WRITE_OID_FIELD(type);
 	WRITE_INT_FIELD(typmod);
-<<<<<<< HEAD
-	/*WRITE_LOCATION_FIELD(location);*/
-=======
->>>>>>> 03d442ca
 }
 
 static void
@@ -2441,21 +2437,7 @@
 }
 
 static void
-<<<<<<< HEAD
 _outReassignOwnedStmt(StringInfo str, ReassignOwnedStmt *node)
-=======
-_outXmlSerialize(StringInfo str, XmlSerialize *node)
-{
-	WRITE_NODE_TYPE("XMLSERIALIZE");
-
-	WRITE_ENUM_FIELD(xmloption, XmlOptionType);
-	WRITE_NODE_FIELD(expr);
-	WRITE_NODE_FIELD(typename);
-}
-
-static void
-_outColumnDef(StringInfo str, ColumnDef *node)
->>>>>>> 03d442ca
 {
 	WRITE_NODE_TYPE("REASSIGNOWNEDSTMT");
 
@@ -4927,7 +4909,6 @@
 			case T_XmlSerialize:
 				_outXmlSerialize(str, obj);
 				break;
-<<<<<<< HEAD
 
 			case T_CreateSchemaStmt:
 				_outCreateSchemaStmt(str, obj);
@@ -5024,8 +5005,6 @@
 			case T_TupleDescNode:
 				_outTupleDescNode(str, obj);
 				break;
-=======
->>>>>>> 03d442ca
 
 			default:
 
