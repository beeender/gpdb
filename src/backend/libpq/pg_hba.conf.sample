# PostgreSQL Client Authentication Configuration File
# ===================================================
#
# Refer to the "Client Authentication" section in the PostgreSQL
# documentation for a complete description of this file.  A short
# synopsis follows.
#
# This file controls: which hosts are allowed to connect, how clients
# are authenticated, which PostgreSQL user names they can use, which
# databases they can access.  Records take one of these forms:
#
# local      DATABASE  USER  METHOD  [OPTIONS]
# host       DATABASE  USER  CIDR-ADDRESS  METHOD  [OPTIONS]
# hostssl    DATABASE  USER  CIDR-ADDRESS  METHOD  [OPTIONS]
# hostnossl  DATABASE  USER  CIDR-ADDRESS  METHOD  [OPTIONS]
#
# (The uppercase items must be replaced by actual values.)
#
# The first field is the connection type: "local" is a Unix-domain
# socket, "host" is either a plain or SSL-encrypted TCP/IP socket,
# "hostssl" is an SSL-encrypted TCP/IP socket, and "hostnossl" is a
# plain TCP/IP socket.
#
# DATABASE can be "all", "sameuser", "samerole", a
# database name, or a comma-separated list thereof.
#
# USER can be "all", a user name, a group name prefixed with "+", or a
# comma-separated list thereof.  In both the DATABASE and USER fields
# you can also write a file name prefixed with "@" to include names
# from a separate file.
#
<<<<<<< HEAD
# CIDR-ADDRESS specifies the set of hosts the record matches.  It is
# made up of an IP address and a CIDR mask that is an integer (between
# 0 and 32 (IPv4) or 128 (IPv6) inclusive) that specifies the number
# of significant bits in the mask.  Alternatively, you can write an IP
# address and netmask in separate columns to specify the set of hosts.
# Instead of a CIDR-address, you can write "samehost" to match any of
# the server's own IP addresses, or "samenet" to match any address in
# any subnet that the server is directly connected to.
=======
# CIDR-ADDRESS specifies the set of hosts the record matches.
# It is made up of an IP address and a CIDR mask that is an integer
# (between 0 and 32 (IPv4) or 128 (IPv6) inclusive) that specifies
# the number of significant bits in the mask.  Alternatively, you can write
# an IP address and netmask in separate columns to specify the set of hosts.
# Instead of a CIDR-address, you can write "samehost" to match any of the 
# server's own IP addresses, or "samenet" to match any address in any subnet
# that the server is directly connected to.
>>>>>>> 78a09145
#
# METHOD can be "trust", "reject", "md5", "password", "gss", "sspi",
# "krb5", "ident", "pam", "ldap", "radius" or "cert".  Note that
# "password" sends passwords in clear text; "md5" is preferred since
# it sends encrypted passwords.
#
# OPTIONS are a set of options for the authentication in the format
# NAME=VALUE.  The available options depend on the different
# authentication methods -- refer to the "Client Authentication"
# section in the documentation for a list of which options are
# available for which authentication methods.
#
# Database and user names containing spaces, commas, quotes and other
# special characters must be quoted.  Quoting one of the keywords
# "all", "sameuser", "samerole" or "replication" makes the name lose
# its special character, and just match a database or username with
# that name.
#
# This file is read on server startup and when the postmaster receives
# a SIGHUP signal.  If you edit the file on a running system, you have
# to SIGHUP the postmaster for the changes to take effect.  You can
# use "pg_ctl reload" to do that.

# Put your actual configuration here
# ----------------------------------
#
# If you want to allow non-local connections, you need to add more
# "host" records.  In that case you will also need to make PostgreSQL
# listen on a non-local interface via the listen_addresses
# configuration parameter, or via the -i or -h command line switches.

@authcomment@

# TYPE  DATABASE    USER        CIDR-ADDRESS          METHOD

@remove-line-for-nolocal@# "local" is for Unix domain socket connections only
@remove-line-for-nolocal@local   all         all                               @authmethod@
# IPv4 local connections:
host    all         all         127.0.0.1/24          @authmethod@
# IPv6 local connections:
host    all         all         ::1/128               @authmethod@<|MERGE_RESOLUTION|>--- conflicted
+++ resolved
@@ -29,16 +29,6 @@
 # you can also write a file name prefixed with "@" to include names
 # from a separate file.
 #
-<<<<<<< HEAD
-# CIDR-ADDRESS specifies the set of hosts the record matches.  It is
-# made up of an IP address and a CIDR mask that is an integer (between
-# 0 and 32 (IPv4) or 128 (IPv6) inclusive) that specifies the number
-# of significant bits in the mask.  Alternatively, you can write an IP
-# address and netmask in separate columns to specify the set of hosts.
-# Instead of a CIDR-address, you can write "samehost" to match any of
-# the server's own IP addresses, or "samenet" to match any address in
-# any subnet that the server is directly connected to.
-=======
 # CIDR-ADDRESS specifies the set of hosts the record matches.
 # It is made up of an IP address and a CIDR mask that is an integer
 # (between 0 and 32 (IPv4) or 128 (IPv6) inclusive) that specifies
@@ -47,7 +37,6 @@
 # Instead of a CIDR-address, you can write "samehost" to match any of the 
 # server's own IP addresses, or "samenet" to match any address in any subnet
 # that the server is directly connected to.
->>>>>>> 78a09145
 #
 # METHOD can be "trust", "reject", "md5", "password", "gss", "sspi",
 # "krb5", "ident", "pam", "ldap", "radius" or "cert".  Note that
