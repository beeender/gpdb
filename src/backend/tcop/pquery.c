--- conflicted
+++ resolved
@@ -3,13 +3,9 @@
  * pquery.c
  *	  POSTGRES process query command code
  *
-<<<<<<< HEAD
  * Portions Copyright (c) 2005-2010, Greenplum inc
  * Portions Copyright (c) 2012-Present Pivotal Software, Inc.
- * Portions Copyright (c) 1996-2015, PostgreSQL Global Development Group
-=======
  * Portions Copyright (c) 1996-2016, PostgreSQL Global Development Group
->>>>>>> b5bce6c1
  * Portions Copyright (c) 1994, Regents of the University of California
  *
  *
@@ -61,11 +57,7 @@
 static void FillPortalStore(Portal portal, bool isTopLevel);
 static uint64 RunFromStore(Portal portal, ScanDirection direction, uint64 count,
 			 DestReceiver *dest);
-<<<<<<< HEAD
 static uint64 PortalRunSelect(Portal portal, bool forward, int64 count,
-=======
-static uint64 PortalRunSelect(Portal portal, bool forward, long count,
->>>>>>> b5bce6c1
 				DestReceiver *dest);
 static void PortalRunUtility(Portal portal, Node *utilityStmt,
 				 bool isTopLevel, bool setHoldSnapshot,
@@ -316,12 +308,8 @@
 		{
 			case CMD_SELECT:
 				snprintf(completionTag, COMPLETION_TAG_BUFSIZE,
-<<<<<<< HEAD
-						 "SELECT " UINT64_FORMAT "", queryDesc->es_processed);
-=======
 						 "SELECT " UINT64_FORMAT,
-						 queryDesc->estate->es_processed);
->>>>>>> b5bce6c1
+						 queryDesc->es_processed);
 				break;
 			case CMD_INSERT:
 				if (queryDesc->es_processed == 1)
@@ -329,30 +317,18 @@
 				else
 					lastOid = InvalidOid;
 				snprintf(completionTag, COMPLETION_TAG_BUFSIZE,
-<<<<<<< HEAD
-						 "INSERT %u " UINT64_FORMAT "", lastOid, queryDesc->es_processed);
-				break;
-			case CMD_UPDATE:
-				snprintf(completionTag, COMPLETION_TAG_BUFSIZE,
-						 "UPDATE " UINT64_FORMAT "", queryDesc->es_processed);
-				break;
-			case CMD_DELETE:
-				snprintf(completionTag, COMPLETION_TAG_BUFSIZE,
-						 "DELETE " UINT64_FORMAT "", queryDesc->es_processed);
-=======
 						 "INSERT %u " UINT64_FORMAT,
-						 lastOid, queryDesc->estate->es_processed);
+						 lastOid, queryDesc->es_processed);
 				break;
 			case CMD_UPDATE:
 				snprintf(completionTag, COMPLETION_TAG_BUFSIZE,
 						 "UPDATE " UINT64_FORMAT,
-						 queryDesc->estate->es_processed);
+						 queryDesc->es_processed);
 				break;
 			case CMD_DELETE:
 				snprintf(completionTag, COMPLETION_TAG_BUFSIZE,
 						 "DELETE " UINT64_FORMAT,
-						 queryDesc->estate->es_processed);
->>>>>>> b5bce6c1
+						 queryDesc->es_processed);
 				break;
 			default:
 				strcpy(completionTag, "???");
@@ -937,13 +913,8 @@
 		  DestReceiver *dest, DestReceiver *altdest,
 		  char *completionTag)
 {
-<<<<<<< HEAD
 	bool		result = false;
-	uint32		nprocessed;
-=======
-	bool		result;
 	uint64		nprocessed;
->>>>>>> b5bce6c1
 	ResourceOwner saveTopTransactionResourceOwner;
 	MemoryContext saveTopTransactionContext;
 	Portal		saveActivePortal;
@@ -969,17 +940,7 @@
 	/*
 	 * Check for improper portal use, and mark portal active.
 	 */
-<<<<<<< HEAD
-	if (portal->status != PORTAL_READY && portal->status != PORTAL_QUEUE)
-		ereport(ERROR,
-				(errcode(ERRCODE_OBJECT_NOT_IN_PREREQUISITE_STATE),
-				 errmsg("portal \"%s\" cannot be run", portal->name)));
-	/* Perform the state transition */
-	portal->status = PORTAL_ACTIVE;
-	portal->activeSubid = GetCurrentSubTransactionId();
-=======
 	MarkPortalActive(portal);
->>>>>>> b5bce6c1
 
 	/*
 	 * Set up global portal context pointers.
@@ -1199,11 +1160,7 @@
 		{
 			if (nprocessed > 0)
 				portal->atStart = false;		/* OK to go backward now */
-<<<<<<< HEAD
-			if (count == 0 || nprocessed < count)
-=======
 			if (count == 0 || nprocessed < (uint64) count)
->>>>>>> b5bce6c1
 				portal->atEnd = true;	/* we retrieved 'em all */
 			portal->portalPos += nprocessed;
 		}
@@ -1245,11 +1202,7 @@
 				portal->atEnd = false;	/* OK to go forward now */
 				portal->portalPos++;	/* adjust for endpoint case */
 			}
-<<<<<<< HEAD
-			if (count == 0 || nprocessed < count)
-=======
 			if (count == 0 || nprocessed < (uint64) count)
->>>>>>> b5bce6c1
 			{
 				portal->atStart = true; /* we retrieved 'em all */
 				portal->portalPos = 0;
@@ -1672,11 +1625,7 @@
 			   int64 count,
 			   DestReceiver *dest)
 {
-<<<<<<< HEAD
 	uint64		result = 0;
-=======
-	uint64		result;
->>>>>>> b5bce6c1
 	Portal		saveActivePortal;
 	ResourceOwner saveResourceOwner;
 	MemoryContext savePortalContext;
@@ -1769,11 +1718,7 @@
  * count <= 0 is interpreted as a no-op: the destination gets started up
  * and shut down, but nothing else happens.  Also, count == FETCH_ALL is
  * interpreted as "all rows".  (cf FetchStmt.howMany)
-<<<<<<< HEAD
- * 
-=======
- *
->>>>>>> b5bce6c1
+ *
  * Returns number of rows processed (suitable for use in result tag)
  */
 static uint64
@@ -1853,11 +1798,7 @@
 				}
 				else
 				{
-<<<<<<< HEAD
 					uint64		pos = portal->portalPos;
-=======
-					long		pos = (long) portal->portalPos;
->>>>>>> b5bce6c1
 
 					if (portal->atEnd)
 						pos++;	/* need one extra fetch if off end */
@@ -2033,7 +1974,6 @@
 	portal->atStart = true;
 	portal->atEnd = false;
 	portal->portalPos = 0;
-<<<<<<< HEAD
 }
 
 /*
@@ -2049,6 +1989,4 @@
 		/* Initialize the SHM backend entry */
 		BackoffBackendEntryInit(gp_session_id, gp_command_count, portal->queueId);
 	}
-=======
->>>>>>> b5bce6c1
 }