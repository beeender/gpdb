/*-------------------------------------------------------------------------
 *
 * hash.c
 *	  Implementation of Margo Seltzer's Hashing package for postgres.
 *
 * Portions Copyright (c) 1996-2013, PostgreSQL Global Development Group
 * Portions Copyright (c) 1994, Regents of the University of California
 *
 *
 * IDENTIFICATION
 *	  src/backend/access/hash/hash.c
 *
 * NOTES
 *	  This file contains only the public interface routines.
 *
 *-------------------------------------------------------------------------
 */

#include "postgres.h"

#include "access/hash.h"
#include "access/relscan.h"
#include "catalog/index.h"
#include "commands/vacuum.h"
#include "optimizer/cost.h"
#include "optimizer/plancat.h"
#include "storage/bufmgr.h"
#include "utils/rel.h"


/* Working state for hashbuild and its callback */
typedef struct
{
	HSpool	   *spool;			/* NULL if not using spooling */
	double		indtuples;		/* # tuples accepted into index */
} HashBuildState;

static void hashbuildCallback(Relation index,
				  ItemPointer tupleId,
				  Datum *values,
				  bool *isnull,
				  bool tupleIsAlive,
				  void *state);


/*
 *	hashbuild() -- build a new hash index.
 */
Datum
hashbuild(PG_FUNCTION_ARGS)
{
	Relation	heap = (Relation) PG_GETARG_POINTER(0);
	Relation	index = (Relation) PG_GETARG_POINTER(1);
	IndexInfo  *indexInfo = (IndexInfo *) PG_GETARG_POINTER(2);
	IndexBuildResult *result;
	BlockNumber relpages;
	double		reltuples;
	double		allvisfrac;
	uint32		num_buckets;
	HashBuildState buildstate;

	/*
	 * We expect to be called exactly once for any index relation. If that's
	 * not the case, big trouble's what we have.
	 */
	if (RelationGetNumberOfBlocks(index) != 0)
		elog(ERROR, "index \"%s\" already contains data",
			 RelationGetRelationName(index));

	/* Estimate the number of rows currently present in the table */
	estimate_rel_size(heap, NULL, &relpages, &reltuples, &allvisfrac);

	/* Initialize the hash index metadata page and initial buckets */
	num_buckets = _hash_metapinit(index, reltuples, MAIN_FORKNUM);

	/*
	 * If we just insert the tuples into the index in scan order, then
	 * (assuming their hash codes are pretty random) there will be no locality
	 * of access to the index, and if the index is bigger than available RAM
	 * then we'll thrash horribly.  To prevent that scenario, we can sort the
	 * tuples by (expected) bucket number.	However, such a sort is useless
	 * overhead when the index does fit in RAM.  We choose to sort if the
	 * initial index size exceeds NBuffers.
	 *
	 * NOTE: this test will need adjustment if a bucket is ever different from
	 * one page.
	 */
	if (num_buckets >= (uint32) NBuffers)
		buildstate.spool = _h_spoolinit(heap, index, num_buckets);
	else
		buildstate.spool = NULL;

	/* prepare to build the index */
	buildstate.indtuples = 0;

	/* do the heap scan */
	reltuples = IndexBuildScan(heap, index, indexInfo, true,
							   hashbuildCallback, (void *) &buildstate);

	if (buildstate.spool)
	{
		/* sort the tuples and insert them into the index */
		_h_indexbuild(buildstate.spool);
		_h_spooldestroy(buildstate.spool);
	}

	/*
	 * Return statistics
	 */
	result = (IndexBuildResult *) palloc(sizeof(IndexBuildResult));

	result->heap_tuples = reltuples;
	result->index_tuples = buildstate.indtuples;

	PG_RETURN_POINTER(result);
}

/*
 *	hashbuildempty() -- build an empty hash index in the initialization fork
 */
Datum
hashbuildempty(PG_FUNCTION_ARGS)
{
	Relation	index = (Relation) PG_GETARG_POINTER(0);

	_hash_metapinit(index, 0, INIT_FORKNUM);

	PG_RETURN_VOID();
}

/*
 * Per-tuple callback from IndexBuildHeapScan
 */
static void
hashbuildCallback(Relation index,
				  ItemPointer tupleId,
				  Datum *values,
				  bool *isnull,
				  bool tupleIsAlive __attribute__((unused)),
				  void *state)
{
	HashBuildState *buildstate = (HashBuildState *) state;
	IndexTuple	itup;

	/* form an index tuple and point it at the heap tuple */
	itup = _hash_form_tuple(index, values, isnull);
	itup->t_tid = *tupleId;

	/* Hash indexes don't index nulls, see notes in hashinsert */
	if (IndexTupleHasNulls(itup))
	{
		pfree(itup);
		return;
	}

	/* Either spool the tuple for sorting, or just put it into the index */
	if (buildstate->spool)
		_h_spool(itup, buildstate->spool);
	else
		_hash_doinsert(index, itup);

	buildstate->indtuples += 1;

	pfree(itup);
}

/*
 *	hashinsert() -- insert an index tuple into a hash table.
 *
 *	Hash on the heap tuple's key, form an index tuple with hash code.
 *	Find the appropriate location for the new tuple, and put it there.
 */
Datum
hashinsert(PG_FUNCTION_ARGS)
{
	Relation	rel = (Relation) PG_GETARG_POINTER(0);
	Datum	   *values = (Datum *) PG_GETARG_POINTER(1);
	bool	   *isnull = (bool *) PG_GETARG_POINTER(2);
	ItemPointer ht_ctid = (ItemPointer) PG_GETARG_POINTER(3);

#ifdef NOT_USED
	Relation	heapRel = (Relation) PG_GETARG_POINTER(4);
	IndexUniqueCheck checkUnique = (IndexUniqueCheck) PG_GETARG_INT32(5);
#endif
	IndexTuple	itup;

	/* generate an index tuple */
	itup = _hash_form_tuple(rel, values, isnull);
	itup->t_tid = *ht_ctid;

	/*
	 * If the single index key is null, we don't insert it into the index.
	 * Hash tables support scans on '='. Relational algebra says that A = B
	 * returns null if either A or B is null.  This means that no
	 * qualification used in an index scan could ever return true on a null
	 * attribute.  It also means that indices can't be used by ISNULL or
	 * NOTNULL scans, but that's an artifact of the strategy map architecture
	 * chosen in 1986, not of the way nulls are handled here.
	 */
	if (IndexTupleHasNulls(itup))
	{
		pfree(itup);
		PG_RETURN_BOOL(false);
	}

	_hash_doinsert(rel, itup);

	pfree(itup);

	PG_RETURN_BOOL(false);
}


/*
 *	hashgettuple() -- Get the next tuple in the scan.
 */
Datum
hashgettuple(PG_FUNCTION_ARGS)
{
	IndexScanDesc scan = (IndexScanDesc) PG_GETARG_POINTER(0);
	ScanDirection dir = (ScanDirection) PG_GETARG_INT32(1);
	HashScanOpaque so = (HashScanOpaque) scan->opaque;
	Relation	rel = scan->indexRelation;
	Buffer		buf;
	Page		page;
	OffsetNumber offnum;
	ItemPointer current;
	bool		res;

	/* Hash indexes are always lossy since we store only the hash code */
	scan->xs_recheck = true;

	/*
	 * We hold pin but not lock on current buffer while outside the hash AM.
	 * Reacquire the read lock here.
	 */
	if (BufferIsValid(so->hashso_curbuf))
		_hash_chgbufaccess(rel, so->hashso_curbuf, HASH_NOLOCK, HASH_READ);

	/*
	 * If we've already initialized this scan, we can just advance it in the
	 * appropriate direction.  If we haven't done so yet, we call a routine to
	 * get the first item in the scan.
	 */
	current = &(so->hashso_curpos);
	if (ItemPointerIsValid(current))
	{
		/*
		 * An insertion into the current index page could have happened while
		 * we didn't have read lock on it.  Re-find our position by looking
		 * for the TID we previously returned.	(Because we hold share lock on
		 * the bucket, no deletions or splits could have occurred; therefore
		 * we can expect that the TID still exists in the current index page,
		 * at an offset >= where we were.)
		 */
		OffsetNumber maxoffnum;

		buf = so->hashso_curbuf;
		Assert(BufferIsValid(buf));
		page = BufferGetPage(buf);
		maxoffnum = PageGetMaxOffsetNumber(page);
		for (offnum = ItemPointerGetOffsetNumber(current);
			 offnum <= maxoffnum;
			 offnum = OffsetNumberNext(offnum))
		{
			IndexTuple	itup;

			itup = (IndexTuple) PageGetItem(page, PageGetItemId(page, offnum));
			if (ItemPointerEquals(&(so->hashso_heappos), &(itup->t_tid)))
				break;
		}
		if (offnum > maxoffnum)
			elog(ERROR, "failed to re-find scan position within index \"%s\"",
				 RelationGetRelationName(rel));
		ItemPointerSetOffsetNumber(current, offnum);

		/*
		 * Check to see if we should kill the previously-fetched tuple.
		 */
		if (scan->kill_prior_tuple)
		{
			/*
			 * Yes, so mark it by setting the LP_DEAD state in the item flags.
			 */
			ItemIdMarkDead(PageGetItemId(page, offnum));

			/*
			 * Since this can be redone later if needed, mark as a hint.
			 */
<<<<<<< HEAD
			MarkBufferDirtyHint(so->hashso_curbuf);
=======
			MarkBufferDirtyHint(buf);
>>>>>>> e472b921
		}

		/*
		 * Now continue the scan.
		 */
		res = _hash_next(scan, dir);
	}
	else
		res = _hash_first(scan, dir);

	/*
	 * Skip killed tuples if asked to.
	 */
	if (scan->ignore_killed_tuples)
	{
		while (res)
		{
			offnum = ItemPointerGetOffsetNumber(current);
			page = BufferGetPage(so->hashso_curbuf);
			if (!ItemIdIsDead(PageGetItemId(page, offnum)))
				break;
			res = _hash_next(scan, dir);
		}
	}

	/* Release read lock on current buffer, but keep it pinned */
	if (BufferIsValid(so->hashso_curbuf))
		_hash_chgbufaccess(rel, so->hashso_curbuf, HASH_READ, HASH_NOLOCK);

	/* Return current heap TID on success */
	scan->xs_ctup.t_self = so->hashso_heappos;

	PG_RETURN_BOOL(res);
}


/*
 * hashgetbitmap() -- get all tuples at once
 */
Datum
hashgetbitmap(PG_FUNCTION_ARGS)
{
	IndexScanDesc scan = (IndexScanDesc) PG_GETARG_POINTER(0);
	Node	   *n = (Node *) PG_GETARG_POINTER(1);
	TIDBitmap  *tbm;
	HashScanOpaque so = (HashScanOpaque) scan->opaque;
	bool		res;
	int64		ntids = 0;

	if (n == NULL)
		tbm = tbm_create(work_mem * 1024L);
	else if (!IsA(n, TIDBitmap))
		elog(ERROR, "non hash bitmap");
	else
		tbm = (TIDBitmap *) n;

	res = _hash_first(scan, ForwardScanDirection);

	while (res)
	{
		bool		add_tuple;

		/*
		 * Skip killed tuples if asked to.
		 */
		if (scan->ignore_killed_tuples)
		{
			Page		page;
			OffsetNumber offnum;

			offnum = ItemPointerGetOffsetNumber(&(so->hashso_curpos));
			page = BufferGetPage(so->hashso_curbuf);
			add_tuple = !ItemIdIsDead(PageGetItemId(page, offnum));
		}
		else
			add_tuple = true;

		/* Save tuple ID, and continue scanning */
		if (add_tuple)
		{
			/* Note we mark the tuple ID as requiring recheck */
			tbm_add_tuples(tbm, &(so->hashso_heappos), 1, true);
			ntids++;
		}

		res = _hash_next(scan, ForwardScanDirection);
	}

	PG_RETURN_POINTER(tbm);
}


/*
 *	hashbeginscan() -- start a scan on a hash index
 */
Datum
hashbeginscan(PG_FUNCTION_ARGS)
{
	Relation	rel = (Relation) PG_GETARG_POINTER(0);
	int			nkeys = PG_GETARG_INT32(1);
	int			norderbys = PG_GETARG_INT32(2);
	IndexScanDesc scan;
	HashScanOpaque so;

	/* no order by operators allowed */
	Assert(norderbys == 0);

	scan = RelationGetIndexScan(rel, nkeys, norderbys);

	so = (HashScanOpaque) palloc(sizeof(HashScanOpaqueData));
	so->hashso_bucket_valid = false;
	so->hashso_bucket_blkno = 0;
	so->hashso_curbuf = InvalidBuffer;
	/* set position invalid (this will cause _hash_first call) */
	ItemPointerSetInvalid(&(so->hashso_curpos));
	ItemPointerSetInvalid(&(so->hashso_heappos));

	scan->opaque = so;

	/* register scan in case we change pages it's using */
	_hash_regscan(scan);

	PG_RETURN_POINTER(scan);
}

/*
 *	hashrescan() -- rescan an index relation
 */
Datum
hashrescan(PG_FUNCTION_ARGS)
{
	IndexScanDesc scan = (IndexScanDesc) PG_GETARG_POINTER(0);
	ScanKey		scankey = (ScanKey) PG_GETARG_POINTER(1);

	/* remaining arguments are ignored */
	HashScanOpaque so = (HashScanOpaque) scan->opaque;
	Relation	rel = scan->indexRelation;

	/* release any pin we still hold */
	if (BufferIsValid(so->hashso_curbuf))
		_hash_dropbuf(rel, so->hashso_curbuf);
	so->hashso_curbuf = InvalidBuffer;

	/* release lock on bucket, too */
	if (so->hashso_bucket_blkno)
		_hash_droplock(rel, so->hashso_bucket_blkno, HASH_SHARE);
	so->hashso_bucket_blkno = 0;

	/* set position invalid (this will cause _hash_first call) */
	ItemPointerSetInvalid(&(so->hashso_curpos));
	ItemPointerSetInvalid(&(so->hashso_heappos));

	/* Update scan key, if a new one is given */
	if (scankey && scan->numberOfKeys > 0)
	{
		memmove(scan->keyData,
				scankey,
				scan->numberOfKeys * sizeof(ScanKeyData));
		so->hashso_bucket_valid = false;
	}

	PG_RETURN_VOID();
}

/*
 *	hashendscan() -- close down a scan
 */
Datum
hashendscan(PG_FUNCTION_ARGS)
{
	IndexScanDesc scan = (IndexScanDesc) PG_GETARG_POINTER(0);
	HashScanOpaque so = (HashScanOpaque) scan->opaque;
	Relation	rel = scan->indexRelation;

	/* don't need scan registered anymore */
	_hash_dropscan(scan);

	/* release any pin we still hold */
	if (BufferIsValid(so->hashso_curbuf))
		_hash_dropbuf(rel, so->hashso_curbuf);
	so->hashso_curbuf = InvalidBuffer;

	/* release lock on bucket, too */
	if (so->hashso_bucket_blkno)
		_hash_droplock(rel, so->hashso_bucket_blkno, HASH_SHARE);
	so->hashso_bucket_blkno = 0;

	pfree(so);
	scan->opaque = NULL;

	PG_RETURN_VOID();
}

/*
 *	hashmarkpos() -- save current scan position
 */
Datum
hashmarkpos(PG_FUNCTION_ARGS)
{
	elog(ERROR, "hash does not support mark/restore");
	PG_RETURN_VOID();
}

/*
 *	hashrestrpos() -- restore scan to last saved position
 */
Datum
hashrestrpos(PG_FUNCTION_ARGS)
{
	elog(ERROR, "hash does not support mark/restore");
	PG_RETURN_VOID();
}

/*
 * Bulk deletion of all index entries pointing to a set of heap tuples.
 * The set of target tuples is specified via a callback routine that tells
 * whether any given heap tuple (identified by ItemPointer) is being deleted.
 *
 * Result: a palloc'd struct containing statistical info for VACUUM displays.
 */
Datum
hashbulkdelete(PG_FUNCTION_ARGS)
{
	IndexVacuumInfo *info = (IndexVacuumInfo *) PG_GETARG_POINTER(0);
	IndexBulkDeleteResult *stats = (IndexBulkDeleteResult *) PG_GETARG_POINTER(1);
	IndexBulkDeleteCallback callback = (IndexBulkDeleteCallback) PG_GETARG_POINTER(2);
	void	   *callback_state = (void *) PG_GETARG_POINTER(3);
	Relation	rel = info->index;
	double		tuples_removed;
	double		num_index_tuples;
	double		orig_ntuples;
	Bucket		orig_maxbucket;
	Bucket		cur_maxbucket;
	Bucket		cur_bucket;
	Buffer		metabuf;
	HashMetaPage metap;
	HashMetaPageData local_metapage;

	tuples_removed = 0;
	num_index_tuples = 0;

	/*
	 * Read the metapage to fetch original bucket and tuple counts.  Also, we
	 * keep a copy of the last-seen metapage so that we can use its
	 * hashm_spares[] values to compute bucket page addresses.	This is a bit
	 * hokey but perfectly safe, since the interesting entries in the spares
	 * array cannot change under us; and it beats rereading the metapage for
	 * each bucket.
	 */
	metabuf = _hash_getbuf(rel, HASH_METAPAGE, HASH_READ, LH_META_PAGE);
	_hash_checkpage(rel, metabuf, LH_META_PAGE);
	metap = HashPageGetMeta(BufferGetPage(metabuf));
	orig_maxbucket = metap->hashm_maxbucket;
	orig_ntuples = metap->hashm_ntuples;
	memcpy(&local_metapage, metap, sizeof(local_metapage));
	_hash_relbuf(rel, metabuf);

	/* Scan the buckets that we know exist */
	cur_bucket = 0;
	cur_maxbucket = orig_maxbucket;

loop_top:
	while (cur_bucket <= cur_maxbucket)
	{
		BlockNumber bucket_blkno;
		BlockNumber blkno;
		bool		bucket_dirty = false;

		/* Get address of bucket's start page */
		bucket_blkno = BUCKET_TO_BLKNO(&local_metapage, cur_bucket);

		/* Exclusive-lock the bucket so we can shrink it */
		_hash_getlock(rel, bucket_blkno, HASH_EXCLUSIVE);

		/* Shouldn't have any active scans locally, either */
		if (_hash_has_active_scan(rel, cur_bucket))
			elog(ERROR, "hash index has active scan during VACUUM");

		/* Scan each page in bucket */
		blkno = bucket_blkno;
		while (BlockNumberIsValid(blkno))
		{
			Buffer		buf;
			Page		page;
			HashPageOpaque opaque;
			OffsetNumber offno;
			OffsetNumber maxoffno;
			OffsetNumber deletable[MaxOffsetNumber];
			int			ndeletable = 0;

			vacuum_delay_point();

			buf = _hash_getbuf_with_strategy(rel, blkno, HASH_WRITE,
										   LH_BUCKET_PAGE | LH_OVERFLOW_PAGE,
											 info->strategy);
			page = BufferGetPage(buf);
			opaque = (HashPageOpaque) PageGetSpecialPointer(page);
			Assert(opaque->hasho_bucket == cur_bucket);

			/* Scan each tuple in page */
			maxoffno = PageGetMaxOffsetNumber(page);
			for (offno = FirstOffsetNumber;
				 offno <= maxoffno;
				 offno = OffsetNumberNext(offno))
			{
				IndexTuple	itup;
				ItemPointer htup;

				itup = (IndexTuple) PageGetItem(page,
												PageGetItemId(page, offno));
				htup = &(itup->t_tid);
				if (callback(htup, callback_state))
				{
					/* mark the item for deletion */
					deletable[ndeletable++] = offno;
					tuples_removed += 1;
				}
				else
					num_index_tuples += 1;
			}

			/*
			 * Apply deletions and write page if needed, advance to next page.
			 */
			blkno = opaque->hasho_nextblkno;

			if (ndeletable > 0)
			{
				PageIndexMultiDelete(page, deletable, ndeletable);
				_hash_wrtbuf(rel, buf);
				bucket_dirty = true;
			}
			else
				_hash_relbuf(rel, buf);
		}

		/* If we deleted anything, try to compact free space */
		if (bucket_dirty)
			_hash_squeezebucket(rel, cur_bucket, bucket_blkno,
								info->strategy);

		/* Release bucket lock */
		_hash_droplock(rel, bucket_blkno, HASH_EXCLUSIVE);

		/* Advance to next bucket */
		cur_bucket++;
	}

	/* Write-lock metapage and check for split since we started */
	metabuf = _hash_getbuf(rel, HASH_METAPAGE, HASH_WRITE, LH_META_PAGE);
	metap = HashPageGetMeta(BufferGetPage(metabuf));

	if (cur_maxbucket != metap->hashm_maxbucket)
	{
		/* There's been a split, so process the additional bucket(s) */
		cur_maxbucket = metap->hashm_maxbucket;
		memcpy(&local_metapage, metap, sizeof(local_metapage));
		_hash_relbuf(rel, metabuf);
		goto loop_top;
	}

	/* Okay, we're really done.  Update tuple count in metapage. */

	if (orig_maxbucket == metap->hashm_maxbucket &&
		orig_ntuples == metap->hashm_ntuples)
	{
		/*
		 * No one has split or inserted anything since start of scan, so
		 * believe our count as gospel.
		 */
		metap->hashm_ntuples = num_index_tuples;
	}
	else
	{
		/*
		 * Otherwise, our count is untrustworthy since we may have
		 * double-scanned tuples in split buckets.	Proceed by dead-reckoning.
		 * (Note: we still return estimated_count = false, because using this
		 * count is better than not updating reltuples at all.)
		 */
		if (metap->hashm_ntuples > tuples_removed)
			metap->hashm_ntuples -= tuples_removed;
		else
			metap->hashm_ntuples = 0;
		num_index_tuples = metap->hashm_ntuples;
	}

	_hash_wrtbuf(rel, metabuf);

	/* return statistics */
	if (stats == NULL)
		stats = (IndexBulkDeleteResult *) palloc0(sizeof(IndexBulkDeleteResult));
	stats->estimated_count = false;
	stats->num_index_tuples = num_index_tuples;
	stats->tuples_removed += tuples_removed;
	/* hashvacuumcleanup will fill in num_pages */

	PG_RETURN_POINTER(stats);
}

/*
 * Post-VACUUM cleanup.
 *
 * Result: a palloc'd struct containing statistical info for VACUUM displays.
 */
Datum
hashvacuumcleanup(PG_FUNCTION_ARGS)
{
	IndexVacuumInfo *info = (IndexVacuumInfo *) PG_GETARG_POINTER(0);
	IndexBulkDeleteResult *stats = (IndexBulkDeleteResult *) PG_GETARG_POINTER(1);
	Relation	rel = info->index;
	BlockNumber num_pages;

	/* If hashbulkdelete wasn't called, return NULL signifying no change */
	/* Note: this covers the analyze_only case too */
	if (stats == NULL)
		PG_RETURN_POINTER(NULL);

	/* update statistics */
	num_pages = RelationGetNumberOfBlocks(rel);
	stats->num_pages = num_pages;

	PG_RETURN_POINTER(stats);
}


void
hash_redo(XLogRecPtr beginLoc __attribute__((unused)), XLogRecPtr lsn __attribute__((unused)), XLogRecord *record __attribute__((unused)))
{
	elog(PANIC, "hash_redo: unimplemented");
<<<<<<< HEAD
}

void
hash_desc(StringInfo buf __attribute__((unused)), XLogRecord *record __attribute__((unused)))
{
=======
>>>>>>> e472b921
}<|MERGE_RESOLUTION|>--- conflicted
+++ resolved
@@ -287,11 +287,7 @@
 			/*
 			 * Since this can be redone later if needed, mark as a hint.
 			 */
-<<<<<<< HEAD
-			MarkBufferDirtyHint(so->hashso_curbuf);
-=======
 			MarkBufferDirtyHint(buf);
->>>>>>> e472b921
 		}
 
 		/*
@@ -722,12 +718,4 @@
 hash_redo(XLogRecPtr beginLoc __attribute__((unused)), XLogRecPtr lsn __attribute__((unused)), XLogRecord *record __attribute__((unused)))
 {
 	elog(PANIC, "hash_redo: unimplemented");
-<<<<<<< HEAD
-}
-
-void
-hash_desc(StringInfo buf __attribute__((unused)), XLogRecord *record __attribute__((unused)))
-{
-=======
->>>>>>> e472b921
 }