--- conflicted
+++ resolved
@@ -378,11 +378,6 @@
 
 	Assert(!GistPageIsLeaf(p));
 
-<<<<<<< HEAD
-	Assert(!GistPageIsLeaf(p));
-
-=======
->>>>>>> e472b921
 	gistDeCompressAtt(giststate, r,
 					  it, NULL, (OffsetNumber) 0,
 					  identry, isnull);
@@ -403,8 +398,6 @@
 	best_penalty[0] = -1;
 
 	/*
-<<<<<<< HEAD
-=======
 	 * If we find a tuple that's exactly as good as the currently best one, we
 	 * could use either one.  When inserting a lot of tuples with the same or
 	 * similar keys, it's preferable to descend down the same path when
@@ -430,7 +423,6 @@
 	keep_current_best = -1;
 
 	/*
->>>>>>> e472b921
 	 * Loop over tuples on page.
 	 */
 	maxoff = PageGetMaxOffsetNumber(p);
@@ -441,15 +433,9 @@
 		IndexTuple	itup = (IndexTuple) PageGetItem(p, PageGetItemId(p, i));
 		bool		zero_penalty;
 		int			j;
-<<<<<<< HEAD
 
 		zero_penalty = true;
 
-=======
-
-		zero_penalty = true;
-
->>>>>>> e472b921
 		/* Loop over index attributes. */
 		for (j = 0; j < r->rd_att->natts; j++)
 		{
@@ -481,12 +467,9 @@
 
 				if (j < r->rd_att->natts - 1)
 					best_penalty[j + 1] = -1;
-<<<<<<< HEAD
-=======
 
 				/* we have new best, so reset keep-it decision */
 				keep_current_best = -1;
->>>>>>> e472b921
 			}
 			else if (best_penalty[j] == usize)
 			{
@@ -509,14 +492,6 @@
 		}
 
 		/*
-<<<<<<< HEAD
-		 * If we find a tuple with zero penalty for all columns, there's no
-		 * need to examine remaining tuples; just break out of the loop and
-		 * return it.
-		 */
-		if (zero_penalty)
-			break;
-=======
 		 * If we looped past the last column, and did not update "result",
 		 * then this tuple is exactly as good as the prior best tuple.
 		 */
@@ -552,7 +527,6 @@
 			if (keep_current_best == 1)
 				break;
 		}
->>>>>>> e472b921
 	}
 
 	return result;
