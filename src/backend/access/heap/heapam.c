/*-------------------------------------------------------------------------
 *
 * heapam.c
 *	  heap access method code
 *
 * Portions Copyright (c) 1996-2009, PostgreSQL Global Development Group
 * Portions Copyright (c) 1994, Regents of the University of California
 *
 *
 * IDENTIFICATION
 *	  $PostgreSQL: pgsql/src/backend/access/heap/heapam.c,v 1.225 2007/01/25 02:17:25 momjian Exp $
 *
 *
 * INTERFACE ROUTINES
 *		relation_open	- open any relation by relation OID
 *		relation_openrv - open any relation specified by a RangeVar
 *		relation_close	- close any relation
 *		heap_open		- open a heap relation by relation OID
 *		heap_openrv		- open a heap relation specified by a RangeVar
 *		heap_close		- (now just a macro for relation_close)
 *		heap_beginscan	- begin relation scan
 *		heap_rescan		- restart a relation scan
 *		heap_endscan	- end relation scan
 *		heap_getnext	- retrieve next tuple in scan
 *		heap_fetch		- retrieve tuple with given tid
 *		heap_insert		- insert tuple into a relation
 *		heap_delete		- delete a tuple from a relation
 *		heap_update		- replace a tuple in a relation with another tuple
 *		heap_markpos	- mark scan position
 *		heap_restrpos	- restore position to marked location
 *		heap_sync		- sync heap, for when no WAL has been written
 *
 * NOTES
 *	  This file contains the heap_ routines which implement
 *	  the POSTGRES heap access method used for all POSTGRES
 *	  relations.
 *
 *-------------------------------------------------------------------------
 */
#include "postgres.h"

#include "access/heapam.h"
#include "access/hio.h"
#include "access/multixact.h"
#include "access/relscan.h"
#include "access/sysattr.h"
#include "access/transam.h"
#include "access/tuptoaster.h"
#include "access/valid.h"
#include "access/xact.h"
#include "catalog/catalog.h"
#include "catalog/catquery.h"
#include "catalog/gp_policy.h"
#include "catalog/gp_fastsequence.h"
#include "catalog/namespace.h"
#include "miscadmin.h"
#include "pgstat.h"
#include "storage/procarray.h"
#include "storage/smgr.h"
#include "utils/inval.h"
#include "utils/lsyscache.h"
#include "utils/relcache.h"
#include "utils/syscache.h"
#include "storage/freespace.h"
#include "utils/guc.h"
#include "cdb/cdbfilerepprimary.h"
#include "cdb/cdbpersistentrecovery.h"

static XLogRecPtr log_heap_update(Relation reln, Buffer oldbuf,
		   ItemPointerData from, Buffer newbuf, HeapTuple newtup, bool move);


/* ----------------------------------------------------------------
 *						 heap support routines
 * ----------------------------------------------------------------
 */

/* ----------------
 *		initscan - scan code common to heap_beginscan and heap_rescan
 * ----------------
 */
static void
initscan(HeapScanDesc scan, ScanKey key)
{
	int i;

	/*
	 * Determine the number of blocks we have to scan.
	 *
	 * It is sufficient to do this once at scan start, since any tuples added
	 * while the scan is in progress will be invisible to my transaction
	 * anyway...
	 */
	scan->rs_nblocks = RelationGetNumberOfBlocks(scan->rs_rd);

	scan->rs_inited = false;
	scan->rs_ctup.t_data = NULL;
	ItemPointerSetInvalid(&scan->rs_ctup.t_self);
	scan->rs_cbuf = InvalidBuffer;
	scan->rs_cblock = InvalidBlockNumber;
	for (i = 0; i < lengthof(scan->rs_rahead); i++)
	{
		scan->rs_rahead[i].buffer = InvalidBuffer;
		scan->rs_rahead[i].block = InvalidBlockNumber;
	}

	/* we don't have a marked position... */
	ItemPointerSetInvalid(&(scan->rs_mctid));

	/* page-at-a-time fields are always invalid when not rs_inited */

	/*
	 * copy the scan key, if appropriate
	 */
	if (key != NULL)
		memcpy(scan->rs_key, key, scan->rs_nkeys * sizeof(ScanKeyData));

	/*
	 * Currently, we don't have a stats counter for bitmap heap scans (but the
	 * underlying bitmap index scans will be counted).
	 */
	//if (!scan->rs_bitmapscan)
		pgstat_count_heap_scan(scan->rs_rd);
}

/*
 * heapgetpage - subroutine for heapgettup()
 *
 * This routine reads and pins the specified page of the relation.
 * In page-at-a-time mode it performs additional work, namely determining
 * which tuples on the page are visible.
 */
static void
heapgetpage(HeapScanDesc scan, BlockNumber page, bool backward)
{
	Buffer		buffer;
	Snapshot	snapshot;
	Page		dp;
	int			lines;
	int			ntup;
	OffsetNumber lineoff;
	ItemId		lpp;
	TransactionId t_xmin, t_xmax;
	CommandId     t_cid;

	MIRROREDLOCK_BUFMGR_MUST_ALREADY_BE_HELD;

	/* don't run prefetching code if the table is small. This has the
	   side effect of using the full buffer pool to cache the table */
	bool        is_small = (scan->rs_nblocks <= (NBuffers * 60 / 100));

	Assert(page < scan->rs_nblocks);

	if (! scan->rs_pageatatime)
	{
		scan->rs_cbuf = ReleaseAndReadBuffer(scan->rs_cbuf,
											 scan->rs_rd,
											 page);
		scan->rs_cblock = page;
		return;
	}

	if (is_small)
	{
		scan->rs_cbuf = ReleaseAndReadBuffer(scan->rs_cbuf, scan->rs_rd, page);
		scan->rs_cblock = page;
	}
	else
	{
		int         ri, i;
		const int   incr = backward ? -1 : 1;
		const int   rimax = lengthof(scan->rs_rahead);

		/*
		 *  This will fill up to the first 2 quarters of read ahead
		 */
		for (i = 0; i < rimax / 2; i++)
		{
			const int pg = page + incr * i;
			if (! (0 <= pg && pg < scan->rs_nblocks))
				break;
			ri = pg % rimax;
			if (scan->rs_rahead[ri].block == pg)
				continue;
			scan->rs_rahead[ri].block = pg;
			scan->rs_rahead[ri].buffer
				= KillAndReadBuffer(scan->rs_rahead[ri].buffer, scan->rs_rd, pg);
			/*elog(LOG, "heapgetpage: 1 [%d] read %d at %x", ri, pg, scan->rs_rahead[ri].buffer);*/
		}
		/* THIS MAY ONLY BE HELPFUL WITH AIO */
		/*
		 *  This will fill the 3rd quarter of read ahead provided that it is not filled
		 */
		for (i = rimax / 2; i < rimax * 3 / 4; i++)
		{
			const int pg = page + incr * i;
			if (! (0 <= pg && pg < scan->rs_nblocks))
				break;
			ri = pg % rimax;
			if (scan->rs_rahead[ri].block == pg)
				break;
			scan->rs_rahead[ri].block = pg;
			scan->rs_rahead[ri].buffer
				= KillAndReadBuffer(scan->rs_rahead[ri].buffer, scan->rs_rd, pg);
			/*elog(LOG, "heapgetpage: 2 [%d] read %d at %x", ri, pg, scan->rs_rahead[ri].buffer);*/
		}

		ri = page % rimax;
		if (scan->rs_rahead[ri].block != page)
			ereport(ERROR,
					(errcode(ERRCODE_INTERNAL_ERROR),
					 errmsg("page number mismatch, expect %d, but got %d",
							page, scan->rs_rahead[ri].block)));

		if (BufferIsValid(scan->rs_cbuf))
			ReleaseBuffer(scan->rs_cbuf);
		scan->rs_cbuf = scan->rs_rahead[ri].buffer;
		scan->rs_cblock = page;
		IncrBufferRefCount(scan->rs_cbuf);
	}

	buffer = scan->rs_cbuf;
	snapshot = scan->rs_snapshot;

	/*
	 * We must hold share lock on the buffer content while examining tuple
	 * visibility.	Afterwards, however, the tuples we have found to be
	 * visible are guaranteed good as long as we hold the buffer pin.
	 */
	LockBuffer(buffer, BUFFER_LOCK_SHARE);

	dp = (Page) BufferGetPage(buffer);
	lines = PageGetMaxOffsetNumber(dp);
	ntup = 0;

	t_xmin = t_xmax = 0;
	t_cid = 0;

	for (lineoff = FirstOffsetNumber, lpp = PageGetItemId(dp, lineoff);
		 lineoff <= lines;
		 lineoff++, lpp++)
	{
		if (ItemIdIsUsed(lpp))
		{

			bool		valid;
			HeapTupleHeader theader = (HeapTupleHeader) PageGetItem((Page) dp, lpp);

			valid = (t_xmax == HeapTupleHeaderGetXmax(theader) &&
					 t_xmin == HeapTupleHeaderGetXmin(theader) &&
					 t_cid == HeapTupleHeaderGetRawCommandId(theader));

			if(!valid)
			{
				HeapTupleData loctup;

				loctup.t_data = theader;
				loctup.t_len = ItemIdGetLength(lpp);
				ItemPointerSet(&(loctup.t_self), page, lineoff);

				valid = HeapTupleSatisfiesVisibility(scan->rs_rd, &loctup, snapshot, buffer);
#ifdef WATCH_VISIBILITY_IN_ACTION
				elog(LOG, "VISIBILITY(%s) %s %s",
				     (valid ? "true" : "false"),
	     		     RelationGetRelationName(scan->rs_rd),
				     WatchVisibilityInActionString(
				     			page,
				     			lineoff,
				     			&loctup,
				     			snapshot));
#endif
				if (valid)
				{
					t_xmax = HeapTupleHeaderGetXmax(loctup.t_data);
					t_xmin = HeapTupleHeaderGetXmin(loctup.t_data);
					t_cid = HeapTupleHeaderGetRawCommandId(loctup.t_data);
					scan->rs_vistuples[ntup++] = lineoff;
				}
			}
			else
				scan->rs_vistuples[ntup++] = lineoff;
		}
	}

	LockBuffer(buffer, BUFFER_LOCK_UNLOCK);

	Assert(ntup <= MaxHeapTuplesPerPage);
	scan->rs_ntuples = ntup;
}

/* ----------------
 *		heapgettup - fetch next heap tuple
 *
 *		Initialize the scan if not already done; then advance to the next
 *		tuple as indicated by "dir"; return the next tuple in scan->rs_ctup,
 *		or set scan->rs_ctup.t_data = NULL if no more tuples.
 *
 * dir == NoMovementScanDirection means "re-fetch the tuple indicated
 * by scan->rs_ctup".
 *
 * Note: the reason nkeys/key are passed separately, even though they are
 * kept in the scan descriptor, is that the caller may not want us to check
 * the scankeys.
 *
 * Note: when we fall off the end of the scan in either direction, we
 * reset rs_inited.  This means that a further request with the same
 * scan direction will restart the scan, which is a bit odd, but a
 * request with the opposite scan direction will start a fresh scan
 * in the proper direction.  The latter is required behavior for cursors,
 * while the former case is generally undefined behavior in Postgres
 * so we don't care too much.
 * ----------------
 */
static void
heapgettup(HeapScanDesc scan,
		   ScanDirection dir,
		   int nkeys,
		   ScanKey key)
{
	MIRROREDLOCK_BUFMGR_DECLARE;

	HeapTuple	tuple = &(scan->rs_ctup);
	Snapshot	snapshot = scan->rs_snapshot;
	bool		backward = ScanDirectionIsBackward(dir);
	BlockNumber page;
	Page		dp;
	int			lines;
	OffsetNumber lineoff;
	int			linesleft;
	ItemId		lpp;

	/*
	 * calculate next starting lineoff, given scan direction
	 */
	
	// -------- MirroredLock ----------
	MIRROREDLOCK_BUFMGR_LOCK;
	
	if (ScanDirectionIsForward(dir))
	{
		if (!scan->rs_inited)
		{
			/*
			 * return null immediately if relation is empty
			 */
			if (scan->rs_nblocks == 0)
			{
				
				MIRROREDLOCK_BUFMGR_UNLOCK;
				// -------- MirroredLock ----------
				
				Assert(!BufferIsValid(scan->rs_cbuf));
				tuple->t_data = NULL;
				return;
			}
			page = 0;			/* first page */
			heapgetpage(scan, page, ScanDirectionIsBackward(dir));
			lineoff = FirstOffsetNumber;		/* first offnum */
			scan->rs_inited = true;
		}
		else
		{
			/* continue from previously returned page/tuple */
			page = scan->rs_cblock;		/* current page */
			lineoff =			/* next offnum */
				OffsetNumberNext(ItemPointerGetOffsetNumber(&(tuple->t_self)));
		}

		LockBuffer(scan->rs_cbuf, BUFFER_LOCK_SHARE);

		dp = (Page) BufferGetPage(scan->rs_cbuf);
		lines = PageGetMaxOffsetNumber(dp);
		/* page and lineoff now reference the physically next tid */

		linesleft = lines - lineoff + 1;
	}
	else if (backward)
	{
		if (!scan->rs_inited)
		{
			/*
			 * return null immediately if relation is empty
			 */
			if (scan->rs_nblocks == 0)
			{
				
				MIRROREDLOCK_BUFMGR_UNLOCK;
				// -------- MirroredLock ----------
				
				Assert(!BufferIsValid(scan->rs_cbuf));
				tuple->t_data = NULL;
				return;
			}
			page = scan->rs_nblocks - 1;		/* final page */
			heapgetpage(scan, page, ScanDirectionIsBackward(dir));
		}
		else
		{
			/* continue from previously returned page/tuple */
			page = scan->rs_cblock;		/* current page */
		}

		LockBuffer(scan->rs_cbuf, BUFFER_LOCK_SHARE);

		dp = (Page) BufferGetPage(scan->rs_cbuf);
		lines = PageGetMaxOffsetNumber(dp);

		if (!scan->rs_inited)
		{
			lineoff = lines;	/* final offnum */
			scan->rs_inited = true;
		}
		else
		{
			lineoff =			/* previous offnum */
				OffsetNumberPrev(ItemPointerGetOffsetNumber(&(tuple->t_self)));
		}
		/* page and lineoff now reference the physically previous tid */

		linesleft = lineoff;
	}
	else
	{
		/*
		 * ``no movement'' scan direction: refetch prior tuple
		 */
		if (!scan->rs_inited)
		{

			MIRROREDLOCK_BUFMGR_UNLOCK;
			// -------- MirroredLock ----------

			Assert(!BufferIsValid(scan->rs_cbuf));
			tuple->t_data = NULL;
			return;
		}

		page = ItemPointerGetBlockNumber(&(tuple->t_self));
		if (page != scan->rs_cblock)
			heapgetpage(scan, page, ScanDirectionIsBackward(dir));

		/* Since the tuple was previously fetched, needn't lock page here */
		dp = (Page) BufferGetPage(scan->rs_cbuf);
		lineoff = ItemPointerGetOffsetNumber(&(tuple->t_self));
		lpp = PageGetItemId(dp, lineoff);
		Assert(ItemIdIsNormal(lpp));

		tuple->t_data = (HeapTupleHeader) PageGetItem((Page) dp, lpp);
		tuple->t_len = ItemIdGetLength(lpp);
		
		MIRROREDLOCK_BUFMGR_UNLOCK;
		// -------- MirroredLock ----------
		
		return;
	}

	/*
	 * advance the scan until we find a qualifying tuple or run out of stuff
	 * to scan
	 */
	lpp = PageGetItemId(dp, lineoff);
	for (;;)
	{
        CHECK_FOR_INTERRUPTS();

		while (linesleft > 0)
		{
			if (ItemIdIsUsed(lpp))
			{
				bool		valid;

				tuple->t_data = (HeapTupleHeader) PageGetItem((Page) dp, lpp);
				tuple->t_len = ItemIdGetLength(lpp);
				ItemPointerSet(&(tuple->t_self), page, lineoff);

				/*
				 * if current tuple qualifies, return it.
				 */
				valid = HeapTupleSatisfiesVisibility(scan->rs_rd,
													 tuple,
													 snapshot,
													 scan->rs_cbuf);
#ifdef WATCH_VISIBILITY_IN_ACTION
//				if (gp_watch_visibility_in_action)
				{
					bool keyMatches = true;

					/*
					 * Always test the key reguardless if it is visible.
					 */
					if (key != NULL)
						HeapKeyTest(tuple, RelationGetDescr(scan->rs_rd),
									nkeys, key, keyMatches);

					/*
					 * Log when the key matches.
					 */
					if (keyMatches)
					{
						elog(LOG, "VISIBILITY(%s) %s %s",
						     (valid ? "true" : "false"),
			     		     RelationGetRelationName(scan->rs_rd),
						     WatchVisibilityInActionString(page,lineoff,tuple,snapshot));
					}

					if (valid && !keyMatches)
						valid = false;
				}
//				else
//				{
//					/*
//					 * Normal path copied from below...
//					 */
//					if (valid && key != NULL)
//						HeapKeyTest(tuple, RelationGetDescr(scan->rs_rd),
//									nkeys, key, valid);
//				}
#else
				if (valid && key != NULL)
					HeapKeyTest(tuple, RelationGetDescr(scan->rs_rd),
								nkeys, key, valid);
#endif

				if (valid)
				{
					LockBuffer(scan->rs_cbuf, BUFFER_LOCK_UNLOCK);
					
					MIRROREDLOCK_BUFMGR_UNLOCK;
					// -------- MirroredLock ----------
					
					return;
				}
			}

			/*
			 * otherwise move to the next item on the page
			 */
			--linesleft;
			if (backward)
			{
				--lpp;			/* move back in this page's ItemId array */
				--lineoff;
			}
			else
			{
				++lpp;			/* move forward in this page's ItemId array */
				++lineoff;
			}
		}

		/*
		 * if we get here, it means we've exhausted the items on this page and
		 * it's time to move to the next.
		 */
		LockBuffer(scan->rs_cbuf, BUFFER_LOCK_UNLOCK);
		
		MIRROREDLOCK_BUFMGR_UNLOCK;
		// -------- MirroredLock ----------
		
		/*
		 * return NULL if we've exhausted all the pages
		 */
		if (backward ? (page == 0) : (page + 1 >= scan->rs_nblocks))
		{
			if (BufferIsValid(scan->rs_cbuf))
				ReleaseBuffer(scan->rs_cbuf);
			scan->rs_cbuf = InvalidBuffer;
			scan->rs_cblock = InvalidBlockNumber;
			tuple->t_data = NULL;
			scan->rs_inited = false;
			return;
		}

		page = backward ? (page - 1) : (page + 1);
		
		// -------- MirroredLock ----------
		MIRROREDLOCK_BUFMGR_LOCK;
		
		heapgetpage(scan, page, ScanDirectionIsBackward(dir));

		LockBuffer(scan->rs_cbuf, BUFFER_LOCK_SHARE);

		dp = (Page) BufferGetPage(scan->rs_cbuf);
		lines = PageGetMaxOffsetNumber((Page) dp);
		linesleft = lines;
		if (backward)
		{
			lineoff = lines;
			lpp = PageGetItemId(dp, lines);
		}
		else
		{
			lineoff = FirstOffsetNumber;
			lpp = PageGetItemId(dp, FirstOffsetNumber);
		}
	}
}

/* ----------------
 *		heapgettup_pagemode - fetch next heap tuple in page-at-a-time mode
 *
 *		Same API as heapgettup, but used in page-at-a-time mode
 *
 * The internal logic is much the same as heapgettup's too, but there are some
 * differences: we do not take the buffer content lock (that only needs to
 * happen inside heapgetpage), and we iterate through just the tuples listed
 * in rs_vistuples[] rather than all tuples on the page.  Notice that
 * lineindex is 0-based, where the corresponding loop variable lineoff in
 * heapgettup is 1-based.
 * ----------------
 */
static void
heapgettup_pagemode(HeapScanDesc scan,
					ScanDirection dir,
					int nkeys,
					ScanKey key)
{
	MIRROREDLOCK_BUFMGR_DECLARE;

	HeapTuple	tuple = &(scan->rs_ctup);
	bool		backward = ScanDirectionIsBackward(dir);
	BlockNumber page;
	Page		dp;
	int			lines;
	int			lineindex;
	OffsetNumber lineoff;
	int			linesleft;
	ItemId		lpp;

	
	// -------- MirroredLock ----------
	MIRROREDLOCK_BUFMGR_LOCK;
	
	/*
	 * calculate next starting lineindex, given scan direction
	 */
	if (ScanDirectionIsForward(dir))
	{
		if (!scan->rs_inited)
		{
			/*
			 * return null immediately if relation is empty
			 */
			if (scan->rs_nblocks == 0)
			{
				
				MIRROREDLOCK_BUFMGR_UNLOCK;
				// -------- MirroredLock ----------
				
				Assert(!BufferIsValid(scan->rs_cbuf));
				tuple->t_data = NULL;
				return;
			}
			page = 0;			/* first page */
			heapgetpage(scan, page, ScanDirectionIsBackward(dir));
			lineindex = 0;
			scan->rs_inited = true;
		}
		else
		{
			/* continue from previously returned page/tuple */
			page = scan->rs_cblock;		/* current page */
			lineindex = scan->rs_cindex + 1;
		}

		dp = (Page) BufferGetPage(scan->rs_cbuf);
		lines = scan->rs_ntuples;
		/* page and lineindex now reference the next visible tid */

		linesleft = lines - lineindex;
	}
	else if (backward)
	{
		if (!scan->rs_inited)
		{
			/*
			 * return null immediately if relation is empty
			 */
			if (scan->rs_nblocks == 0)
			{
				
				MIRROREDLOCK_BUFMGR_UNLOCK;
				// -------- MirroredLock ----------
				
				Assert(!BufferIsValid(scan->rs_cbuf));
				tuple->t_data = NULL;
				return;
			}
			page = scan->rs_nblocks - 1;		/* final page */
			heapgetpage(scan, page, ScanDirectionIsBackward(dir));
		}
		else
		{
			/* continue from previously returned page/tuple */
			page = scan->rs_cblock;		/* current page */
		}

		dp = (Page) BufferGetPage(scan->rs_cbuf);
		lines = scan->rs_ntuples;

		if (!scan->rs_inited)
		{
			lineindex = lines - 1;
			scan->rs_inited = true;
		}
		else
		{
			lineindex = scan->rs_cindex - 1;
		}
		/* page and lineindex now reference the previous visible tid */

		linesleft = lineindex + 1;
	}
	else
	{
		/*
		 * ``no movement'' scan direction: refetch prior tuple
		 */
		if (!scan->rs_inited)
		{

			MIRROREDLOCK_BUFMGR_UNLOCK;
			// -------- MirroredLock ----------

			Assert(!BufferIsValid(scan->rs_cbuf));
			tuple->t_data = NULL;
			return;
		}

		page = ItemPointerGetBlockNumber(&(tuple->t_self));
		if (page != scan->rs_cblock)
			heapgetpage(scan, page, ScanDirectionIsBackward(dir));

		/* Since the tuple was previously fetched, needn't lock page here */
		
		MIRROREDLOCK_BUFMGR_UNLOCK;
		// -------- MirroredLock ----------
		
		dp = (Page) BufferGetPage(scan->rs_cbuf);
		lineoff = ItemPointerGetOffsetNumber(&(tuple->t_self));
		lpp = PageGetItemId(dp, lineoff);
		Assert(ItemIdIsNormal(lpp));

		tuple->t_data = (HeapTupleHeader) PageGetItem((Page) dp, lpp);
		tuple->t_len = ItemIdGetLength(lpp);

		/* check that rs_cindex is in sync */
		Assert(scan->rs_cindex < scan->rs_ntuples);
		Assert(lineoff == scan->rs_vistuples[scan->rs_cindex]);

		return;
	}

	/*
	 * advance the scan until we find a qualifying tuple or run out of stuff
	 * to scan
	 */
	for (;;)
	{
        CHECK_FOR_INTERRUPTS();

		while (linesleft > 0)
		{
			lineoff = scan->rs_vistuples[lineindex];
			lpp = PageGetItemId(dp, lineoff);
			Assert(ItemIdIsUsed(lpp));

			tuple->t_data = (HeapTupleHeader) PageGetItem((Page) dp, lpp);
			tuple->t_len = ItemIdGetLength(lpp);
			ItemPointerSet(&(tuple->t_self), page, lineoff);

			/*
			 * if current tuple qualifies, return it.
			 */
			if (key != NULL)
			{
				bool		valid;

				HeapKeyTest(tuple, RelationGetDescr(scan->rs_rd),
							nkeys, key, valid);
				if (valid)
				{
					
					MIRROREDLOCK_BUFMGR_UNLOCK;
					// -------- MirroredLock ----------
					
					scan->rs_cindex = lineindex;
					return;
				}
			}
			else
			{
				
				MIRROREDLOCK_BUFMGR_UNLOCK;
				// -------- MirroredLock ----------
				
				scan->rs_cindex = lineindex;
				return;
			}

			/*
			 * otherwise move to the next item on the page
			 */
			--linesleft;
			if (backward)
				--lineindex;
			else
				++lineindex;
		}

		/*
		 * if we get here, it means we've exhausted the items on this page and
		 * it's time to move to the next.
		 */

		MIRROREDLOCK_BUFMGR_UNLOCK;
		// -------- MirroredLock ----------

		/*
		 * return NULL if we've exhausted all the pages
		 */
		if (backward ? (page == 0) : (page + 1 >= scan->rs_nblocks))
		{
			if (BufferIsValid(scan->rs_cbuf))
				ReleaseBuffer(scan->rs_cbuf);
			scan->rs_cbuf = InvalidBuffer;
			scan->rs_cblock = InvalidBlockNumber;
			tuple->t_data = NULL;
			scan->rs_inited = false;
			return;
		}

		page = backward ? (page - 1) : (page + 1);
		
		// -------- MirroredLock ----------
		MIRROREDLOCK_BUFMGR_LOCK;
		
		heapgetpage(scan, page, ScanDirectionIsBackward(dir));

		dp = (Page) BufferGetPage(scan->rs_cbuf);
		lines = scan->rs_ntuples;
		linesleft = lines;
		if (backward)
			lineindex = lines - 1;
		else
			lineindex = 0;
	}
}


/* ----------------------------------------------------------------
 *					 heap access method interface
 * ----------------------------------------------------------------
 */

/* ----------------
 *		relation_open - open any relation by relation OID
 *
 *		If lockmode is not "NoLock", the specified kind of lock is
 *		obtained on the relation.  (Generally, NoLock should only be
 *		used if the caller knows it has some appropriate lock on the
 *		relation already.)
 *
 *		An error is raised if the relation does not exist.
 *
 *		NB: a "relation" is anything with a pg_class entry.  The caller is
 *		expected to check whether the relkind is something it can handle.
 * ----------------
 */
Relation
relation_open(Oid relationId, LOCKMODE lockmode)
{
	Relation	r;

	Assert(lockmode >= NoLock && lockmode < MAX_LOCKMODES);

	/* Get the lock before trying to open the relcache entry */
	if (lockmode != NoLock)
		LockRelationOid(relationId, lockmode);

	/* The relcache does all the real work... */
	r = RelationIdGetRelation(relationId);

	if (!RelationIsValid(r))
		elog(ERROR, "could not open relation with OID %u", relationId);

	pgstat_initstats(r);
	
	return r;
}

/* ----------------
 *		try_relation_open - open any relation by relation OID
 *
 *		Same as relation_open, except return NULL instead of failing
 *		if the relation does not exist.
 * ----------------
 */
Relation
try_relation_open(Oid relationId, LOCKMODE lockmode, bool noWait)
{
	Relation	r;

	Assert(lockmode >= NoLock && lockmode < MAX_LOCKMODES);

	/* Get the lock first */
	if (lockmode != NoLock)
	{
		if (!noWait)
			LockRelationOid(relationId, lockmode);
		else
		{
			/*
			 * noWait is a Greenplum addition to the open_relation code
			 * basically to support INSERT ... FOR UPDATE NOWAIT.  Our NoWait
			 * handling needs to be more tollerant of failed locks than standard
			 * postgres largely due to the fact that we have to promote certain
			 * update locks in order to handle distributed updates.
			 */
			if (!ConditionalLockRelationOid(relationId, lockmode))
			{
				/* Get the name for error reporting */
				char *relname = get_rel_name(relationId);

				/* 
				 * If the relation was dropped then accept the lock 
				 * failure and return null.
				 */
				if (relname == NULL)
					return NULL;
				
				/* Otherwise report the failed lock */
				ereport(ERROR, 
						(errcode(ERRCODE_LOCK_NOT_AVAILABLE),
						 errmsg("could not obtain lock on relation \"%s\"",
								relname)));
			}
		}
	}

	/*
	 * Now that we have the lock, probe to see if the relation really exists
	 * or not.
	 */
	if (0 == caql_getcount(
				NULL,
				cql("SELECT COUNT(*) FROM pg_class "
					" WHERE oid = :1 ",
					ObjectIdGetDatum(relationId))))
	{
		/* Release useless lock */
		if (lockmode != NoLock)
			UnlockRelationOid(relationId, lockmode);

		return NULL;
	}

	/* Should be safe to do a relcache load */
	r = RelationIdGetRelation(relationId);

	if (!RelationIsValid(r))
		elog(ERROR, "could not open relation with OID %u", relationId);

	pgstat_initstats(r);

	return r;
}



/*
 * CdbTryOpenRelation -- Opens a relation with a specified lock mode.
 *
 * CDB: Like try_open_relation, except that it will upgrade the lock when needed
 * for distributed tables.
 */
Relation
CdbTryOpenRelation(Oid relid, LOCKMODE reqmode, bool noWait, bool *lockUpgraded)
{
    LOCKMODE    lockmode = reqmode;
	Relation    rel;

	if (lockUpgraded != NULL)
		*lockUpgraded = false;

    /*
	 * CDB: We need to upgrade the requested lock from RowExclusiveLock
	 * to Exclusive lock (locking the whole relation) when doing updates
	 * on distributed relations.
	 *
	 * Historically the need for this was do to limitations caused by lack of
	 * distributed deadlock detection (which we now have) and due to our use
	 * of logical mirroring (which has been replaced with physical replication).
	 * However the need for this remains due to our current implementation
	 * of partitioning.
	 *
	 * Specifically in the case of INSERT SELECT we do not know which partitions
	 * we may be updating.  So we need to serialize UPDATE and DELETE operations
	 * to the same partitioned table.  
	 *
	 * Note: This code could be improved substantiatally.
	 */
	if (lockmode == RowExclusiveLock)
	{
		rel = try_heap_open(relid, NoLock, noWait);
		if (!rel)
			return NULL;
		
		if (rel->rd_cdbpolicy &&
			rel->rd_cdbpolicy->ptype == POLICYTYPE_PARTITIONED)
		{
			lockmode = ExclusiveLock;
			if (lockUpgraded != NULL)
				*lockUpgraded = true;
		}
		relation_close(rel, NoLock);
    }

	rel = try_heap_open(relid, lockmode, noWait);
	if (!RelationIsValid(rel))
		return NULL;

	/* 
	 * There is a slim chance that ALTER TABLE SET DISTRIBUTED BY may
	 * have altered the distribution policy between the time that we
	 * decided to upgrade the lock and the time we opened the relation
	 * with the lock.  Double check that our chosen lock mode is still
	 * okay.
	 */
	if (lockmode == RowExclusiveLock &&
		rel->rd_cdbpolicy &&
		rel->rd_cdbpolicy->ptype == POLICYTYPE_PARTITIONED)
	{
		elog(ERROR, "relation \"%s\" concurrently updated", 
			 RelationGetRelationName(rel));
	}

	return rel;
}                                       /* CdbOpenRelation */

/*
 * CdbOpenRelation -- Opens a relation with a specified lock mode.
 *
 * CDB: Like CdbTryOpenRelation, except that it guarantees either
 * an error or a valid opened relation returned.
 */
Relation
CdbOpenRelation(Oid relid, LOCKMODE reqmode, bool noWait, bool *lockUpgraded)
{
	Relation rel;

	rel = CdbTryOpenRelation(relid, reqmode, noWait, lockUpgraded);

	if (!RelationIsValid(rel))
		elog(ERROR, "could not open relation with OID %u", relid);

	return rel;

}                                       /* CdbOpenRelation */

/*
 * CdbOpenRelationRv -- Opens a relation with a specified lock mode.
 *
 * CDB: Like CdbTryOpenRelation, except that it guarantees either
 * an error or a valid opened relation returned.
 */
Relation
CdbOpenRelationRv(const RangeVar *relation, LOCKMODE reqmode, bool noWait, 
				  bool *lockUpgraded)
{
	Oid			relid;
	Relation	rel;

	/* Look up the appropriate relation using namespace search */
	relid = RangeVarGetRelid(relation, false);
	rel = CdbTryOpenRelation(relid, reqmode, noWait, lockUpgraded);

	if (!RelationIsValid(rel))
	{
		if (relation->schemaname)
		{
			ereport(ERROR,
					(errcode(ERRCODE_UNDEFINED_TABLE),
					 errmsg("relation \"%s.%s\" does not exist",
							relation->schemaname, relation->relname)));
		}
		else
		{
			ereport(ERROR,
					(errcode(ERRCODE_UNDEFINED_TABLE),
					 errmsg("relation \"%s\" does not exist",
							relation->relname)));
		}
	}

	return rel;

}                                       /* CdbOpenRelation */



/* ----------------
 *		relation_open_nowait - open but don't wait for lock
 *
 *		Same as relation_open, except throw an error instead of waiting
 *		when the requested lock is not immediately obtainable.
 * ----------------
 */
Relation
relation_open_nowait(Oid relationId, LOCKMODE lockmode)
{
	Relation	r;

	Assert(lockmode >= NoLock && lockmode < MAX_LOCKMODES);

	/* Get the lock before trying to open the relcache entry */
	if (lockmode != NoLock)
	{
		if (!ConditionalLockRelationOid(relationId, lockmode))
		{
			/* try to throw error by name; relation could be deleted... */
			char	   *relname = get_rel_name(relationId);

			if (relname)
				ereport(ERROR,
						(errcode(ERRCODE_LOCK_NOT_AVAILABLE),
						 errmsg("could not obtain lock on relation \"%s\"",
								relname)));
			else
				ereport(ERROR,
						(errcode(ERRCODE_LOCK_NOT_AVAILABLE),
					  errmsg("could not obtain lock on relation with OID %u",
							 relationId)));
		}
	}

	/* The relcache does all the real work... */
	r = RelationIdGetRelation(relationId);

	if (!RelationIsValid(r))
		elog(ERROR, "could not open relation with OID %u", relationId);

	return r;
}

/* ----------------
 *		relation_openrv - open any relation specified by a RangeVar
 *
 *		Same as relation_open, but the relation is specified by a RangeVar.
 * ----------------
 */
Relation
relation_openrv(const RangeVar *relation, LOCKMODE lockmode)
{
	Oid			relOid;
	Relation    rel;

	/*
	 * Check for shared-cache-inval messages before trying to open the
	 * relation.  This is needed to cover the case where the name identifies a
	 * rel that has been dropped and recreated since the start of our
	 * transaction: if we don't flush the old syscache entry then we'll latch
	 * onto that entry and suffer an error when we do RelationIdGetRelation.
	 * Note that relation_open does not need to do this, since a relation's
	 * OID never changes.
	 *
	 * We skip this if asked for NoLock, on the assumption that the caller has
	 * already ensured some appropriate lock is held.
	 */
	if (lockmode != NoLock)
		AcceptInvalidationMessages();

	/* Look up the appropriate relation using namespace search */
	relOid = RangeVarGetRelid(relation, false);

	/* 
	 * use try_relation_open instead of relation_open so that we can
	 * throw a more graceful error message if the relation was dropped
	 * between the RangeVarGetRelid and when we try to open the relation.
	 */
	rel = try_relation_open(relOid, lockmode, false);

	if (!RelationIsValid(rel))
	{
		if (relation->schemaname)
		{
			ereport(ERROR,
					(errcode(ERRCODE_UNDEFINED_TABLE),
					 errmsg("relation \"%s.%s\" does not exist",
							relation->schemaname, relation->relname)));
		}
		else
		{
			ereport(ERROR,
					(errcode(ERRCODE_UNDEFINED_TABLE),
					 errmsg("relation \"%s\" does not exist",
							relation->relname)));
		}
	}

	return rel;
}

/* ----------------
 *		try_relation_openrv - open any relation specified by a RangeVar
 *
 *		Same as relation_openrv, but return NULL instead of failing for
 *		relation-not-found.  (Note that some other causes, such as
 *		permissions problems, will still result in an ereport.)
 * ----------------
 */
Relation
try_relation_openrv(const RangeVar *relation, LOCKMODE lockmode, bool noWait)
{
	Oid			relOid;

	/*
	 * Check for shared-cache-inval messages before trying to open the
	 * relation.  This is needed to cover the case where the name identifies a
	 * rel that has been dropped and recreated since the start of our
	 * transaction: if we don't flush the old syscache entry then we'll latch
	 * onto that entry and suffer an error when we do RelationIdGetRelation.
	 * Note that relation_open does not need to do this, since a relation's
	 * OID never changes.
	 *
	 * We skip this if asked for NoLock, on the assumption that the caller has
	 * already ensured some appropriate lock is held.
	 */
	if (lockmode != NoLock)
		AcceptInvalidationMessages();

	/* Look up the appropriate relation using namespace search */
	relOid = RangeVarGetRelid(relation, true);

	/* Return NULL on not-found */
	if (!OidIsValid(relOid))
		return NULL;

	/* Let relation_open do the rest */
	return try_relation_open(relOid, lockmode, noWait);
}


/* ----------------
 *		relation_close - close any relation
 *
 *		If lockmode is not "NoLock", we then release the specified lock.
 *
 *		Note that it is often sensible to hold a lock beyond relation_close;
 *		in that case, the lock is released automatically at xact end.
 * ----------------
 */
void
relation_close(Relation relation, LOCKMODE lockmode)
{
	LockRelId	relid = relation->rd_lockInfo.lockRelId;

	Assert(lockmode >= NoLock && lockmode < MAX_LOCKMODES);

	/* The relcache does the real work... */
	RelationClose(relation);

	if (lockmode != NoLock)
		UnlockRelationId(&relid, lockmode);
}


/* ----------------
 *		heap_open - open a heap relation by relation OID
 *
 *		This is essentially relation_open plus check that the relation
 *		is not an index nor a composite type.  (The caller should also
 *		check that it's not a view before assuming it has storage.)
 * ----------------
 */
Relation
heap_open(Oid relationId, LOCKMODE lockmode)
{
	Relation	r;

	r = relation_open(relationId, lockmode);

	if (r->rd_rel->relkind == RELKIND_INDEX)
		ereport(ERROR,
				(errcode(ERRCODE_WRONG_OBJECT_TYPE),
				 errmsg("\"%s\" is an index",
						RelationGetRelationName(r))));
	else if (r->rd_rel->relkind == RELKIND_COMPOSITE_TYPE)
		ereport(ERROR,
				(errcode(ERRCODE_WRONG_OBJECT_TYPE),
				 errmsg("\"%s\" is a composite type",
						RelationGetRelationName(r))));

	return r;
}

/* ----------------
 *		try_heap_open - open a heap relation by relation OID
 *
 *		As above, but relation return NULL for relation-not-found
 * ----------------
 */
Relation
try_heap_open(Oid relationId, LOCKMODE lockmode, bool noWait)
{
	Relation	r;

	r = try_relation_open(relationId, lockmode, noWait);

	if (!RelationIsValid(r))
		return NULL;

	if (r->rd_rel->relkind == RELKIND_INDEX)
		ereport(ERROR,
				(errcode(ERRCODE_WRONG_OBJECT_TYPE),
				 errmsg("\"%s\" is an index",
						RelationGetRelationName(r))));
	else if (r->rd_rel->relkind == RELKIND_COMPOSITE_TYPE)
		ereport(ERROR,
				(errcode(ERRCODE_WRONG_OBJECT_TYPE),
				 errmsg("\"%s\" is a composite type",
						RelationGetRelationName(r))));

	return r;
}

/* ----------------
 *		heap_openrv - open a heap relation specified
 *		by a RangeVar node
 *
 *		As above, but relation is specified by a RangeVar.
 * ----------------
 */
Relation
heap_openrv(const RangeVar *relation, LOCKMODE lockmode)
{
	Relation	r;

	r = relation_openrv(relation, lockmode);

	if (r->rd_rel->relkind == RELKIND_INDEX)
		ereport(ERROR,
				(errcode(ERRCODE_WRONG_OBJECT_TYPE),
				 errmsg("\"%s\" is an index",
						RelationGetRelationName(r))));
	else if (r->rd_rel->relkind == RELKIND_COMPOSITE_TYPE)
		ereport(ERROR,
				(errcode(ERRCODE_WRONG_OBJECT_TYPE),
				 errmsg("\"%s\" is a composite type",
						RelationGetRelationName(r))));

	return r;
}

/* ----------------
 *      try_heap_openrv - open a heap relation specified
 *      by a RangeVar node
 *
 *      As above, but return NULL instead of failing for relation-not-found.
 * ----------------
 */
Relation
try_heap_openrv(const RangeVar *relation, LOCKMODE lockmode, bool noWait)
{
    Relation    r;

    r = try_relation_openrv(relation, lockmode, noWait);

    if (r)
    {
        if (r->rd_rel->relkind == RELKIND_INDEX)
            ereport(ERROR,
                    (errcode(ERRCODE_WRONG_OBJECT_TYPE),
                     errmsg("\"%s\" is an index",
                            RelationGetRelationName(r))));
        else if (r->rd_rel->relkind == RELKIND_COMPOSITE_TYPE)
            ereport(ERROR,
                    (errcode(ERRCODE_WRONG_OBJECT_TYPE),
                     errmsg("\"%s\" is a composite type",
                            RelationGetRelationName(r))));
    }
    return r;
}
           


/* ----------------
 *		heap_beginscan	- begin relation scan
 * ----------------
 */
HeapScanDesc
heap_beginscan(Relation relation, Snapshot snapshot,
			   int nkeys, ScanKey key)
{
	HeapScanDesc scan;

	/*
	 * increment relation ref count while scanning relation
	 *
	 * This is just to make really sure the relcache entry won't go away while
	 * the scan has a pointer to it.  Caller should be holding the rel open
	 * anyway, so this is redundant in all normal scenarios...
	 */
	RelationIncrementReferenceCount(relation);

	/*
	 * allocate and initialize scan descriptor
	 */
	scan = (HeapScanDesc) palloc(sizeof(HeapScanDescData));

	scan->rs_rd = relation;
	scan->rs_snapshot = snapshot;
	scan->rs_nkeys = nkeys;

	/*
	 * we can use page-at-a-time mode if it's an MVCC-safe snapshot
	 */
	scan->rs_pageatatime = IsMVCCSnapshot(snapshot);

	/*
	 * we do this here instead of in initscan() because heap_rescan also calls
	 * initscan() and we don't want to allocate memory again
	 */
	if (nkeys > 0)
		scan->rs_key = (ScanKey) palloc(sizeof(ScanKeyData) * nkeys);
	else
		scan->rs_key = NULL;


	initscan(scan, key);

	return scan;
}

static void release_all_buffers(HeapScanDesc scan)
{
	int i;
	/*
	 * unpin scan buffers
	 */
	if (BufferIsValid(scan->rs_cbuf)) {
		ReleaseBuffer(scan->rs_cbuf);
		scan->rs_cbuf = InvalidBuffer;
	}
	for (i = 0; i < lengthof(scan->rs_rahead); i++)  {
		if (BufferIsValid(scan->rs_rahead[i].buffer)) {
			ReleaseBuffer(scan->rs_rahead[i].buffer);
			scan->rs_rahead[i].buffer = InvalidBuffer;
		}
	}
}



/* ----------------
 *		heap_rescan		- restart a relation scan
 * ----------------
 */
void
heap_rescan(HeapScanDesc scan,
			ScanKey key)
{
	/*
	 * unpin scan buffers
	 */
	release_all_buffers(scan);

	/*
	 * reinitialize scan descriptor
	 */
	initscan(scan, key);
}

/* ----------------
 *		heap_endscan	- end relation scan
 *
 *		See how to integrate with index scans.
 *		Check handling if reldesc caching.
 * ----------------
 */
void
heap_endscan(HeapScanDesc scan)
{
	/* Note: no locking manipulations needed */

	/*
	 * unpin scan buffers
	 */
	release_all_buffers(scan);
	/*
	 * decrement relation reference count and free scan descriptor storage
	 */
	RelationDecrementReferenceCount(scan->rs_rd);

	if (scan->rs_key)
		pfree(scan->rs_key);

	pfree(scan);
}

/* ----------------
 *		heap_getnext	- retrieve next tuple in scan
 *
 *		Fix to work with index relations.
 *		We don't return the buffer anymore, but you can get it from the
 *		returned HeapTuple.
 * ----------------
 */

#ifdef HEAPDEBUGALL
#define HEAPDEBUG_1 \
	elog(DEBUG2, "heap_getnext([%s,nkeys=%d],dir=%d) called", \
		 RelationGetRelationName(scan->rs_rd), scan->rs_nkeys, (int) direction)
#define HEAPDEBUG_2 \
	elog(DEBUG2, "heap_getnext returning EOS")
#define HEAPDEBUG_3 \
	elog(DEBUG2, "heap_getnext returning tuple")
#else
#define HEAPDEBUG_1
#define HEAPDEBUG_2
#define HEAPDEBUG_3
#endif   /* !defined(HEAPDEBUGALL) */


HeapTuple
heap_getnext(HeapScanDesc scan, ScanDirection direction)
{
	MIRROREDLOCK_BUFMGR_VERIFY_NO_LOCK_LEAK_DECLARE;

	/* Note: no locking manipulations needed */

	MIRROREDLOCK_BUFMGR_VERIFY_NO_LOCK_LEAK_ENTER;

	HEAPDEBUG_1;				/* heap_getnext( info ) */

	if (scan->rs_pageatatime)
		heapgettup_pagemode(scan, direction,
							scan->rs_nkeys, scan->rs_key);
	else
		heapgettup(scan, direction, scan->rs_nkeys, scan->rs_key);

	if (scan->rs_ctup.t_data == NULL)
	{
		release_all_buffers(scan);
		HEAPDEBUG_2;			/* heap_getnext returning EOS */

		MIRROREDLOCK_BUFMGR_VERIFY_NO_LOCK_LEAK_EXIT;
		
		return NULL;
	}

	/*
	 * if we get here it means we have a new current scan tuple, so point to
	 * the proper return buffer and return the tuple.
	 */
	HEAPDEBUG_3;				/* heap_getnext returning tuple */

	pgstat_count_heap_getnext(scan->rs_rd);

	MIRROREDLOCK_BUFMGR_VERIFY_NO_LOCK_LEAK_EXIT;

	return &(scan->rs_ctup);
}


/*
 *  heap_getnextx  - fill up tdata[] up to tdatacnt
 *
 *  Take all tuples from a page, and cram as much as possible into tdata[].
 *  tdatacnt - IN: size of tdata[]. OUT: number of elements filled in tdata[].
 *  EOS      - OUT: non-zero if end of stream reached.
 */
void
heap_getnextx(HeapScanDesc scan, ScanDirection dir,
			  HeapTupleData tdata[], int *tdatacnt,
			  int *seen_EOS)
{
	MIRROREDLOCK_BUFMGR_VERIFY_NO_LOCK_LEAK_DECLARE;

	int maxcnt = *tdatacnt;
	int retcnt = 0;
	HeapTuple t = NULL;
	bool backward = ScanDirectionIsBackward(dir);
	bool forward = ScanDirectionIsForward(dir);

	MIRROREDLOCK_BUFMGR_VERIFY_NO_LOCK_LEAK_ENTER;

	/*
	 *  go slow if 1. scan current again, or 2. not doing page at a time,
	 *    or 3. we have to qualify keys.
	 */
	bool onebyone = (!backward && !forward) || !scan->rs_pageatatime || scan->rs_nkeys;

	if (maxcnt <= 0)
	{
		ereport(ERROR,
				(errcode(ERRCODE_INVALID_PARAMETER_VALUE),
				 errmsg("illegal value in tdatacnt")));
	}

	if (scan->rs_pageatatime)
		heapgettup_pagemode(scan, dir,
							scan->rs_nkeys, scan->rs_key);
	else
		heapgettup(scan, dir, scan->rs_nkeys, scan->rs_key);

	if (NULL == (t = scan->rs_ctup.t_data ? &scan->rs_ctup : 0))
	{
		release_all_buffers(scan);
		*tdatacnt = 0, *seen_EOS = 1;
		
		MIRROREDLOCK_BUFMGR_VERIFY_NO_LOCK_LEAK_EXIT;
		
		return;
	}

	tdata[retcnt++] = *t;
	if (!onebyone && retcnt < maxcnt)
	{
		HeapTuple tuple = &(scan->rs_ctup);
		int lineindex, linesleft;
		BlockNumber page = scan->rs_cblock;
		Page dp = (Page) BufferGetPage(scan->rs_cbuf);
		int lines = scan->rs_ntuples;

		/* go through all tuples in this page */
		if (forward)
		{
			lineindex = scan->rs_cindex + 1;
			linesleft = lines - lineindex;
		}
		else
		{
			lineindex = scan->rs_cindex - 1;
			linesleft = lineindex + 1;
		}

		while (linesleft > 0 && retcnt < maxcnt)
		{
			OffsetNumber lineoff = scan->rs_vistuples[lineindex];
			ItemId lpp = PageGetItemId(dp, lineoff);
			Assert(ItemIdIsUsed(lpp));

			tuple->t_data = (HeapTupleHeader) PageGetItem((Page) dp, lpp);
			tuple->t_len = ItemIdGetLength(lpp);
			ItemPointerSet(&(tuple->t_self), page, lineoff);
			scan->rs_cindex = lineindex;

			tdata[retcnt++] = *tuple;

			--linesleft;
			if (backward)
				--lineindex;
			else
				++lineindex;
		}

		/* if we get here, we processed all tuples on the page or we filled up
		 * tdata[].
		 */
	}

	*tdatacnt = retcnt, *seen_EOS = 0;

	MIRROREDLOCK_BUFMGR_VERIFY_NO_LOCK_LEAK_EXIT;

}


/*
 *	heap_fetch		- retrieve tuple with given tid
 *
 * On entry, tuple->t_self is the TID to fetch.  We pin the buffer holding
 * the tuple, fill in the remaining fields of *tuple, and check the tuple
 * against the specified snapshot.
 *
 * If successful (tuple found and passes snapshot time qual), then *userbuf
 * is set to the buffer holding the tuple and TRUE is returned.  The caller
 * must unpin the buffer when done with the tuple.
 *
 * If the tuple is not found (ie, item number references a deleted slot),
 * then tuple->t_data is set to NULL and FALSE is returned.
 *
 * If the tuple is found but fails the time qual check, then FALSE is returned
 * but tuple->t_data is left pointing to the tuple.
 *
 * keep_buf determines what is done with the buffer in the FALSE-result cases.
 * When the caller specifies keep_buf = true, we retain the pin on the buffer
 * and return it in *userbuf (so the caller must eventually unpin it); when
 * keep_buf = false, the pin is released and *userbuf is set to InvalidBuffer.
 *
 * It is somewhat inconsistent that we ereport() on invalid block number but
 * return false on invalid item number.  There are a couple of reasons though.
 * One is that the caller can relatively easily check the block number for
 * validity, but cannot check the item number without reading the page
 * himself.  Another is that when we are following a t_ctid link, we can be
 * reasonably confident that the page number is valid (since VACUUM shouldn't
 * truncate off the destination page without having killed the referencing
 * tuple first), but the item number might well not be good.
 */
bool
heap_fetch(Relation relation,
		   Snapshot snapshot,
		   HeapTuple tuple,
		   Buffer *userbuf,
		   bool keep_buf,
		   Relation stats_relation)
{
	MIRROREDLOCK_BUFMGR_VERIFY_NO_LOCK_LEAK_DECLARE;

	bool result;

	MIRROREDLOCK_BUFMGR_VERIFY_NO_LOCK_LEAK_ENTER;

	/* Assume *userbuf is undefined on entry */
	*userbuf = InvalidBuffer;
	result = heap_release_fetch(relation, snapshot, tuple,
							  userbuf, keep_buf, stats_relation);


	MIRROREDLOCK_BUFMGR_VERIFY_NO_LOCK_LEAK_EXIT;

	return result;
}

/*
 *	heap_release_fetch		- retrieve tuple with given tid
 *
 * This has the same API as heap_fetch except that if *userbuf is not
 * InvalidBuffer on entry, that buffer will be released before reading
 * the new page.  This saves a separate ReleaseBuffer step and hence
 * one entry into the bufmgr when looping through multiple fetches.
 * Also, if *userbuf is the same buffer that holds the target tuple,
 * we avoid bufmgr manipulation altogether.
 */
bool
heap_release_fetch(Relation relation,
				   Snapshot snapshot,
				   HeapTuple tuple,
				   Buffer *userbuf,
				   bool keep_buf,
				   Relation stats_relation)
{
	MIRROREDLOCK_BUFMGR_DECLARE;

	ItemPointer tid = &(tuple->t_self);
	ItemId		lp;
	Buffer		buffer;
	PageHeader	dp;
	OffsetNumber offnum;
	bool		valid;

	/*
	 * get the buffer from the relation descriptor. Note that this does a
	 * buffer pin, and releases the old *userbuf if not InvalidBuffer.
	 */
	
	// -------- MirroredLock ----------
	MIRROREDLOCK_BUFMGR_LOCK;
	
	buffer = ReleaseAndReadBuffer(*userbuf, relation,
								  ItemPointerGetBlockNumber(tid));

	/*
	 * Need share lock on buffer to examine tuple commit status.
	 */
	LockBuffer(buffer, BUFFER_LOCK_SHARE);
	dp = (PageHeader) BufferGetPage(buffer);

	/*
	 * We'd better check for out-of-range offnum in case of VACUUM since the
	 * TID was obtained.
	 */
	offnum = ItemPointerGetOffsetNumber(tid);
	if (offnum < FirstOffsetNumber || offnum > PageGetMaxOffsetNumber(dp))
	{
		LockBuffer(buffer, BUFFER_LOCK_UNLOCK);
		
		MIRROREDLOCK_BUFMGR_UNLOCK;
		// -------- MirroredLock ----------
		
		if (keep_buf)
			*userbuf = buffer;
		else
		{
			ReleaseBuffer(buffer);
			*userbuf = InvalidBuffer;
		}
		tuple->t_data = NULL;
		return false;
	}

	/*
	 * get the item line pointer corresponding to the requested tid
	 */
	lp = PageGetItemId(dp, offnum);

	/*
	 * Must check for deleted tuple.
	 */
	if (!ItemIdIsUsed(lp))
	{
		LockBuffer(buffer, BUFFER_LOCK_UNLOCK);
		
		MIRROREDLOCK_BUFMGR_UNLOCK;
		// -------- MirroredLock ----------
		
		if (keep_buf)
			*userbuf = buffer;
		else
		{
			ReleaseBuffer(buffer);
			*userbuf = InvalidBuffer;
		}
		tuple->t_data = NULL;
		return false;
	}

	/*
	 * fill in *tuple fields
	 */
	tuple->t_data = (HeapTupleHeader) PageGetItem((Page) dp, lp);
	tuple->t_len = ItemIdGetLength(lp);

	/*
	 * check time qualification of tuple, then release lock
	 */
	valid = HeapTupleSatisfiesVisibility(relation, tuple, snapshot, buffer);

#ifdef WATCH_VISIBILITY_IN_ACTION
	elog(LOG, "VISIBILITY(%s) %s %s",
	     (valid ? "true" : "false"),
	     RelationGetRelationName(relation),
	     WatchVisibilityInActionString(
	     			ItemPointerGetBlockNumber(tid),
	     			offnum,
	     			tuple,
	     			snapshot));
#endif

	LockBuffer(buffer, BUFFER_LOCK_UNLOCK);
	
	MIRROREDLOCK_BUFMGR_UNLOCK;
	// -------- MirroredLock ----------
	
	if (valid)
	{
		/*
		 * All checks passed, so return the tuple as valid. Caller is now
		 * responsible for releasing the buffer.
		 */
		*userbuf = buffer;

		/* Count the successful fetch against appropriate rel, if any */
		if (stats_relation != NULL)
			pgstat_count_heap_fetch(stats_relation);

		return true;
	}

	/* Tuple failed time qual, but maybe caller wants to see it anyway. */
	if (keep_buf)
		*userbuf = buffer;
	else
	{
		ReleaseBuffer(buffer);
		*userbuf = InvalidBuffer;
	}

	return false;
}

/*
 *	heap_get_latest_tid -  get the latest tid of a specified tuple
 *
 * Actually, this gets the latest version that is visible according to
 * the passed snapshot.  You can pass SnapshotDirty to get the very latest,
 * possibly uncommitted version.
 *
 * *tid is both an input and an output parameter: it is updated to
 * show the latest version of the row.	Note that it will not be changed
 * if no version of the row passes the snapshot test.
 */
void
heap_get_latest_tid(Relation relation,
					Snapshot snapshot,
					ItemPointer tid)
{
	MIRROREDLOCK_BUFMGR_DECLARE;

	BlockNumber blk;
	ItemPointerData ctid;
	TransactionId priorXmax;

	/* this is to avoid Assert failures on bad input */
	if (!ItemPointerIsValid(tid))
		return;

	/*
	 * Since this can be called with user-supplied TID, don't trust the input
	 * too much.  (RelationGetNumberOfBlocks is an expensive check, so we
	 * don't check t_ctid links again this way.  Note that it would not do to
	 * call it just once and save the result, either.)
	 */
	blk = ItemPointerGetBlockNumber(tid);
	if (blk >= RelationGetNumberOfBlocks(relation))
		elog(ERROR, "block number %u is out of range for relation \"%s\"",
			 blk, RelationGetRelationName(relation));

	/*
	 * Loop to chase down t_ctid links.  At top of loop, ctid is the tuple we
	 * need to examine, and *tid is the TID we will return if ctid turns out
	 * to be bogus.
	 *
	 * Note that we will loop until we reach the end of the t_ctid chain.
	 * Depending on the snapshot passed, there might be at most one visible
	 * version of the row, but we don't try to optimize for that.
	 */
	ctid = *tid;
	priorXmax = InvalidTransactionId;	/* cannot check first XMIN */
	for (;;)
	{
		Buffer		buffer;
		PageHeader	dp;
		OffsetNumber offnum;
		ItemId		lp;
		HeapTupleData tp;
		bool		valid;

		/*
		 * Read, pin, and lock the page.
		 */

		// -------- MirroredLock ----------
		MIRROREDLOCK_BUFMGR_LOCK;

		buffer = ReadBuffer(relation, ItemPointerGetBlockNumber(&ctid));
		LockBuffer(buffer, BUFFER_LOCK_SHARE);
		dp = (PageHeader) BufferGetPage(buffer);

		/*
		 * Check for bogus item number.  This is not treated as an error
		 * condition because it can happen while following a t_ctid link. We
		 * just assume that the prior tid is OK and return it unchanged.
		 */
		offnum = ItemPointerGetOffsetNumber(&ctid);
		if (offnum < FirstOffsetNumber || offnum > PageGetMaxOffsetNumber(dp))
		{
			UnlockReleaseBuffer(buffer);

			MIRROREDLOCK_BUFMGR_UNLOCK;
			// -------- MirroredLock ----------

			break;
		}
		lp = PageGetItemId(dp, offnum);
		if (!ItemIdIsUsed(lp))
		{
			UnlockReleaseBuffer(buffer);

			MIRROREDLOCK_BUFMGR_UNLOCK;
			// -------- MirroredLock ----------

			break;
		}

		/* OK to access the tuple */
		tp.t_self = ctid;
		tp.t_data = (HeapTupleHeader) PageGetItem(dp, lp);
		tp.t_len = ItemIdGetLength(lp);

		/*
		 * After following a t_ctid link, we might arrive at an unrelated
		 * tuple.  Check for XMIN match.
		 */
		if (TransactionIdIsValid(priorXmax) &&
		  !TransactionIdEquals(priorXmax, HeapTupleHeaderGetXmin(tp.t_data)))
		{
			UnlockReleaseBuffer(buffer);

			MIRROREDLOCK_BUFMGR_UNLOCK;
			// -------- MirroredLock ----------

			break;
		}

		/*
		 * Check time qualification of tuple; if visible, set it as the new
		 * result candidate.
		 */
		valid = HeapTupleSatisfiesVisibility(relation, &tp, snapshot, buffer);
#ifdef WATCH_VISIBILITY_IN_ACTION
		elog(LOG, "VISIBILITY(%s) %s %s",
		     (valid ? "true" : "false"),
		     RelationGetRelationName(relation),
		     WatchVisibilityInActionString(
		     			ItemPointerGetBlockNumber(&ctid),
		     			offnum,
		     			&tp,
		     			snapshot));
#endif
		if (valid)
			*tid = ctid;

		/*
		 * If there's a valid t_ctid link, follow it, else we're done.
		 */
		if ((tp.t_data->t_infomask & (HEAP_XMAX_INVALID | HEAP_IS_LOCKED)) ||
			ItemPointerEquals(&tp.t_self, &tp.t_data->t_ctid))
		{
			UnlockReleaseBuffer(buffer);

			MIRROREDLOCK_BUFMGR_UNLOCK;
			// -------- MirroredLock ----------

			break;
		}

		ctid = tp.t_data->t_ctid;
		priorXmax = HeapTupleHeaderGetXmax(tp.t_data);
		UnlockReleaseBuffer(buffer);
		
		MIRROREDLOCK_BUFMGR_UNLOCK;
		// -------- MirroredLock ----------
		
	}							/* end of loop */
}

/*
 * MUST BE CALLED IN CRITICAL SECTION!
 */
static void
heap_log_tuple_insert(Relation rel, Buffer buffer, HeapTuple tup, bool isFrozen)
{
	xl_heap_insert xlrec;
	xl_heap_header xlhdr;
	XLogRecPtr	recptr;
	XLogRecData rdata[3];
	Page		page = BufferGetPage(buffer);
	uint8		info = XLOG_HEAP_INSERT;

	Assert(CritSectionCount > 0);

	xl_heaptid_set(&xlrec.target, rel, &tup->t_self);
	rdata[0].data = (char *) &xlrec;
	rdata[0].len = SizeOfHeapInsert;
	rdata[0].buffer = InvalidBuffer;
	rdata[0].next = &(rdata[1]);

	xlhdr.t_infomask2 = tup->t_data->t_infomask2;
	xlhdr.t_infomask = tup->t_data->t_infomask;
	xlhdr.t_hoff = tup->t_data->t_hoff;

	/*
	 * note we mark rdata[1] as belonging to buffer; if XLogInsert decides
	 * to write the whole page to the xlog, we don't need to store
	 * xl_heap_header in the xlog.
	 */
	rdata[1].data = (char *) &xlhdr;
	rdata[1].len = SizeOfHeapHeader;
	rdata[1].buffer = buffer;
	rdata[1].buffer_std = true;
	rdata[1].next = &(rdata[2]);

	/* PG73FORMAT: write bitmap [+ padding] [+ oid] + data */
	rdata[2].data = (char *) tup->t_data + offsetof(HeapTupleHeaderData, t_bits);
	rdata[2].len = tup->t_len - offsetof(HeapTupleHeaderData, t_bits);
	rdata[2].buffer = buffer;
	rdata[2].buffer_std = true;
	rdata[2].next = NULL;

	/*
	 * If this is the single and first tuple on page, we can reinit the
	 * page instead of restoring the whole thing.  Set flag, and hide
	 * buffer references from XLogInsert.
	 */
	if (ItemPointerGetOffsetNumber(&(tup->t_self)) == FirstOffsetNumber &&
		PageGetMaxOffsetNumber(page) == FirstOffsetNumber)
	{
		info |= XLOG_HEAP_INIT_PAGE;
		rdata[1].buffer = rdata[2].buffer = InvalidBuffer;
	}

	if (!isFrozen)
		recptr = XLogInsert(RM_HEAP_ID, info, rdata);
	else
		recptr = XLogInsert_OverrideXid(RM_HEAP_ID, info, rdata, FrozenTransactionId);

	PageSetLSN(page, recptr);
	PageSetTLI(page, ThisTimeLineID);
}


/*
 *	heap_insert		- insert tuple into a heap
 *
 * The new tuple is stamped with current transaction ID and the specified
 * command ID.
 *
 * If use_wal is false, the new tuple is not logged in WAL, even for a
 * non-temp relation.  Safe usage of this behavior requires that we arrange
 * that all new tuples go into new pages not containing any tuples from other
 * transactions, that the relation gets fsync'd before commit, and that the
 * transaction emits at least one WAL record to ensure RecordTransactionCommit
 * will decide to WAL-log the commit. (see heap_sync() comments also)
 *
 * use_fsm is passed directly to RelationGetBufferForTuple, which see for
 * more info.
 *
 * The return value is the OID assigned to the tuple (either here or by the
 * caller), or InvalidOid if no OID.  The header fields of *tup are updated
 * to match the stored tuple; in particular tup->t_self receives the actual
 * TID where the tuple was stored.	But note that any toasting of fields
 * within the tuple data is NOT reflected into *tup.
 */
Oid
heap_insert(Relation relation, HeapTuple tup, CommandId cid,
			bool use_wal, bool use_fsm, TransactionId xid)
{
	MIRROREDLOCK_BUFMGR_DECLARE;

	bool		isFrozen = (xid == FrozenTransactionId);
	HeapTuple	heaptup;
	Buffer		buffer;

	Insist(RelationIsHeap(relation));

	// Fetch gp_persistent_relation_node information that will be added to XLOG record.
	RelationFetchGpRelationNodeForXLog(relation);

	if (relation->rd_rel->relhasoids)
	{
#ifdef NOT_USED
		/* this is redundant with an Assert in HeapTupleSetOid */
		Assert(tup->t_data->t_infomask & HEAP_HASOID);
#endif

		/*
		 * If the object id of this tuple has already been assigned, trust the
		 * caller.	There are a couple of ways this can happen.  At initial db
		 * creation, the backend program sets oids for tuples. When we define
		 * an index, we set the oid.  Finally, in the future, we may allow
		 * users to set their own object ids in order to support a persistent
		 * object store (objects need to contain pointers to one another).
		 */
		if (!OidIsValid(HeapTupleGetOid(tup)))
			HeapTupleSetOid(tup, GetNewOid(relation));
	}
	else
	{
 		/* Check there is not space for an OID, since pgclass.relhasoids says
 		 * there shouldn't be one.  The hidden "escape hatch" GUC is here so 
 		 * that we can revert to the old (no error) behavior in the unlikely
 		 * event of an emergency in the field.
		 */
 		if ( tup->t_data->t_infomask & HEAP_HASOID && gp_heap_require_relhasoids_match )
 		{
 			elog(ERROR, "tuple has oid, but schema does not");
 		}
	}

	tup->t_data->t_infomask &= ~(HEAP_XACT_MASK);
	if (isFrozen)
		tup->t_data->t_infomask |= HEAP_XMIN_COMMITTED;
	tup->t_data->t_infomask |= HEAP_XMAX_INVALID;
	HeapTupleHeaderSetXmin(tup->t_data, xid);
	HeapTupleHeaderSetCmin(tup->t_data, cid);
	HeapTupleHeaderSetXmax(tup->t_data, 0);		/* for cleanliness */

	/*
	 * If the new tuple is too big for storage or contains already toasted
	 * out-of-line attributes from some other relation, invoke the toaster.
	 *
	 * Note: below this point, heaptup is the data we actually intend to store
	 * into the relation; tup is the caller's original untoasted data.
	 */
	if (HeapTupleHasExternal(tup) ||
		(MAXALIGN(tup->t_len) > TOAST_TUPLE_THRESHOLD))
<<<<<<< HEAD
		heaptup = toast_insert_or_update(relation, tup, NULL, NULL, TOAST_TUPLE_TARGET, isFrozen);
=======
		heaptup = toast_insert_or_update(relation, tup, NULL, use_wal);
>>>>>>> ef65f6f7
	else
		heaptup = tup;
	
	// -------- MirroredLock ----------
	MIRROREDLOCK_BUFMGR_LOCK;
	
	/* Find buffer to insert this tuple into */
	buffer = RelationGetBufferForTuple(relation, heaptup->t_len,
									   InvalidBuffer, use_fsm);
	START_CRIT_SECTION();

	RelationPutHeapTuple(relation, buffer, heaptup);

	MarkBufferDirty(buffer);

	/* XLOG stuff */
	if (relation->rd_istemp)
	{
		/* No XLOG record, but still need to flag that XID exists on disk */
		MyXactMadeTempRelUpdate = true;
	}
	else if (use_wal)
	{
		heap_log_tuple_insert(relation, buffer, heaptup, isFrozen);
	}

	END_CRIT_SECTION();

	UnlockReleaseBuffer(buffer);
	
	MIRROREDLOCK_BUFMGR_UNLOCK;
	// -------- MirroredLock ----------
	
	/*
	 * If tuple is cachable, mark it for invalidation from the caches in case
	 * we abort.  Note it is OK to do this after releasing the buffer, because
	 * the heaptup data structure is all in local memory, not in the shared
	 * buffer.
	 */
	CacheInvalidateHeapTuple(relation, heaptup);

	pgstat_count_heap_insert(relation);

	/*
	 * If heaptup is a private copy, release it.  Don't forget to copy t_self
	 * back to the caller's image, too.
	 */
	if (heaptup != tup)
	{
		tup->t_self = heaptup->t_self;
		heap_freetuple(heaptup);
	}

	return HeapTupleGetOid(tup);
}

/*
 *	simple_heap_insert - insert a tuple
 *
 * Currently, this routine differs from heap_insert only in supplying
 * a default command ID.  But it should be used rather than using
 * heap_insert directly in most places where we are modifying system catalogs.
 */
Oid
simple_heap_insert(Relation relation, HeapTuple tup)
{
	MIRROREDLOCK_BUFMGR_VERIFY_NO_LOCK_LEAK_DECLARE;

	Oid result;

	MIRROREDLOCK_BUFMGR_VERIFY_NO_LOCK_LEAK_ENTER;

	result = heap_insert(relation, tup, GetCurrentCommandId(),
					   true, true, GetCurrentTransactionId());

	MIRROREDLOCK_BUFMGR_VERIFY_NO_LOCK_LEAK_EXIT;

	return result;
}

/*
 *	frozen_heap_insert - insert a tuple and freeze it (always visible).
 *
 * Currently, this routine differs from heap_insert in supplying
 * a default command ID and a frozen transaction id. Also, the committed
 * bit of the tuple is set. This function is currently used for data that
 * goes into error tables and need to stay there even if transaction
 * aborts.
 */
Oid
frozen_heap_insert(Relation relation, HeapTuple tup)
{
	MIRROREDLOCK_BUFMGR_VERIFY_NO_LOCK_LEAK_DECLARE;

	Oid result;
	
	MIRROREDLOCK_BUFMGR_VERIFY_NO_LOCK_LEAK_ENTER;

	result = heap_insert(relation, tup, GetCurrentCommandId(),
					   true, true, FrozenTransactionId);

	MIRROREDLOCK_BUFMGR_VERIFY_NO_LOCK_LEAK_EXIT;

	return result;
}

Oid
frozen_heap_insert_directed(
	Relation 		relation, 
	HeapTuple 		tup, 
	BlockNumber 	blockNum)
{
	MIRROREDLOCK_BUFMGR_VERIFY_NO_LOCK_LEAK_DECLARE;

	Oid result;

	MIRROREDLOCK_BUFMGR_VERIFY_NO_LOCK_LEAK_ENTER;

	relation->rd_targblock = blockNum;
	result = heap_insert(relation, tup, GetCurrentCommandId(),
					   /* use_wal */ true, /* use_fsm */ false, 
					   FrozenTransactionId);

	MIRROREDLOCK_BUFMGR_VERIFY_NO_LOCK_LEAK_EXIT;

	return result;
}

/*
 * heap_trace_current_tuple
 *
 * Log a line showing the current tuple MVCC information.
 */
static void
heap_trace_current_tuple(
	char		*caller,

	HeapTuple	tuple)
{
	TupleVisibilitySummary tupleVisibilitySummary;
	char *summary;

	GetTupleVisibilitySummary(
							tuple,
							&tupleVisibilitySummary);
	summary = GetTupleVisibilitySummaryString(&tupleVisibilitySummary);

	elog(LOG, "Current tuple for %s: %s",
		 caller,
		 summary);

	pfree(summary);
}

/*
 *	fast_heap_insert - insert a tuple with options to improve speed
 *
 * Currently, this routine allows specifying additional options for speed
 * in certain cases, such as WAL-avoiding COPY command
 */
Oid
fast_heap_insert(Relation relation, HeapTuple tup, bool use_wal)
{
	return heap_insert(relation, tup, GetCurrentCommandId(), use_wal, use_wal);
}

/*
 *	heap_delete - delete a tuple
 *
 * NB: do not call this directly unless you are prepared to deal with
 * concurrent-update conditions.  Use simple_heap_delete instead.
 *
 *	relation - table to be modified (caller must hold suitable lock)
 *	tid - TID of tuple to be deleted
 *	ctid - output parameter, used only for failure case (see below)
 *	update_xmax - output parameter, used only for failure case (see below)
 *	cid - delete command ID (used for visibility test, and stored into
 *		cmax if successful)
 *	crosscheck - if not InvalidSnapshot, also check tuple against this
 *	wait - true if should wait for any conflicting update to commit/abort
 *
 * Normal, successful return value is HeapTupleMayBeUpdated, which
 * actually means we did delete it.  Failure return codes are
 * HeapTupleSelfUpdated, HeapTupleUpdated, or HeapTupleBeingUpdated
 * (the last only possible if wait == false).
 *
 * In the failure cases, the routine returns the tuple's t_ctid and t_xmax.
 * If t_ctid is the same as tid, the tuple was deleted; if different, the
 * tuple was updated, and t_ctid is the location of the replacement tuple.
 * (t_xmax is needed to verify that the replacement tuple matches.)
 */
HTSU_Result
heap_delete(Relation relation, ItemPointer tid,
			ItemPointer ctid, TransactionId *update_xmax,
			CommandId cid, Snapshot crosscheck, bool wait)
{
	MIRROREDLOCK_BUFMGR_DECLARE;

	HTSU_Result result;
	TransactionId xid = GetCurrentTransactionId();
	ItemId		lp;
	HeapTupleData tp;
	PageHeader	dp;
	Buffer		buffer;
	bool		have_tuple_lock = false;
	bool		iscombo;

	Assert(ItemPointerIsValid(tid));
	Assert(RelationIsHeap(relation));

	// Fetch gp_persistent_relation_node information that will be added to XLOG record.
	RelationFetchGpRelationNodeForXLog(relation);
	
	// -------- MirroredLock ----------
	MIRROREDLOCK_BUFMGR_LOCK;
	
	buffer = ReadBuffer(relation, ItemPointerGetBlockNumber(tid));
	LockBuffer(buffer, BUFFER_LOCK_EXCLUSIVE);

	dp = (PageHeader) BufferGetPage(buffer);
	lp = PageGetItemId(dp, ItemPointerGetOffsetNumber(tid));

	tp.t_data = (HeapTupleHeader) PageGetItem(dp, lp);
	tp.t_len = ItemIdGetLength(lp);
	tp.t_self = *tid;

l1:
	result = HeapTupleSatisfiesUpdate(relation, tp.t_data, cid, buffer);

	if (result == HeapTupleInvisible)
	{
		UnlockReleaseBuffer(buffer);
		
		MIRROREDLOCK_BUFMGR_UNLOCK;
		// -------- MirroredLock ----------
		
		elog(ERROR, "attempted to delete invisible tuple");
	}
	else if (result == HeapTupleBeingUpdated && wait)
	{
		TransactionId xwait;
		uint16		infomask;

		/* must copy state data before unlocking buffer */
		xwait = HeapTupleHeaderGetXmax(tp.t_data);
		Assert(TransactionIdIsValid(xid));

		infomask = tp.t_data->t_infomask;

		LockBuffer(buffer, BUFFER_LOCK_UNLOCK);
		
		MIRROREDLOCK_BUFMGR_UNLOCK;
		// -------- MirroredLock ----------
		
		/*
		 * Acquire tuple lock to establish our priority for the tuple (see
		 * heap_lock_tuple).  LockTuple will release us when we are
		 * next-in-line for the tuple.
		 *
		 * If we are forced to "start over" below, we keep the tuple lock;
		 * this arranges that we stay at the head of the line while rechecking
		 * tuple state.
		 */
		if (!have_tuple_lock)
		{
			LockTuple(relation, &(tp.t_self), ExclusiveLock);
			have_tuple_lock = true;
		}

		/*
		 * Sleep until concurrent transaction ends.  Note that we don't care
		 * if the locker has an exclusive or shared lock, because we need
		 * exclusive.
		 */

		if (infomask & HEAP_XMAX_IS_MULTI)
		{
			/* wait for multixact */
			MultiXactIdWait((MultiXactId) xwait);
			
			// -------- MirroredLock ----------
			MIRROREDLOCK_BUFMGR_LOCK;
			
			LockBuffer(buffer, BUFFER_LOCK_EXCLUSIVE);

			/*
			 * If xwait had just locked the tuple then some other xact could
			 * update this tuple before we get to this point.  Check for xmax
			 * change, and start over if so.
			 */
			if (!(tp.t_data->t_infomask & HEAP_XMAX_IS_MULTI) ||
				!TransactionIdEquals(HeapTupleHeaderGetXmax(tp.t_data),
									 xwait))
				goto l1;

			/*
			 * You might think the multixact is necessarily done here, but not
			 * so: it could have surviving members, namely our own xact or
			 * other subxacts of this backend.	It is legal for us to delete
			 * the tuple in either case, however (the latter case is
			 * essentially a situation of upgrading our former shared lock to
			 * exclusive).	We don't bother changing the on-disk hint bits
			 * since we are about to overwrite the xmax altogether.
			 */
		}
		else
		{
			/* wait for regular transaction to end */
			XactLockTableWait(xwait);
			
			// -------- MirroredLock ----------
			MIRROREDLOCK_BUFMGR_LOCK;
			
			LockBuffer(buffer, BUFFER_LOCK_EXCLUSIVE);

			/*
			 * xwait is done, but if xwait had just locked the tuple then some
			 * other xact could update this tuple before we get to this point.
			 * Check for xmax change, and start over if so.
			 */
			if ((tp.t_data->t_infomask & HEAP_XMAX_IS_MULTI) ||
				!TransactionIdEquals(HeapTupleHeaderGetXmax(tp.t_data),
									 xwait))
				goto l1;

			/* Otherwise we can mark it committed or aborted */
			if (!(tp.t_data->t_infomask & (HEAP_XMAX_COMMITTED |
										   HEAP_XMAX_INVALID)))
			{
				if (TransactionIdDidCommit(xwait))
					tp.t_data->t_infomask |= HEAP_XMAX_COMMITTED;
				else
					tp.t_data->t_infomask |= HEAP_XMAX_INVALID;
				SetBufferCommitInfoNeedsSave(buffer);
			}
		}

		/*
		 * We may overwrite if previous xmax aborted, or if it committed but
		 * only locked the tuple without updating it.
		 */
		if (tp.t_data->t_infomask & (HEAP_XMAX_INVALID |
									 HEAP_IS_LOCKED))
			result = HeapTupleMayBeUpdated;
		else
			result = HeapTupleUpdated;
	}

	if (crosscheck != InvalidSnapshot && result == HeapTupleMayBeUpdated)
	{
		/* Perform additional check for serializable RI updates */
		if (!HeapTupleSatisfiesSnapshot(relation, tp.t_data, crosscheck, buffer))
			result = HeapTupleUpdated;
	}

	if (result != HeapTupleMayBeUpdated)
	{
		Assert(result == HeapTupleSelfUpdated ||
			   result == HeapTupleUpdated ||
			   result == HeapTupleBeingUpdated);
		Assert(!(tp.t_data->t_infomask & HEAP_XMAX_INVALID));
		*ctid = tp.t_data->t_ctid;
		*update_xmax = HeapTupleHeaderGetXmax(tp.t_data);
		UnlockReleaseBuffer(buffer);
		
		MIRROREDLOCK_BUFMGR_UNLOCK;
		// -------- MirroredLock ----------
		
		if (have_tuple_lock)
			UnlockTuple(relation, &(tp.t_self), ExclusiveLock);
		return result;
	}

	/* replace cid with a combo cid if necessary */
	HeapTupleHeaderAdjustCmax(tp.t_data, &cid, &iscombo);

	START_CRIT_SECTION();

	/* store transaction information of xact deleting the tuple */
	tp.t_data->t_infomask &= ~(HEAP_XMAX_COMMITTED |
							   HEAP_XMAX_INVALID |
							   HEAP_XMAX_IS_MULTI |
							   HEAP_IS_LOCKED |
							   HEAP_MOVED);
	HeapTupleHeaderSetXmax(tp.t_data, xid);
	HeapTupleHeaderSetCmax(tp.t_data, cid, iscombo);
	/* Make sure there is no forward chain link in t_ctid */
	tp.t_data->t_ctid = tp.t_self;

	MarkBufferDirty(buffer);

	/* XLOG stuff */
	if (!relation->rd_istemp)
	{
		xl_heap_delete xlrec;
		XLogRecPtr	recptr;
		XLogRecData rdata[2];

		xl_heaptid_set(&xlrec.target, relation, &tp.t_self);
		rdata[0].data = (char *) &xlrec;
		rdata[0].len = SizeOfHeapDelete;
		rdata[0].buffer = InvalidBuffer;
		rdata[0].next = &(rdata[1]);

		rdata[1].data = NULL;
		rdata[1].len = 0;
		rdata[1].buffer = buffer;
		rdata[1].buffer_std = true;
		rdata[1].next = NULL;

		recptr = XLogInsert(RM_HEAP_ID, XLOG_HEAP_DELETE, rdata);

		PageSetLSN(dp, recptr);
		PageSetTLI(dp, ThisTimeLineID);
	}
	else
	{
		/* No XLOG record, but still need to flag that XID exists on disk */
		MyXactMadeTempRelUpdate = true;
	}

	END_CRIT_SECTION();

	LockBuffer(buffer, BUFFER_LOCK_UNLOCK);
	
	MIRROREDLOCK_BUFMGR_UNLOCK;
	// -------- MirroredLock ----------
	
	/*
	 * If the tuple has toasted out-of-line attributes, we need to delete
	 * those items too.  We have to do this before releasing the buffer
	 * because we need to look at the contents of the tuple, but it's OK to
	 * release the content lock on the buffer first.
	 */
	if (HeapTupleHasExternal(&tp))
		toast_delete(relation, &tp, NULL);

	/*
	 * Mark tuple for invalidation from system caches at next command
	 * boundary. We have to do this before releasing the buffer because we
	 * need to look at the contents of the tuple.
	 */
	CacheInvalidateHeapTuple(relation, &tp);

	/* Now we can release the buffer */
	ReleaseBuffer(buffer);

	/*
	 * Release the lmgr tuple lock, if we had it.
	 */
	if (have_tuple_lock)
		UnlockTuple(relation, &(tp.t_self), ExclusiveLock);

	pgstat_count_heap_delete(relation);

	return HeapTupleMayBeUpdated;
}

/*
 *	simple_heap_delete - delete a tuple
 *
 * This routine may be used to delete a tuple when concurrent updates of
 * the target tuple are not expected (for example, because we have a lock
 * on the relation associated with the tuple).	Any failure is reported
 * via ereport().
 */
void
simple_heap_delete(Relation relation, ItemPointer tid)
{
	MIRROREDLOCK_BUFMGR_VERIFY_NO_LOCK_LEAK_DECLARE;

	HTSU_Result result;
	ItemPointerData update_ctid;
	TransactionId update_xmax;

	MIRROREDLOCK_BUFMGR_VERIFY_NO_LOCK_LEAK_ENTER;

	result = heap_delete(relation, tid,
						 &update_ctid, &update_xmax,
						 GetCurrentCommandId(), InvalidSnapshot,
						 true /* wait for commit */ );
	switch (result)
	{
		case HeapTupleSelfUpdated:
			/* Tuple was already updated in current command? */
			elog(ERROR, "tuple already updated by self");
			break;

		case HeapTupleMayBeUpdated:
			/* done successfully */
			break;

		case HeapTupleUpdated:
			elog(ERROR, "tuple concurrently updated");
			break;

		default:
			elog(ERROR, "unrecognized heap_delete status: %u", result);
			break;
	}
	
	MIRROREDLOCK_BUFMGR_VERIFY_NO_LOCK_LEAK_EXIT;

}

static HTSU_Result
heap_update_internal(Relation relation, ItemPointer otid, HeapTuple newtup,
			ItemPointer ctid, TransactionId *update_xmax,
			CommandId cid, Snapshot crosscheck, bool wait, bool simple)
{
	MIRROREDLOCK_BUFMGR_DECLARE;

	HTSU_Result result;
	TransactionId xid = GetCurrentTransactionId();
	ItemId		lp;
	HeapTupleData oldtup;
	HeapTuple	heaptup;
	PageHeader	dp;
	Buffer		buffer,
				newbuf;
	bool		need_toast,
				already_marked;
	Size		newtupsize,
				pagefree;
	bool		have_tuple_lock = false;
	bool		iscombo;

	// Fetch gp_persistent_relation_node information that will be added to XLOG record.
	RelationFetchGpRelationNodeForXLog(relation);

	Assert(ItemPointerIsValid(otid));
	Assert(!(RelationIsAoRows(relation) || RelationIsAoCols(relation)));
	
	// -------- MirroredLock ----------
	MIRROREDLOCK_BUFMGR_LOCK;
	
	buffer = ReadBuffer(relation, ItemPointerGetBlockNumber(otid));
	LockBuffer(buffer, BUFFER_LOCK_EXCLUSIVE);

	dp = (PageHeader) BufferGetPage(buffer);
	lp = PageGetItemId(dp, ItemPointerGetOffsetNumber(otid));

	oldtup.t_data = (HeapTupleHeader) PageGetItem(dp, lp);
	oldtup.t_len = ItemIdGetLength(lp);
	oldtup.t_self = *otid;

	/*
	 * Note: beyond this point, use oldtup not otid to refer to old tuple.
	 * otid may very well point at newtup->t_self, which we will overwrite
	 * with the new tuple's location, so there's great risk of confusion if we
	 * use otid anymore.
	 */

l2:
	result = HeapTupleSatisfiesUpdate(relation, oldtup.t_data, cid, buffer);

	if (result == HeapTupleInvisible)
	{
		/* Trace current tuple information before we unlock the buffer */
		heap_trace_current_tuple("heap_update", &oldtup);
		
		UnlockReleaseBuffer(buffer);
		elog(ERROR, "attempted to update invisible tuple");
	}
	else if (result == HeapTupleBeingUpdated && wait)
	{
		TransactionId xwait;
		uint16		infomask;

		/* must copy state data before unlocking buffer */
		xwait = HeapTupleHeaderGetXmax(oldtup.t_data);
		Assert(TransactionIdIsValid(xid));

		infomask = oldtup.t_data->t_infomask;

		LockBuffer(buffer, BUFFER_LOCK_UNLOCK);
		
		MIRROREDLOCK_BUFMGR_UNLOCK;
		// -------- MirroredLock ----------
		
		/*
		 * Acquire tuple lock to establish our priority for the tuple (see
		 * heap_lock_tuple).  LockTuple will release us when we are
		 * next-in-line for the tuple.
		 *
		 * If we are forced to "start over" below, we keep the tuple lock;
		 * this arranges that we stay at the head of the line while rechecking
		 * tuple state.
		 */
		if (!have_tuple_lock)
		{
			LockTuple(relation, &(oldtup.t_self), ExclusiveLock);
			have_tuple_lock = true;
		}

		/*
		 * Sleep until concurrent transaction ends.  Note that we don't care
		 * if the locker has an exclusive or shared lock, because we need
		 * exclusive.
		 */

		if (infomask & HEAP_XMAX_IS_MULTI)
		{
			/* wait for multixact */
			MultiXactIdWait((MultiXactId) xwait);
			
			// -------- MirroredLock ----------
			MIRROREDLOCK_BUFMGR_LOCK;
			
			LockBuffer(buffer, BUFFER_LOCK_EXCLUSIVE);

			/*
			 * If xwait had just locked the tuple then some other xact could
			 * update this tuple before we get to this point.  Check for xmax
			 * change, and start over if so.
			 */
			if (!(oldtup.t_data->t_infomask & HEAP_XMAX_IS_MULTI) ||
				!TransactionIdEquals(HeapTupleHeaderGetXmax(oldtup.t_data),
									 xwait))
				goto l2;

			/*
			 * You might think the multixact is necessarily done here, but not
			 * so: it could have surviving members, namely our own xact or
			 * other subxacts of this backend.	It is legal for us to update
			 * the tuple in either case, however (the latter case is
			 * essentially a situation of upgrading our former shared lock to
			 * exclusive).	We don't bother changing the on-disk hint bits
			 * since we are about to overwrite the xmax altogether.
			 */
		}
		else
		{
			/* wait for regular transaction to end */
			XactLockTableWait(xwait);
			
			// -------- MirroredLock ----------
			MIRROREDLOCK_BUFMGR_LOCK;
			
			LockBuffer(buffer, BUFFER_LOCK_EXCLUSIVE);

			/*
			 * xwait is done, but if xwait had just locked the tuple then some
			 * other xact could update this tuple before we get to this point.
			 * Check for xmax change, and start over if so.
			 */
			if ((oldtup.t_data->t_infomask & HEAP_XMAX_IS_MULTI) ||
				!TransactionIdEquals(HeapTupleHeaderGetXmax(oldtup.t_data),
									 xwait))
				goto l2;

			/* Otherwise we can mark it committed or aborted */
			if (!(oldtup.t_data->t_infomask & (HEAP_XMAX_COMMITTED |
											   HEAP_XMAX_INVALID)))
			{
				if (TransactionIdDidCommit(xwait))
					oldtup.t_data->t_infomask |= HEAP_XMAX_COMMITTED;
				else
					oldtup.t_data->t_infomask |= HEAP_XMAX_INVALID;
				SetBufferCommitInfoNeedsSave(buffer);
			}
		}

		/*
		 * We may overwrite if previous xmax aborted, or if it committed but
		 * only locked the tuple without updating it.
		 */
		if (oldtup.t_data->t_infomask & (HEAP_XMAX_INVALID |
										 HEAP_IS_LOCKED))
			result = HeapTupleMayBeUpdated;
		else
			result = HeapTupleUpdated;
	}

	if (crosscheck != InvalidSnapshot && result == HeapTupleMayBeUpdated)
	{
		/* Perform additional check for serializable RI updates */
		if (!HeapTupleSatisfiesSnapshot(relation, oldtup.t_data, crosscheck, buffer))
			result = HeapTupleUpdated;
	}

	if (result != HeapTupleMayBeUpdated)
	{
		Assert(result == HeapTupleSelfUpdated ||
			   result == HeapTupleUpdated ||
			   result == HeapTupleBeingUpdated);
		Assert(!(oldtup.t_data->t_infomask & HEAP_XMAX_INVALID));
		*ctid = oldtup.t_data->t_ctid;
		*update_xmax = HeapTupleHeaderGetXmax(oldtup.t_data);

		if (simple)
		{
			/* Trace current tuple information before we unlock the buffer */
			heap_trace_current_tuple("heap_update", &oldtup);
		}
		UnlockReleaseBuffer(buffer);
		
		MIRROREDLOCK_BUFMGR_UNLOCK;
		// -------- MirroredLock ----------
		
		if (have_tuple_lock)
			UnlockTuple(relation, &(oldtup.t_self), ExclusiveLock);
		return result;
	}

	/* Fill in OID and transaction status data for newtup */
	if (relation->rd_rel->relhasoids)
	{
#ifdef NOT_USED
		/* this is redundant with an Assert in HeapTupleSetOid */
		Assert(newtup->t_data->t_infomask & HEAP_HASOID);
#endif
		HeapTupleSetOid(newtup, HeapTupleGetOid(&oldtup));
	}
	else
	{
		/* check there is not space for an OID */
		Assert(!(newtup->t_data->t_infomask & HEAP_HASOID));
	}

	newtup->t_data->t_infomask &= ~(HEAP_XACT_MASK);
	newtup->t_data->t_infomask |= (HEAP_XMAX_INVALID | HEAP_UPDATED);
	HeapTupleHeaderSetXmin(newtup->t_data, xid);
	HeapTupleHeaderSetCmin(newtup->t_data, cid);
	HeapTupleHeaderSetXmax(newtup->t_data, 0);	/* for cleanliness */
	//newtup->t_tableOid = RelationGetRelid(relation);

	/*
	 * Replace cid with a combo cid if necessary.  Note that we already put
	 * the plain cid into the new tuple.
	 */
	HeapTupleHeaderAdjustCmax(oldtup.t_data, &cid, &iscombo);

	/*
	 * If the toaster needs to be activated, OR if the new tuple will not fit
	 * on the same page as the old, then we need to release the content lock
	 * (but not the pin!) on the old tuple's buffer while we are off doing
	 * TOAST and/or table-file-extension work.	We must mark the old tuple to
	 * show that it's already being updated, else other processes may try to
	 * update it themselves.
	 *
	 * We need to invoke the toaster if there are already any out-of-line
	 * toasted values present, or if the new tuple is over-threshold.
	 */
	newtupsize = MAXALIGN(newtup->t_len);

	need_toast = (HeapTupleHasExternal(&oldtup) ||
				  HeapTupleHasExternal(newtup) ||
				  newtupsize > TOAST_TUPLE_THRESHOLD);

	pagefree = PageGetFreeSpace((Page) dp);

	if (need_toast || newtupsize > pagefree)
	{
		oldtup.t_data->t_infomask &= ~(HEAP_XMAX_COMMITTED |
									   HEAP_XMAX_INVALID |
									   HEAP_XMAX_IS_MULTI |
									   HEAP_IS_LOCKED |
									   HEAP_MOVED);
		HeapTupleHeaderSetXmax(oldtup.t_data, xid);
		HeapTupleHeaderSetCmax(oldtup.t_data, cid, iscombo);
		/* temporarily make it look not-updated */
		oldtup.t_data->t_ctid = oldtup.t_self;
		already_marked = true;
		LockBuffer(buffer, BUFFER_LOCK_UNLOCK);
		
		MIRROREDLOCK_BUFMGR_UNLOCK;
		// -------- MirroredLock ----------
		
		/*
		 * Let the toaster do its thing, if needed.
		 *
		 * Note: below this point, heaptup is the data we actually intend to
		 * store into the relation; newtup is the caller's original untoasted
		 * data. (We always use WAL for toast table updates.)
		 */
		if (need_toast)
		{
<<<<<<< HEAD
			heaptup = toast_insert_or_update(relation, newtup, &oldtup, NULL, TOAST_TUPLE_TARGET, false);
=======
			heaptup = toast_insert_or_update(relation, newtup, &oldtup, true);
>>>>>>> ef65f6f7
			newtupsize = MAXALIGN(heaptup->t_len);
		}
		else
			heaptup = newtup;

		/*
		 * Now, do we need a new page for the tuple, or not?  This is a bit
		 * tricky since someone else could have added tuples to the page while
		 * we weren't looking.  We have to recheck the available space after
		 * reacquiring the buffer lock.  But don't bother to do that if the
		 * former amount of free space is still not enough; it's unlikely
		 * there's more free now than before.
		 *
		 * What's more, if we need to get a new page, we will need to acquire
		 * buffer locks on both old and new pages.	To avoid deadlock against
		 * some other backend trying to get the same two locks in the other
		 * order, we must be consistent about the order we get the locks in.
		 * We use the rule "lock the lower-numbered page of the relation
		 * first".  To implement this, we must do RelationGetBufferForTuple
		 * while not holding the lock on the old page, and we must rely on it
		 * to get the locks on both pages in the correct order.
		 */
		
		// -------- MirroredLock ----------
		MIRROREDLOCK_BUFMGR_LOCK;
		
		if (newtupsize > pagefree)
		{
			/* Assume there's no chance to put heaptup on same page. */
			newbuf = RelationGetBufferForTuple(relation, heaptup->t_len,
											   buffer, true);
		}
		else
		{
			/* Re-acquire the lock on the old tuple's page. */
			LockBuffer(buffer, BUFFER_LOCK_EXCLUSIVE);
			/* Re-check using the up-to-date free space */
			pagefree = PageGetFreeSpace((Page) dp);
			if (newtupsize > pagefree)
			{
				/*
				 * Rats, it doesn't fit anymore.  We must now unlock and
				 * relock to avoid deadlock.  Fortunately, this path should
				 * seldom be taken.
				 */
				LockBuffer(buffer, BUFFER_LOCK_UNLOCK);
				newbuf = RelationGetBufferForTuple(relation, heaptup->t_len,
												   buffer, true);
			}
			else
			{
				/* OK, it fits here, so we're done. */
				newbuf = buffer;
			}
		}
	}
	else
	{
		/* No TOAST work needed, and it'll fit on same page */
		already_marked = false;
		newbuf = buffer;
		heaptup = newtup;
	}

	/*
	 * At this point newbuf and buffer are both pinned and locked, and newbuf
	 * has enough space for the new tuple.	If they are the same buffer, only
	 * one pin is held.
	 */

	/* NO EREPORT(ERROR) from here till changes are logged */
	START_CRIT_SECTION();

	RelationPutHeapTuple(relation, newbuf, heaptup);	/* insert new tuple */

	if (!already_marked)
	{
		oldtup.t_data->t_infomask &= ~(HEAP_XMAX_COMMITTED |
									   HEAP_XMAX_INVALID |
									   HEAP_XMAX_IS_MULTI |
									   HEAP_IS_LOCKED |
									   HEAP_MOVED);
		HeapTupleHeaderSetXmax(oldtup.t_data, xid);
		HeapTupleHeaderSetCmax(oldtup.t_data, cid, iscombo);
	}

	/* record address of new tuple in t_ctid of old one */
	oldtup.t_data->t_ctid = heaptup->t_self;

	if (newbuf != buffer)
		MarkBufferDirty(newbuf);
	MarkBufferDirty(buffer);

	/* XLOG stuff */
	if (!relation->rd_istemp)
	{
		XLogRecPtr	recptr = log_heap_update(relation, buffer, oldtup.t_self,
											 newbuf, heaptup, false);

		if (newbuf != buffer)
		{
			PageSetLSN(BufferGetPage(newbuf), recptr);
			PageSetTLI(BufferGetPage(newbuf), ThisTimeLineID);
		}
		PageSetLSN(BufferGetPage(buffer), recptr);
		PageSetTLI(BufferGetPage(buffer), ThisTimeLineID);
	}
	else
	{
		/* No XLOG record, but still need to flag that XID exists on disk */
		MyXactMadeTempRelUpdate = true;
	}

	END_CRIT_SECTION();

	if (newbuf != buffer)
		LockBuffer(newbuf, BUFFER_LOCK_UNLOCK);
	LockBuffer(buffer, BUFFER_LOCK_UNLOCK);
	
	MIRROREDLOCK_BUFMGR_UNLOCK;
	// -------- MirroredLock ----------
	
	/*
	 * Mark old tuple for invalidation from system caches at next command
	 * boundary. We have to do this before releasing the buffer because we
	 * need to look at the contents of the tuple.
	 */
	CacheInvalidateHeapTuple(relation, &oldtup);

	/* Now we can release the buffer(s) */
	if (newbuf != buffer)
		ReleaseBuffer(newbuf);
	ReleaseBuffer(buffer);

	/*
	 * If new tuple is cachable, mark it for invalidation from the caches in
	 * case we abort.  Note it is OK to do this after releasing the buffer,
	 * because the heaptup data structure is all in local memory, not in the
	 * shared buffer.
	 */
	CacheInvalidateHeapTuple(relation, heaptup);

	/*
	 * Release the lmgr tuple lock, if we had it.
	 */
	if (have_tuple_lock)
		UnlockTuple(relation, &(oldtup.t_self), ExclusiveLock);

	pgstat_count_heap_update(relation, false);

	/*
	 * If heaptup is a private copy, release it.  Don't forget to copy t_self
	 * back to the caller's image, too.
	 */
	if (heaptup != newtup)
	{
		newtup->t_self = heaptup->t_self;
		heap_freetuple(heaptup);
	}

	return HeapTupleMayBeUpdated;
}

/*
 *	heap_update - replace a tuple
 *
 * NB: do not call this directly unless you are prepared to deal with
 * concurrent-update conditions.  Use simple_heap_update instead.
 *
 *	relation - table to be modified (caller must hold suitable lock)
 *	otid - TID of old tuple to be replaced
 *	newtup - newly constructed tuple data to store
 *	ctid - output parameter, used only for failure case (see below)
 *	update_xmax - output parameter, used only for failure case (see below)
 *	cid - update command ID (used for visibility test, and stored into
 *		cmax/cmin if successful)
 *	crosscheck - if not InvalidSnapshot, also check old tuple against this
 *	wait - true if should wait for any conflicting update to commit/abort
 *
 * Normal, successful return value is HeapTupleMayBeUpdated, which
 * actually means we *did* update it.  Failure return codes are
 * HeapTupleSelfUpdated, HeapTupleUpdated, or HeapTupleBeingUpdated
 * (the last only possible if wait == false).
 *
 * On success, the header fields of *newtup are updated to match the new
 * stored tuple; in particular, newtup->t_self is set to the TID where the
 * new tuple was inserted.	However, any TOAST changes in the new tuple's
 * data are not reflected into *newtup.
 *
 * In the failure cases, the routine returns the tuple's t_ctid and t_xmax.
 * If t_ctid is the same as otid, the tuple was deleted; if different, the
 * tuple was updated, and t_ctid is the location of the replacement tuple.
 * (t_xmax is needed to verify that the replacement tuple matches.)
 */
HTSU_Result
heap_update(Relation relation, ItemPointer otid, HeapTuple newtup,
			ItemPointer ctid, TransactionId *update_xmax,
			CommandId cid, Snapshot crosscheck, bool wait)
{
	MIRROREDLOCK_BUFMGR_VERIFY_NO_LOCK_LEAK_DECLARE;

	HTSU_Result result;

	MIRROREDLOCK_BUFMGR_VERIFY_NO_LOCK_LEAK_ENTER;

	result = heap_update_internal(
					relation, otid, newtup, ctid, update_xmax,
					cid, crosscheck, wait, /* simple */ false);

	MIRROREDLOCK_BUFMGR_VERIFY_NO_LOCK_LEAK_EXIT;

	return result;
}

/*
 *	simple_heap_update - replace a tuple
 *
 * This routine may be used to update a tuple when concurrent updates of
 * the target tuple are not expected (for example, because we have a lock
 * on the relation associated with the tuple).	Any failure is reported
 * via ereport().
 */
void
simple_heap_update(Relation relation, ItemPointer otid, HeapTuple tup)
{
	MIRROREDLOCK_BUFMGR_VERIFY_NO_LOCK_LEAK_DECLARE;

	HTSU_Result result;
	ItemPointerData update_ctid;
	TransactionId update_xmax;

	MIRROREDLOCK_BUFMGR_VERIFY_NO_LOCK_LEAK_ENTER;

	result = heap_update_internal(
						 relation, otid, tup,
						 &update_ctid, &update_xmax,
						 GetCurrentCommandId(), InvalidSnapshot,
						 true /* wait for commit */,
						 /* simple */ true);
	switch (result)
	{
		case HeapTupleSelfUpdated:
			/* Tuple was already updated in current command? */
			elog(ERROR, "tuple already updated by self");
			break;

		case HeapTupleMayBeUpdated:
			/* done successfully */
			break;

		case HeapTupleUpdated:
			elog(ERROR, "tuple concurrently updated");
			break;

		default:
			elog(ERROR, "unrecognized heap_update status: %u", result);
			break;
	}

	MIRROREDLOCK_BUFMGR_VERIFY_NO_LOCK_LEAK_EXIT;

}

/*
 *	heap_lock_tuple - lock a tuple in shared or exclusive mode
 *
 * Note that this acquires a buffer pin, which the caller must release.
 *
 * Input parameters:
 *	relation: relation containing tuple (caller must hold suitable lock)
 *	tuple->t_self: TID of tuple to lock (rest of struct need not be valid)
 *	cid: current command ID (used for visibility test, and stored into
 *		tuple's cmax if lock is successful)
 *	mode: indicates if shared or exclusive tuple lock is desired
 *	waittype:
 *		if LockTupleWait, wait for lock until it's acquired (normal behavior)
 *		if LockTupleNoWait,	if can't get lock right away, report error.
 *		if LockTupleIfNotLocked, if can't get lock right away, give up. no error
 *
 * Output parameters:
 *	*tuple: all fields filled in
 *	*buffer: set to buffer holding tuple (pinned but not locked at exit)
 *	*ctid: set to tuple's t_ctid, but only in failure cases
 *	*update_xmax: set to tuple's xmax, but only in failure cases
 *
 * Function result may be:
 *	HeapTupleMayBeUpdated: lock was successfully acquired
 *	HeapTupleSelfUpdated: lock failed because tuple updated by self
 *	HeapTupleUpdated: lock failed because tuple updated by other xact
 *
 * In the failure cases, the routine returns the tuple's t_ctid and t_xmax.
 * If t_ctid is the same as t_self, the tuple was deleted; if different, the
 * tuple was updated, and t_ctid is the location of the replacement tuple.
 * (t_xmax is needed to verify that the replacement tuple matches.)
 *
 *
 * NOTES: because the shared-memory lock table is of finite size, but users
 * could reasonably want to lock large numbers of tuples, we do not rely on
 * the standard lock manager to store tuple-level locks over the long term.
 * Instead, a tuple is marked as locked by setting the current transaction's
 * XID as its XMAX, and setting additional infomask bits to distinguish this
 * usage from the more normal case of having deleted the tuple.  When
 * multiple transactions concurrently share-lock a tuple, the first locker's
 * XID is replaced in XMAX with a MultiTransactionId representing the set of
 * XIDs currently holding share-locks.
 *
 * When it is necessary to wait for a tuple-level lock to be released, the
 * basic delay is provided by XactLockTableWait or MultiXactIdWait on the
 * contents of the tuple's XMAX.  However, that mechanism will release all
 * waiters concurrently, so there would be a race condition as to which
 * waiter gets the tuple, potentially leading to indefinite starvation of
 * some waiters.  The possibility of share-locking makes the problem much
 * worse --- a steady stream of share-lockers can easily block an exclusive
 * locker forever.	To provide more reliable semantics about who gets a
 * tuple-level lock first, we use the standard lock manager.  The protocol
 * for waiting for a tuple-level lock is really
 *		LockTuple()
 *		XactLockTableWait()
 *		mark tuple as locked by me
 *		UnlockTuple()
 * When there are multiple waiters, arbitration of who is to get the lock next
 * is provided by LockTuple().	However, at most one tuple-level lock will
 * be held or awaited per backend at any time, so we don't risk overflow
 * of the lock table.  Note that incoming share-lockers are required to
 * do LockTuple as well, if there is any conflict, to ensure that they don't
 * starve out waiting exclusive-lockers.  However, if there is not any active
 * conflict for a tuple, we don't incur any extra overhead.
 */
HTSU_Result
heap_lock_tuple(Relation relation, HeapTuple tuple, Buffer *buffer,
				ItemPointer ctid, TransactionId *update_xmax,
				CommandId cid, LockTupleMode mode, LockTupleWaitType waittype)
{
	MIRROREDLOCK_BUFMGR_DECLARE;

	HTSU_Result result;
	ItemPointer tid = &(tuple->t_self);
	ItemId		lp;
	PageHeader	dp;
	TransactionId xid;
	TransactionId xmax;
	uint16		old_infomask;
	uint16		new_infomask;
	LOCKMODE	tuple_lock_type;
	bool		have_tuple_lock = false;

	// Fetch gp_persistent_relation_node information that will be added to XLOG record.
	RelationFetchGpRelationNodeForXLog(relation);

	tuple_lock_type = (mode == LockTupleShared) ? ShareLock : ExclusiveLock;
	
	// -------- MirroredLock ----------
	MIRROREDLOCK_BUFMGR_LOCK;
	
	*buffer = ReadBuffer(relation, ItemPointerGetBlockNumber(tid));
	LockBuffer(*buffer, BUFFER_LOCK_EXCLUSIVE);

	dp = (PageHeader) BufferGetPage(*buffer);
	lp = PageGetItemId(dp, ItemPointerGetOffsetNumber(tid));
	Assert(ItemIdIsUsed(lp));

	tuple->t_data = (HeapTupleHeader) PageGetItem((Page) dp, lp);
	tuple->t_len = ItemIdGetLength(lp);

l3:
	result = HeapTupleSatisfiesUpdate(relation, tuple->t_data, cid, *buffer);

	if (result == HeapTupleInvisible)
	{
		UnlockReleaseBuffer(*buffer);
		
		MIRROREDLOCK_BUFMGR_UNLOCK;
		// -------- MirroredLock ----------
		
		elog(ERROR, "attempted to lock invisible tuple");
	}
	else if (result == HeapTupleBeingUpdated)
	{
		TransactionId xwait;
		uint16		infomask;

		/* must copy state data before unlocking buffer */
		xwait = HeapTupleHeaderGetXmax(tuple->t_data);

		infomask = tuple->t_data->t_infomask;

		LockBuffer(*buffer, BUFFER_LOCK_UNLOCK);
		
		MIRROREDLOCK_BUFMGR_UNLOCK;
		// -------- MirroredLock ----------
		
		/*
		 * If we wish to acquire share lock, and the tuple is already
		 * share-locked by a multixact that includes any subtransaction of the
		 * current top transaction, then we effectively hold the desired lock
		 * already.  We *must* succeed without trying to take the tuple lock,
		 * else we will deadlock against anyone waiting to acquire exclusive
		 * lock.  We don't need to make any state changes in this case.
		 */
		if (mode == LockTupleShared &&
			(infomask & HEAP_XMAX_IS_MULTI) &&
			MultiXactIdIsCurrent((MultiXactId) xwait))
		{
			Assert(infomask & HEAP_XMAX_SHARED_LOCK);
			/* Probably can't hold tuple lock here, but may as well check */
			if (have_tuple_lock)
				UnlockTuple(relation, tid, tuple_lock_type);
			return HeapTupleMayBeUpdated;
		}

		/*
		 * Acquire tuple lock to establish our priority for the tuple.
		 * LockTuple will release us when we are next-in-line for the tuple.
		 * We must do this even if we are share-locking.
		 *
		 * If we are forced to "start over" below, we keep the tuple lock;
		 * this arranges that we stay at the head of the line while rechecking
		 * tuple state.
		 */
		if (!have_tuple_lock)
		{
			if (waittype == LockTupleIfNotLocked)
			{
				if (!ConditionalLockTuple(relation, tid, tuple_lock_type))
					return HeapTupleBeingUpdated; /* return without a lock */
			}
			else if (waittype == LockTupleNoWait)
			{
				if (!ConditionalLockTuple(relation, tid, tuple_lock_type))
					ereport(ERROR,
							(errcode(ERRCODE_LOCK_NOT_AVAILABLE),
					errmsg("could not obtain lock on row in relation \"%s\"",
						   RelationGetRelationName(relation))));
			}
			else
				LockTuple(relation, tid, tuple_lock_type);
			have_tuple_lock = true;
		}
		
		if (mode == LockTupleShared && (infomask & HEAP_XMAX_SHARED_LOCK))
		{
			/*
			 * Acquiring sharelock when there's at least one sharelocker
			 * already.  We need not wait for him/them to complete.
			 */
			
			// -------- MirroredLock ----------
			MIRROREDLOCK_BUFMGR_LOCK;

			LockBuffer(*buffer, BUFFER_LOCK_EXCLUSIVE);

			/*
			 * Make sure it's still a shared lock, else start over.  (It's OK
			 * if the ownership of the shared lock has changed, though.)
			 */
			if (!(tuple->t_data->t_infomask & HEAP_XMAX_SHARED_LOCK))
				goto l3;
		}
		else if (infomask & HEAP_XMAX_IS_MULTI)
		{
			/* wait for multixact to end */
			if (waittype == LockTupleIfNotLocked)
			{
				if (!ConditionalMultiXactIdWait((MultiXactId) xwait))
					return HeapTupleBeingUpdated; /* return without a lock */
			}
			else if (waittype == LockTupleNoWait)
			{
				if (!ConditionalMultiXactIdWait((MultiXactId) xwait))
					ereport(ERROR,
							(errcode(ERRCODE_LOCK_NOT_AVAILABLE),
					errmsg("could not obtain lock on row in relation \"%s\"",
						   RelationGetRelationName(relation))));
			}
			else
				MultiXactIdWait((MultiXactId) xwait);
			
			// -------- MirroredLock ----------
			MIRROREDLOCK_BUFMGR_LOCK;

			LockBuffer(*buffer, BUFFER_LOCK_EXCLUSIVE);

			/*
			 * If xwait had just locked the tuple then some other xact could
			 * update this tuple before we get to this point. Check for xmax
			 * change, and start over if so.
			 */
			if (!(tuple->t_data->t_infomask & HEAP_XMAX_IS_MULTI) ||
				!TransactionIdEquals(HeapTupleHeaderGetXmax(tuple->t_data),
									 xwait))
				goto l3;

			/*
			 * You might think the multixact is necessarily done here, but not
			 * so: it could have surviving members, namely our own xact or
			 * other subxacts of this backend.	It is legal for us to lock the
			 * tuple in either case, however.  We don't bother changing the
			 * on-disk hint bits since we are about to overwrite the xmax
			 * altogether.
			 */
		}
		else
		{
			/* wait for regular transaction to end */
			if (waittype == LockTupleIfNotLocked)
			{
				if (!ConditionalXactLockTableWait(xwait))
					return HeapTupleBeingUpdated; /* return without a lock */
			}
			else if (waittype == LockTupleNoWait)
			{
				if (!ConditionalXactLockTableWait(xwait))
					ereport(ERROR,
							(errcode(ERRCODE_LOCK_NOT_AVAILABLE),
					errmsg("could not obtain lock on row in relation \"%s\"",
						   RelationGetRelationName(relation))));
			}
			else
				XactLockTableWait(xwait);
			
			// -------- MirroredLock ----------
			MIRROREDLOCK_BUFMGR_LOCK;

			LockBuffer(*buffer, BUFFER_LOCK_EXCLUSIVE);

			/*
			 * xwait is done, but if xwait had just locked the tuple then some
			 * other xact could update this tuple before we get to this point.
			 * Check for xmax change, and start over if so.
			 */
			if ((tuple->t_data->t_infomask & HEAP_XMAX_IS_MULTI) ||
				!TransactionIdEquals(HeapTupleHeaderGetXmax(tuple->t_data),
									 xwait))
				goto l3;

			/* Otherwise we can mark it committed or aborted */
			if (!(tuple->t_data->t_infomask & (HEAP_XMAX_COMMITTED |
											   HEAP_XMAX_INVALID)))
			{
				if (TransactionIdDidCommit(xwait))
					tuple->t_data->t_infomask |= HEAP_XMAX_COMMITTED;
				else
					tuple->t_data->t_infomask |= HEAP_XMAX_INVALID;
				SetBufferCommitInfoNeedsSave(*buffer);
			}
		}

		/*
		 * We may lock if previous xmax aborted, or if it committed but only
		 * locked the tuple without updating it.  The case where we didn't
		 * wait because we are joining an existing shared lock is correctly
		 * handled, too.
		 */
		if (tuple->t_data->t_infomask & (HEAP_XMAX_INVALID |
										 HEAP_IS_LOCKED))
			result = HeapTupleMayBeUpdated;
		else
			result = HeapTupleUpdated;
	}

	if (result != HeapTupleMayBeUpdated)
	{
		Assert(result == HeapTupleSelfUpdated || result == HeapTupleUpdated);
		Assert(!(tuple->t_data->t_infomask & HEAP_XMAX_INVALID));
		*ctid = tuple->t_data->t_ctid;
		*update_xmax = HeapTupleHeaderGetXmax(tuple->t_data);
		LockBuffer(*buffer, BUFFER_LOCK_UNLOCK);
		
		MIRROREDLOCK_BUFMGR_UNLOCK;
		// -------- MirroredLock ----------
		
		if (have_tuple_lock)
			UnlockTuple(relation, tid, tuple_lock_type);
		return result;
	}

	/*
	 * We might already hold the desired lock (or stronger), possibly under a
	 * different subtransaction of the current top transaction.  If so, there
	 * is no need to change state or issue a WAL record.  We already handled
	 * the case where this is true for xmax being a MultiXactId, so now check
	 * for cases where it is a plain TransactionId.
	 *
	 * Note in particular that this covers the case where we already hold
	 * exclusive lock on the tuple and the caller only wants shared lock. It
	 * would certainly not do to give up the exclusive lock.
	 */
	xmax = HeapTupleHeaderGetXmax(tuple->t_data);
	old_infomask = tuple->t_data->t_infomask;

	if (!(old_infomask & (HEAP_XMAX_INVALID |
						  HEAP_XMAX_COMMITTED |
						  HEAP_XMAX_IS_MULTI)) &&
		(mode == LockTupleShared ?
		 (old_infomask & HEAP_IS_LOCKED) :
		 (old_infomask & HEAP_XMAX_EXCL_LOCK)) &&
		TransactionIdIsCurrentTransactionId(xmax))
	{
		LockBuffer(*buffer, BUFFER_LOCK_UNLOCK);
		
		MIRROREDLOCK_BUFMGR_UNLOCK;
		// -------- MirroredLock ----------
		
		/* Probably can't hold tuple lock here, but may as well check */
		if (have_tuple_lock)
			UnlockTuple(relation, tid, tuple_lock_type);
		return HeapTupleMayBeUpdated;
	}

	/*
	 * Compute the new xmax and infomask to store into the tuple.  Note we do
	 * not modify the tuple just yet, because that would leave it in the wrong
	 * state if multixact.c elogs.
	 */
	xid = GetCurrentTransactionId();

	new_infomask = old_infomask & ~(HEAP_XMAX_COMMITTED |
									HEAP_XMAX_INVALID |
									HEAP_XMAX_IS_MULTI |
									HEAP_IS_LOCKED |
									HEAP_MOVED);

	if (mode == LockTupleShared)
	{
		/*
		 * If this is the first acquisition of a shared lock in the current
		 * transaction, set my per-backend OldestMemberMXactId setting. We can
		 * be certain that the transaction will never become a member of any
		 * older MultiXactIds than that.  (We have to do this even if we end
		 * up just using our own TransactionId below, since some other backend
		 * could incorporate our XID into a MultiXact immediately afterwards.)
		 */
		MultiXactIdSetOldestMember();

		new_infomask |= HEAP_XMAX_SHARED_LOCK;

		/*
		 * Check to see if we need a MultiXactId because there are multiple
		 * lockers.
		 *
		 * HeapTupleSatisfiesUpdate will have set the HEAP_XMAX_INVALID bit if
		 * the xmax was a MultiXactId but it was not running anymore. There is
		 * a race condition, which is that the MultiXactId may have finished
		 * since then, but that uncommon case is handled within
		 * MultiXactIdExpand.
		 *
		 * There is a similar race condition possible when the old xmax was a
		 * regular TransactionId.  We test TransactionIdIsInProgress again
		 * just to narrow the window, but it's still possible to end up
		 * creating an unnecessary MultiXactId.  Fortunately this is harmless.
		 */
		if (!(old_infomask & (HEAP_XMAX_INVALID | HEAP_XMAX_COMMITTED)))
		{
			if (old_infomask & HEAP_XMAX_IS_MULTI)
			{
				/*
				 * If the XMAX is already a MultiXactId, then we need to
				 * expand it to include our own TransactionId.
				 */
				xid = MultiXactIdExpand((MultiXactId) xmax, xid);
				new_infomask |= HEAP_XMAX_IS_MULTI;
			}
			else if (TransactionIdIsInProgress(xmax))
			{
				/*
				 * If the XMAX is a valid TransactionId, then we need to
				 * create a new MultiXactId that includes both the old locker
				 * and our own TransactionId.
				 */
				xid = MultiXactIdCreate(xmax, xid);
				new_infomask |= HEAP_XMAX_IS_MULTI;
			}
			else
			{
				/*
				 * Can get here iff HeapTupleSatisfiesUpdate saw the old xmax
				 * as running, but it finished before
				 * TransactionIdIsInProgress() got to run.	Treat it like
				 * there's no locker in the tuple.
				 */
			}
		}
		else
		{
			/*
			 * There was no previous locker, so just insert our own
			 * TransactionId.
			 */
		}
	}
	else
	{
		/* We want an exclusive lock on the tuple */
		new_infomask |= HEAP_XMAX_EXCL_LOCK;
	}

	START_CRIT_SECTION();

	/*
	 * Store transaction information of xact locking the tuple.
	 *
	 * Note: Cmax is meaningless in this context, so don't set it; this avoids
	 * possibly generating a useless combo CID.
	 */
	tuple->t_data->t_infomask = new_infomask;
	HeapTupleHeaderSetXmax(tuple->t_data, xid);
	/* Make sure there is no forward chain link in t_ctid */
	tuple->t_data->t_ctid = *tid;

	MarkBufferDirty(*buffer);

	/*
	 * XLOG stuff.	You might think that we don't need an XLOG record because
	 * there is no state change worth restoring after a crash.	You would be
	 * wrong however: we have just written either a TransactionId or a
	 * MultiXactId that may never have been seen on disk before, and we need
	 * to make sure that there are XLOG entries covering those ID numbers.
	 * Else the same IDs might be re-used after a crash, which would be
	 * disastrous if this page made it to disk before the crash.  Essentially
	 * we have to enforce the WAL log-before-data rule even in this case.
	 * (Also, in a PITR log-shipping or 2PC environment, we have to have XLOG
	 * entries for everything anyway.)
	 */
	if (!relation->rd_istemp)
	{
		xl_heap_lock xlrec;
		XLogRecPtr	recptr;
		XLogRecData rdata[2];

		xl_heaptid_set(&xlrec.target, relation, &tuple->t_self);
		xlrec.locking_xid = xid;
		xlrec.xid_is_mxact = ((new_infomask & HEAP_XMAX_IS_MULTI) != 0);
		xlrec.shared_lock = (mode == LockTupleShared);
		rdata[0].data = (char *) &xlrec;
		rdata[0].len = SizeOfHeapLock;
		rdata[0].buffer = InvalidBuffer;
		rdata[0].next = &(rdata[1]);

		rdata[1].data = NULL;
		rdata[1].len = 0;
		rdata[1].buffer = *buffer;
		rdata[1].buffer_std = true;
		rdata[1].next = NULL;

		recptr = XLogInsert(RM_HEAP_ID, XLOG_HEAP_LOCK, rdata);

		PageSetLSN(dp, recptr);
		PageSetTLI(dp, ThisTimeLineID);
	}
	else
	{
		/* No XLOG record, but still need to flag that XID exists on disk */
		MyXactMadeTempRelUpdate = true;
	}

	END_CRIT_SECTION();

	LockBuffer(*buffer, BUFFER_LOCK_UNLOCK);
	
	MIRROREDLOCK_BUFMGR_UNLOCK;
	// -------- MirroredLock ----------
	
	/*
	 * Now that we have successfully marked the tuple as locked, we can
	 * release the lmgr tuple lock, if we had it.
	 */
	if (have_tuple_lock)
		UnlockTuple(relation, tid, tuple_lock_type);

	return HeapTupleMayBeUpdated;
}


/*
 * heap_inplace_update - update a tuple "in place" (ie, overwrite it)
 *
 * Overwriting violates both MVCC and transactional safety, so the uses
 * of this function in Postgres are extremely limited.	Nonetheless we
 * find some places to use it.
 *
 * The tuple cannot change size, and therefore it's reasonable to assume
 * that its null bitmap (if any) doesn't change either.  So we just
 * overwrite the data portion of the tuple without touching the null
 * bitmap or any of the header fields.
 *
 * tuple is an in-memory tuple structure containing the data to be written
 * over the target tuple.  Also, tuple->t_self identifies the target tuple.
 */
static void
heap_inplace_update_internal(Relation relation, HeapTuple tuple, TransactionId xid)
{
	MIRROREDLOCK_BUFMGR_DECLARE;

	bool		isFrozen = (xid == FrozenTransactionId);
	Buffer		buffer;
	Page		page;
	OffsetNumber offnum;
	ItemId		lp = NULL;
	HeapTupleHeader htup;
	uint32		oldlen;
	uint32		newlen;

	/* 
	 * Fetch gp_persistent_relation_node information that will be added
	 * to XLOG record.
	 */
	RelationFetchGpRelationNodeForXLog(relation);
	
	// -------- MirroredLock ----------
	MIRROREDLOCK_BUFMGR_LOCK;
	
	buffer = ReadBuffer(relation, ItemPointerGetBlockNumber(&(tuple->t_self)));
	LockBuffer(buffer, BUFFER_LOCK_EXCLUSIVE);
	page = (Page) BufferGetPage(buffer);

	offnum = ItemPointerGetOffsetNumber(&(tuple->t_self));
	if (PageGetMaxOffsetNumber(page) >= offnum)
		lp = PageGetItemId(page, offnum);

	if (PageGetMaxOffsetNumber(page) < offnum || !ItemIdIsUsed(lp))
		elog(ERROR, "heap_inplace_update: invalid lp");

	htup = (HeapTupleHeader) PageGetItem(page, lp);

	oldlen = ItemIdGetLength(lp) - htup->t_hoff;
	newlen = tuple->t_len - tuple->t_data->t_hoff;
	if (oldlen != newlen || htup->t_hoff != tuple->t_data->t_hoff)
		elog(ERROR, "heap_inplace_update: wrong tuple length");

	/* NO EREPORT(ERROR) from here till changes are logged */
	START_CRIT_SECTION();

	memcpy((char *) htup + htup->t_hoff,
		   (char *) tuple->t_data + tuple->t_data->t_hoff,
		   newlen);

	MarkBufferDirty(buffer);

	/* XLOG stuff */
	if (!relation->rd_istemp)
	{
		xl_heap_inplace xlrec;
		XLogRecPtr	recptr;
		XLogRecData rdata[2];

		xl_heaptid_set(&xlrec.target, relation, &tuple->t_self);

		rdata[0].data = (char *) &xlrec;
		rdata[0].len = SizeOfHeapInplace;
		rdata[0].buffer = InvalidBuffer;
		rdata[0].next = &(rdata[1]);

		rdata[1].data = (char *) htup + htup->t_hoff;
		rdata[1].len = newlen;
		rdata[1].buffer = buffer;
		rdata[1].buffer_std = true;
		rdata[1].next = NULL;

		if (!isFrozen)
			recptr = XLogInsert(RM_HEAP_ID, XLOG_HEAP_INPLACE, rdata);
		else
			recptr = XLogInsert_OverrideXid(RM_HEAP_ID, XLOG_HEAP_INPLACE, rdata, FrozenTransactionId);

		PageSetLSN(page, recptr);
		PageSetTLI(page, ThisTimeLineID);
	}

	END_CRIT_SECTION();

	UnlockReleaseBuffer(buffer);
	
	MIRROREDLOCK_BUFMGR_UNLOCK;
	// -------- MirroredLock ----------
	
	/* Send out shared cache inval if necessary */
	if (!IsBootstrapProcessingMode())
		CacheInvalidateHeapTuple(relation, tuple);
}

/*
 * heap_inplace_frozen_delete_internal - frozen delete a tuple "in place" 
 * by modifying its MVCC header. Overwriting MVCC header violates both MVCC
 * and transactional safety, so the uses of this function in Postgres are 
 * extremely limited. Nonetheless we find some places to use it.
 *
 * Modified from heap_inplace_update_internal.
 */
static void
heap_inplace_frozen_delete_internal(Relation relation, HeapTuple tuple, TransactionId xid)
{
	MIRROREDLOCK_BUFMGR_DECLARE;

	bool		isFrozen = (xid == FrozenTransactionId);
	Buffer		buffer;
	Page		page;
	OffsetNumber offnum;
	ItemId		lp = NULL;
	HeapTupleHeader htup;
	uint32		oldlen;
	uint32		newlen;

	/* 
	 * Fetch gp_persistent_relation_node information that will be added
	 * to XLOG record.
	 */
	RelationFetchGpRelationNodeForXLog(relation);
	
	// -------- MirroredLock ----------
	MIRROREDLOCK_BUFMGR_LOCK;
	
	buffer = ReadBuffer(relation, ItemPointerGetBlockNumber(&(tuple->t_self)));
	LockBuffer(buffer, BUFFER_LOCK_EXCLUSIVE);
	page = (Page) BufferGetPage(buffer);

	offnum = ItemPointerGetOffsetNumber(&(tuple->t_self));
	if (PageGetMaxOffsetNumber(page) >= offnum)
		lp = PageGetItemId(page, offnum);

	if (PageGetMaxOffsetNumber(page) < offnum || !ItemIdIsUsed(lp))
		elog(ERROR, "heap_inplace_frozen_delete_internal: invalid lp");

	htup = (HeapTupleHeader) PageGetItem(page, lp);

	oldlen = ItemIdGetLength(lp) - htup->t_hoff;
	newlen = tuple->t_len - tuple->t_data->t_hoff;
	if (oldlen != newlen || htup->t_hoff != tuple->t_data->t_hoff)
		elog(ERROR, "heap_inplace_frozen_delete_internal: wrong tuple length");

	/* NO EREPORT(ERROR) from here till changes are logged */
	START_CRIT_SECTION();

	htup->t_infomask &= 0;
	htup->t_infomask |= HEAP_XMIN_INVALID;
	HeapTupleHeaderSetXmin(htup, 0);
	HeapTupleHeaderSetXmax(htup, FrozenTransactionId);

	memcpy((char *) htup + htup->t_hoff,
		   (char *) tuple->t_data + tuple->t_data->t_hoff,
		   newlen);

	MarkBufferDirty(buffer);

	/* XLOG stuff */
	if (!relation->rd_istemp)
	{
		xl_heap_inplace xlrec;
		XLogRecPtr	recptr;
		XLogRecData rdata[2];

		xl_heaptid_set(&xlrec.target, relation, &tuple->t_self);

		rdata[0].data = (char *) &xlrec;
		rdata[0].len = SizeOfHeapInplace;
		rdata[0].buffer = InvalidBuffer;
		rdata[0].next = &(rdata[1]);

		rdata[1].data = (char *) htup + htup->t_hoff;
		rdata[1].len = newlen;
		rdata[1].buffer = buffer;
		rdata[1].buffer_std = true;
		rdata[1].next = NULL;

		if (!isFrozen)
			recptr = XLogInsert(RM_HEAP_ID, XLOG_HEAP_INPLACE, rdata);
		else
			recptr = XLogInsert_OverrideXid(RM_HEAP_ID, XLOG_HEAP_INPLACE, rdata, FrozenTransactionId);

		PageSetLSN(page, recptr);
		PageSetTLI(page, ThisTimeLineID);
	}

	END_CRIT_SECTION();

	UnlockReleaseBuffer(buffer);
	
	MIRROREDLOCK_BUFMGR_UNLOCK;
	// -------- MirroredLock ----------
	
	/* Send out shared cache inval if necessary */
	if (!IsBootstrapProcessingMode())
		CacheInvalidateHeapTuple(relation, tuple);
}

void
frozen_heap_inplace_update(Relation relation, HeapTuple tuple)
{
	MIRROREDLOCK_BUFMGR_VERIFY_NO_LOCK_LEAK_DECLARE;

	MIRROREDLOCK_BUFMGR_VERIFY_NO_LOCK_LEAK_ENTER;

	heap_inplace_update_internal(relation, tuple, FrozenTransactionId);

	MIRROREDLOCK_BUFMGR_VERIFY_NO_LOCK_LEAK_EXIT;
}

void
frozen_heap_inplace_delete(Relation relation, HeapTuple tuple)
{
	MIRROREDLOCK_BUFMGR_VERIFY_NO_LOCK_LEAK_DECLARE;

	MIRROREDLOCK_BUFMGR_VERIFY_NO_LOCK_LEAK_ENTER;

	heap_inplace_frozen_delete_internal(relation, tuple, FrozenTransactionId);

	MIRROREDLOCK_BUFMGR_VERIFY_NO_LOCK_LEAK_EXIT;
}

void
heap_inplace_update(Relation relation, HeapTuple tuple)
{
	MIRROREDLOCK_BUFMGR_VERIFY_NO_LOCK_LEAK_DECLARE;

	MIRROREDLOCK_BUFMGR_VERIFY_NO_LOCK_LEAK_ENTER;

	heap_inplace_update_internal(relation, tuple, GetCurrentTransactionId());
	
	MIRROREDLOCK_BUFMGR_VERIFY_NO_LOCK_LEAK_EXIT;
}

/*
 * heap_freeze_tuple
 *
 * Check to see whether any of the XID fields of a tuple (xmin, xmax, xvac)
 * are older than the specified cutoff XID.  If so, replace them with
 * FrozenTransactionId or InvalidTransactionId as appropriate, and return
 * TRUE.  Return FALSE if nothing was changed.
 *
 * It is assumed that the caller has checked the tuple with
 * HeapTupleSatisfiesVacuum() and determined that it is not HEAPTUPLE_DEAD
 * (else we should be removing the tuple, not freezing it).
 *
 * NB: cutoff_xid *must* be <= the current global xmin, to ensure that any
 * XID older than it could neither be running nor seen as running by any
 * open transaction.  This ensures that the replacement will not change
 * anyone's idea of the tuple state.  Also, since we assume the tuple is
 * not HEAPTUPLE_DEAD, the fact that an XID is not still running allows us
 * to assume that it is either committed good or aborted, as appropriate;
 * so we need no external state checks to decide what to do.  (This is good
 * because this function is applied during WAL recovery, when we don't have
 * access to any such state, and can't depend on the hint bits to be set.)
 *
 * In lazy VACUUM, we call this while initially holding only a shared lock
 * on the tuple's buffer.  If any change is needed, we trade that in for an
 * exclusive lock before making the change.  Caller should pass the buffer ID
 * if shared lock is held, InvalidBuffer if exclusive lock is already held.
 *
 * Note: it might seem we could make the changes without exclusive lock, since
 * TransactionId read/write is assumed atomic anyway.  However there is a race
 * condition: someone who just fetched an old XID that we overwrite here could
 * conceivably not finish checking the XID against pg_clog before we finish
 * the VACUUM and perhaps truncate off the part of pg_clog he needs.  Getting
 * exclusive lock ensures no other backend is in process of checking the
 * tuple status.  Also, getting exclusive lock makes it safe to adjust the
 * infomask bits.
 */
bool
heap_freeze_tuple(HeapTupleHeader tuple, TransactionId cutoff_xid,
				  Buffer buf)
{
	bool		changed = false;
	TransactionId xid;

	MIRROREDLOCK_BUFMGR_MUST_ALREADY_BE_HELD;

	xid = HeapTupleHeaderGetXmin(tuple);
	if (TransactionIdIsNormal(xid) &&
		TransactionIdPrecedes(xid, cutoff_xid))
	{
		if (buf != InvalidBuffer)
		{
			/* trade in share lock for exclusive lock */
			LockBuffer(buf, BUFFER_LOCK_UNLOCK);
			LockBuffer(buf, BUFFER_LOCK_EXCLUSIVE);
			buf = InvalidBuffer;
		}
		HeapTupleHeaderSetXmin(tuple, FrozenTransactionId);
		/*
		 * Might as well fix the hint bits too; usually XMIN_COMMITTED will
		 * already be set here, but there's a small chance not.
		 */
		Assert(!(tuple->t_infomask & HEAP_XMIN_INVALID));
		tuple->t_infomask |= HEAP_XMIN_COMMITTED;
		changed = true;
	}

	/*
	 * When we release shared lock, it's possible for someone else to change
	 * xmax before we get the lock back, so repeat the check after acquiring
	 * exclusive lock.  (We don't need this pushup for xmin, because only
	 * VACUUM could be interested in changing an existing tuple's xmin, and
	 * there's only one VACUUM allowed on a table at a time.)
	 */
recheck_xmax:
	if (!(tuple->t_infomask & HEAP_XMAX_IS_MULTI))
	{
		xid = HeapTupleHeaderGetXmax(tuple);
		if (TransactionIdIsNormal(xid) &&
			TransactionIdPrecedes(xid, cutoff_xid))
		{
			if (buf != InvalidBuffer)
			{
				/* trade in share lock for exclusive lock */
				LockBuffer(buf, BUFFER_LOCK_UNLOCK);
				LockBuffer(buf, BUFFER_LOCK_EXCLUSIVE);
				buf = InvalidBuffer;
				goto recheck_xmax;			/* see comment above */
			}
			HeapTupleHeaderSetXmax(tuple, InvalidTransactionId);
			/*
			 * The tuple might be marked either XMAX_INVALID or XMAX_COMMITTED
			 * + LOCKED.  Normalize to INVALID just to be sure no one gets
			 * confused.
			 */
			tuple->t_infomask &= ~HEAP_XMAX_COMMITTED;
			tuple->t_infomask |= HEAP_XMAX_INVALID;
			changed = true;
		}
	}
	else
	{
		/*----------
		 * XXX perhaps someday we should zero out very old MultiXactIds here?
		 *
		 * The only way a stale MultiXactId could pose a problem is if a
		 * tuple, having once been multiply-share-locked, is not touched by
		 * any vacuum or attempted lock or deletion for just over 4G MultiXact
		 * creations, and then in the probably-narrow window where its xmax
		 * is again a live MultiXactId, someone tries to lock or delete it.
		 * Even then, another share-lock attempt would work fine.  An
		 * exclusive-lock or delete attempt would face unexpected delay, or
		 * in the very worst case get a deadlock error.  This seems an
		 * extremely low-probability scenario with minimal downside even if
		 * it does happen, so for now we don't do the extra bookkeeping that
		 * would be needed to clean out MultiXactIds.
		 *----------
		 */
	}

	/*
	 * Although xvac per se could only be set by VACUUM, it shares physical
	 * storage space with cmax, and so could be wiped out by someone setting
	 * xmax.  Hence recheck after changing lock, same as for xmax itself.
	 */
recheck_xvac:
	if (tuple->t_infomask & HEAP_MOVED)
	{
		xid = HeapTupleHeaderGetXvac(tuple);
		if (TransactionIdIsNormal(xid) &&
			TransactionIdPrecedes(xid, cutoff_xid))
		{
			if (buf != InvalidBuffer)
			{
				/* trade in share lock for exclusive lock */
				LockBuffer(buf, BUFFER_LOCK_UNLOCK);
				LockBuffer(buf, BUFFER_LOCK_EXCLUSIVE);
				buf = InvalidBuffer;
				goto recheck_xvac;			/* see comment above */
			}
			/*
			 * If a MOVED_OFF tuple is not dead, the xvac transaction must
			 * have failed; whereas a non-dead MOVED_IN tuple must mean the
			 * xvac transaction succeeded.
			 */
			if (tuple->t_infomask & HEAP_MOVED_OFF)
				HeapTupleHeaderSetXvac(tuple, InvalidTransactionId);
			else
				HeapTupleHeaderSetXvac(tuple, FrozenTransactionId);
			/*
			 * Might as well fix the hint bits too; usually XMIN_COMMITTED
			 * will already be set here, but there's a small chance not.
			 */
			Assert(!(tuple->t_infomask & HEAP_XMIN_INVALID));
			tuple->t_infomask |= HEAP_XMIN_COMMITTED;
			changed = true;
		}
	}

	return changed;
}


/* ----------------
 *		heap_markpos	- mark scan position
 * ----------------
 */
void
heap_markpos(HeapScanDesc scan)
{
	/* Note: no locking manipulations needed */

	if (scan->rs_ctup.t_data != NULL)
	{
		scan->rs_mctid = scan->rs_ctup.t_self;
		if (scan->rs_pageatatime)
			scan->rs_mindex = scan->rs_cindex;
	}
	else
		ItemPointerSetInvalid(&scan->rs_mctid);
}


void
heap_markposx(HeapScanDesc scan, HeapTuple tuple)
{
	if (tuple && tuple->t_data)
	{
		Assert(ItemPointerIsValid(&tuple->t_self));
		scan->rs_mctid = tuple->t_self;
		if (scan->rs_pageatatime)
			scan->rs_mindex = ItemPointerGetOffsetNumber(&tuple->t_self);
	}
	else
	{
		ItemPointerSetInvalid(&scan->rs_mctid);
	}
}


/* ----------------
 *		heap_restrpos	- restore position to marked location
 * ----------------
 */
void
heap_restrpos(HeapScanDesc scan)
{
	/* XXX no amrestrpos checking that ammarkpos called */

	if (!ItemPointerIsValid(&scan->rs_mctid))
	{
		scan->rs_ctup.t_data = NULL;

		/*
		 * unpin scan buffers
		 */
		release_all_buffers(scan);
		scan->rs_cbuf = InvalidBuffer;
		scan->rs_cblock = InvalidBlockNumber;
		scan->rs_inited = false;
	}
	else
	{
		/*
		 * If we reached end of scan, rs_inited will now be false.	We must
		 * reset it to true to keep heapgettup from doing the wrong thing.
		 */
		scan->rs_inited = true;
		scan->rs_ctup.t_self = scan->rs_mctid;
		if (scan->rs_pageatatime)
		{
			scan->rs_cindex = scan->rs_mindex;
			heapgettup_pagemode(scan,
								NoMovementScanDirection,
								0,		/* needn't recheck scan keys */
								NULL);
		}
		else
			heapgettup(scan,
					   NoMovementScanDirection,
					   0,		/* needn't recheck scan keys */
					   NULL);
	}
}

/*
 * Perform XLogInsert for a new heap page operation
 */
void
log_heap_newpage(Relation rel, 
				 Page page,
				 BlockNumber bno)
{
	xl_heap_newpage xlrec;
	XLogRecPtr recptr;
	XLogRecData rdata[2];

	START_CRIT_SECTION();

	xl_heapnode_set(&xlrec.heapnode, rel);
	xlrec.blkno = bno;

	rdata[0].data = (char*) &xlrec;
	rdata[0].len = SizeOfHeapNewpage;
	rdata[0].buffer = InvalidBuffer;
	rdata[0].next = &rdata[1];

	rdata[1].data = (char*) page;
	rdata[1].len = BLCKSZ;
	rdata[1].buffer = InvalidBuffer;
	rdata[1].next = NULL;

	recptr = XLogInsert(RM_HEAP_ID, XLOG_HEAP_NEWPAGE, rdata);
	PageSetLSN(page, recptr);
	PageSetTLI(page, ThisTimeLineID);

	END_CRIT_SECTION();
}

/*
 * Perform XLogInsert for a heap-clean operation.  Caller must already
 * have modified the buffer and marked it dirty.
 *
 * Note: for historical reasons, the entries in the unused[] array should
 * be zero-based tuple indexes, not one-based.
 * 
 * Note: prior to Postgres 8.3, the entries in the nowunused[] array were
 * zero-based tuple indexes.  Now they are one-based like other uses
 * of OffsetNumber.
 */
XLogRecPtr
log_heap_clean(Relation reln, Buffer buffer, OffsetNumber *unused, int uncnt)
{
	xl_heap_clean xlrec;
	XLogRecPtr	recptr;
	XLogRecData rdata[2];

	/* Caller should not call me on a temp relation */
	Assert(!reln->rd_istemp);

	xl_heapnode_set(&xlrec.heapnode, reln);
	xlrec.block = BufferGetBlockNumber(buffer);

	rdata[0].data = (char *) &xlrec;
	rdata[0].len = SizeOfHeapClean;
	rdata[0].buffer = InvalidBuffer;
	rdata[0].next = &(rdata[1]);

	/*
	 * The unused-offsets array is not actually in the buffer, but pretend
	 * that it is.	When XLogInsert stores the whole buffer, the offsets array
	 * need not be stored too.
	 */
	if (uncnt > 0)
	{
		rdata[1].data = (char *) unused;
		rdata[1].len = uncnt * sizeof(OffsetNumber);
	}
	else
	{
		rdata[1].data = NULL;
		rdata[1].len = 0;
	}
	rdata[1].buffer = buffer;
	rdata[1].buffer_std = true;
	rdata[1].next = NULL;

	recptr = XLogInsert(RM_HEAP_ID, XLOG_HEAP_CLEAN, rdata);

	return recptr;
}

/*
 * Perform XLogInsert for a heap-freeze operation.  Caller must already
 * have modified the buffer and marked it dirty.
 *
 * Unlike log_heap_clean(), the offsets[] entries are one-based.
 */
XLogRecPtr
log_heap_freeze(Relation reln, Buffer buffer,
				TransactionId cutoff_xid,
				OffsetNumber *offsets, int offcnt)
{
	xl_heap_freeze xlrec;
	XLogRecPtr	recptr;
	XLogRecData rdata[2];

	/* Caller should not call me on a temp relation */
	Assert(!reln->rd_istemp);

	xl_heapnode_set(&xlrec.heapnode, reln);
	xlrec.block = BufferGetBlockNumber(buffer);
	xlrec.cutoff_xid = cutoff_xid;

	rdata[0].data = (char *) &xlrec;
	rdata[0].len = SizeOfHeapFreeze;
	rdata[0].buffer = InvalidBuffer;
	rdata[0].next = &(rdata[1]);

	/*
	 * The tuple-offsets array is not actually in the buffer, but pretend
	 * that it is.	When XLogInsert stores the whole buffer, the offsets array
	 * need not be stored too.
	 */
	if (offcnt > 0)
	{
		rdata[1].data = (char *) offsets;
		rdata[1].len = offcnt * sizeof(OffsetNumber);
	}
	else
	{
		rdata[1].data = NULL;
		rdata[1].len = 0;
	}
	rdata[1].buffer = buffer;
	rdata[1].buffer_std = true;
	rdata[1].next = NULL;

	recptr = XLogInsert(RM_HEAP2_ID, XLOG_HEAP2_FREEZE, rdata);

	return recptr;
}

/*
 * Perform XLogInsert for a heap-update operation.	Caller must already
 * have modified the buffer(s) and marked them dirty.
 */
static XLogRecPtr
log_heap_update(Relation reln, Buffer oldbuf, ItemPointerData from,
				Buffer newbuf, HeapTuple newtup, bool move)
{
	/*
	 * Note: xlhdr is declared to have adequate size and correct alignment for
	 * an xl_heap_header.  However the two tids, if present at all, will be
	 * packed in with no wasted space after the xl_heap_header; they aren't
	 * necessarily aligned as implied by this struct declaration.
	 */
	struct
	{
		xl_heap_header hdr;
		TransactionId tid1;
		TransactionId tid2;
	}			xlhdr;
	int			hsize = SizeOfHeapHeader;
	xl_heap_update xlrec;
	XLogRecPtr	recptr;
	XLogRecData rdata[4];
	Page		page = BufferGetPage(newbuf);
	uint8		info = (move) ? XLOG_HEAP_MOVE : XLOG_HEAP_UPDATE;

	/* Caller should not call me on a temp relation */
	Assert(!reln->rd_istemp);

	xl_heaptid_set(&xlrec.target, reln, &from);
	xlrec.newtid = newtup->t_self;
	rdata[0].data = (char *) &xlrec;
	rdata[0].len = SizeOfHeapUpdate;
	rdata[0].buffer = InvalidBuffer;
	rdata[0].next = &(rdata[1]);

	rdata[1].data = NULL;
	rdata[1].len = 0;
	rdata[1].buffer = oldbuf;
	rdata[1].buffer_std = true;
	rdata[1].next = &(rdata[2]);

	xlhdr.hdr.t_infomask2 = newtup->t_data->t_infomask2;
	xlhdr.hdr.t_infomask = newtup->t_data->t_infomask;
	xlhdr.hdr.t_hoff = newtup->t_data->t_hoff;
	if (move)					/* remember xmax & xmin */
	{
		TransactionId xid[2];	/* xmax, xmin */

		if (newtup->t_data->t_infomask & (HEAP_XMAX_INVALID | HEAP_IS_LOCKED))
			xid[0] = InvalidTransactionId;
		else
			xid[0] = HeapTupleHeaderGetXmax(newtup->t_data);
		xid[1] = HeapTupleHeaderGetXmin(newtup->t_data);
		memcpy((char *) &xlhdr + hsize,
			   (char *) xid,
			   2 * sizeof(TransactionId));
		hsize += 2 * sizeof(TransactionId);
	}

	/*
	 * As with insert records, we need not store the rdata[2] segment if we
	 * decide to store the whole buffer instead.
	 */
	rdata[2].data = (char *) &xlhdr;
	rdata[2].len = hsize;
	rdata[2].buffer = newbuf;
	rdata[2].buffer_std = true;
	rdata[2].next = &(rdata[3]);

	/* PG73FORMAT: write bitmap [+ padding] [+ oid] + data */
	rdata[3].data = (char *) newtup->t_data + offsetof(HeapTupleHeaderData, t_bits);
	rdata[3].len = newtup->t_len - offsetof(HeapTupleHeaderData, t_bits);
	rdata[3].buffer = newbuf;
	rdata[3].buffer_std = true;
	rdata[3].next = NULL;

	/* If new tuple is the single and first tuple on page... */
	if (ItemPointerGetOffsetNumber(&(newtup->t_self)) == FirstOffsetNumber &&
		PageGetMaxOffsetNumber(page) == FirstOffsetNumber)
	{
		info |= XLOG_HEAP_INIT_PAGE;
		rdata[2].buffer = rdata[3].buffer = InvalidBuffer;
	}

	recptr = XLogInsert(RM_HEAP_ID, info, rdata);

	return recptr;
}

/*
 * Perform XLogInsert for a heap-move operation.  Caller must already
 * have modified the buffers and marked them dirty.
 */
XLogRecPtr
log_heap_move(Relation reln, Buffer oldbuf, ItemPointerData from,
			  Buffer newbuf, HeapTuple newtup)
{
	return log_heap_update(reln, oldbuf, from, newbuf, newtup, true);
}

static void
heap_xlog_clean(XLogRecPtr lsn, XLogRecord *record)
{
	MIRROREDLOCK_BUFMGR_DECLARE;

	xl_heap_clean *xlrec = (xl_heap_clean *) XLogRecGetData(record);
	Relation	reln;
	Buffer		buffer;
	Page		page;

	if (record->xl_info & XLR_BKP_BLOCK_1)
		return;

	reln = XLogOpenRelation(xlrec->heapnode.node);
	
	// -------- MirroredLock ----------
	MIRROREDLOCK_BUFMGR_LOCK;
	
	buffer = XLogReadBuffer(reln, xlrec->block, false);
	REDO_PRINT_READ_BUFFER_NOT_FOUND(reln, xlrec->block, buffer, lsn);
	if (!BufferIsValid(buffer))
	{
		
		MIRROREDLOCK_BUFMGR_UNLOCK;
		// -------- MirroredLock ----------
		
		return;
	}
	page = (Page) BufferGetPage(buffer);

	REDO_PRINT_LSN_APPLICATION(reln, xlrec->block, page, lsn);
	if (XLByteLE(lsn, PageGetLSN(page)))
	{
		UnlockReleaseBuffer(buffer);
		
		MIRROREDLOCK_BUFMGR_UNLOCK;
		// -------- MirroredLock ----------
		
		return;
	}

	if (record->xl_len > SizeOfHeapClean)
	{
		OffsetNumber *unused;
		OffsetNumber *unend;
		ItemId		lp;

		unused = (OffsetNumber *) ((char *) xlrec + SizeOfHeapClean);
		unend = (OffsetNumber *) ((char *) xlrec + record->xl_len);

		while (unused < unend)
		{
			/* unused[] entries are zero-based */
			lp = PageGetItemId(page, *unused + 1);
			lp->lp_flags &= ~LP_USED;
			unused++;
		}
	}

	PageRepairFragmentation(page, NULL);

	PageSetLSN(page, lsn);
	PageSetTLI(page, ThisTimeLineID);
	MarkBufferDirty(buffer);
	UnlockReleaseBuffer(buffer);
	
	MIRROREDLOCK_BUFMGR_UNLOCK;
	// -------- MirroredLock ----------
	
}

static void
heap_xlog_freeze(XLogRecPtr lsn, XLogRecord *record)
{
	MIRROREDLOCK_BUFMGR_DECLARE;

	xl_heap_freeze *xlrec = (xl_heap_freeze *) XLogRecGetData(record);
	TransactionId cutoff_xid = xlrec->cutoff_xid;
	Relation	reln;
	Buffer		buffer;
	Page		page;

	if (record->xl_info & XLR_BKP_BLOCK_1)
		return;

	reln = XLogOpenRelation(xlrec->heapnode.node);
	
	// -------- MirroredLock ----------
	MIRROREDLOCK_BUFMGR_LOCK;
	
	buffer = XLogReadBuffer(reln, xlrec->block, false);
	REDO_PRINT_READ_BUFFER_NOT_FOUND(reln, xlrec->block, buffer, lsn);
	if (!BufferIsValid(buffer))
	{
		
		MIRROREDLOCK_BUFMGR_UNLOCK;
		// -------- MirroredLock ----------
		
		return;
	}
	page = (Page) BufferGetPage(buffer);

	REDO_PRINT_LSN_APPLICATION(reln, xlrec->block, page, lsn);
	if (XLByteLE(lsn, PageGetLSN(page)))
	{
		UnlockReleaseBuffer(buffer);
		
		MIRROREDLOCK_BUFMGR_UNLOCK;
		// -------- MirroredLock ----------
		
		return;
	}

	if (record->xl_len > SizeOfHeapFreeze)
	{
		OffsetNumber *offsets;
		OffsetNumber *offsets_end;

		offsets = (OffsetNumber *) ((char *) xlrec + SizeOfHeapFreeze);
		offsets_end = (OffsetNumber *) ((char *) xlrec + record->xl_len);

		while (offsets < offsets_end)
		{
			/* offsets[] entries are one-based */
			ItemId		lp = PageGetItemId(page, *offsets);
			HeapTupleHeader tuple = (HeapTupleHeader) PageGetItem(page, lp);

			(void) heap_freeze_tuple(tuple, cutoff_xid, InvalidBuffer);
			offsets++;
		}
	}

	PageSetLSN(page, lsn);
	PageSetTLI(page, ThisTimeLineID);
	MarkBufferDirty(buffer);
	UnlockReleaseBuffer(buffer);
	
	MIRROREDLOCK_BUFMGR_UNLOCK;
	// -------- MirroredLock ----------
	
}

static void
heap_xlog_newpage(XLogRecPtr lsn, XLogRecord *record)
{
	MIRROREDLOCK_BUFMGR_DECLARE;

	xl_heap_newpage *xlrec = (xl_heap_newpage *) XLogRecGetData(record);
	Relation	reln;
	Buffer		buffer;
	Page		page;

	/*
	 * Note: the NEWPAGE log record is used for both heaps and indexes, so do
	 * not do anything that assumes we are touching a heap.
	 */
	reln = XLogOpenRelation(xlrec->heapnode.node);
	
	// -------- MirroredLock ----------
	MIRROREDLOCK_BUFMGR_LOCK;
	
	buffer = XLogReadBuffer(reln, xlrec->blkno, true);
	Assert(BufferIsValid(buffer));
	page = (Page) BufferGetPage(buffer);

	Assert(record->xl_len == SizeOfHeapNewpage + BLCKSZ);
	memcpy(page, (char *) xlrec + SizeOfHeapNewpage, BLCKSZ);

	PageSetLSN(page, lsn);
	PageSetTLI(page, ThisTimeLineID);
	MarkBufferDirty(buffer);
	UnlockReleaseBuffer(buffer);
	
	MIRROREDLOCK_BUFMGR_UNLOCK;
	// -------- MirroredLock ----------
	
}

static void
heap_xlog_delete(XLogRecPtr lsn, XLogRecord *record)
{
	MIRROREDLOCK_BUFMGR_DECLARE;

	xl_heap_delete *xlrec = (xl_heap_delete *) XLogRecGetData(record);
	Relation	reln;
	Buffer		buffer;
	Page		page;
	OffsetNumber offnum;
	ItemId		lp = NULL;
	HeapTupleHeader htup;

	if (record->xl_info & XLR_BKP_BLOCK_1)
		return;

	reln = XLogOpenRelation(xlrec->target.node);
	
	// -------- MirroredLock ----------
	MIRROREDLOCK_BUFMGR_LOCK;
	
	buffer = XLogReadBuffer(reln,
							ItemPointerGetBlockNumber(&(xlrec->target.tid)),
							false);
	REDO_PRINT_READ_BUFFER_NOT_FOUND(reln, ItemPointerGetBlockNumber(&(xlrec->target.tid)), buffer, lsn);
	if (!BufferIsValid(buffer))
	{
		
		MIRROREDLOCK_BUFMGR_UNLOCK;
		// -------- MirroredLock ----------
		
		return;
	}
	page = (Page) BufferGetPage(buffer);

	REDO_PRINT_LSN_APPLICATION(reln, ItemPointerGetBlockNumber(&(xlrec->target.tid)), page, lsn);

	if (Debug_print_qd_mirroring)
		elog(LOG, "heap_xlog_delete: page lsn = (%X,%X)",
			 PageGetLSN(page).xlogid, PageGetLSN(page).xrecoff);

	if (XLByteLE(lsn, PageGetLSN(page)))		/* changes are applied */
	{
		UnlockReleaseBuffer(buffer);
		
		MIRROREDLOCK_BUFMGR_UNLOCK;
		// -------- MirroredLock ----------
		
		if (Debug_print_qd_mirroring)
		{
			elog(LOG, "delete already appplied: lsn (%X,%X), page (%X,%X)",
				 lsn.xlogid,
				 lsn.xrecoff,
				 PageGetLSN(page).xlogid,
				 PageGetLSN(page).xrecoff);
		}
		return;
	}

	offnum = ItemPointerGetOffsetNumber(&(xlrec->target.tid));
	if (PageGetMaxOffsetNumber(page) >= offnum)
		lp = PageGetItemId(page, offnum);

	if (PageGetMaxOffsetNumber(page) < offnum || !ItemIdIsUsed(lp))
		elog(PANIC, "heap_delete_redo: invalid lp");

	htup = (HeapTupleHeader) PageGetItem(page, lp);

	htup->t_infomask &= ~(HEAP_XMAX_COMMITTED |
						  HEAP_XMAX_INVALID |
						  HEAP_XMAX_IS_MULTI |
						  HEAP_IS_LOCKED |
						  HEAP_MOVED);
	HeapTupleHeaderSetXmax(htup, record->xl_xid);
	HeapTupleHeaderSetCmax(htup, FirstCommandId, false);
	/* Make sure there is no forward chain link in t_ctid */
	htup->t_ctid = xlrec->target.tid;
	PageSetLSN(page, lsn);
	PageSetTLI(page, ThisTimeLineID);

	MarkBufferDirty(buffer);

	UnlockReleaseBuffer(buffer);
	
	MIRROREDLOCK_BUFMGR_UNLOCK;
	// -------- MirroredLock ----------
	
}

static void
heap_xlog_insert(XLogRecPtr lsn, XLogRecord *record)
{
	MIRROREDLOCK_BUFMGR_DECLARE;

	xl_heap_insert *xlrec = (xl_heap_insert *) XLogRecGetData(record);
	Relation	reln;
	Buffer		buffer;
	Page		page;
	OffsetNumber offnum;
	struct
	{
		HeapTupleHeaderData hdr;
		char		data[MaxHeapTupleSize];
	}			tbuf;
	HeapTupleHeader htup;
	xl_heap_header xlhdr;
	uint32		newlen;

	if (record->xl_info & XLR_BKP_BLOCK_1)
		return;

	reln = XLogOpenRelation(xlrec->target.node);
	
	// -------- MirroredLock ----------
	MIRROREDLOCK_BUFMGR_LOCK;
	
	if (record->xl_info & XLOG_HEAP_INIT_PAGE)
	{
		buffer = XLogReadBuffer(reln,
							 ItemPointerGetBlockNumber(&(xlrec->target.tid)),
								true);
		Assert(BufferIsValid(buffer));
		page = (Page) BufferGetPage(buffer);

		PageInit(page, BufferGetPageSize(buffer), 0);
	}
	else
	{
		buffer = XLogReadBuffer(reln,
							 ItemPointerGetBlockNumber(&(xlrec->target.tid)),
								false);
		REDO_PRINT_READ_BUFFER_NOT_FOUND(reln, ItemPointerGetBlockNumber(&(xlrec->target.tid)), buffer, lsn);
		if (!BufferIsValid(buffer))
		{

			MIRROREDLOCK_BUFMGR_UNLOCK;
			// -------- MirroredLock ----------

			return;
		}

		page = (Page) BufferGetPage(buffer);

		REDO_PRINT_LSN_APPLICATION(reln,
					ItemPointerGetBlockNumber(&(xlrec->target.tid)), page, lsn);

		if (XLByteLE(lsn, PageGetLSN(page)))	/* changes are applied */
		{
			if (Debug_print_qd_mirroring)
			{
				elog(LOG, "insert already appplied: lsn (%X,%X), page (%X,%X)",
					 lsn.xlogid,
					 lsn.xrecoff,
					 PageGetLSN(page).xlogid,
					 PageGetLSN(page).xrecoff);
			}
			UnlockReleaseBuffer(buffer);

			MIRROREDLOCK_BUFMGR_UNLOCK;
			// -------- MirroredLock ----------

			return;
		}
	}

	offnum = ItemPointerGetOffsetNumber(&(xlrec->target.tid));
	if (PageGetMaxOffsetNumber(page) + 1 < offnum)
		elog(PANIC, "heap_insert_redo: invalid max offset number: "
			 "%u, expected %u", offnum, (OffsetNumber)PageGetMaxOffsetNumber(page) + 1);
	newlen = record->xl_len - SizeOfHeapInsert - SizeOfHeapHeader;
	Assert(newlen <= MaxHeapTupleSize);
	memcpy((char *) &xlhdr,
		   (char *) xlrec + SizeOfHeapInsert,
		   SizeOfHeapHeader);
	htup = &tbuf.hdr;
	MemSet((char *) htup, 0, sizeof(HeapTupleHeaderData));
	/* PG73FORMAT: get bitmap [+ padding] [+ oid] + data */
	memcpy((char *) htup + offsetof(HeapTupleHeaderData, t_bits),
		   (char *) xlrec + SizeOfHeapInsert + SizeOfHeapHeader,
		   newlen);
	newlen += offsetof(HeapTupleHeaderData, t_bits);
	htup->t_infomask2 = xlhdr.t_infomask2;
	htup->t_infomask = xlhdr.t_infomask;
	htup->t_hoff = xlhdr.t_hoff;
	HeapTupleHeaderSetXmin(htup, record->xl_xid);
	HeapTupleHeaderSetCmin(htup, FirstCommandId);
	htup->t_ctid = xlrec->target.tid;

	/* MPP-16881: if GPDB crashed when CTAS for AO/CO is running, we should "frozen"
	 * delete left-over entries in gp_fastsequence catalog table when replaying XLOG
	 * during Pass3 crash recovery.
	 */
	if (xlrec->target.node.relNode == FastSequenceRelationId)
	{
		Form_gp_fastsequence redo_entry = 
							(Form_gp_fastsequence) ((char *) htup + htup->t_hoff);
		HASH_SEQ_STATUS iterateStatus;
		hash_seq_init(&iterateStatus, pass2RecoveryHashShmem->hash);
	
		while (true)
		{
			Pass2RecoveryHashEntry_s *entry = 
									(Pass2RecoveryHashEntry_s *)
									hash_seq_search(&iterateStatus);
			
			if (entry == NULL)
				break;
			
			if (entry->objid == redo_entry->objid)
			{
				htup->t_infomask &= 0;
				htup->t_infomask |= HEAP_XMIN_INVALID;
				HeapTupleHeaderSetXmin(htup, 0);
				HeapTupleHeaderSetXmax(htup, FrozenTransactionId);
				hash_seq_term(&iterateStatus); 
				if (Debug_persistent_print)
					elog(LOG, "frozen deleting gp_fastsequence entry"
						 "for aborted AO insert transaction on objid %d",
						 redo_entry->objid);
				break;
			}
		}
	}

	offnum = PageAddItem(page, (Item) htup, newlen, offnum,
						 LP_USED | OverwritePageMode);
	if (offnum == InvalidOffsetNumber)
		elog(PANIC, "heap_insert_redo: failed to add tuple");

	PageSetLSN(page, lsn);
	PageSetTLI(page, ThisTimeLineID);
	MarkBufferDirty(buffer);
	UnlockReleaseBuffer(buffer);
	
	MIRROREDLOCK_BUFMGR_UNLOCK;
	// -------- MirroredLock ----------
	
}

/*
 * Handles UPDATE & MOVE
 */
static void
heap_xlog_update(XLogRecPtr lsn, XLogRecord *record, bool move)
{
	MIRROREDLOCK_BUFMGR_DECLARE;

	xl_heap_update *xlrec = (xl_heap_update *) XLogRecGetData(record);
	Relation	reln = XLogOpenRelation(xlrec->target.node);
	Buffer		buffer;
	bool		samepage = (ItemPointerGetBlockNumber(&(xlrec->newtid)) ==
							ItemPointerGetBlockNumber(&(xlrec->target.tid)));
	Page		page;
	OffsetNumber offnum;
	ItemId		lp = NULL;
	HeapTupleHeader htup;
	struct
	{
		HeapTupleHeaderData hdr;
		char		data[MaxHeapTupleSize];
	}			tbuf;
	xl_heap_header xlhdr;
	int			hsize;
	uint32		newlen;

	if (record->xl_info & XLR_BKP_BLOCK_1)
	{
		if (samepage)
			return;				/* backup block covered both changes */
		
		// -------- MirroredLock ----------
		MIRROREDLOCK_BUFMGR_LOCK;
		
		goto newt;
	}

	/* Deal with old tuple version */
	
	// -------- MirroredLock ----------
	MIRROREDLOCK_BUFMGR_LOCK;
	
	buffer = XLogReadBuffer(reln,
							ItemPointerGetBlockNumber(&(xlrec->target.tid)),
							false);
	REDO_PRINT_READ_BUFFER_NOT_FOUND(reln, ItemPointerGetBlockNumber(&(xlrec->target.tid)), buffer, lsn);
	if (!BufferIsValid(buffer))
		goto newt;
	page = (Page) BufferGetPage(buffer);

	REDO_PRINT_LSN_APPLICATION(reln, ItemPointerGetBlockNumber(&(xlrec->target.tid)), page, lsn);
	if (XLByteLE(lsn, PageGetLSN(page)))		/* changes are applied */
	{
		UnlockReleaseBuffer(buffer);
		if (samepage)
		{

			MIRROREDLOCK_BUFMGR_UNLOCK;
			// -------- MirroredLock ----------

			return;
		}
		goto newt;
	}

	offnum = ItemPointerGetOffsetNumber(&(xlrec->target.tid));
	if (PageGetMaxOffsetNumber(page) >= offnum)
		lp = PageGetItemId(page, offnum);

	if (PageGetMaxOffsetNumber(page) < offnum || !ItemIdIsUsed(lp))
		elog(PANIC, "heap_update_redo: invalid lp");

	htup = (HeapTupleHeader) PageGetItem(page, lp);

	if (move)
	{
		htup->t_infomask &= ~(HEAP_XMIN_COMMITTED |
							  HEAP_XMIN_INVALID |
							  HEAP_MOVED_IN);
		htup->t_infomask |= HEAP_MOVED_OFF;
		HeapTupleHeaderSetXvac(htup, record->xl_xid);
		/* Make sure there is no forward chain link in t_ctid */
		htup->t_ctid = xlrec->target.tid;
	}
	else
	{
		htup->t_infomask &= ~(HEAP_XMAX_COMMITTED |
							  HEAP_XMAX_INVALID |
							  HEAP_XMAX_IS_MULTI |
							  HEAP_IS_LOCKED |
							  HEAP_MOVED);
		HeapTupleHeaderSetXmax(htup, record->xl_xid);
		HeapTupleHeaderSetCmax(htup, FirstCommandId, false);
		/* Set forward chain link in t_ctid */
		htup->t_ctid = xlrec->newtid;
	}

	/*
	 * this test is ugly, but necessary to avoid thinking that insert change
	 * is already applied
	 */
	if (samepage)
		goto newsame;
	PageSetLSN(page, lsn);
	PageSetTLI(page, ThisTimeLineID);
	MarkBufferDirty(buffer);
	UnlockReleaseBuffer(buffer);

	/* Deal with new tuple */

newt:;

	if (record->xl_info & XLR_BKP_BLOCK_2)
	{		
		MIRROREDLOCK_BUFMGR_UNLOCK;
		// -------- MirroredLock ----------
		
		return;
	}

	if (record->xl_info & XLOG_HEAP_INIT_PAGE)
	{
		buffer = XLogReadBuffer(reln,
								ItemPointerGetBlockNumber(&(xlrec->newtid)),
								true);
		Assert(BufferIsValid(buffer));
		page = (Page) BufferGetPage(buffer);

		PageInit(page, BufferGetPageSize(buffer), 0);
	}
	else
	{
		buffer = XLogReadBuffer(reln,
								ItemPointerGetBlockNumber(&(xlrec->newtid)),
								false);
		REDO_PRINT_READ_BUFFER_NOT_FOUND(reln, ItemPointerGetBlockNumber(&(xlrec->newtid)), buffer, lsn);
		if (!BufferIsValid(buffer))
		{
			MIRROREDLOCK_BUFMGR_UNLOCK;
			// -------- MirroredLock ----------
			
			return;
		}
		page = (Page) BufferGetPage(buffer);

		REDO_PRINT_LSN_APPLICATION(reln, ItemPointerGetBlockNumber(&(xlrec->newtid)), page, lsn);
		if (XLByteLE(lsn, PageGetLSN(page)))	/* changes are applied */
		{
			UnlockReleaseBuffer(buffer);

			MIRROREDLOCK_BUFMGR_UNLOCK;
			// -------- MirroredLock ----------

			return;
		}
	}

newsame:;

	offnum = ItemPointerGetOffsetNumber(&(xlrec->newtid));
	if (PageGetMaxOffsetNumber(page) + 1 < offnum)
		elog(PANIC, "heap_update_redo: invalid max offset number");

	hsize = SizeOfHeapUpdate + SizeOfHeapHeader;
	if (move)
		hsize += (2 * sizeof(TransactionId));

	newlen = record->xl_len - hsize;
	Assert(newlen <= MaxHeapTupleSize);
	memcpy((char *) &xlhdr,
		   (char *) xlrec + SizeOfHeapUpdate,
		   SizeOfHeapHeader);
	htup = &tbuf.hdr;
	MemSet((char *) htup, 0, sizeof(HeapTupleHeaderData));
	/* PG73FORMAT: get bitmap [+ padding] [+ oid] + data */
	memcpy((char *) htup + offsetof(HeapTupleHeaderData, t_bits),
		   (char *) xlrec + hsize,
		   newlen);
	newlen += offsetof(HeapTupleHeaderData, t_bits);
	htup->t_infomask2 = xlhdr.t_infomask2;
	htup->t_infomask = xlhdr.t_infomask;
	htup->t_hoff = xlhdr.t_hoff;

	if (move)
	{
		TransactionId xid[2];	/* xmax, xmin */

		memcpy((char *) xid,
			   (char *) xlrec + SizeOfHeapUpdate + SizeOfHeapHeader,
			   2 * sizeof(TransactionId));
		HeapTupleHeaderSetXmin(htup, xid[1]);
		HeapTupleHeaderSetXmax(htup, xid[0]);
		HeapTupleHeaderSetXvac(htup, record->xl_xid);
	}
	else
	{
		HeapTupleHeaderSetXmin(htup, record->xl_xid);
		HeapTupleHeaderSetCmin(htup, FirstCommandId);
	}
	/* Make sure there is no forward chain link in t_ctid */
	htup->t_ctid = xlrec->newtid;

	offnum = PageAddItem(page, (Item) htup, newlen, offnum,
						 LP_USED | OverwritePageMode);
	if (offnum == InvalidOffsetNumber)
		elog(PANIC, "heap_update_redo: failed to add tuple");
	PageSetLSN(page, lsn);
	PageSetTLI(page, ThisTimeLineID);
	MarkBufferDirty(buffer);
	UnlockReleaseBuffer(buffer);
	
	MIRROREDLOCK_BUFMGR_UNLOCK;
	// -------- MirroredLock ----------
	
}

static void
heap_xlog_lock(XLogRecPtr lsn, XLogRecord *record)
{
	MIRROREDLOCK_BUFMGR_DECLARE;

	xl_heap_lock *xlrec = (xl_heap_lock *) XLogRecGetData(record);
	Relation	reln;
	Buffer		buffer;
	Page		page;
	OffsetNumber offnum;
	ItemId		lp = NULL;
	HeapTupleHeader htup;

	if (record->xl_info & XLR_BKP_BLOCK_1)
		return;

	reln = XLogOpenRelation(xlrec->target.node);
	
	// -------- MirroredLock ----------
	MIRROREDLOCK_BUFMGR_LOCK;
	
	buffer = XLogReadBuffer(reln,
							ItemPointerGetBlockNumber(&(xlrec->target.tid)),
							false);
	REDO_PRINT_READ_BUFFER_NOT_FOUND(reln, ItemPointerGetBlockNumber(&(xlrec->target.tid)), buffer, lsn);
	if (!BufferIsValid(buffer))
	{
		
		MIRROREDLOCK_BUFMGR_UNLOCK;
		// -------- MirroredLock ----------
		
		return;
	}
	page = (Page) BufferGetPage(buffer);

	REDO_PRINT_LSN_APPLICATION(reln, ItemPointerGetBlockNumber(&(xlrec->target.tid)), page, lsn);
	if (XLByteLE(lsn, PageGetLSN(page)))		/* changes are applied */
	{
		UnlockReleaseBuffer(buffer);
		
		MIRROREDLOCK_BUFMGR_UNLOCK;
		// -------- MirroredLock ----------
		
		return;
	}

	offnum = ItemPointerGetOffsetNumber(&(xlrec->target.tid));
	if (PageGetMaxOffsetNumber(page) >= offnum)
		lp = PageGetItemId(page, offnum);

	if (PageGetMaxOffsetNumber(page) < offnum || !ItemIdIsUsed(lp))
		elog(PANIC, "heap_lock_redo: invalid lp");

	htup = (HeapTupleHeader) PageGetItem(page, lp);

	htup->t_infomask &= ~(HEAP_XMAX_COMMITTED |
						  HEAP_XMAX_INVALID |
						  HEAP_XMAX_IS_MULTI |
						  HEAP_IS_LOCKED |
						  HEAP_MOVED);
	if (xlrec->xid_is_mxact)
		htup->t_infomask |= HEAP_XMAX_IS_MULTI;
	if (xlrec->shared_lock)
		htup->t_infomask |= HEAP_XMAX_SHARED_LOCK;
	else
		htup->t_infomask |= HEAP_XMAX_EXCL_LOCK;
	HeapTupleHeaderSetXmax(htup, xlrec->locking_xid);
	HeapTupleHeaderSetCmax(htup, FirstCommandId, false);
	/* Make sure there is no forward chain link in t_ctid */
	htup->t_ctid = xlrec->target.tid;
	PageSetLSN(page, lsn);
	PageSetTLI(page, ThisTimeLineID);
	MarkBufferDirty(buffer);
	UnlockReleaseBuffer(buffer);
	
	MIRROREDLOCK_BUFMGR_UNLOCK;
	// -------- MirroredLock ----------
	
}

static void
heap_xlog_inplace(XLogRecPtr lsn, XLogRecord *record)
{
	MIRROREDLOCK_BUFMGR_DECLARE;

	xl_heap_inplace *xlrec = (xl_heap_inplace *) XLogRecGetData(record);
	Relation	reln = XLogOpenRelation(xlrec->target.node);
	Buffer		buffer;
	Page		page;
	OffsetNumber offnum;
	ItemId		lp = NULL;
	HeapTupleHeader htup;
	uint32		oldlen;
	uint32		newlen;

	if (record->xl_info & XLR_BKP_BLOCK_1)
		return;
	
	// -------- MirroredLock ----------
	MIRROREDLOCK_BUFMGR_LOCK;
	
	buffer = XLogReadBuffer(reln,
							ItemPointerGetBlockNumber(&(xlrec->target.tid)),
							false);
	REDO_PRINT_READ_BUFFER_NOT_FOUND(reln, ItemPointerGetBlockNumber(&(xlrec->target.tid)), buffer, lsn);
	if (!BufferIsValid(buffer))
	{
		
		MIRROREDLOCK_BUFMGR_UNLOCK;
		// -------- MirroredLock ----------
		
		return;
	}
	page = (Page) BufferGetPage(buffer);

	REDO_PRINT_LSN_APPLICATION(reln, ItemPointerGetBlockNumber(&(xlrec->target.tid)), page, lsn);
	if (XLByteLE(lsn, PageGetLSN(page)))		/* changes are applied */
	{
		UnlockReleaseBuffer(buffer);
		
		MIRROREDLOCK_BUFMGR_UNLOCK;
		// -------- MirroredLock ----------
		
		return;
	}

	offnum = ItemPointerGetOffsetNumber(&(xlrec->target.tid));
	if (PageGetMaxOffsetNumber(page) >= offnum)
		lp = PageGetItemId(page, offnum);

	if (PageGetMaxOffsetNumber(page) < offnum || !ItemIdIsUsed(lp))
		elog(PANIC, "heap_inplace_redo: invalid lp");

	htup = (HeapTupleHeader) PageGetItem(page, lp);

	oldlen = ItemIdGetLength(lp) - htup->t_hoff;
	newlen = record->xl_len - SizeOfHeapInplace;
	if (oldlen != newlen)
		elog(PANIC, "heap_inplace_redo: wrong tuple length");

	memcpy((char *) htup + htup->t_hoff,
		   (char *) xlrec + SizeOfHeapInplace,
		   newlen);

	PageSetLSN(page, lsn);
	PageSetTLI(page, ThisTimeLineID);
	MarkBufferDirty(buffer);
	UnlockReleaseBuffer(buffer);
	
	MIRROREDLOCK_BUFMGR_UNLOCK;
	// -------- MirroredLock ----------
	
}

void
heap_redo(XLogRecPtr beginLoc, XLogRecPtr lsn, XLogRecord *record)
{
	uint8		info = record->xl_info & ~XLR_INFO_MASK;

	info &= XLOG_HEAP_OPMASK;
	if (info == XLOG_HEAP_INSERT)
		heap_xlog_insert(lsn, record);
	else if (info == XLOG_HEAP_DELETE)
		heap_xlog_delete(lsn, record);
	else if (info == XLOG_HEAP_UPDATE)
		heap_xlog_update(lsn, record, false);
	else if (info == XLOG_HEAP_MOVE)
		heap_xlog_update(lsn, record, true);
	else if (info == XLOG_HEAP_CLEAN)
		heap_xlog_clean(lsn, record);
	else if (info == XLOG_HEAP_NEWPAGE)
		heap_xlog_newpage(lsn, record);
	else if (info == XLOG_HEAP_LOCK)
		heap_xlog_lock(lsn, record);
	else if (info == XLOG_HEAP_INPLACE)
		heap_xlog_inplace(lsn, record);
	else
		elog(PANIC, "heap_redo: unknown op code %u", info);
}

void
heap2_redo(XLogRecPtr beginLoc, XLogRecPtr lsn, XLogRecord *record)
{
	uint8		info = record->xl_info & ~XLR_INFO_MASK;

	info &= XLOG_HEAP_OPMASK;
	if (info == XLOG_HEAP2_FREEZE)
		heap_xlog_freeze(lsn, record);
	else
		elog(PANIC, "heap2_redo: unknown op code %u", info);
}

static void
out_target(StringInfo buf, xl_heaptid *target)
{
	appendStringInfo(buf, "rel %u/%u/%u; tid %u/%u",
			 target->node.spcNode, target->node.dbNode, target->node.relNode,
					 ItemPointerGetBlockNumber(&(target->tid)),
					 ItemPointerGetOffsetNumber(&(target->tid)));
}

void
heap_desc(StringInfo buf, XLogRecPtr beginLoc, XLogRecord *record)
{
	uint8		info = record->xl_info & ~XLR_INFO_MASK;
	char		*rec = XLogRecGetData(record);

	info &= XLOG_HEAP_OPMASK;
	if (info == XLOG_HEAP_INSERT)
	{
		xl_heap_insert *xlrec = (xl_heap_insert *) rec;

		if (record->xl_info & XLOG_HEAP_INIT_PAGE)
			appendStringInfo(buf, "insert(init): ");
		else
			appendStringInfo(buf, "insert: ");
		out_target(buf, &(xlrec->target));
	}
	else if (info == XLOG_HEAP_DELETE)
	{
		xl_heap_delete *xlrec = (xl_heap_delete *) rec;

		appendStringInfo(buf, "delete: ");
		out_target(buf, &(xlrec->target));
	}
	else if (info == XLOG_HEAP_UPDATE)
	{
		xl_heap_update *xlrec = (xl_heap_update *) rec;

		if (record->xl_info & XLOG_HEAP_INIT_PAGE)
			appendStringInfo(buf, "update(init): ");
		else
			appendStringInfo(buf, "update: ");
		out_target(buf, &(xlrec->target));
		appendStringInfo(buf, "; new %s",
						 ItemPointerToString(&(xlrec->newtid)));
	}
	else if (info == XLOG_HEAP_MOVE)
	{
		xl_heap_update *xlrec = (xl_heap_update *) rec;

		if (record->xl_info & XLOG_HEAP_INIT_PAGE)
			appendStringInfo(buf, "move(init): ");
		else
			appendStringInfo(buf, "move: ");
		out_target(buf, &(xlrec->target));
		appendStringInfo(buf, "; new %s",
						 ItemPointerToString(&(xlrec->newtid)));
	}
	else if (info == XLOG_HEAP_CLEAN)
	{
		xl_heap_clean *xlrec = (xl_heap_clean *) rec;

		appendStringInfo(buf, "clean: rel %u/%u/%u; blk %u",
						 xlrec->heapnode.node.spcNode, xlrec->heapnode.node.dbNode,
						 xlrec->heapnode.node.relNode, xlrec->block);
	}
	else if (info == XLOG_HEAP_NEWPAGE)
	{
		xl_heap_newpage *xlrec = (xl_heap_newpage *) rec;

		appendStringInfo(buf, "newpage: rel %u/%u/%u; blk %u",
						 xlrec->heapnode.node.spcNode, xlrec->heapnode.node.dbNode,
						 xlrec->heapnode.node.relNode, xlrec->blkno);
	}
	else if (info == XLOG_HEAP_LOCK)
	{
		xl_heap_lock *xlrec = (xl_heap_lock *) rec;

		if (xlrec->shared_lock)
			appendStringInfo(buf, "shared_lock: ");
		else
			appendStringInfo(buf, "exclusive_lock: ");
		if (xlrec->xid_is_mxact)
			appendStringInfo(buf, "mxid ");
		else
			appendStringInfo(buf, "xid ");
		appendStringInfo(buf, "%u ", xlrec->locking_xid);
		out_target(buf, &(xlrec->target));
	}
	else if (info == XLOG_HEAP_INPLACE)
	{
		xl_heap_inplace *xlrec = (xl_heap_inplace *) rec;

		appendStringInfo(buf, "inplace: ");
		out_target(buf, &(xlrec->target));
	}
	else
		appendStringInfo(buf, "UNKNOWN");
}

bool heap_getrelfilenode(
	XLogRecord 		*record,
	RelFileNode		*relFileNode)
{
	uint8		info = record->xl_info & ~XLR_INFO_MASK;
	void*		data = XLogRecGetData(record);

	info &= XLOG_HEAP_OPMASK;
	if (info == XLOG_HEAP_INSERT)
	{
		xl_heap_insert *xlrec = (xl_heap_insert *) data;

		*relFileNode = xlrec->target.node;
	}
	else if (info == XLOG_HEAP_DELETE)
	{
		xl_heap_delete *xlrec = (xl_heap_delete *) data;

		*relFileNode = xlrec->target.node;
	}
	else if (info == XLOG_HEAP_UPDATE)
	{
		xl_heap_update *xlrec = (xl_heap_update *) data;

		*relFileNode = xlrec->target.node;
	}
	else if (info == XLOG_HEAP_MOVE)
	{
		xl_heap_update *xlrec = (xl_heap_update *) data;

		*relFileNode = xlrec->target.node;
	}
	else if (info == XLOG_HEAP_CLEAN)
	{
		xl_heap_clean *xlrec = (xl_heap_clean *) data;

		*relFileNode = xlrec->heapnode.node;
	}
	else if (info == XLOG_HEAP_NEWPAGE)
	{
		xl_heap_newpage *xlrec = (xl_heap_newpage *) data;

		*relFileNode = xlrec->heapnode.node;
	}
	else if (info == XLOG_HEAP_LOCK)
	{
		xl_heap_lock *xlrec = (xl_heap_lock *) data;

		*relFileNode = xlrec->target.node;
	}
	else if (info == XLOG_HEAP_INPLACE)
	{
		xl_heap_inplace *xlrec = (xl_heap_inplace *) data;

		*relFileNode = xlrec->target.node;
	}
	else
		elog(PANIC, "heap_getrelfilenode: unknown op code %u", info);

	return true;
}

void
heap2_desc(StringInfo buf, XLogRecPtr beginLoc, XLogRecord *record)
{
	uint8		info = record->xl_info & ~XLR_INFO_MASK;
	char		*rec = XLogRecGetData(record);

	info &= XLOG_HEAP_OPMASK;
	if (info == XLOG_HEAP2_FREEZE)
	{
		xl_heap_freeze *xlrec = (xl_heap_freeze *) rec;

		appendStringInfo(buf, "freeze: rel %u/%u/%u; blk %u; cutoff %u",
						 xlrec->heapnode.node.spcNode, xlrec->heapnode.node.dbNode,
						 xlrec->heapnode.node.relNode, xlrec->block,
						 xlrec->cutoff_xid);
	}
	else
		appendStringInfo(buf, "UNKNOWN");
}

/* ----------------
 *		heap_sync - sync a heap, for use when no WAL has been written
 *
 * ----------------
 */
void
heap_sync(Relation rel)
{
	if (!rel->rd_istemp)
	{
		/*
		 * If we skipped using WAL, and it's not a temp relation,
		 * we must force the relation down to disk before it's
		 * safe to commit the transaction.  This requires forcing
		 * out any dirty buffers and then doing a forced fsync.
		 */
		FlushRelationBuffers(rel);
		smgrimmedsync(rel->rd_smgr);
	}
}<|MERGE_RESOLUTION|>--- conflicted
+++ resolved
@@ -8,7 +8,7 @@
  *
  *
  * IDENTIFICATION
- *	  $PostgreSQL: pgsql/src/backend/access/heap/heapam.c,v 1.225 2007/01/25 02:17:25 momjian Exp $
+ *	  $PostgreSQL: pgsql/src/backend/access/heap/heapam.c,v 1.230 2007/03/29 00:15:37 tgl Exp $
  *
  *
  * INTERFACE ROUTINES
@@ -2102,10 +2102,13 @@
  * that all new tuples go into new pages not containing any tuples from other
  * transactions, that the relation gets fsync'd before commit, and that the
  * transaction emits at least one WAL record to ensure RecordTransactionCommit
- * will decide to WAL-log the commit. (see heap_sync() comments also)
+ * will decide to WAL-log the commit.  (See also heap_sync() comments)
  *
  * use_fsm is passed directly to RelationGetBufferForTuple, which see for
  * more info.
+ *
+ * Note that use_wal and use_fsm will be applied when inserting into the
+ * heap's TOAST table, too, if the tuple requires any out-of-line data.
  *
  * The return value is the OID assigned to the tuple (either here or by the
  * caller), or InvalidOid if no OID.  The header fields of *tup are updated
@@ -2176,11 +2179,9 @@
 	 */
 	if (HeapTupleHasExternal(tup) ||
 		(MAXALIGN(tup->t_len) > TOAST_TUPLE_THRESHOLD))
-<<<<<<< HEAD
-		heaptup = toast_insert_or_update(relation, tup, NULL, NULL, TOAST_TUPLE_TARGET, isFrozen);
-=======
-		heaptup = toast_insert_or_update(relation, tup, NULL, use_wal);
->>>>>>> ef65f6f7
+		heaptup = toast_insert_or_update(relation, tup, NULL, NULL,
+										 TOAST_TUPLE_TARGET, isFrozen,
+										 use_wal, use_fsm);
 	else
 		heaptup = tup;
 	
@@ -2241,8 +2242,10 @@
  *	simple_heap_insert - insert a tuple
  *
  * Currently, this routine differs from heap_insert only in supplying
- * a default command ID.  But it should be used rather than using
- * heap_insert directly in most places where we are modifying system catalogs.
+ * a default command ID and not allowing access to the speedup options.
+ *
+ * This should be used rather than using heap_insert directly in most places
+ * where we are modifying system catalogs.
  */
 Oid
 simple_heap_insert(Relation relation, HeapTuple tup)
@@ -2333,18 +2336,6 @@
 		 summary);
 
 	pfree(summary);
-}
-
-/*
- *	fast_heap_insert - insert a tuple with options to improve speed
- *
- * Currently, this routine allows specifying additional options for speed
- * in certain cases, such as WAL-avoiding COPY command
- */
-Oid
-fast_heap_insert(Relation relation, HeapTuple tup, bool use_wal)
-{
-	return heap_insert(relation, tup, GetCurrentCommandId(), use_wal, use_wal);
 }
 
 /*
@@ -2959,11 +2950,8 @@
 		 */
 		if (need_toast)
 		{
-<<<<<<< HEAD
-			heaptup = toast_insert_or_update(relation, newtup, &oldtup, NULL, TOAST_TUPLE_TARGET, false);
-=======
-			heaptup = toast_insert_or_update(relation, newtup, &oldtup, true);
->>>>>>> ef65f6f7
+			heaptup = toast_insert_or_update(relation, newtup, &oldtup, NULL,
+											 TOAST_TUPLE_TARGET, false, true, true);
 			newtupsize = MAXALIGN(heaptup->t_len);
 		}
 		else
@@ -5473,23 +5461,40 @@
 		appendStringInfo(buf, "UNKNOWN");
 }
 
-/* ----------------
- *		heap_sync - sync a heap, for use when no WAL has been written
- *
- * ----------------
+/*
+ *	heap_sync		- sync a heap, for use when no WAL has been written
+ *
+ * This forces the heap contents (including TOAST heap if any) down to disk.
+ * If we skipped using WAL, and it's not a temp relation, we must force the
+ * relation down to disk before it's safe to commit the transaction.  This
+ * requires writing out any dirty buffers and then doing a forced fsync.
+ *
+ * Indexes are not touched.  (Currently, index operations associated with
+ * the commands that use this are WAL-logged and so do not need fsync.
+ * That behavior might change someday, but in any case it's likely that
+ * any fsync decisions required would be per-index and hence not appropriate
+ * to be done here.)
  */
 void
 heap_sync(Relation rel)
 {
-	if (!rel->rd_istemp)
-	{
-		/*
-		 * If we skipped using WAL, and it's not a temp relation,
-		 * we must force the relation down to disk before it's
-		 * safe to commit the transaction.  This requires forcing
-		 * out any dirty buffers and then doing a forced fsync.
-		 */
-		FlushRelationBuffers(rel);
-		smgrimmedsync(rel->rd_smgr);
+	/* temp tables never need fsync */
+	if (rel->rd_istemp)
+		return;
+
+	/* main heap */
+	FlushRelationBuffers(rel);
+	/* FlushRelationBuffers will have opened rd_smgr */
+	smgrimmedsync(rel->rd_smgr);
+
+	/* toast heap, if any */
+	if (OidIsValid(rel->rd_rel->reltoastrelid))
+	{
+		Relation		toastrel;
+
+		toastrel = heap_open(rel->rd_rel->reltoastrelid, AccessShareLock);
+		FlushRelationBuffers(toastrel);
+		smgrimmedsync(toastrel->rd_smgr);
+		heap_close(toastrel, AccessShareLock);
 	}
 }