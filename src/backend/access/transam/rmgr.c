--- conflicted
+++ resolved
@@ -23,7 +23,9 @@
 #include "commands/sequence.h"
 #include "commands/tablespace.h"
 #include "storage/freespace.h"
-<<<<<<< HEAD
+#include "storage/standby.h"
+#include "utils/relmapper.h"
+
 #include "cdb/cdbappendonlyam.h"
 
 
@@ -35,8 +37,8 @@
 	{"Database", dbase_redo, dbase_desc, NULL, NULL, NULL, NULL},
 	{"Tablespace", tblspc_redo, tblspc_desc, NULL, NULL, NULL, NULL},
 	{"MultiXact", multixact_redo, multixact_desc, NULL, NULL, NULL, NULL},
-	{"Reserved 7", NULL, NULL, NULL, NULL, NULL, NULL},
-	{"Reserved 8", NULL, NULL, NULL, NULL, NULL, NULL},
+	{"RelMap", relmap_redo, relmap_desc, NULL, NULL, NULL},
+	{"Standby", standby_redo, standby_desc, NULL, NULL, NULL},
 	{"Heap2", heap2_redo, heap2_desc, NULL, NULL, NULL, heap_mask},
 	{"Heap", heap_redo, heap_desc, NULL, NULL, NULL, heap_mask},
 	{"Btree", btree_redo, btree_desc, btree_xlog_startup, btree_xlog_cleanup, btree_safe_restartpoint, btree_mask},
@@ -47,27 +49,4 @@
 	{"Bitmap", bitmap_redo, bitmap_desc, bitmap_xlog_startup, bitmap_xlog_cleanup, bitmap_safe_restartpoint, NULL},
 	{"DistributedLog", DistributedLog_redo, DistributedLog_desc, NULL, NULL, NULL, NULL},
 	{"Appendonly Table Log Records", appendonly_redo, appendonly_desc, NULL, NULL, NULL, NULL}
-=======
-#include "storage/standby.h"
-#include "utils/relmapper.h"
-
-
-const RmgrData RmgrTable[RM_MAX_ID + 1] = {
-	{"XLOG", xlog_redo, xlog_desc, NULL, NULL, NULL},
-	{"Transaction", xact_redo, xact_desc, NULL, NULL, NULL},
-	{"Storage", smgr_redo, smgr_desc, NULL, NULL, NULL},
-	{"CLOG", clog_redo, clog_desc, NULL, NULL, NULL},
-	{"Database", dbase_redo, dbase_desc, NULL, NULL, NULL},
-	{"Tablespace", tblspc_redo, tblspc_desc, NULL, NULL, NULL},
-	{"MultiXact", multixact_redo, multixact_desc, NULL, NULL, NULL},
-	{"RelMap", relmap_redo, relmap_desc, NULL, NULL, NULL},
-	{"Standby", standby_redo, standby_desc, NULL, NULL, NULL},
-	{"Heap2", heap2_redo, heap2_desc, NULL, NULL, NULL},
-	{"Heap", heap_redo, heap_desc, NULL, NULL, NULL},
-	{"Btree", btree_redo, btree_desc, btree_xlog_startup, btree_xlog_cleanup, btree_safe_restartpoint},
-	{"Hash", hash_redo, hash_desc, NULL, NULL, NULL},
-	{"Gin", gin_redo, gin_desc, gin_xlog_startup, gin_xlog_cleanup, gin_safe_restartpoint},
-	{"Gist", gist_redo, gist_desc, gist_xlog_startup, gist_xlog_cleanup, gist_safe_restartpoint},
-	{"Sequence", seq_redo, seq_desc, NULL, NULL, NULL}
->>>>>>> 1084f317
 };