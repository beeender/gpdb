--- conflicted
+++ resolved
@@ -8,13 +8,9 @@
  * None of this code is used during normal system operation.
  *
  *
-<<<<<<< HEAD
  * Portions Copyright (c) 2006-2008, Greenplum inc
  * Portions Copyright (c) 2012-Present Pivotal Software, Inc.
- * Portions Copyright (c) 1996-2016, PostgreSQL Global Development Group
-=======
  * Portions Copyright (c) 1996-2019, PostgreSQL Global Development Group
->>>>>>> 9e1c9f95
  * Portions Copyright (c) 1994, Regents of the University of California
  *
  * src/backend/access/transam/xlogutils.c
@@ -449,8 +445,11 @@
 
 	Assert(blkno != P_NEW);
 
-	/* Open the relation at smgr level */
-	smgr = smgropen(rnode, InvalidBackendId);
+	/*
+	 * Open the relation at smgr level.  Relations using shared buffers need
+	 * the default SMGR implementation.
+	 */
+	smgr = smgropen(rnode, InvalidBackendId, SMGR_MD);
 
 	/*
 	 * Create the target file if it doesn't already exist.  This lets us cope
@@ -702,11 +701,7 @@
 		startoff = XLogSegmentOffset(recptr, segsize);
 
 		/* Do we need to switch to a different xlog segment? */
-<<<<<<< HEAD
-		if (sendFile < 0 || !XLByteInSeg(recptr, sendSegNo) ||
-=======
 		if (sendFile < 0 || !XLByteInSeg(recptr, sendSegNo, segsize) ||
->>>>>>> 9e1c9f95
 			sendTLI != tli)
 		{
 			char		path[MAXPGPATH];
@@ -809,11 +804,7 @@
  *
  * We can't just check the timeline when we read a page on a different segment
  * to the last page. We could've received a timeline switch from a cascading
-<<<<<<< HEAD
- * upstream, so the current segment ends apruptly (possibly getting renamed to
-=======
  * upstream, so the current segment ends abruptly (possibly getting renamed to
->>>>>>> 9e1c9f95
  * .partial) and we have to switch to a new one.  Even in the middle of reading
  * a page we could have to dump the cached page and switch to a new TLI.
  *
@@ -831,29 +822,14 @@
 void
 XLogReadDetermineTimeline(XLogReaderState *state, XLogRecPtr wantPage, uint32 wantLength)
 {
-<<<<<<< HEAD
-	const XLogRecPtr lastReadPage = state->readSegNo * XLogSegSize + state->readOff;
-=======
 	const XLogRecPtr lastReadPage = state->readSegNo *
 	state->wal_segment_size + state->readOff;
->>>>>>> 9e1c9f95
 
 	Assert(wantPage != InvalidXLogRecPtr && wantPage % XLOG_BLCKSZ == 0);
 	Assert(wantLength <= XLOG_BLCKSZ);
 	Assert(state->readLen == 0 || state->readLen <= XLOG_BLCKSZ);
 
 	/*
-<<<<<<< HEAD
-	 * If the desired page is currently read in and valid, we have nothing to do.
-	 *
-	 * The caller should've ensured that it didn't previously advance readOff
-	 * past the valid limit of this timeline, so it doesn't matter if the current
-	 * TLI has since become historical.
-	 */
-	if (lastReadPage == wantPage &&
-		state->readLen != 0 &&
-		lastReadPage + state->readLen >= wantPage + Min(wantLength,XLOG_BLCKSZ-1))
-=======
 	 * If the desired page is currently read in and valid, we have nothing to
 	 * do.
 	 *
@@ -864,19 +840,13 @@
 	if (lastReadPage == wantPage &&
 		state->readLen != 0 &&
 		lastReadPage + state->readLen >= wantPage + Min(wantLength, XLOG_BLCKSZ - 1))
->>>>>>> 9e1c9f95
 		return;
 
 	/*
 	 * If we're reading from the current timeline, it hasn't become historical
 	 * and the page we're reading is after the last page read, we can again
-<<<<<<< HEAD
-	 * just carry on. (Seeking backwards requires a check to make sure the older
-	 * page isn't on a prior timeline).
-=======
 	 * just carry on. (Seeking backwards requires a check to make sure the
 	 * older page isn't on a prior timeline).
->>>>>>> 9e1c9f95
 	 *
 	 * ThisTimeLineID might've become historical since we last looked, but the
 	 * caller is required not to read past the flush limit it saw at the time
@@ -891,27 +861,12 @@
 
 	/*
 	 * If we're just reading pages from a previously validated historical
-<<<<<<< HEAD
-	 * timeline and the timeline we're reading from is valid until the
-	 * end of the current segment we can just keep reading.
-=======
 	 * timeline and the timeline we're reading from is valid until the end of
 	 * the current segment we can just keep reading.
->>>>>>> 9e1c9f95
 	 */
 	if (state->currTLIValidUntil != InvalidXLogRecPtr &&
 		state->currTLI != ThisTimeLineID &&
 		state->currTLI != 0 &&
-<<<<<<< HEAD
-		(wantPage + wantLength) / XLogSegSize < state->currTLIValidUntil / XLogSegSize)
-		return;
-
-	/*
-	 * If we reach this point we're either looking up a page for random access,
-	 * the current timeline just became historical, or we're reading from a new
-	 * segment containing a timeline switch. In all cases we need to determine
-	 * the newest timeline on the segment.
-=======
 		((wantPage + wantLength) / state->wal_segment_size) <
 		(state->currTLIValidUntil / state->wal_segment_size))
 		return;
@@ -921,7 +876,6 @@
 	 * access, the current timeline just became historical, or we're reading
 	 * from a new segment containing a timeline switch. In all cases we need
 	 * to determine the newest timeline on the segment.
->>>>>>> 9e1c9f95
 	 *
 	 * If it's the current timeline we can just keep reading from here unless
 	 * we detect a timeline switch that makes the current timeline historical.
@@ -934,21 +888,6 @@
 		 * We need to re-read the timeline history in case it's been changed
 		 * by a promotion or replay from a cascaded replica.
 		 */
-<<<<<<< HEAD
-		List *timelineHistory = readTimeLineHistory(ThisTimeLineID);
-
-		XLogRecPtr endOfSegment = (((wantPage / XLogSegSize) + 1) * XLogSegSize) - 1;
-
-		Assert(wantPage / XLogSegSize == endOfSegment / XLogSegSize);
-
-		/* Find the timeline of the last LSN on the segment containing wantPage. */
-		state->currTLI = tliOfPointInHistory(endOfSegment, timelineHistory);
-		state->currTLIValidUntil = tliSwitchPoint(state->currTLI, timelineHistory,
-			&state->nextTLI);
-
-		Assert(state->currTLIValidUntil == InvalidXLogRecPtr ||
-				wantPage + wantLength < state->currTLIValidUntil);
-=======
 		List	   *timelineHistory = readTimeLineHistory(ThisTimeLineID);
 
 		XLogRecPtr	endOfSegment = (((wantPage / state->wal_segment_size) + 1)
@@ -967,20 +906,13 @@
 
 		Assert(state->currTLIValidUntil == InvalidXLogRecPtr ||
 			   wantPage + wantLength < state->currTLIValidUntil);
->>>>>>> 9e1c9f95
 
 		list_free_deep(timelineHistory);
 
 		elog(DEBUG3, "switched to timeline %u valid until %X/%X",
-<<<<<<< HEAD
-				state->currTLI,
-				(uint32)(state->currTLIValidUntil >> 32),
-				(uint32)(state->currTLIValidUntil));
-=======
 			 state->currTLI,
 			 (uint32) (state->currTLIValidUntil >> 32),
 			 (uint32) (state->currTLIValidUntil));
->>>>>>> 9e1c9f95
 	}
 }
 
@@ -1029,30 +961,15 @@
 		 *
 		 * We have to do it each time through the loop because if we're in
 		 * recovery as a cascading standby, the current timeline might've
-<<<<<<< HEAD
-		 * become historical. We can't rely on RecoveryInProgress() because
-		 * in a standby configuration like
-		 *
-		 *    A => B => C
-=======
 		 * become historical. We can't rely on RecoveryInProgress() because in
 		 * a standby configuration like
 		 *
 		 * A => B => C
->>>>>>> 9e1c9f95
 		 *
 		 * if we're a logical decoding session on C, and B gets promoted, our
 		 * timeline will change while we remain in recovery.
 		 *
 		 * We can't just keep reading from the old timeline as the last WAL
-<<<<<<< HEAD
-		 * archive in the timeline will get renamed to .partial by StartupXLOG().
-		 *
-		 * If that happens after our caller updated ThisTimeLineID but before
-		 * we actually read the xlog page, we might still try to read from the
-		 * old (now renamed) segment and fail. There's not much we can do about
-		 * this, but it can only happen when we're a leaf of a cascading
-=======
 		 * archive in the timeline will get renamed to .partial by
 		 * StartupXLOG().
 		 *
@@ -1060,7 +977,6 @@
 		 * we actually read the xlog page, we might still try to read from the
 		 * old (now renamed) segment and fail. There's not much we can do
 		 * about this, but it can only happen when we're a leaf of a cascading
->>>>>>> 9e1c9f95
 		 * standby whose master gets promoted while we're decoding, so a
 		 * one-off ERROR isn't too bad.
 		 */
@@ -1112,9 +1028,6 @@
 	else
 		count = read_upto - targetPagePtr;
 
-<<<<<<< HEAD
-	XLogRead(cur_page, *pageTLI, targetPagePtr, XLOG_BLCKSZ);
-=======
 	/*
 	 * Even though we just determined how much of the page can be validly read
 	 * as 'count', read the whole page anyway. It's guaranteed to be
@@ -1122,7 +1035,6 @@
 	 */
 	XLogRead(cur_page, state->wal_segment_size, *pageTLI, targetPagePtr,
 			 XLOG_BLCKSZ);
->>>>>>> 9e1c9f95
 
 	return count;
 }