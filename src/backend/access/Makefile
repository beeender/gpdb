--- conflicted
+++ resolved
@@ -8,10 +8,6 @@
 top_builddir = ../../..
 include $(top_builddir)/src/Makefile.global
 
-<<<<<<< HEAD
-SUBDIRS	    = common gist hash heap index nbtree transam external gin bitmap appendonly aocs spgist
-=======
-SUBDIRS	    = common gin gist hash heap index nbtree rmgrdesc spgist transam
->>>>>>> e472b921
+SUBDIRS	    = common gin gist hash heap index nbtree rmgrdesc spgist transam external bitmap appendonly aocs
 
 include $(top_srcdir)/src/backend/common.mk