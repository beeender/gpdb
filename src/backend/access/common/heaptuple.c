/*-------------------------------------------------------------------------
 *
 * heaptuple.c
 *	  This file contains heap tuple accessor and mutator routines, as well
 *	  as various tuple utilities.
 *
 * Some notes about varlenas and this code:
 *
 * Before Postgres 8.3 varlenas always had a 4-byte length header, and
 * therefore always needed 4-byte alignment (at least).  This wasted space
 * for short varlenas, for example CHAR(1) took 5 bytes and could need up to
 * 3 additional padding bytes for alignment.
 *
 * Now, a short varlena (up to 126 data bytes) is reduced to a 1-byte header
 * and we don't align it.  To hide this from datatype-specific functions that
 * don't want to deal with it, such a datum is considered "toasted" and will
 * be expanded back to the normal 4-byte-header format by pg_detoast_datum.
 * (In performance-critical code paths we can use pg_detoast_datum_packed
 * and the appropriate access macros to avoid that overhead.)  Note that this
 * conversion is performed directly in heap_form_tuple, without invoking
 * tuptoaster.c.
 *
 * This change will break any code that assumes it needn't detoast values
 * that have been put into a tuple but never sent to disk.  Hopefully there
 * are few such places.
 *
 * Varlenas still have alignment 'i' (or 'd') in pg_type/pg_attribute, since
 * that's the normal requirement for the untoasted format.  But we ignore that
 * for the 1-byte-header format.  This means that the actual start position
 * of a varlena datum may vary depending on which format it has.  To determine
 * what is stored, we have to require that alignment padding bytes be zero.
 * (Postgres actually has always zeroed them, but now it's required!)  Since
 * the first byte of a 1-byte-header varlena can never be zero, we can examine
 * the first byte after the previous datum to tell if it's a pad byte or the
 * start of a 1-byte-header varlena.
 *
 * Note that while formerly we could rely on the first varlena column of a
 * system catalog to be at the offset suggested by the C struct for the
 * catalog, this is now risky: it's only safe if the preceding field is
 * word-aligned, so that there will never be any padding.
 *
 * We don't pack varlenas whose attstorage is 'p', since the data type
 * isn't expecting to have to detoast values.  This is used in particular
 * by oidvector and int2vector, which are used in the system catalogs
 * and we'd like to still refer to them via C struct offsets.
 *
 *
<<<<<<< HEAD
 * Portions Copyright (c) 2006-2009, Greenplum inc
 * Portions Copyright (c) 2012-Present Pivotal Software, Inc.
 * Portions Copyright (c) 1996-2016, PostgreSQL Global Development Group
=======
 * Portions Copyright (c) 1996-2019, PostgreSQL Global Development Group
>>>>>>> 9e1c9f95
 * Portions Copyright (c) 1994, Regents of the University of California
 *
 *
 * IDENTIFICATION
 *	  src/backend/access/common/heaptuple.c
 *
 *-------------------------------------------------------------------------
 */

#include "postgres.h"

#include "access/sysattr.h"
#include "access/tupdesc_details.h"
#include "access/tuptoaster.h"
#include "executor/tuptable.h"
#include "utils/expandeddatum.h"

#include "catalog/pg_type.h"
#include "cdb/cdbvars.h"                /* GpIdentity.segindex */

/* Does att's datatype allow packing into the 1-byte-header varlena format? */
#define ATT_IS_PACKABLE(att) \
	((att)->attlen == -1 && (att)->attstorage != 'p')
/* Use this if it's already known varlena */
#define VARLENA_ATT_IS_PACKABLE(att) \
	((att)->attstorage != 'p')


/* Does att's datatype allow packing into the 1-byte-header varlena format? */
#define ATT_IS_PACKABLE(att) \
	((att)->attlen == -1 && (att)->attstorage != 'p')
/* Use this if it's already known varlena */
#define VARLENA_ATT_IS_PACKABLE(att) \
	((att)->attstorage != 'p')


/* ----------------------------------------------------------------
 *						misc support routines
 * ----------------------------------------------------------------
 */

/*
 * Return the missing value of an attribute, or NULL if there isn't one.
 */
Datum
getmissingattr(TupleDesc tupleDesc,
			   int attnum, bool *isnull)
{
	Form_pg_attribute att;

	Assert(attnum <= tupleDesc->natts);
	Assert(attnum > 0);

	att = TupleDescAttr(tupleDesc, attnum - 1);

	if (att->atthasmissing)
	{
		AttrMissing *attrmiss;

		Assert(tupleDesc->constr);
		Assert(tupleDesc->constr->missing);

		attrmiss = tupleDesc->constr->missing + (attnum - 1);

		if (attrmiss->am_present)
		{
			*isnull = false;
			return attrmiss->am_value;
		}
	}

	*isnull = true;
	return PointerGetDatum(NULL);
}

/*
 * heap_compute_data_size
 *		Determine size of the data area of a tuple to be constructed
 */
Size
heap_compute_data_size(TupleDesc tupleDesc,
					   Datum *values,
					   bool *isnull)
{
	Size		data_length = 0;
	int			i;
	int			numberOfAttributes = tupleDesc->natts;

	for (i = 0; i < numberOfAttributes; i++)
	{
		Datum		val;
		Form_pg_attribute atti;

		if (isnull[i])
			continue;

		val = values[i];
		atti = TupleDescAttr(tupleDesc, i);

		if (ATT_IS_PACKABLE(atti) &&
			VARATT_CAN_MAKE_SHORT(DatumGetPointer(val)))
		{
			/*
			 * we're anticipating converting to a short varlena header, so
			 * adjust length and don't count any alignment
			 */
			data_length += VARATT_CONVERTED_SHORT_SIZE(DatumGetPointer(val));
		}
		else if (atti->attlen == -1 &&
				 VARATT_IS_EXTERNAL_EXPANDED(DatumGetPointer(val)))
		{
			/*
			 * we want to flatten the expanded value so that the constructed
			 * tuple doesn't depend on it
			 */
			data_length = att_align_nominal(data_length, atti->attalign);
			data_length += EOH_get_flat_size(DatumGetEOHP(val));
		}
		else
		{
			data_length = att_align_datum(data_length, atti->attalign,
										  atti->attlen, val);
			data_length = att_addlength_datum(data_length, atti->attlen,
											  val);
		}
	}

	return data_length;
}

/*
 * Per-attribute helper for heap_fill_tuple and other routines building tuples.
 *
 * Fill in either a data value or a bit in the null bitmask
 */
static inline void
fill_val(Form_pg_attribute att,
		 bits8 **bit,
		 int *bitmask,
		 char **dataP,
		 uint16 *infomask,
		 Datum datum,
		 bool isnull)
{
	Size		data_length;
	char	   *data = *dataP;

	/*
	 * If we're building a null bitmap, set the appropriate bit for the
	 * current column value here.
	 */
	if (bit != NULL)
	{
		if (*bitmask != HIGHBIT)
			*bitmask <<= 1;
		else
		{
			*bit += 1;
			**bit = 0x0;
			*bitmask = 1;
		}

		if (isnull)
		{
			*infomask |= HEAP_HASNULL;
			return;
		}

		**bit |= *bitmask;
	}

	/*
	 * XXX we use the att_align macros on the pointer value itself, not on an
	 * offset.  This is a bit of a hack.
	 */
	if (att->attbyval)
	{
		/* pass-by-value */
		data = (char *) att_align_nominal(data, att->attalign);
		store_att_byval(data, datum, att->attlen);
		data_length = att->attlen;
	}
	else if (att->attlen == -1)
	{
		/* varlena */
		Pointer		val = DatumGetPointer(datum);

		*infomask |= HEAP_HASVARWIDTH;
		if (VARATT_IS_EXTERNAL(val))
		{
			if (VARATT_IS_EXTERNAL_EXPANDED(val))
			{
				/*
				 * we want to flatten the expanded value so that the
				 * constructed tuple doesn't depend on it
				 */
				ExpandedObjectHeader *eoh = DatumGetEOHP(datum);

				data = (char *) att_align_nominal(data,
												  att->attalign);
				data_length = EOH_get_flat_size(eoh);
				EOH_flatten_into(eoh, data, data_length);
			}
			else
			{
				*infomask |= HEAP_HASEXTERNAL;
				/* no alignment, since it's short by definition */
				data_length = VARSIZE_EXTERNAL(val);
				memcpy(data, val, data_length);
			}
		}
		else if (VARATT_IS_SHORT(val))
		{
			/* no alignment for short varlenas */
			data_length = VARSIZE_SHORT(val);
			memcpy(data, val, data_length);
		}
		else if (VARLENA_ATT_IS_PACKABLE(att) &&
				 VARATT_CAN_MAKE_SHORT(val))
		{
			/* convert to short varlena -- no alignment */
			data_length = VARATT_CONVERTED_SHORT_SIZE(val);
			SET_VARSIZE_SHORT(data, data_length);
			memcpy(data + 1, VARDATA(val), data_length - 1);
		}
		else
		{
			/* full 4-byte header varlena */
			data = (char *) att_align_nominal(data,
											  att->attalign);
			data_length = VARSIZE(val);
			memcpy(data, val, data_length);
		}
	}
	else if (att->attlen == -2)
	{
		/* cstring ... never needs alignment */
		*infomask |= HEAP_HASVARWIDTH;
		Assert(att->attalign == 'c');
		data_length = strlen(DatumGetCString(datum)) + 1;
		memcpy(data, DatumGetPointer(datum), data_length);
	}
	else
	{
		/* fixed-length pass-by-reference */
		data = (char *) att_align_nominal(data, att->attalign);
		Assert(att->attlen > 0);
		data_length = att->attlen;
		memcpy(data, DatumGetPointer(datum), data_length);
	}

	data += data_length;
	*dataP = data;
}

/*
 * heap_fill_tuple
 *		Load data portion of a tuple from values/isnull arrays
 *
 * We also fill the null bitmap (if any) and set the infomask bits
 * that reflect the tuple's data contents.
 *
 * NOTE: it is now REQUIRED that the caller have pre-zeroed the data area.
 *
 *
 * @param isnull will only be used if <code>bit</code> is non-NULL
 * @param bit should be non-NULL (refer to td->t_bits) if isnull is set and contains non-null values
 */
Size
heap_fill_tuple(TupleDesc tupleDesc,
				Datum *values, bool *isnull,
				char *data, Size data_size,
				uint16 *infomask, bits8 *bit)
{
	bits8	   *bitP;
	int			bitmask;
	int			i;
	int			numberOfAttributes = tupleDesc->natts;
<<<<<<< HEAD
	Form_pg_attribute *att = tupleDesc->attrs;
=======

#ifdef USE_ASSERT_CHECKING
>>>>>>> 9e1c9f95
	char	   *start = data;

	if (bit != NULL)
	{
		bitP = &bit[-1];
		bitmask = HIGHBIT;
	}
	else
	{
		/* just to keep compiler quiet */
		bitP = NULL;
		bitmask = 0;
	}

	*infomask &= ~(HEAP_HASNULL | HEAP_HASVARWIDTH | HEAP_HASEXTERNAL);

	for (i = 0; i < numberOfAttributes; i++)
	{
		Form_pg_attribute attr = TupleDescAttr(tupleDesc, i);

		fill_val(attr,
				 bitP ? &bitP : NULL,
				 &bitmask,
				 &data,
				 infomask,
				 values ? values[i] : PointerGetDatum(NULL),
				 isnull ? isnull[i] : true);
	}

	Assert((data - start) == data_size);

	return data - start;
}

/* ----------------------------------------------------------------
 *						heap tuple interface
 * ----------------------------------------------------------------
 */

/* ----------------
 *		heap_attisnull	- returns true iff tuple attribute is not present
 * ----------------
 */
bool
heap_attisnull(HeapTuple tup, int attnum, TupleDesc tupleDesc)
{
<<<<<<< HEAD
	Assert(!is_memtuple((GenericTuple) tup));

=======
	/*
	 * We allow a NULL tupledesc for relations not expected to have missing
	 * values, such as catalog relations and indexes.
	 */
	Assert(!tupleDesc || attnum <= tupleDesc->natts);
>>>>>>> 9e1c9f95
	if (attnum > (int) HeapTupleHeaderGetNatts(tup->t_data))
	{
		if (tupleDesc && TupleDescAttr(tupleDesc, attnum - 1)->atthasmissing)
			return false;
		else
			return true;
	}

	if (attnum > 0)
	{
		if (HeapTupleNoNulls(tup))
			return false;
		return att_isnull(attnum - 1, tup->t_data->t_bits);
	}

	switch (attnum)
	{
		case TableOidAttributeNumber:
		case SelfItemPointerAttributeNumber:
		case MinTransactionIdAttributeNumber:
		case MinCommandIdAttributeNumber:
		case MaxTransactionIdAttributeNumber:
		case MaxCommandIdAttributeNumber:
        case GpSegmentIdAttributeNumber:       /*CDB*/
			/* these are never null */
			break;

		default:
			elog(ERROR, "invalid attnum: %d", attnum);
	}

	return false;
}
bool
heap_attisnull_normalattr(HeapTuple tup, int attnum)
{
	Assert(attnum > 0);
	if (HeapTupleNoNulls(tup))
		return false;
	return att_isnull(attnum - 1, tup->t_data->t_bits);
}

/* ----------------
 *		nocachegetattr
 *
 *		This only gets called from fastgetattr() macro, in cases where
 *		we can't use a cacheoffset and the value is not null.
 *
 *		This caches attribute offsets in the attribute descriptor.
 *
 *		An alternative way to speed things up would be to cache offsets
 *		with the tuple, but that seems more difficult unless you take
 *		the storage hit of actually putting those offsets into the
 *		tuple you send to disk.  Yuck.
 *
 *		This scheme will be slightly slower than that, but should
 *		perform well for queries which hit large #'s of tuples.  After
 *		you cache the offsets once, examining all the other tuples using
 *		the same attribute descriptor will go much quicker. -cim 5/4/91
 *
 *		NOTE: if you need to change this code, see also heap_deform_tuple.
 *		Also see nocache_index_getattr, which is the same code for index
 *		tuples.
 * ----------------
 */
Datum
nocachegetattr(HeapTuple tuple,
			   int attnum,
			   TupleDesc tupleDesc)
{
	HeapTupleHeader tup = tuple->t_data;
	char	   *tp;				/* ptr to data part of tuple */
	bits8	   *bp = tup->t_bits;	/* ptr to null bitmap in tuple */
	bool		slow = false;	/* do we have to walk attrs? */
	int			off;			/* current offset within data */

	Assert(!is_memtuple((GenericTuple) tuple));

	/* ----------------
	 *	 Three cases:
	 *
	 *	 1: No nulls and no variable-width attributes.
	 *	 2: Has a null or a var-width AFTER att.
	 *	 3: Has nulls or var-widths BEFORE att.
	 * ----------------
	 */

	attnum--;

	if (!HeapTupleNoNulls(tuple))
	{
		/*
		 * there's a null somewhere in the tuple
		 *
		 * check to see if any preceding bits are null...
		 */
		int			byte = attnum >> 3;
		int			finalbit = attnum & 0x07;

		/* check for nulls "before" final bit of last byte */
		if ((~bp[byte]) & ((1 << finalbit) - 1))
			slow = true;
		else
		{
			/* check for nulls in any "earlier" bytes */
			int			i;

			for (i = 0; i < byte; i++)
			{
				if (bp[i] != 0xFF)
				{
					slow = true;
					break;
				}
			}
		}
	}

	tp = (char *) tup + tup->t_hoff;

	if (!slow)
	{
		Form_pg_attribute att;

		/*
		 * If we get here, there are no nulls up to and including the target
		 * attribute.  If we have a cached offset, we can use it.
		 */
		att = TupleDescAttr(tupleDesc, attnum);
		if (att->attcacheoff >= 0)
			return fetchatt(att, tp + att->attcacheoff);

		/*
		 * Otherwise, check for non-fixed-length attrs up to and including
		 * target.  If there aren't any, it's safe to cheaply initialize the
		 * cached offsets for these attrs.
		 */
		if (HeapTupleHasVarWidth(tuple))
		{
			int			j;

			for (j = 0; j <= attnum; j++)
			{
				if (TupleDescAttr(tupleDesc, j)->attlen <= 0)
				{
					slow = true;
					break;
				}
			}
		}
	}

	if (!slow)
	{
		int			natts = tupleDesc->natts;
		int			j = 1;

		/*
		 * If we get here, we have a tuple with no nulls or var-widths up to
		 * and including the target attribute, so we can use the cached offset
		 * ... only we don't have it yet, or we'd not have got here.  Since
		 * it's cheap to compute offsets for fixed-width columns, we take the
		 * opportunity to initialize the cached offsets for *all* the leading
		 * fixed-width columns, in hope of avoiding future visits to this
		 * routine.
		 */
		TupleDescAttr(tupleDesc, 0)->attcacheoff = 0;

		/* we might have set some offsets in the slow path previously */
		while (j < natts && TupleDescAttr(tupleDesc, j)->attcacheoff > 0)
			j++;

		off = TupleDescAttr(tupleDesc, j - 1)->attcacheoff +
			TupleDescAttr(tupleDesc, j - 1)->attlen;

		for (; j < natts; j++)
		{
			Form_pg_attribute att = TupleDescAttr(tupleDesc, j);

			if (att->attlen <= 0)
				break;

			off = att_align_nominal(off, att->attalign);

			att->attcacheoff = off;

			off += att->attlen;
		}

		Assert(j > attnum);

		off = TupleDescAttr(tupleDesc, attnum)->attcacheoff;
	}
	else
	{
		bool		usecache = true;
		int			i;

		/* this is always true */
		att[0]->attcacheoff = 0;

		/*
		 * Now we know that we have to walk the tuple CAREFULLY.  But we still
		 * might be able to cache some offsets for next time.
		 *
		 * Note - This loop is a little tricky.  For each non-null attribute,
		 * we have to first account for alignment padding before the attr,
		 * then advance over the attr based on its length.  Nulls have no
		 * storage and no alignment padding either.  We can use/set
		 * attcacheoff until we reach either a null or a var-width attribute.
		 */
		off = 0;
		for (i = 0;; i++)		/* loop exit is at "break" */
		{
			Form_pg_attribute att = TupleDescAttr(tupleDesc, i);

			if (HeapTupleHasNulls(tuple) && att_isnull(i, bp))
			{
				usecache = false;
				continue;		/* this cannot be the target att */
			}

			/* If we know the next offset, we can skip the rest */
			if (usecache && att->attcacheoff >= 0)
				off = att->attcacheoff;
			else if (att->attlen == -1)
			{
				/*
				 * We can only cache the offset for a varlena attribute if the
				 * offset is already suitably aligned, so that there would be
				 * no pad bytes in any case: then the offset will be valid for
				 * either an aligned or unaligned value.
				 */
				if (usecache &&
					off == att_align_nominal(off, att->attalign))
					att->attcacheoff = off;
				else
				{
					off = att_align_pointer(off, att->attalign, -1,
											tp + off);
					usecache = false;
				}
			}
			else
			{
				/* not varlena, so safe to use att_align_nominal */
				off = att_align_nominal(off, att->attalign);

				if (usecache)
					att->attcacheoff = off;
			}

			if (i == attnum)
				break;

			off = att_addlength_pointer(off, att->attlen, tp + off);

			if (usecache && att->attlen <= 0)
				usecache = false;
		}
	}

	return fetchatt(TupleDescAttr(tupleDesc, attnum), tp + off);
}

/* ----------------
 *		heap_getsysattr
 *
 *		Fetch the value of a system attribute for a tuple.
 *
 * This is a support routine for the heap_getattr macro.  The macro
 * has already determined that the attnum refers to a system attribute.
 * ----------------
 */
Datum
heap_getsysattr(HeapTuple tup, int attnum, TupleDesc tupleDesc, bool *isnull)
{
	Datum		result;

	Assert(tup);
	Assert(!is_memtuple((GenericTuple) tup));

	/* Currently, no sys attribute ever reads as NULL. */
	*isnull = false;

	switch (attnum)
	{
		case SelfItemPointerAttributeNumber:
			/* pass-by-reference datatype */
			result = PointerGetDatum(&(tup->t_self));
			break;
		case MinTransactionIdAttributeNumber:
			result = TransactionIdGetDatum(HeapTupleHeaderGetRawXmin(tup->t_data));
			break;
		case MaxTransactionIdAttributeNumber:
			result = TransactionIdGetDatum(HeapTupleHeaderGetRawXmax(tup->t_data));
			break;
		case MinCommandIdAttributeNumber:
		case MaxCommandIdAttributeNumber:

			/*
			 * cmin and cmax are now both aliases for the same field, which
			 * can in fact also be a combo command id.  XXX perhaps we should
			 * return the "real" cmin or cmax if possible, that is if we are
			 * inside the originating transaction?
			 */
			result = CommandIdGetDatum(HeapTupleHeaderGetRawCommandId(tup->t_data));
			break;
		case TableOidAttributeNumber:
            /* CDB: Must now use a TupleTableSlot to access the 'tableoid'. */
			result = ObjectIdGetDatum(InvalidOid);
			elog(ERROR, "Invalid reference to \"tableoid\" system attribute");
			break;
		case GpSegmentIdAttributeNumber:                       /*CDB*/
			result = Int32GetDatum(GpIdentity.segindex);
			break;
		default:
			elog(ERROR, "invalid attnum: %d", attnum);
			result = 0;			/* keep compiler quiet */
			break;
	}
	return result;
}

/* ----------------
 *		heap_copytuple
 *
 *		returns a copy of an entire tuple
 *
 * The HeapTuple struct, tuple header, and tuple data are all allocated
 * as a single palloc() block.
 * ----------------
 */
HeapTuple
heaptuple_copy_to(HeapTuple tuple, HeapTuple dest, uint32 *destlen)
{
	HeapTuple	newTuple;
	uint32 len;

	if (!HeapTupleIsValid(tuple) || tuple->t_data == NULL)
		return NULL;

	Assert(!is_memtuple((GenericTuple) tuple));

	len = HEAPTUPLESIZE + tuple->t_len;
	if(destlen && *destlen < len)
	{
		*destlen = len;
		return NULL;
	}

	if(destlen)
	{
		*destlen = len;
		newTuple = dest;
	}
	else
		newTuple = (HeapTuple) palloc(HEAPTUPLESIZE + tuple->t_len);

	newTuple->t_len = tuple->t_len;
	newTuple->t_self = tuple->t_self;
	newTuple->t_data = (HeapTupleHeader) ((char *) newTuple + HEAPTUPLESIZE);
	memcpy((char *) newTuple->t_data, (char *) tuple->t_data, tuple->t_len);
	return newTuple;
}

/* ----------------
 *		heap_copytuple_with_tuple
 *
 *		copy a tuple into a caller-supplied HeapTuple management struct
 *
 * Note that after calling this function, the "dest" HeapTuple will not be
 * allocated as a single palloc() block (unlike with heap_copytuple()).
 * ----------------
 */
void
heap_copytuple_with_tuple(HeapTuple src, HeapTuple dest)
{
	if (!HeapTupleIsValid(src) || src->t_data == NULL)
	{
		dest->t_data = NULL;
		return;
	}

	Assert(!is_memtuple((GenericTuple) src));

	dest->t_len = src->t_len;
	dest->t_self = src->t_self;
	dest->t_data = (HeapTupleHeader) palloc(src->t_len);
	memcpy((char *) dest->t_data, (char *) src->t_data, src->t_len);
}

/*
 * Expand a tuple which has less attributes than required. For each attribute
 * not present in the sourceTuple, if there is a missing value that will be
 * used. Otherwise the attribute will be set to NULL.
 *
 * The source tuple must have less attributes than the required number.
 *
 * Only one of targetHeapTuple and targetMinimalTuple may be supplied. The
 * other argument must be NULL.
 */
static void
expand_tuple(HeapTuple *targetHeapTuple,
			 MinimalTuple *targetMinimalTuple,
			 HeapTuple sourceTuple,
			 TupleDesc tupleDesc)
{
	AttrMissing *attrmiss = NULL;
	int			attnum;
	int			firstmissingnum = 0;
	bool		hasNulls = HeapTupleHasNulls(sourceTuple);
	HeapTupleHeader targetTHeader;
	HeapTupleHeader sourceTHeader = sourceTuple->t_data;
	int			sourceNatts = HeapTupleHeaderGetNatts(sourceTHeader);
	int			natts = tupleDesc->natts;
	int			sourceNullLen;
	int			targetNullLen;
	Size		sourceDataLen = sourceTuple->t_len - sourceTHeader->t_hoff;
	Size		targetDataLen;
	Size		len;
	int			hoff;
	bits8	   *nullBits = NULL;
	int			bitMask = 0;
	char	   *targetData;
	uint16	   *infoMask;

	Assert((targetHeapTuple && !targetMinimalTuple)
		   || (!targetHeapTuple && targetMinimalTuple));

	Assert(sourceNatts < natts);

	sourceNullLen = (hasNulls ? BITMAPLEN(sourceNatts) : 0);

	targetDataLen = sourceDataLen;

	if (tupleDesc->constr &&
		tupleDesc->constr->missing)
	{
		/*
		 * If there are missing values we want to put them into the tuple.
		 * Before that we have to compute the extra length for the values
		 * array and the variable length data.
		 */
		attrmiss = tupleDesc->constr->missing;

		/*
		 * Find the first item in attrmiss for which we don't have a value in
		 * the source. We can ignore all the missing entries before that.
		 */
		for (firstmissingnum = sourceNatts;
			 firstmissingnum < natts;
			 firstmissingnum++)
		{
			if (attrmiss[firstmissingnum].am_present)
				break;
			else
				hasNulls = true;
		}

		/*
		 * Now walk the missing attributes. If there is a missing value make
		 * space for it. Otherwise, it's going to be NULL.
		 */
		for (attnum = firstmissingnum;
			 attnum < natts;
			 attnum++)
		{
			if (attrmiss[attnum].am_present)
			{
				Form_pg_attribute att = TupleDescAttr(tupleDesc, attnum);

				targetDataLen = att_align_datum(targetDataLen,
												att->attalign,
												att->attlen,
												attrmiss[attnum].am_value);

				targetDataLen = att_addlength_pointer(targetDataLen,
													  att->attlen,
													  attrmiss[attnum].am_value);
			}
			else
			{
				/* no missing value, so it must be null */
				hasNulls = true;
			}
		}
	}							/* end if have missing values */
	else
	{
		/*
		 * If there are no missing values at all then NULLS must be allowed,
		 * since some of the attributes are known to be absent.
		 */
		hasNulls = true;
	}

	len = 0;

	if (hasNulls)
	{
		targetNullLen = BITMAPLEN(natts);
		len += targetNullLen;
	}
	else
		targetNullLen = 0;

	/*
	 * Allocate and zero the space needed.  Note that the tuple body and
	 * HeapTupleData management structure are allocated in one chunk.
	 */
	if (targetHeapTuple)
	{
		len += offsetof(HeapTupleHeaderData, t_bits);
		hoff = len = MAXALIGN(len); /* align user data safely */
		len += targetDataLen;

		*targetHeapTuple = (HeapTuple) palloc0(HEAPTUPLESIZE + len);
		(*targetHeapTuple)->t_data
			= targetTHeader
			= (HeapTupleHeader) ((char *) *targetHeapTuple + HEAPTUPLESIZE);
		(*targetHeapTuple)->t_len = len;
		(*targetHeapTuple)->t_tableOid = sourceTuple->t_tableOid;
		(*targetHeapTuple)->t_self = sourceTuple->t_self;

		targetTHeader->t_infomask = sourceTHeader->t_infomask;
		targetTHeader->t_hoff = hoff;
		HeapTupleHeaderSetNatts(targetTHeader, natts);
		HeapTupleHeaderSetDatumLength(targetTHeader, len);
		HeapTupleHeaderSetTypeId(targetTHeader, tupleDesc->tdtypeid);
		HeapTupleHeaderSetTypMod(targetTHeader, tupleDesc->tdtypmod);
		/* We also make sure that t_ctid is invalid unless explicitly set */
		ItemPointerSetInvalid(&(targetTHeader->t_ctid));
		if (targetNullLen > 0)
			nullBits = (bits8 *) ((char *) (*targetHeapTuple)->t_data
								  + offsetof(HeapTupleHeaderData, t_bits));
		targetData = (char *) (*targetHeapTuple)->t_data + hoff;
		infoMask = &(targetTHeader->t_infomask);
	}
	else
	{
		len += SizeofMinimalTupleHeader;
		hoff = len = MAXALIGN(len); /* align user data safely */
		len += targetDataLen;

		*targetMinimalTuple = (MinimalTuple) palloc0(len);
		(*targetMinimalTuple)->t_len = len;
		(*targetMinimalTuple)->t_hoff = hoff + MINIMAL_TUPLE_OFFSET;
		(*targetMinimalTuple)->t_infomask = sourceTHeader->t_infomask;
		/* Same macro works for MinimalTuples */
		HeapTupleHeaderSetNatts(*targetMinimalTuple, natts);
		if (targetNullLen > 0)
			nullBits = (bits8 *) ((char *) *targetMinimalTuple
								  + offsetof(MinimalTupleData, t_bits));
		targetData = (char *) *targetMinimalTuple + hoff;
		infoMask = &((*targetMinimalTuple)->t_infomask);
	}

	if (targetNullLen > 0)
	{
		if (sourceNullLen > 0)
		{
			/* if bitmap pre-existed copy in - all is set */
			memcpy(nullBits,
				   ((char *) sourceTHeader)
				   + offsetof(HeapTupleHeaderData, t_bits),
				   sourceNullLen);
			nullBits += sourceNullLen - 1;
		}
		else
		{
			sourceNullLen = BITMAPLEN(sourceNatts);
			/* Set NOT NULL for all existing attributes */
			memset(nullBits, 0xff, sourceNullLen);

			nullBits += sourceNullLen - 1;

			if (sourceNatts & 0x07)
			{
				/* build the mask (inverted!) */
				bitMask = 0xff << (sourceNatts & 0x07);
				/* Voila */
				*nullBits = ~bitMask;
			}
		}

		bitMask = (1 << ((sourceNatts - 1) & 0x07));
	}							/* End if have null bitmap */

	memcpy(targetData,
		   ((char *) sourceTuple->t_data) + sourceTHeader->t_hoff,
		   sourceDataLen);

	targetData += sourceDataLen;

	/* Now fill in the missing values */
	for (attnum = sourceNatts; attnum < natts; attnum++)
	{

		Form_pg_attribute attr = TupleDescAttr(tupleDesc, attnum);

		if (attrmiss && attrmiss[attnum].am_present)
		{
			fill_val(attr,
					 nullBits ? &nullBits : NULL,
					 &bitMask,
					 &targetData,
					 infoMask,
					 attrmiss[attnum].am_value,
					 false);
		}
		else
		{
			fill_val(attr,
					 &nullBits,
					 &bitMask,
					 &targetData,
					 infoMask,
					 (Datum) 0,
					 true);
		}
	}							/* end loop over missing attributes */
}

/*
 * Fill in the missing values for a minimal HeapTuple
 */
MinimalTuple
minimal_expand_tuple(HeapTuple sourceTuple, TupleDesc tupleDesc)
{
	MinimalTuple minimalTuple;

	expand_tuple(NULL, &minimalTuple, sourceTuple, tupleDesc);
	return minimalTuple;
}

/*
 * Fill in the missing values for an ordinary HeapTuple
 */
HeapTuple
heap_expand_tuple(HeapTuple sourceTuple, TupleDesc tupleDesc)
{
	HeapTuple	heapTuple;

	expand_tuple(&heapTuple, NULL, sourceTuple, tupleDesc);
	return heapTuple;
}

/* ----------------
 *		heap_copy_tuple_as_datum
 *
 *		copy a tuple as a composite-type Datum
 * ----------------
 */
Datum
heap_copy_tuple_as_datum(HeapTuple tuple, TupleDesc tupleDesc)
{
	HeapTupleHeader td;

	/*
	 * If the tuple contains any external TOAST pointers, we have to inline
	 * those fields to meet the conventions for composite-type Datums.
	 */
	if (HeapTupleHasExternal(tuple))
		return toast_flatten_tuple_to_datum(tuple->t_data,
											tuple->t_len,
											tupleDesc);

	/*
	 * Fast path for easy case: just make a palloc'd copy and insert the
	 * correct composite-Datum header fields (since those may not be set if
	 * the given tuple came from disk, rather than from heap_form_tuple).
	 */
	td = (HeapTupleHeader) palloc(tuple->t_len);
	memcpy((char *) td, (char *) tuple->t_data, tuple->t_len);

	HeapTupleHeaderSetDatumLength(td, tuple->t_len);
	HeapTupleHeaderSetTypeId(td, tupleDesc->tdtypeid);
	HeapTupleHeaderSetTypMod(td, tupleDesc->tdtypmod);

	return PointerGetDatum(td);
}

/*
 * heap_form_tuple
 *		construct a tuple from the given values[] and isnull[] arrays,
 *		which are of the length indicated by tupleDescriptor->natts
 *
 * The result is allocated in the current memory context.
 */
HeapTuple
heaptuple_form_to(TupleDesc tupleDescriptor, Datum *values, bool *isnull, HeapTuple dst, uint32 *dstlen)
{
	HeapTuple	tuple;			/* return tuple */
	HeapTupleHeader td;			/* tuple data */
	Size		actual_len;
	Size		len,
				data_len;
	int			hoff;
	bool		hasnull = false;
	int			numberOfAttributes = tupleDescriptor->natts;
	int			i;

	if (numberOfAttributes > MaxTupleAttributeNumber)
		ereport(ERROR,
				(errcode(ERRCODE_TOO_MANY_COLUMNS),
				 errmsg("number of columns (%d) exceeds limit (%d)",
						numberOfAttributes, MaxTupleAttributeNumber)));

	/*
	 * Check for nulls
	 */
	for (i = 0; i < numberOfAttributes; i++)
	{
		if (isnull[i])
		{
			hasnull = true;
			break;
		}
	}

	/*
	 * Determine total space needed
	 */
	len = offsetof(HeapTupleHeaderData, t_bits);

	if (hasnull)
		len += BITMAPLEN(numberOfAttributes);

	hoff = len = MAXALIGN(len); /* align user data safely */

	data_len = heap_compute_data_size(tupleDescriptor, values, isnull);

	len += data_len;

	if (dstlen && (*dstlen) < (HEAPTUPLESIZE + len))
	{
		*dstlen = HEAPTUPLESIZE + len;
		return NULL;
	}

	if (dstlen)
	{
		*dstlen = HEAPTUPLESIZE + len;
		tuple = dst;
		memset(tuple, 0, HEAPTUPLESIZE + len);
	}
	else
		tuple = (HeapTuple) palloc0(HEAPTUPLESIZE + len);

	/*
	 * Allocate and zero the space needed.  Note that the tuple body and
	 * HeapTupleData management structure are allocated in one chunk.
	 */
	tuple->t_data = td = (HeapTupleHeader) ((char *) tuple + HEAPTUPLESIZE);

	/*
	 * And fill in the information.  Note we fill the Datum fields even though
	 * this tuple may never become a Datum.  This lets HeapTupleHeaderGetDatum
	 * identify the tuple type if needed.
	 */
	tuple->t_len = len;
	ItemPointerSetInvalid(&(tuple->t_self));

	HeapTupleHeaderSetDatumLength(td, len);
	HeapTupleHeaderSetTypeId(td, tupleDescriptor->tdtypeid);
	HeapTupleHeaderSetTypMod(td, tupleDescriptor->tdtypmod);
	/* We also make sure that t_ctid is invalid unless explicitly set */
	ItemPointerSetInvalid(&(td->t_ctid));

	HeapTupleHeaderSetNatts(td, numberOfAttributes);
	td->t_hoff = hoff;

<<<<<<< HEAD
	if (tupleDescriptor->tdhasoid)		/* else leave infomask = 0 */
		td->t_infomask = HEAP_HASOID;

	actual_len = heap_fill_tuple(tupleDescriptor,
								 values,
								 isnull,
								 (char *) td + hoff,
								 data_len,
								 &td->t_infomask,
								 (hasnull ? td->t_bits : NULL));

	Assert(data_len == actual_len);
	Assert(!is_memtuple((GenericTuple) tuple));
=======
	heap_fill_tuple(tupleDescriptor,
					values,
					isnull,
					(char *) td + hoff,
					data_len,
					&td->t_infomask,
					(hasnull ? td->t_bits : NULL));
>>>>>>> 9e1c9f95

	return tuple;
}

/*
 * heap_modify_tuple
 *		form a new tuple from an old tuple and a set of replacement values.
 *
 * The replValues, replIsnull, and doReplace arrays must be of the length
 * indicated by tupleDesc->natts.  The new tuple is constructed using the data
 * from replValues/replIsnull at columns where doReplace is true, and using
 * the data from the old tuple at columns where doReplace is false.
 *
 * The result is allocated in the current memory context.
 */
HeapTuple
heap_modify_tuple(HeapTuple tuple,
				  TupleDesc tupleDesc,
				  Datum *replValues,
				  bool *replIsnull,
				  bool *doReplace)
{
	int			numberOfAttributes = tupleDesc->natts;
	int			attoff;
	Datum	   *values;
	bool	   *isnull;
	HeapTuple	newTuple;

	Assert(!is_memtuple((GenericTuple) tuple));

	/*
	 * allocate and fill values and isnull arrays from either the tuple or the
	 * repl information, as appropriate.
	 *
	 * NOTE: it's debatable whether to use heap_deform_tuple() here or just
	 * heap_getattr() only the non-replaced columns.  The latter could win if
	 * there are many replaced columns and few non-replaced ones. However,
	 * heap_deform_tuple costs only O(N) while the heap_getattr way would cost
	 * O(N^2) if there are many non-replaced columns, so it seems better to
	 * err on the side of linear cost.
	 */
	values = (Datum *) palloc(numberOfAttributes * sizeof(Datum));
	isnull = (bool *) palloc(numberOfAttributes * sizeof(bool));

	heap_deform_tuple(tuple, tupleDesc, values, isnull);

	for (attoff = 0; attoff < numberOfAttributes; attoff++)
	{
		if (doReplace[attoff])
		{
			values[attoff] = replValues[attoff];
			isnull[attoff] = replIsnull[attoff];
		}
	}

	/*
	 * create a new tuple from the values and isnull arrays
	 */
	newTuple = heap_form_tuple(tupleDesc, values, isnull);

	pfree(values);
	pfree(isnull);

	/*
	 * copy the identification info of the old tuple: t_ctid, t_self
	 */
	newTuple->t_data->t_ctid = tuple->t_data->t_ctid;
	newTuple->t_self = tuple->t_self;
	newTuple->t_tableOid = tuple->t_tableOid;

	return newTuple;
}

/*
 * heap_modify_tuple_by_cols
 *		form a new tuple from an old tuple and a set of replacement values.
 *
 * This is like heap_modify_tuple, except that instead of specifying which
 * column(s) to replace by a boolean map, an array of target column numbers
 * is used.  This is often more convenient when a fixed number of columns
 * are to be replaced.  The replCols, replValues, and replIsnull arrays must
 * be of length nCols.  Target column numbers are indexed from 1.
 *
 * The result is allocated in the current memory context.
 */
HeapTuple
heap_modify_tuple_by_cols(HeapTuple tuple,
						  TupleDesc tupleDesc,
						  int nCols,
						  int *replCols,
						  Datum *replValues,
						  bool *replIsnull)
{
	int			numberOfAttributes = tupleDesc->natts;
	Datum	   *values;
	bool	   *isnull;
	HeapTuple	newTuple;
	int			i;

	/*
	 * allocate and fill values and isnull arrays from the tuple, then replace
	 * selected columns from the input arrays.
	 */
	values = (Datum *) palloc(numberOfAttributes * sizeof(Datum));
	isnull = (bool *) palloc(numberOfAttributes * sizeof(bool));

	heap_deform_tuple(tuple, tupleDesc, values, isnull);

	for (i = 0; i < nCols; i++)
	{
		int			attnum = replCols[i];

		if (attnum <= 0 || attnum > numberOfAttributes)
			elog(ERROR, "invalid column number %d", attnum);
		values[attnum - 1] = replValues[i];
		isnull[attnum - 1] = replIsnull[i];
	}

	/*
	 * create a new tuple from the values and isnull arrays
	 */
	newTuple = heap_form_tuple(tupleDesc, values, isnull);

	pfree(values);
	pfree(isnull);

	/*
	 * copy the identification info of the old tuple: t_ctid, t_self
	 */
	newTuple->t_data->t_ctid = tuple->t_data->t_ctid;
	newTuple->t_self = tuple->t_self;
<<<<<<< HEAD
	if (tupleDesc->tdhasoid)
		HeapTupleSetOid(newTuple, HeapTupleGetOid(tuple));
=======
	newTuple->t_tableOid = tuple->t_tableOid;
>>>>>>> 9e1c9f95

	return newTuple;
}

/*
 * heap_deform_tuple
 *		Given a tuple, extract data into values/isnull arrays; this is
 *		the inverse of heap_form_tuple.
 *
 *		Storage for the values/isnull arrays is provided by the caller;
 *		it should be sized according to tupleDesc->natts not
 *		HeapTupleHeaderGetNatts(tuple->t_data).
 *
 *		Note that for pass-by-reference datatypes, the pointer placed
 *		in the Datum will point into the given tuple.
 *
 *		When all or most of a tuple's fields need to be extracted,
 *		this routine will be significantly quicker than a loop around
 *		heap_getattr; the loop will become O(N^2) as soon as any
 *		noncacheable attribute offsets are involved.
 */
void
heap_deform_tuple(HeapTuple tuple, TupleDesc tupleDesc,
				  Datum *values, bool *isnull)
{
	HeapTupleHeader tup = tuple->t_data;
	bool		hasnulls = HeapTupleHasNulls(tuple);
	int			tdesc_natts = tupleDesc->natts;
	int			natts;			/* number of atts to extract */
	int			attnum;
	char	   *tp;				/* ptr to tuple data */
	uint32		off;			/* offset in tuple data */
	bits8	   *bp = tup->t_bits;	/* ptr to null bitmap in tuple */
	bool		slow = false;	/* can we use/set attcacheoff? */

	Assert(!is_memtuple((GenericTuple) tuple));
	natts = HeapTupleHeaderGetNatts(tup);

	/*
	 * In inheritance situations, it is possible that the given tuple actually
	 * has more fields than the caller is expecting.  Don't run off the end of
	 * the caller's arrays.
	 */
	natts = Min(natts, tdesc_natts);

	tp = (char *) tup + tup->t_hoff;

	off = 0;

	for (attnum = 0; attnum < natts; attnum++)
	{
<<<<<<< HEAD
		Form_pg_attribute thisatt = att[attnum];

		if (hasnulls && att_isnull(attnum, bp))
		{
			values[attnum] = (Datum) 0;
			isnull[attnum] = true;
			slow = true;		/* can't use attcacheoff anymore */
			continue;
		}

		isnull[attnum] = false;

		if (!slow && thisatt->attcacheoff >= 0)
			off = thisatt->attcacheoff;
		else if (thisatt->attlen == -1)
		{
			/*
			 * We can only cache the offset for a varlena attribute if the
			 * offset is already suitably aligned, so that there would be no
			 * pad bytes in any case: then the offset will be valid for either
			 * an aligned or unaligned value.
			 */
			if (!slow &&
				off == att_align_nominal(off, thisatt->attalign))
				thisatt->attcacheoff = off;
			else
			{
				off = att_align_pointer(off, thisatt->attalign, -1,
										tp + off);
				slow = true;
			}
		}
		else
		{
			/* not varlena, so safe to use att_align_nominal */
			off = att_align_nominal(off, thisatt->attalign);

			if (!slow)
				thisatt->attcacheoff = off;

		}
		if (!slow && thisatt->attlen < 0)
			slow = true;

		values[attnum] = fetchatt(thisatt, tp + off);

		off = att_addlength_pointer(off, thisatt->attlen, tp + off);
	}

	/*
	 * If tuple doesn't have all the atts indicated by tupleDesc, read the
	 * rest as null
	 */
	for (; attnum < tdesc_natts; attnum++)
	{
		values[attnum] = (Datum) 0;
		isnull[attnum] = true;
	}
}

/*
 * slot_deform_tuple
 *		Given a TupleTableSlot, extract data from the slot's physical tuple
 *		into its Datum/isnull arrays.  Data is extracted up through the
 *		natts'th column (caller must ensure this is a legal column number).
 *
 *		This is essentially an incremental version of heap_deform_tuple:
 *		on each call we extract attributes up to the one needed, without
 *		re-computing information about previously extracted attributes.
 *		slot->tts_nvalid is the number of attributes already extracted.
 */
static void
slot_deform_tuple(TupleTableSlot *slot, int natts)
{
	HeapTuple	tuple = TupGetHeapTuple(slot); 
	TupleDesc	tupleDesc = slot->tts_tupleDescriptor;
	Datum	   *values = slot->PRIVATE_tts_values;
	bool	   *isnull = slot->PRIVATE_tts_isnull;
	HeapTupleHeader tup = tuple->t_data;
	bool		hasnulls = HeapTupleHasNulls(tuple);
	Form_pg_attribute *att = tupleDesc->attrs;
	int			attnum;
	char	   *tp;				/* ptr to tuple data */
	long		off;			/* offset in tuple data */
	bits8	   *bp = tup->t_bits;		/* ptr to null bitmap in tuple */
	bool		slow;			/* can we use/set attcacheoff? */

	/*
	 * Check whether the first call for this tuple, and initialize or restore
	 * loop state.
	 */
	attnum = slot->PRIVATE_tts_nvalid;
	if (attnum == 0)
	{
		/* Start from the first attribute */
		off = 0;
		slow = false;
	}
	else
	{
		/* Restore state from previous execution */
		off = slot->PRIVATE_tts_off;
		slow = slot->PRIVATE_tts_slow;
	}

	tp = (char *) tup + tup->t_hoff;

	for (; attnum < natts; attnum++)
	{
		Form_pg_attribute thisatt = att[attnum];
=======
		Form_pg_attribute thisatt = TupleDescAttr(tupleDesc, attnum);
>>>>>>> 9e1c9f95

		if (hasnulls && att_isnull(attnum, bp))
		{
			values[attnum] = (Datum) 0;
			isnull[attnum] = true;
			slow = true;		/* can't use attcacheoff anymore */
			continue;
		}

		isnull[attnum] = false;

		if (!slow && thisatt->attcacheoff >= 0)
			off = thisatt->attcacheoff;
		else if (thisatt->attlen == -1)
		{
			/*
			 * We can only cache the offset for a varlena attribute if the
			 * offset is already suitably aligned, so that there would be no
			 * pad bytes in any case: then the offset will be valid for either
			 * an aligned or unaligned value.
			 */
			if (!slow &&
				off == att_align_nominal(off, thisatt->attalign))
				thisatt->attcacheoff = off;
			else
			{
				off = att_align_pointer(off, thisatt->attalign, -1,
										tp + off);
				slow = true;
			}
		}
		else
		{
			/* not varlena, so safe to use att_align_nominal */
			off = att_align_nominal(off, thisatt->attalign);

			if (!slow)
				thisatt->attcacheoff = off;
		}
		if (!slow && thisatt->attlen < 0)
			slow = true;

		values[attnum] = fetchatt(thisatt, tp + off);

		off = att_addlength_pointer(off, thisatt->attlen, tp + off);

		if (thisatt->attlen <= 0)
			slow = true;		/* can't use attcacheoff anymore */
	}

	/*
<<<<<<< HEAD
	 * Save state for next execution
	 */
	slot->PRIVATE_tts_nvalid = attnum;
	slot->PRIVATE_tts_off = off;
	slot->PRIVATE_tts_slow = slow;
}

/*
 * slot_getsomeattrs
 *		This function forces the entries of the slot's Datum/isnull
 *		arrays to be valid at least up through the attnum'th entry.
 */
void
_slot_getsomeattrs(TupleTableSlot *slot, int attnum)
{
	HeapTuple	tuple;
	int			attno;

	/* Quick out if we have 'em all already */
	if (slot->PRIVATE_tts_nvalid >= attnum)
		return;

	/* Check for caller error */
	if (attnum <= 0 || attnum > slot->tts_tupleDescriptor->natts)
		elog(ERROR, "invalid attribute number %d", attnum);

	/*
	 * otherwise we had better have a physical tuple (tts_nvalid should equal
	 * natts in all virtual-tuple cases)
	 */
	tuple = TupGetHeapTuple(slot); 
	if (tuple == NULL)			/* internal error */
		elog(ERROR, "cannot extract attribute from empty tuple slot");

	/*
	 * load up any slots available from physical tuple
	 */
	attno = HeapTupleHeaderGetNatts(tuple->t_data);
	attno = Min(attno, attnum);

	slot_deform_tuple(slot, attno);


	/*
	 * If tuple doesn't have all the atts indicated by tupleDesc, read the
	 * rest as null
	 */
	for (; attno < attnum; attno++)
	{
		slot->PRIVATE_tts_values[attno] = (Datum) 0;
		slot->PRIVATE_tts_isnull[attno] = true;
	}
	slot->PRIVATE_tts_nvalid = attnum;
	TupSetVirtualTuple(slot);
}

#if 0
/*
 * slot_getsysattr
 *		This function fetches a system attribute of the slot's current tuple.
 *		Unlike slot_getattr, if the slot does not contain system attributes,
 *		this will return false (with a NULL attribute value) instead of
 *		throwing an error.
 */
bool
slot_getsysattr(TupleTableSlot *slot, int attnum,
				Datum *value, bool *isnull)
{
	HeapTuple	tuple = slot->tts_tuple;

	Assert(attnum < 0);			/* else caller error */
	if (tuple == NULL ||
		tuple == &(slot->tts_minhdr))
	{
		/* No physical tuple, or minimal tuple, so fail */
		*value = (Datum) 0;
		*isnull = true;
		return false;
	}
	*value = heap_getsysattr(tuple, attnum, slot->tts_tupleDescriptor, isnull);
	return true;
=======
	 * If tuple doesn't have all the atts indicated by tupleDesc, read the
	 * rest as nulls or missing values as appropriate.
	 */
	for (; attnum < tdesc_natts; attnum++)
		values[attnum] = getmissingattr(tupleDesc, attnum + 1, &isnull[attnum]);
>>>>>>> 9e1c9f95
}
#endif

/*
 * heap_freetuple
 */
void
heap_freetuple(HeapTuple htup)
{
	pfree(htup);
}


/*
 * heap_form_minimal_tuple
 *		construct a MinimalTuple from the given values[] and isnull[] arrays,
 *		which are of the length indicated by tupleDescriptor->natts
 *
 * This is exactly like heap_form_tuple() except that the result is a
 * "minimal" tuple lacking a HeapTupleData header as well as room for system
 * columns.
 *
 * The result is allocated in the current memory context.
 */
MinimalTuple
heap_form_minimal_tuple(TupleDesc tupleDescriptor,
						Datum *values,
						bool *isnull)
{
	MinimalTuple tuple;			/* return tuple */
	Size		len,
				data_len;
	int			hoff;
	bool		hasnull = false;
	int			numberOfAttributes = tupleDescriptor->natts;
	int			i;

	if (numberOfAttributes > MaxTupleAttributeNumber)
		ereport(ERROR,
				(errcode(ERRCODE_TOO_MANY_COLUMNS),
				 errmsg("number of columns (%d) exceeds limit (%d)",
						numberOfAttributes, MaxTupleAttributeNumber)));

	/*
	 * Check for nulls
	 */
	for (i = 0; i < numberOfAttributes; i++)
	{
		if (isnull[i])
		{
			hasnull = true;
			break;
		}
	}

	/*
	 * Determine total space needed
	 */
	len = SizeofMinimalTupleHeader;

	if (hasnull)
		len += BITMAPLEN(numberOfAttributes);

	hoff = len = MAXALIGN(len); /* align user data safely */

	data_len = heap_compute_data_size(tupleDescriptor, values, isnull);

	len += data_len;

	/*
	 * Allocate and zero the space needed.
	 */
	tuple = (MinimalTuple) palloc0(len);

	/*
	 * And fill in the information.
	 */
	tuple->t_len = len;
	HeapTupleHeaderSetNatts(tuple, numberOfAttributes);
	tuple->t_hoff = hoff + MINIMAL_TUPLE_OFFSET;

	heap_fill_tuple(tupleDescriptor,
					values,
					isnull,
					(char *) tuple + hoff,
					data_len,
					&tuple->t_infomask,
					(hasnull ? tuple->t_bits : NULL));

	return tuple;
}

/*
 * heap_free_minimal_tuple
 */
void
heap_free_minimal_tuple(MinimalTuple mtup)
{
	pfree(mtup);
}

/*
 * heap_copy_minimal_tuple
 *		copy a MinimalTuple
 *
 * The result is allocated in the current memory context.
 */
MinimalTuple
heap_copy_minimal_tuple(MinimalTuple mtup)
{
	MinimalTuple result;

	result = (MinimalTuple) palloc(mtup->t_len);
	memcpy(result, mtup, mtup->t_len);
	return result;
}

/*
 * heap_tuple_from_minimal_tuple
 *		create a HeapTuple by copying from a MinimalTuple;
 *		system columns are filled with zeroes
 *
 * The result is allocated in the current memory context.
 * The HeapTuple struct, tuple header, and tuple data are all allocated
 * as a single palloc() block.
 */
HeapTuple
heap_tuple_from_minimal_tuple(MinimalTuple mtup)
{
	HeapTuple	result;
	uint32		len = mtup->t_len + MINIMAL_TUPLE_OFFSET;

	result = (HeapTuple) palloc(HEAPTUPLESIZE + len);
	result->t_len = len;
	ItemPointerSetInvalid(&(result->t_self));
	result->t_data = (HeapTupleHeader) ((char *) result + HEAPTUPLESIZE);
	memcpy((char *) result->t_data + MINIMAL_TUPLE_OFFSET, mtup, mtup->t_len);
	memset(result->t_data, 0, offsetof(HeapTupleHeaderData, t_infomask2));
	return result;
}

/*
 * minimal_tuple_from_heap_tuple
 *		create a MinimalTuple by copying from a HeapTuple
 *
 * The result is allocated in the current memory context.
 */
MinimalTuple
minimal_tuple_from_heap_tuple(HeapTuple htup)
{
	MinimalTuple result;
	uint32		len;

	Assert(htup->t_len > MINIMAL_TUPLE_OFFSET);
	len = htup->t_len - MINIMAL_TUPLE_OFFSET;
	result = (MinimalTuple) palloc(len);
	memcpy(result, (char *) htup->t_data + MINIMAL_TUPLE_OFFSET, len);
	result->t_len = len;
	return result;
}

/*
 * This mainly exists so JIT can inline the definition, but it's also
 * sometimes useful in debugging sessions.
 */
size_t
varsize_any(void *p)
{
	return VARSIZE_ANY(p);
}<|MERGE_RESOLUTION|>--- conflicted
+++ resolved
@@ -45,13 +45,9 @@
  * and we'd like to still refer to them via C struct offsets.
  *
  *
-<<<<<<< HEAD
  * Portions Copyright (c) 2006-2009, Greenplum inc
  * Portions Copyright (c) 2012-Present Pivotal Software, Inc.
- * Portions Copyright (c) 1996-2016, PostgreSQL Global Development Group
-=======
  * Portions Copyright (c) 1996-2019, PostgreSQL Global Development Group
->>>>>>> 9e1c9f95
  * Portions Copyright (c) 1994, Regents of the University of California
  *
  *
@@ -71,14 +67,6 @@
 
 #include "catalog/pg_type.h"
 #include "cdb/cdbvars.h"                /* GpIdentity.segindex */
-
-/* Does att's datatype allow packing into the 1-byte-header varlena format? */
-#define ATT_IS_PACKABLE(att) \
-	((att)->attlen == -1 && (att)->attstorage != 'p')
-/* Use this if it's already known varlena */
-#define VARLENA_ATT_IS_PACKABLE(att) \
-	((att)->attstorage != 'p')
-
 
 /* Does att's datatype allow packing into the 1-byte-header varlena format? */
 #define ATT_IS_PACKABLE(att) \
@@ -330,13 +318,10 @@
 	int			bitmask;
 	int			i;
 	int			numberOfAttributes = tupleDesc->natts;
-<<<<<<< HEAD
-	Form_pg_attribute *att = tupleDesc->attrs;
-=======
 
 #ifdef USE_ASSERT_CHECKING
->>>>>>> 9e1c9f95
 	char	   *start = data;
+#endif
 
 	if (bit != NULL)
 	{
@@ -367,7 +352,7 @@
 
 	Assert((data - start) == data_size);
 
-	return data - start;
+	return data_size;
 }
 
 /* ----------------------------------------------------------------
@@ -382,16 +367,11 @@
 bool
 heap_attisnull(HeapTuple tup, int attnum, TupleDesc tupleDesc)
 {
-<<<<<<< HEAD
-	Assert(!is_memtuple((GenericTuple) tup));
-
-=======
 	/*
 	 * We allow a NULL tupledesc for relations not expected to have missing
 	 * values, such as catalog relations and indexes.
 	 */
 	Assert(!tupleDesc || attnum <= tupleDesc->natts);
->>>>>>> 9e1c9f95
 	if (attnum > (int) HeapTupleHeaderGetNatts(tup->t_data))
 	{
 		if (tupleDesc && TupleDescAttr(tupleDesc, attnum - 1)->atthasmissing)
@@ -425,14 +405,6 @@
 
 	return false;
 }
-bool
-heap_attisnull_normalattr(HeapTuple tup, int attnum)
-{
-	Assert(attnum > 0);
-	if (HeapTupleNoNulls(tup))
-		return false;
-	return att_isnull(attnum - 1, tup->t_data->t_bits);
-}
 
 /* ----------------
  *		nocachegetattr
@@ -467,8 +439,6 @@
 	bits8	   *bp = tup->t_bits;	/* ptr to null bitmap in tuple */
 	bool		slow = false;	/* do we have to walk attrs? */
 	int			off;			/* current offset within data */
-
-	Assert(!is_memtuple((GenericTuple) tuple));
 
 	/* ----------------
 	 *	 Three cases:
@@ -589,9 +559,6 @@
 	{
 		bool		usecache = true;
 		int			i;
-
-		/* this is always true */
-		att[0]->attcacheoff = 0;
 
 		/*
 		 * Now we know that we have to walk the tuple CAREFULLY.  But we still
@@ -672,7 +639,6 @@
 	Datum		result;
 
 	Assert(tup);
-	Assert(!is_memtuple((GenericTuple) tup));
 
 	/* Currently, no sys attribute ever reads as NULL. */
 	*isnull = false;
@@ -701,9 +667,7 @@
 			result = CommandIdGetDatum(HeapTupleHeaderGetRawCommandId(tup->t_data));
 			break;
 		case TableOidAttributeNumber:
-            /* CDB: Must now use a TupleTableSlot to access the 'tableoid'. */
-			result = ObjectIdGetDatum(InvalidOid);
-			elog(ERROR, "Invalid reference to \"tableoid\" system attribute");
+			result = ObjectIdGetDatum(tup->t_tableOid);
 			break;
 		case GpSegmentIdAttributeNumber:                       /*CDB*/
 			result = Int32GetDatum(GpIdentity.segindex);
@@ -734,8 +698,6 @@
 	if (!HeapTupleIsValid(tuple) || tuple->t_data == NULL)
 		return NULL;
 
-	Assert(!is_memtuple((GenericTuple) tuple));
-
 	len = HEAPTUPLESIZE + tuple->t_len;
 	if(destlen && *destlen < len)
 	{
@@ -753,6 +715,7 @@
 
 	newTuple->t_len = tuple->t_len;
 	newTuple->t_self = tuple->t_self;
+	newTuple->t_tableOid = tuple->t_tableOid;
 	newTuple->t_data = (HeapTupleHeader) ((char *) newTuple + HEAPTUPLESIZE);
 	memcpy((char *) newTuple->t_data, (char *) tuple->t_data, tuple->t_len);
 	return newTuple;
@@ -776,10 +739,9 @@
 		return;
 	}
 
-	Assert(!is_memtuple((GenericTuple) src));
-
 	dest->t_len = src->t_len;
 	dest->t_self = src->t_self;
+	dest->t_tableOid = src->t_tableOid;
 	dest->t_data = (HeapTupleHeader) palloc(src->t_len);
 	memcpy((char *) dest->t_data, (char *) src->t_data, src->t_len);
 }
@@ -1087,7 +1049,6 @@
 {
 	HeapTuple	tuple;			/* return tuple */
 	HeapTupleHeader td;			/* tuple data */
-	Size		actual_len;
 	Size		len,
 				data_len;
 	int			hoff;
@@ -1155,6 +1116,7 @@
 	 */
 	tuple->t_len = len;
 	ItemPointerSetInvalid(&(tuple->t_self));
+	tuple->t_tableOid = InvalidOid;
 
 	HeapTupleHeaderSetDatumLength(td, len);
 	HeapTupleHeaderSetTypeId(td, tupleDescriptor->tdtypeid);
@@ -1165,21 +1127,6 @@
 	HeapTupleHeaderSetNatts(td, numberOfAttributes);
 	td->t_hoff = hoff;
 
-<<<<<<< HEAD
-	if (tupleDescriptor->tdhasoid)		/* else leave infomask = 0 */
-		td->t_infomask = HEAP_HASOID;
-
-	actual_len = heap_fill_tuple(tupleDescriptor,
-								 values,
-								 isnull,
-								 (char *) td + hoff,
-								 data_len,
-								 &td->t_infomask,
-								 (hasnull ? td->t_bits : NULL));
-
-	Assert(data_len == actual_len);
-	Assert(!is_memtuple((GenericTuple) tuple));
-=======
 	heap_fill_tuple(tupleDescriptor,
 					values,
 					isnull,
@@ -1187,7 +1134,6 @@
 					data_len,
 					&td->t_infomask,
 					(hasnull ? td->t_bits : NULL));
->>>>>>> 9e1c9f95
 
 	return tuple;
 }
@@ -1215,8 +1161,6 @@
 	Datum	   *values;
 	bool	   *isnull;
 	HeapTuple	newTuple;
-
-	Assert(!is_memtuple((GenericTuple) tuple));
 
 	/*
 	 * allocate and fill values and isnull arrays from either the tuple or the
@@ -1319,12 +1263,7 @@
 	 */
 	newTuple->t_data->t_ctid = tuple->t_data->t_ctid;
 	newTuple->t_self = tuple->t_self;
-<<<<<<< HEAD
-	if (tupleDesc->tdhasoid)
-		HeapTupleSetOid(newTuple, HeapTupleGetOid(tuple));
-=======
 	newTuple->t_tableOid = tuple->t_tableOid;
->>>>>>> 9e1c9f95
 
 	return newTuple;
 }
@@ -1360,7 +1299,6 @@
 	bits8	   *bp = tup->t_bits;	/* ptr to null bitmap in tuple */
 	bool		slow = false;	/* can we use/set attcacheoff? */
 
-	Assert(!is_memtuple((GenericTuple) tuple));
 	natts = HeapTupleHeaderGetNatts(tup);
 
 	/*
@@ -1376,8 +1314,7 @@
 
 	for (attnum = 0; attnum < natts; attnum++)
 	{
-<<<<<<< HEAD
-		Form_pg_attribute thisatt = att[attnum];
+		Form_pg_attribute thisatt = TupleDescAttr(tupleDesc, attnum);
 
 		if (hasnulls && att_isnull(attnum, bp))
 		{
@@ -1428,210 +1365,11 @@
 
 	/*
 	 * If tuple doesn't have all the atts indicated by tupleDesc, read the
-	 * rest as null
-	 */
-	for (; attnum < tdesc_natts; attnum++)
-	{
-		values[attnum] = (Datum) 0;
-		isnull[attnum] = true;
-	}
-}
-
-/*
- * slot_deform_tuple
- *		Given a TupleTableSlot, extract data from the slot's physical tuple
- *		into its Datum/isnull arrays.  Data is extracted up through the
- *		natts'th column (caller must ensure this is a legal column number).
- *
- *		This is essentially an incremental version of heap_deform_tuple:
- *		on each call we extract attributes up to the one needed, without
- *		re-computing information about previously extracted attributes.
- *		slot->tts_nvalid is the number of attributes already extracted.
- */
-static void
-slot_deform_tuple(TupleTableSlot *slot, int natts)
-{
-	HeapTuple	tuple = TupGetHeapTuple(slot); 
-	TupleDesc	tupleDesc = slot->tts_tupleDescriptor;
-	Datum	   *values = slot->PRIVATE_tts_values;
-	bool	   *isnull = slot->PRIVATE_tts_isnull;
-	HeapTupleHeader tup = tuple->t_data;
-	bool		hasnulls = HeapTupleHasNulls(tuple);
-	Form_pg_attribute *att = tupleDesc->attrs;
-	int			attnum;
-	char	   *tp;				/* ptr to tuple data */
-	long		off;			/* offset in tuple data */
-	bits8	   *bp = tup->t_bits;		/* ptr to null bitmap in tuple */
-	bool		slow;			/* can we use/set attcacheoff? */
-
-	/*
-	 * Check whether the first call for this tuple, and initialize or restore
-	 * loop state.
-	 */
-	attnum = slot->PRIVATE_tts_nvalid;
-	if (attnum == 0)
-	{
-		/* Start from the first attribute */
-		off = 0;
-		slow = false;
-	}
-	else
-	{
-		/* Restore state from previous execution */
-		off = slot->PRIVATE_tts_off;
-		slow = slot->PRIVATE_tts_slow;
-	}
-
-	tp = (char *) tup + tup->t_hoff;
-
-	for (; attnum < natts; attnum++)
-	{
-		Form_pg_attribute thisatt = att[attnum];
-=======
-		Form_pg_attribute thisatt = TupleDescAttr(tupleDesc, attnum);
->>>>>>> 9e1c9f95
-
-		if (hasnulls && att_isnull(attnum, bp))
-		{
-			values[attnum] = (Datum) 0;
-			isnull[attnum] = true;
-			slow = true;		/* can't use attcacheoff anymore */
-			continue;
-		}
-
-		isnull[attnum] = false;
-
-		if (!slow && thisatt->attcacheoff >= 0)
-			off = thisatt->attcacheoff;
-		else if (thisatt->attlen == -1)
-		{
-			/*
-			 * We can only cache the offset for a varlena attribute if the
-			 * offset is already suitably aligned, so that there would be no
-			 * pad bytes in any case: then the offset will be valid for either
-			 * an aligned or unaligned value.
-			 */
-			if (!slow &&
-				off == att_align_nominal(off, thisatt->attalign))
-				thisatt->attcacheoff = off;
-			else
-			{
-				off = att_align_pointer(off, thisatt->attalign, -1,
-										tp + off);
-				slow = true;
-			}
-		}
-		else
-		{
-			/* not varlena, so safe to use att_align_nominal */
-			off = att_align_nominal(off, thisatt->attalign);
-
-			if (!slow)
-				thisatt->attcacheoff = off;
-		}
-		if (!slow && thisatt->attlen < 0)
-			slow = true;
-
-		values[attnum] = fetchatt(thisatt, tp + off);
-
-		off = att_addlength_pointer(off, thisatt->attlen, tp + off);
-
-		if (thisatt->attlen <= 0)
-			slow = true;		/* can't use attcacheoff anymore */
-	}
-
-	/*
-<<<<<<< HEAD
-	 * Save state for next execution
-	 */
-	slot->PRIVATE_tts_nvalid = attnum;
-	slot->PRIVATE_tts_off = off;
-	slot->PRIVATE_tts_slow = slow;
-}
-
-/*
- * slot_getsomeattrs
- *		This function forces the entries of the slot's Datum/isnull
- *		arrays to be valid at least up through the attnum'th entry.
- */
-void
-_slot_getsomeattrs(TupleTableSlot *slot, int attnum)
-{
-	HeapTuple	tuple;
-	int			attno;
-
-	/* Quick out if we have 'em all already */
-	if (slot->PRIVATE_tts_nvalid >= attnum)
-		return;
-
-	/* Check for caller error */
-	if (attnum <= 0 || attnum > slot->tts_tupleDescriptor->natts)
-		elog(ERROR, "invalid attribute number %d", attnum);
-
-	/*
-	 * otherwise we had better have a physical tuple (tts_nvalid should equal
-	 * natts in all virtual-tuple cases)
-	 */
-	tuple = TupGetHeapTuple(slot); 
-	if (tuple == NULL)			/* internal error */
-		elog(ERROR, "cannot extract attribute from empty tuple slot");
-
-	/*
-	 * load up any slots available from physical tuple
-	 */
-	attno = HeapTupleHeaderGetNatts(tuple->t_data);
-	attno = Min(attno, attnum);
-
-	slot_deform_tuple(slot, attno);
-
-
-	/*
-	 * If tuple doesn't have all the atts indicated by tupleDesc, read the
-	 * rest as null
-	 */
-	for (; attno < attnum; attno++)
-	{
-		slot->PRIVATE_tts_values[attno] = (Datum) 0;
-		slot->PRIVATE_tts_isnull[attno] = true;
-	}
-	slot->PRIVATE_tts_nvalid = attnum;
-	TupSetVirtualTuple(slot);
-}
-
-#if 0
-/*
- * slot_getsysattr
- *		This function fetches a system attribute of the slot's current tuple.
- *		Unlike slot_getattr, if the slot does not contain system attributes,
- *		this will return false (with a NULL attribute value) instead of
- *		throwing an error.
- */
-bool
-slot_getsysattr(TupleTableSlot *slot, int attnum,
-				Datum *value, bool *isnull)
-{
-	HeapTuple	tuple = slot->tts_tuple;
-
-	Assert(attnum < 0);			/* else caller error */
-	if (tuple == NULL ||
-		tuple == &(slot->tts_minhdr))
-	{
-		/* No physical tuple, or minimal tuple, so fail */
-		*value = (Datum) 0;
-		*isnull = true;
-		return false;
-	}
-	*value = heap_getsysattr(tuple, attnum, slot->tts_tupleDescriptor, isnull);
-	return true;
-=======
-	 * If tuple doesn't have all the atts indicated by tupleDesc, read the
 	 * rest as nulls or missing values as appropriate.
 	 */
 	for (; attnum < tdesc_natts; attnum++)
 		values[attnum] = getmissingattr(tupleDesc, attnum + 1, &isnull[attnum]);
->>>>>>> 9e1c9f95
-}
-#endif
+}
 
 /*
  * heap_freetuple
@@ -1765,6 +1503,7 @@
 	result = (HeapTuple) palloc(HEAPTUPLESIZE + len);
 	result->t_len = len;
 	ItemPointerSetInvalid(&(result->t_self));
+	result->t_tableOid = InvalidOid;
 	result->t_data = (HeapTupleHeader) ((char *) result + HEAPTUPLESIZE);
 	memcpy((char *) result->t_data + MINIMAL_TUPLE_OFFSET, mtup, mtup->t_len);
 	memset(result->t_data, 0, offsetof(HeapTupleHeaderData, t_infomask2));
