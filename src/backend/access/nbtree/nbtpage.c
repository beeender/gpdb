/*-------------------------------------------------------------------------
 *
 * nbtpage.c
 *	  BTree-specific page management code for the Postgres btree access
 *	  method.
 *
 * Portions Copyright (c) 1996-2010, PostgreSQL Global Development Group
 * Portions Copyright (c) 1994, Regents of the University of California
 *
 *
 * IDENTIFICATION
 *	  $PostgreSQL: pgsql/src/backend/access/nbtree/nbtpage.c,v 1.123 2010/07/06 19:18:55 momjian Exp $
 *
 *	NOTES
 *	   Postgres btree pages look like ordinary relation pages.	The opaque
 *	   data at high addresses includes pointers to left and right siblings
 *	   and flag data describing page state.  The first page in a btree, page
 *	   zero, is special -- it stores meta-information describing the tree.
 *	   Pages one and higher store the actual tree data.
 *
 *-------------------------------------------------------------------------
 */
#include "postgres.h"

#include "access/heapam.h"	/* For RelationFetchGpRelationNodeForXLog. */
#include "access/nbtree.h"
#include "access/transam.h"
#include "miscadmin.h"
#include "storage/bufmgr.h"
#include "storage/freespace.h"
#include "storage/indexfsm.h"
#include "storage/lmgr.h"
#include "utils/inval.h"
#include "utils/snapmgr.h"


/*
 *	_bt_initmetapage() -- Fill a page buffer with a correct metapage image
 */
void
_bt_initmetapage(Page page, BlockNumber rootbknum, uint32 level)
{
	BTMetaPageData *metad;
	BTPageOpaque metaopaque;

	_bt_pageinit(page, BLCKSZ);

	metad = BTPageGetMeta(page);
	metad->btm_magic = BTREE_MAGIC;
	metad->btm_version = BTREE_VERSION;
	metad->btm_root = rootbknum;
	metad->btm_level = level;
	metad->btm_fastroot = rootbknum;
	metad->btm_fastlevel = level;

	metaopaque = (BTPageOpaque) PageGetSpecialPointer(page);
	metaopaque->btpo_flags = BTP_META;

	/*
	 * Set pd_lower just past the end of the metadata.	This is not essential
	 * but it makes the page look compressible to xlog.c.
	 */
	((PageHeader) page)->pd_lower =
		((char *) metad + sizeof(BTMetaPageData)) - (char *) page;
}

/*
 *	_bt_getroot() -- Get the root page of the btree.
 *
 *		Since the root page can move around the btree file, we have to read
 *		its location from the metadata page, and then read the root page
 *		itself.  If no root page exists yet, we have to create one.  The
 *		standard class of race conditions exists here; I think I covered
 *		them all in the Hopi Indian rain dance of lock requests below.
 *
 *		The access type parameter (BT_READ or BT_WRITE) controls whether
 *		a new root page will be created or not.  If access = BT_READ,
 *		and no root page exists, we just return InvalidBuffer.	For
 *		BT_WRITE, we try to create the root page if it doesn't exist.
 *		NOTE that the returned root page will have only a read lock set
 *		on it even if access = BT_WRITE!
 *
 *		The returned page is not necessarily the true root --- it could be
 *		a "fast root" (a page that is alone in its level due to deletions).
 *		Also, if the root page is split while we are "in flight" to it,
 *		what we will return is the old root, which is now just the leftmost
 *		page on a probably-not-very-wide level.  For most purposes this is
 *		as good as or better than the true root, so we do not bother to
 *		insist on finding the true root.  We do, however, guarantee to
 *		return a live (not deleted or half-dead) page.
 *
 *		On successful return, the root page is pinned and read-locked.
 *		The metadata page is not locked or pinned on exit.
 */
Buffer
_bt_getroot(Relation rel, int access)
{
	Buffer		metabuf;
	Page		metapg;
	BTPageOpaque metaopaque;
	Buffer		rootbuf;
	Page		rootpage;
	BTPageOpaque rootopaque;
	BlockNumber rootblkno;
	uint32		rootlevel;
	BTMetaPageData *metad;

	/*
	 * Try to use previously-cached metapage data to find the root.  This
	 * normally saves one buffer access per index search, which is a very
	 * helpful savings in bufmgr traffic and hence contention.
	 */
	if (rel->rd_amcache != NULL)
	{
		metad = (BTMetaPageData *) rel->rd_amcache;
		/* We shouldn't have cached it if any of these fail */
		Assert(metad->btm_magic == BTREE_MAGIC);
		Assert(metad->btm_version == BTREE_VERSION);
		Assert(metad->btm_root != P_NONE);

		rootblkno = metad->btm_fastroot;
		Assert(rootblkno != P_NONE);
		rootlevel = metad->btm_fastlevel;

		rootbuf = _bt_getbuf(rel, rootblkno, BT_READ);
		rootpage = BufferGetPage(rootbuf);
		rootopaque = (BTPageOpaque) PageGetSpecialPointer(rootpage);

		/*
		 * Since the cache might be stale, we check the page more carefully
		 * here than normal.  We *must* check that it's not deleted. If it's
		 * not alone on its level, then we reject too --- this may be overly
		 * paranoid but better safe than sorry.  Note we don't check P_ISROOT,
		 * because that's not set in a "fast root".
		 */
		if (!P_IGNORE(rootopaque) &&
			rootopaque->btpo.level == rootlevel &&
			P_LEFTMOST(rootopaque) &&
			P_RIGHTMOST(rootopaque))
		{
			/* OK, accept cached page as the root */
			return rootbuf;
		}
		_bt_relbuf(rel, rootbuf);
		/* Cache is stale, throw it away */
		if (rel->rd_amcache)
			pfree(rel->rd_amcache);
		rel->rd_amcache = NULL;
	}

	metabuf = _bt_getbuf(rel, BTREE_METAPAGE, BT_READ);
	metapg = BufferGetPage(metabuf);
	metaopaque = (BTPageOpaque) PageGetSpecialPointer(metapg);
	metad = BTPageGetMeta(metapg);

	/* sanity-check the metapage */
	if (!(metaopaque->btpo_flags & BTP_META) ||
		metad->btm_magic != BTREE_MAGIC)
		ereport(ERROR,
				(errcode(ERRCODE_INDEX_CORRUPTED),
				 errmsg("index \"%s\" is not a btree",
						RelationGetRelationName(rel))));

	if (metad->btm_version != BTREE_VERSION)
		ereport(ERROR,
				(errcode(ERRCODE_INDEX_CORRUPTED),
				 errmsg("version mismatch in index \"%s\": file version %d, code version %d",
						RelationGetRelationName(rel),
						metad->btm_version, BTREE_VERSION)));

	/* if no root page initialized yet, do it */
	if (metad->btm_root == P_NONE)
	{
		/* If access = BT_READ, caller doesn't want us to create root yet */
		if (access == BT_READ)
		{
			_bt_relbuf(rel, metabuf);
			return InvalidBuffer;
		}

		/* trade in our read lock for a write lock */
		LockBuffer(metabuf, BUFFER_LOCK_UNLOCK);
		LockBuffer(metabuf, BT_WRITE);

		/*
		 * Race condition:	if someone else initialized the metadata between
		 * the time we released the read lock and acquired the write lock, we
		 * must avoid doing it again.
		 */
		if (metad->btm_root != P_NONE)
		{
			/*
			 * Metadata initialized by someone else.  In order to guarantee no
			 * deadlocks, we have to release the metadata page and start all
			 * over again.	(Is that really true? But it's hardly worth trying
			 * to optimize this case.)
			 */
			_bt_relbuf(rel, metabuf);
			return _bt_getroot(rel, access);
		}

		/*
		 * Get, initialize, write, and leave a lock of the appropriate type on
		 * the new root page.  Since this is the first page in the tree, it's
		 * a leaf as well as the root.
		 */
		rootbuf = _bt_getbuf(rel, P_NEW, BT_WRITE);
		rootblkno = BufferGetBlockNumber(rootbuf);
		rootpage = BufferGetPage(rootbuf);
		rootopaque = (BTPageOpaque) PageGetSpecialPointer(rootpage);
		rootopaque->btpo_prev = rootopaque->btpo_next = P_NONE;
		rootopaque->btpo_flags = (BTP_LEAF | BTP_ROOT);
		rootopaque->btpo.level = 0;
		rootopaque->btpo_cycleid = 0;

		/* NO ELOG(ERROR) till meta is updated */
		START_CRIT_SECTION();

		metad->btm_root = rootblkno;
		metad->btm_level = 0;
		metad->btm_fastroot = rootblkno;
		metad->btm_fastlevel = 0;

		MarkBufferDirty(rootbuf);
		MarkBufferDirty(metabuf);

		/* XLOG stuff */
		if (!rel->rd_istemp)
		{
			xl_btree_newroot xlrec;
			XLogRecPtr	recptr;
			XLogRecData rdata;

			xlrec.node = rel->rd_node;
			xlrec.rootblk = rootblkno;
			xlrec.level = 0;

			rdata.data = (char *) &xlrec;
			rdata.len = SizeOfBtreeNewroot;
			rdata.buffer = InvalidBuffer;
			rdata.next = NULL;

			recptr = XLogInsert(RM_BTREE_ID, XLOG_BTREE_NEWROOT, &rdata);

			PageSetLSN(rootpage, recptr);
			PageSetLSN(metapg, recptr);
		}

		END_CRIT_SECTION();

		/*
		 * Send out relcache inval for metapage change (probably unnecessary
		 * here, but let's be safe).
		 */
		CacheInvalidateRelcache(rel);

		/*
		 * swap root write lock for read lock.	There is no danger of anyone
		 * else accessing the new root page while it's unlocked, since no one
		 * else knows where it is yet.
		 */
		LockBuffer(rootbuf, BUFFER_LOCK_UNLOCK);
		LockBuffer(rootbuf, BT_READ);

		/* okay, metadata is correct, release lock on it */
		_bt_relbuf(rel, metabuf);
	}
	else
	{
		rootblkno = metad->btm_fastroot;
		Assert(rootblkno != P_NONE);
		rootlevel = metad->btm_fastlevel;

		/*
		 * Cache the metapage data for next time
		 */
		rel->rd_amcache = MemoryContextAlloc(rel->rd_indexcxt,
											 sizeof(BTMetaPageData));
		memcpy(rel->rd_amcache, metad, sizeof(BTMetaPageData));

		/*
		 * We are done with the metapage; arrange to release it via first
		 * _bt_relandgetbuf call
		 */
		rootbuf = metabuf;

		for (;;)
		{
			rootbuf = _bt_relandgetbuf(rel, rootbuf, rootblkno, BT_READ);
			rootpage = BufferGetPage(rootbuf);
			rootopaque = (BTPageOpaque) PageGetSpecialPointer(rootpage);

			if (!P_IGNORE(rootopaque))
				break;

			/* it's dead, Jim.  step right one page */
			if (P_RIGHTMOST(rootopaque))
				elog(ERROR, "no live root page found in index \"%s\"",
					 RelationGetRelationName(rel));
			rootblkno = rootopaque->btpo_next;
		}

		/* Note: can't check btpo.level on deleted pages */
		if (rootopaque->btpo.level != rootlevel)
			elog(ERROR, "root page %u of index \"%s\" has level %u, expected %u",
				 rootblkno, RelationGetRelationName(rel),
				 rootopaque->btpo.level, rootlevel);
	}

	/*
	 * By here, we have a pin and read lock on the root page, and no lock set
	 * on the metadata page.  Return the root page's buffer.
	 */
	return rootbuf;
}

/*
 *	_bt_gettrueroot() -- Get the true root page of the btree.
 *
 *		This is the same as the BT_READ case of _bt_getroot(), except
 *		we follow the true-root link not the fast-root link.
 *
 * By the time we acquire lock on the root page, it might have been split and
 * not be the true root anymore.  This is okay for the present uses of this
 * routine; we only really need to be able to move up at least one tree level
 * from whatever non-root page we were at.	If we ever do need to lock the
 * one true root page, we could loop here, re-reading the metapage on each
 * failure.  (Note that it wouldn't do to hold the lock on the metapage while
 * moving to the root --- that'd deadlock against any concurrent root split.)
 */
Buffer
_bt_gettrueroot(Relation rel)
{
	Buffer		metabuf;
	Page		metapg;
	BTPageOpaque metaopaque;
	Buffer		rootbuf;
	Page		rootpage;
	BTPageOpaque rootopaque;
	BlockNumber rootblkno;
	uint32		rootlevel;
	BTMetaPageData *metad;

	/*
	 * We don't try to use cached metapage data here, since (a) this path is
	 * not performance-critical, and (b) if we are here it suggests our cache
	 * is out-of-date anyway.  In light of point (b), it's probably safest to
	 * actively flush any cached metapage info.
	 */
	if (rel->rd_amcache)
		pfree(rel->rd_amcache);
	rel->rd_amcache = NULL;

	metabuf = _bt_getbuf(rel, BTREE_METAPAGE, BT_READ);
	metapg = BufferGetPage(metabuf);
	metaopaque = (BTPageOpaque) PageGetSpecialPointer(metapg);
	metad = BTPageGetMeta(metapg);

	if (!(metaopaque->btpo_flags & BTP_META) ||
		metad->btm_magic != BTREE_MAGIC)
		ereport(ERROR,
				(errcode(ERRCODE_INDEX_CORRUPTED),
				 errmsg("index \"%s\" is not a btree",
						RelationGetRelationName(rel))));

	if (metad->btm_version != BTREE_VERSION)
		ereport(ERROR,
				(errcode(ERRCODE_INDEX_CORRUPTED),
				 errmsg("version mismatch in index \"%s\": file version %d, code version %d",
						RelationGetRelationName(rel),
						metad->btm_version, BTREE_VERSION)));

	/* if no root page initialized yet, fail */
	if (metad->btm_root == P_NONE)
	{
		_bt_relbuf(rel, metabuf);
		return InvalidBuffer;
	}

	rootblkno = metad->btm_root;
	rootlevel = metad->btm_level;

	/*
	 * We are done with the metapage; arrange to release it via first
	 * _bt_relandgetbuf call
	 */
	rootbuf = metabuf;

	for (;;)
	{
		rootbuf = _bt_relandgetbuf(rel, rootbuf, rootblkno, BT_READ);
		rootpage = BufferGetPage(rootbuf);
		rootopaque = (BTPageOpaque) PageGetSpecialPointer(rootpage);

		if (!P_IGNORE(rootopaque))
			break;

		/* it's dead, Jim.  step right one page */
		if (P_RIGHTMOST(rootopaque))
			elog(ERROR, "no live root page found in index \"%s\"",
				 RelationGetRelationName(rel));
		rootblkno = rootopaque->btpo_next;
	}

	/* Note: can't check btpo.level on deleted pages */
	if (rootopaque->btpo.level != rootlevel)
		elog(ERROR, "root page %u of index \"%s\" has level %u, expected %u",
			 rootblkno, RelationGetRelationName(rel),
			 rootopaque->btpo.level, rootlevel);

	return rootbuf;
}

/*
 *	_bt_checkpage() -- Verify that a freshly-read page looks sane.
 */
void
_bt_checkpage(Relation rel, Buffer buf)
{
	Page		page = BufferGetPage(buf);

	/*
	 * ReadBuffer verifies that every newly-read page passes
	 * PageHeaderIsValid, which means it either contains a reasonably sane
	 * page header or is all-zero.	We have to defend against the all-zero
	 * case, however.
	 */
	if (PageIsNew(page))
		ereport(ERROR,
				(errcode(ERRCODE_INDEX_CORRUPTED),
			 errmsg("index \"%s\" contains unexpected zero page at block %u",
					RelationGetRelationName(rel),
					BufferGetBlockNumber(buf)),
				 errhint("Please REINDEX it.")));

	/*
	 * Additionally check that the special area looks sane.
	 */
	if (PageGetSpecialSize(page) != MAXALIGN(sizeof(BTPageOpaqueData)))
		ereport(ERROR,
				(errcode(ERRCODE_INDEX_CORRUPTED),
				 errmsg("index \"%s\" contains corrupted page at block %u",
						RelationGetRelationName(rel),
						BufferGetBlockNumber(buf)),
				 errhint("Please REINDEX it."),
				 errSendAlert(true)));
}

/*
 * Log the reuse of a page from the FSM.
 */
static void
_bt_log_reuse_page(Relation rel, BlockNumber blkno, TransactionId latestRemovedXid)
{
	if (rel->rd_istemp)
		return;

	/* No ereport(ERROR) until changes are logged */
	START_CRIT_SECTION();

	/*
	 * We don't do MarkBufferDirty here because we're about initialise the
	 * page, and nobody else can see it yet.
	 */

	/* XLOG stuff */
	{
		XLogRecPtr	recptr;
		XLogRecData rdata[1];
		xl_btree_reuse_page xlrec_reuse;

		xlrec_reuse.node = rel->rd_node;
		xlrec_reuse.block = blkno;
		xlrec_reuse.latestRemovedXid = latestRemovedXid;
		rdata[0].data = (char *) &xlrec_reuse;
		rdata[0].len = SizeOfBtreeReusePage;
		rdata[0].buffer = InvalidBuffer;
		rdata[0].next = NULL;

		recptr = XLogInsert(RM_BTREE_ID, XLOG_BTREE_REUSE_PAGE, rdata);

		/*
		 * We don't do PageSetLSN or PageSetTLI here because we're about
		 * initialise the page, so no need.
		 */
	}

	END_CRIT_SECTION();
}

/*
 *	_bt_getbuf() -- Get a buffer by block number for read or write.
 *
 *		blkno == P_NEW means to get an unallocated index page.	The page
 *		will be initialized before returning it.
 *
 *		When this routine returns, the appropriate lock is set on the
 *		requested buffer and its reference count has been incremented
 *		(ie, the buffer is "locked and pinned").  Also, we apply
 *		_bt_checkpage to sanity-check the page (except in P_NEW case).
 */
Buffer
_bt_getbuf(Relation rel, BlockNumber blkno, int access)
{
	Buffer		buf;

	if (blkno != P_NEW)
	{
		/* Read an existing block of the relation */
		buf = ReadBuffer(rel, blkno);
		LockBuffer(buf, access);
		_bt_checkpage(rel, buf);
	}
	else
	{
		bool		needLock;
		Page		page;

		Assert(access == BT_WRITE);

		/*
		 * First see if the FSM knows of any free pages.
		 *
		 * We can't trust the FSM's report unreservedly; we have to check that
		 * the page is still free.	(For example, an already-free page could
		 * have been re-used between the time the last VACUUM scanned it and
		 * the time the VACUUM made its FSM updates.)
		 *
		 * In fact, it's worse than that: we can't even assume that it's safe
		 * to take a lock on the reported page.  If somebody else has a lock
		 * on it, or even worse our own caller does, we could deadlock.  (The
		 * own-caller scenario is actually not improbable. Consider an index
		 * on a serial or timestamp column.  Nearly all splits will be at the
		 * rightmost page, so it's entirely likely that _bt_split will call us
		 * while holding a lock on the page most recently acquired from FSM. A
		 * VACUUM running concurrently with the previous split could well have
		 * placed that page back in FSM.)
		 *
		 * To get around that, we ask for only a conditional lock on the
		 * reported page.  If we fail, then someone else is using the page,
		 * and we may reasonably assume it's not free.  (If we happen to be
		 * wrong, the worst consequence is the page will be lost to use till
		 * the next VACUUM, which is no big problem.)
		 */
		for (;;)
		{
			blkno = GetFreeIndexPage(rel);
			if (blkno == InvalidBlockNumber)
				break;
			buf = ReadBuffer(rel, blkno);
			if (ConditionalLockBuffer(buf))
			{
				page = BufferGetPage(buf);
				if (_bt_page_recyclable(page))
				{
					/*
					 * If we are generating WAL for Hot Standby then create a
					 * WAL record that will allow us to conflict with queries
					 * running on standby.
					 */
					if (XLogStandbyInfoActive())
					{
						BTPageOpaque opaque = (BTPageOpaque) PageGetSpecialPointer(page);

						_bt_log_reuse_page(rel, blkno, opaque->btpo.xact);
					}

					/* Okay to use page.  Re-initialize and return it */
					_bt_pageinit(page, BufferGetPageSize(buf));
					return buf;
				}
				elog(DEBUG2, "FSM returned nonrecyclable page");
				_bt_relbuf(rel, buf);
			}
			else
			{
				elog(DEBUG2, "FSM returned nonlockable page");
				/* couldn't get lock, so just drop pin */
				ReleaseBuffer(buf);
			}
		}

		/*
		 * Extend the relation by one page.
		 *
		 * We have to use a lock to ensure no one else is extending the rel at
		 * the same time, else we will both try to initialize the same new
		 * page.  We can skip locking for new or temp relations, however,
		 * since no one else could be accessing them.
		 */
		needLock = !RELATION_IS_LOCAL(rel);

		if (needLock)
			LockRelationForExtension(rel, ExclusiveLock);

		buf = ReadBuffer(rel, P_NEW);

		/* Acquire buffer lock on new page */
		LockBuffer(buf, BT_WRITE);

		/*
		 * Release the file-extension lock; it's now OK for someone else to
		 * extend the relation some more.  Note that we cannot release this
		 * lock before we have buffer lock on the new page, or we risk a race
		 * condition against btvacuumscan --- see comments therein.
		 */
		if (needLock)
			UnlockRelationForExtension(rel, ExclusiveLock);

		/* Initialize the new page before returning it */
		page = BufferGetPage(buf);
		Assert(PageIsNew(page));
		_bt_pageinit(page, BufferGetPageSize(buf));
	}

	/* ref count and lock type are correct */
	return buf;
}

/*
 *	_bt_relandgetbuf() -- release a locked buffer and get another one.
 *
 * This is equivalent to _bt_relbuf followed by _bt_getbuf, with the
 * exception that blkno may not be P_NEW.  Also, if obuf is InvalidBuffer
 * then it reduces to just _bt_getbuf; allowing this case simplifies some
 * callers.
 *
 * The original motivation for using this was to avoid two entries to the
 * bufmgr when one would do.  However, now it's mainly just a notational
 * convenience.  The only case where it saves work over _bt_relbuf/_bt_getbuf
 * is when the target page is the same one already in the buffer.
 */
Buffer
_bt_relandgetbuf(Relation rel, Buffer obuf, BlockNumber blkno, int access)
{
	Buffer		buf;

	Assert(blkno != P_NEW);
	if (BufferIsValid(obuf))
		LockBuffer(obuf, BUFFER_LOCK_UNLOCK);
	buf = ReleaseAndReadBuffer(obuf, rel, blkno);
	LockBuffer(buf, access);
	_bt_checkpage(rel, buf);
	return buf;
}

/*
 *	_bt_relbuf() -- release a locked buffer.
 *
 * Lock and pin (refcount) are both dropped.
 */
void
_bt_relbuf(Relation rel __attribute__((unused)), Buffer buf)
{
	UnlockReleaseBuffer(buf);
}

/*
 *	_bt_pageinit() -- Initialize a new page.
 *
 * On return, the page header is initialized; data space is empty;
 * special space is zeroed out.
 */
void
_bt_pageinit(Page page, Size size)
{
	PageInit(page, size, sizeof(BTPageOpaqueData));
}

/*
 *	_bt_page_recyclable() -- Is an existing page recyclable?
 *
 * This exists to make sure _bt_getbuf and btvacuumscan have the same
 * policy about whether a page is safe to re-use.
 */
bool
_bt_page_recyclable(Page page)
{
	BTPageOpaque opaque;

	/*
	 * It's possible to find an all-zeroes page in an index --- for example, a
	 * backend might successfully extend the relation one page and then crash
	 * before it is able to make a WAL entry for adding the page. If we find a
	 * zeroed page then reclaim it.
	 */
	if (PageIsNew(page))
		return true;

	/*
	 * Otherwise, recycle if deleted and too old to have any processes
	 * interested in it.
	 */
	opaque = (BTPageOpaque) PageGetSpecialPointer(page);
	if (P_ISDELETED(opaque) &&
		TransactionIdPrecedes(opaque->btpo.xact, RecentGlobalXmin))
		return true;
	return false;
}

/*
 * Delete item(s) from a btree page.
 *
 * This must only be used for deleting leaf items.	Deleting an item on a
 * non-leaf page has to be done as part of an atomic action that includes
 * deleting the page it points to.
 *
 * This routine assumes that the caller has pinned and locked the buffer.
 * Also, the given itemnos *must* appear in increasing order in the array.
 *
 * We record VACUUMs and b-tree deletes differently in WAL. InHotStandby
 * we need to be able to pin all of the blocks in the btree in physical
 * order when replaying the effects of a VACUUM, just as we do for the
 * original VACUUM itself. lastBlockVacuumed allows us to tell whether an
 * intermediate range of blocks has had no changes at all by VACUUM,
 * and so must be scanned anyway during replay. We always write a WAL record
 * for the last block in the index, whether or not it contained any items
 * to be removed. This allows us to scan right up to end of index to
 * ensure correct locking.
 */
void
<<<<<<< HEAD
_bt_delitems(Relation rel, Buffer buf,
			 OffsetNumber *itemnos, int nitems,
			 bool inVacuum)
=======
_bt_delitems_vacuum(Relation rel, Buffer buf,
			OffsetNumber *itemnos, int nitems, BlockNumber lastBlockVacuumed)
>>>>>>> 1084f317
{
	Page		page;
	BTPageOpaque opaque;

	page = BufferGetPage(buf);

	/* No ereport(ERROR) until changes are logged */
	START_CRIT_SECTION();

	/* Fix the page */
	if (nitems > 0)
		PageIndexMultiDelete(page, itemnos, nitems);

	/*
	 * If this is within VACUUM, we can clear the vacuum cycle ID since this
	 * page has certainly been processed by the current vacuum scan.
	 */
	opaque = (BTPageOpaque) PageGetSpecialPointer(page);
	if (inVacuum)
		opaque->btpo_cycleid = 0;

	/*
	 * Mark the page as not containing any LP_DEAD items.  This is not
	 * certainly true (there might be some that have recently been marked, but
	 * weren't included in our target-item list), but it will almost always be
	 * true and it doesn't seem worth an additional page scan to check it.
	 * Remember that BTP_HAS_GARBAGE is only a hint anyway.
	 */
	opaque->btpo_flags &= ~BTP_HAS_GARBAGE;

	MarkBufferDirty(buf);

	/* XLOG stuff */
	if (!rel->rd_istemp)
	{
		XLogRecPtr	recptr;
		XLogRecData rdata[2];

		xl_btree_vacuum xlrec_vacuum;

		xlrec_vacuum.node = rel->rd_node;
		xlrec_vacuum.block = BufferGetBlockNumber(buf);

		xlrec_vacuum.lastBlockVacuumed = lastBlockVacuumed;
		rdata[0].data = (char *) &xlrec_vacuum;
		rdata[0].len = SizeOfBtreeVacuum;
		rdata[0].buffer = InvalidBuffer;
		rdata[0].next = &(rdata[1]);

		/*
		 * The target-offsets array is not in the buffer, but pretend that it
		 * is.	When XLogInsert stores the whole buffer, the offsets array
		 * need not be stored too.
		 */
		if (nitems > 0)
		{
			rdata[1].data = (char *) itemnos;
			rdata[1].len = nitems * sizeof(OffsetNumber);
		}
		else
		{
			rdata[1].data = NULL;
			rdata[1].len = 0;
		}
		rdata[1].buffer = buf;
		rdata[1].buffer_std = true;
		rdata[1].next = NULL;

		recptr = XLogInsert(RM_BTREE_ID, XLOG_BTREE_VACUUM, rdata);

		PageSetLSN(page, recptr);
		PageSetTLI(page, ThisTimeLineID);
	}

	END_CRIT_SECTION();
}

void
_bt_delitems_delete(Relation rel, Buffer buf,
					OffsetNumber *itemnos, int nitems, Relation heapRel)
{
	Page		page = BufferGetPage(buf);
	BTPageOpaque opaque;

	Assert(nitems > 0);

	/* No ereport(ERROR) until changes are logged */
	START_CRIT_SECTION();

	/* Fix the page */
	PageIndexMultiDelete(page, itemnos, nitems);

	/*
	 * We can clear the vacuum cycle ID since this page has certainly been
	 * processed by the current vacuum scan.
	 */
	opaque = (BTPageOpaque) PageGetSpecialPointer(page);
	opaque->btpo_cycleid = 0;

	/*
	 * Mark the page as not containing any LP_DEAD items.  This is not
	 * certainly true (there might be some that have recently been marked, but
	 * weren't included in our target-item list), but it will almost always be
	 * true and it doesn't seem worth an additional page scan to check it.
	 * Remember that BTP_HAS_GARBAGE is only a hint anyway.
	 */
	opaque->btpo_flags &= ~BTP_HAS_GARBAGE;

	MarkBufferDirty(buf);

	/* XLOG stuff */
	if (!rel->rd_istemp)
	{
		XLogRecPtr	recptr;
		XLogRecData rdata[3];

		xl_btree_delete xlrec_delete;

		xlrec_delete.node = rel->rd_node;
		xlrec_delete.hnode = heapRel->rd_node;
		xlrec_delete.block = BufferGetBlockNumber(buf);
		xlrec_delete.nitems = nitems;

		rdata[0].data = (char *) &xlrec_delete;
		rdata[0].len = SizeOfBtreeDelete;
		rdata[0].buffer = InvalidBuffer;
		rdata[0].next = &(rdata[1]);

		/*
		 * We need the target-offsets array whether or not we store the to
		 * allow us to find the latestRemovedXid on a standby server.
		 */
		rdata[1].data = (char *) itemnos;
		rdata[1].len = nitems * sizeof(OffsetNumber);
		rdata[1].buffer = InvalidBuffer;
		rdata[1].next = &(rdata[2]);

		rdata[2].data = NULL;
		rdata[2].len = 0;
		rdata[2].buffer = buf;
		rdata[2].buffer_std = true;
		rdata[2].next = NULL;

		recptr = XLogInsert(RM_BTREE_ID, XLOG_BTREE_DELETE, rdata);

		PageSetLSN(page, recptr);
	}

	END_CRIT_SECTION();
}

/*
 * Subroutine to pre-check whether a page deletion is safe, that is, its
 * parent page would be left in a valid or deletable state.
 *
 * "target" is the page we wish to delete, and "stack" is a search stack
 * leading to it (approximately).  Note that we will update the stack
 * entry(s) to reflect current downlink positions --- this is harmless and
 * indeed saves later search effort in _bt_pagedel.
 *
 * Note: it's OK to release page locks after checking, because a safe
 * deletion can't become unsafe due to concurrent activity.  A non-rightmost
 * page cannot become rightmost unless there's a concurrent page deletion,
 * but only VACUUM does page deletion and we only allow one VACUUM on an index
 * at a time.  An only child could acquire a sibling (of the same parent) only
 * by being split ... but that would make it a non-rightmost child so the
 * deletion is still safe.
 */
static bool
_bt_parent_deletion_safe(Relation rel, BlockNumber target, BTStack stack)
{
	BlockNumber parent;
	OffsetNumber poffset,
				maxoff;
	Buffer		pbuf;
	Page		page;
	BTPageOpaque opaque;

	/*
	 * In recovery mode, assume the deletion being replayed is valid.  We
	 * can't always check it because we won't have a full search stack, and we
	 * should complain if there's a problem, anyway.
	 */
	if (InRecovery)
		return true;

	/* Locate the parent's downlink (updating the stack entry if needed) */
	ItemPointerSet(&(stack->bts_btentry.t_tid), target, P_HIKEY);
	pbuf = _bt_getstackbuf(rel, stack, BT_READ);
	if (pbuf == InvalidBuffer)
		elog(ERROR, "failed to re-find parent key in index \"%s\" for deletion target page %u",
			 RelationGetRelationName(rel), target);
	parent = stack->bts_blkno;
	poffset = stack->bts_offset;

	page = BufferGetPage(pbuf);
	opaque = (BTPageOpaque) PageGetSpecialPointer(page);
	maxoff = PageGetMaxOffsetNumber(page);

	/*
	 * If the target is the rightmost child of its parent, then we can't
	 * delete, unless it's also the only child.
	 */
	if (poffset >= maxoff)
	{
		/* It's rightmost child... */
		if (poffset == P_FIRSTDATAKEY(opaque))
		{
			/*
			 * It's only child, so safe if parent would itself be removable.
			 * We have to check the parent itself, and then recurse to test
			 * the conditions at the parent's parent.
			 */
			if (P_RIGHTMOST(opaque) || P_ISROOT(opaque))
			{
				_bt_relbuf(rel, pbuf);
				return false;
			}

			_bt_relbuf(rel, pbuf);
			return _bt_parent_deletion_safe(rel, parent, stack->bts_parent);
		}
		else
		{
			/* Unsafe to delete */
			_bt_relbuf(rel, pbuf);
			return false;
		}
	}
	else
	{
		/* Not rightmost child, so safe to delete */
		_bt_relbuf(rel, pbuf);
		return true;
	}
}

/*
 * _bt_pagedel() -- Delete a page from the b-tree, if legal to do so.
 *
 * This action unlinks the page from the b-tree structure, removing all
 * pointers leading to it --- but not touching its own left and right links.
 * The page cannot be physically reclaimed right away, since other processes
 * may currently be trying to follow links leading to the page; they have to
 * be allowed to use its right-link to recover.  See nbtree/README.
 *
 * On entry, the target buffer must be pinned and locked (either read or write
 * lock is OK).  This lock and pin will be dropped before exiting.
 *
 * The "stack" argument can be a search stack leading (approximately) to the
 * target page, or NULL --- outside callers typically pass NULL since they
 * have not done such a search, but internal recursion cases pass the stack
 * to avoid duplicated search effort.
 *
 * Returns the number of pages successfully deleted (zero if page cannot
 * be deleted now; could be more than one if parent pages were deleted too).
 *
 * NOTE: this leaks memory.  Rather than trying to clean up everything
 * carefully, it's better to run it in a temp context that can be reset
 * frequently.
 */
int
_bt_pagedel(Relation rel, Buffer buf, BTStack stack)
{
	int			result;
	BlockNumber target,
				leftsib,
				rightsib,
				parent;
	OffsetNumber poffset,
				maxoff;
	uint32		targetlevel,
				ilevel;
	ItemId		itemid;
	IndexTuple	targetkey,
				itup;
	ScanKey		itup_scankey;
	Buffer		lbuf,
				rbuf,
				pbuf;
	bool		parent_half_dead;
	bool		parent_one_child;
	bool		rightsib_empty;
	Buffer		metabuf = InvalidBuffer;
	Page		metapg = NULL;
	BTMetaPageData *metad = NULL;
	Page		page;
	BTPageOpaque opaque;

	/*
	 * We can never delete rightmost pages nor root pages.	While at it, check
	 * that page is not already deleted and is empty.
	 */
	page = BufferGetPage(buf);
	opaque = (BTPageOpaque) PageGetSpecialPointer(page);
	if (P_RIGHTMOST(opaque) || P_ISROOT(opaque) || P_ISDELETED(opaque) ||
		P_FIRSTDATAKEY(opaque) <= PageGetMaxOffsetNumber(page))
	{
		/* Should never fail to delete a half-dead page */
		Assert(!P_ISHALFDEAD(opaque));

		_bt_relbuf(rel, buf);
		return 0;
	}

	/*
	 * Save info about page, including a copy of its high key (it must have
	 * one, being non-rightmost).
	 */
	target = BufferGetBlockNumber(buf);
	targetlevel = opaque->btpo.level;
	leftsib = opaque->btpo_prev;
	itemid = PageGetItemId(page, P_HIKEY);
	targetkey = CopyIndexTuple((IndexTuple) PageGetItem(page, itemid));

	/*
	 * To avoid deadlocks, we'd better drop the target page lock before going
	 * further.
	 */
	_bt_relbuf(rel, buf);

	/*
	 * We need an approximate pointer to the page's parent page.  We use the
	 * standard search mechanism to search for the page's high key; this will
	 * give us a link to either the current parent or someplace to its left
	 * (if there are multiple equal high keys).  In recursion cases, the
	 * caller already generated a search stack and we can just re-use that
	 * work.
	 */
	if (stack == NULL)
	{
		if (!InRecovery)
		{
			/* we need an insertion scan key to do our search, so build one */
			itup_scankey = _bt_mkscankey(rel, targetkey);
			/* find the leftmost leaf page containing this key */
			stack = _bt_search(rel, rel->rd_rel->relnatts, itup_scankey, false,
							   &lbuf, BT_READ);
			/* don't need a pin on that either */
			_bt_relbuf(rel, lbuf);

			/*
			 * If we are trying to delete an interior page, _bt_search did
			 * more than we needed.  Locate the stack item pointing to our
			 * parent level.
			 */
			ilevel = 0;
			for (;;)
			{
				if (stack == NULL)
					elog(ERROR, "not enough stack items");
				if (ilevel == targetlevel)
					break;
				stack = stack->bts_parent;
				ilevel++;
			}
		}
		else
		{
			/*
			 * During WAL recovery, we can't use _bt_search (for one reason,
			 * it might invoke user-defined comparison functions that expect
			 * facilities not available in recovery mode).	Instead, just set
			 * up a dummy stack pointing to the left end of the parent tree
			 * level, from which _bt_getstackbuf will walk right to the parent
			 * page.  Painful, but we don't care too much about performance in
			 * this scenario.
			 */
			pbuf = _bt_get_endpoint(rel, targetlevel + 1, false);
			stack = (BTStack) palloc(sizeof(BTStackData));
			stack->bts_blkno = BufferGetBlockNumber(pbuf);
			stack->bts_offset = InvalidOffsetNumber;
			/* bts_btentry will be initialized below */
			stack->bts_parent = NULL;
			_bt_relbuf(rel, pbuf);
		}
	}

	/*
	 * We cannot delete a page that is the rightmost child of its immediate
	 * parent, unless it is the only child --- in which case the parent has to
	 * be deleted too, and the same condition applies recursively to it. We
	 * have to check this condition all the way up before trying to delete. We
	 * don't need to re-test when deleting a non-leaf page, though.
	 */
	if (targetlevel == 0 &&
		!_bt_parent_deletion_safe(rel, target, stack))
		return 0;

	/*
	 * We have to lock the pages we need to modify in the standard order:
	 * moving right, then up.  Else we will deadlock against other writers.
	 *
	 * So, we need to find and write-lock the current left sibling of the
	 * target page.  The sibling that was current a moment ago could have
	 * split, so we may have to move right.  This search could fail if either
	 * the sibling or the target page was deleted by someone else meanwhile;
	 * if so, give up.	(Right now, that should never happen, since page
	 * deletion is only done in VACUUM and there shouldn't be multiple VACUUMs
	 * concurrently on the same table.)
	 */
	if (leftsib != P_NONE)
	{
		lbuf = _bt_getbuf(rel, leftsib, BT_WRITE);
		page = BufferGetPage(lbuf);
		opaque = (BTPageOpaque) PageGetSpecialPointer(page);
		while (P_ISDELETED(opaque) || opaque->btpo_next != target)
		{
			/* step right one page */
			leftsib = opaque->btpo_next;
			_bt_relbuf(rel, lbuf);
			if (leftsib == P_NONE)
			{
				elog(LOG, "no left sibling (concurrent deletion?) in \"%s\"",
					 RelationGetRelationName(rel));
				return 0;
			}
			lbuf = _bt_getbuf(rel, leftsib, BT_WRITE);
			page = BufferGetPage(lbuf);
			opaque = (BTPageOpaque) PageGetSpecialPointer(page);
		}
	}
	else
		lbuf = InvalidBuffer;

	/*
	 * Next write-lock the target page itself.	It should be okay to take just
	 * a write lock not a superexclusive lock, since no scans would stop on an
	 * empty page.
	 */
	buf = _bt_getbuf(rel, target, BT_WRITE);
	page = BufferGetPage(buf);
	opaque = (BTPageOpaque) PageGetSpecialPointer(page);

	/*
	 * Check page is still empty etc, else abandon deletion.  The empty check
	 * is necessary since someone else might have inserted into it while we
	 * didn't have it locked; the others are just for paranoia's sake.
	 */
	if (P_RIGHTMOST(opaque) || P_ISROOT(opaque) || P_ISDELETED(opaque) ||
		P_FIRSTDATAKEY(opaque) <= PageGetMaxOffsetNumber(page))
	{
		_bt_relbuf(rel, buf);
		if (BufferIsValid(lbuf))
			_bt_relbuf(rel, lbuf);
		return 0;
	}
	if (opaque->btpo_prev != leftsib)
		elog(ERROR, "left link changed unexpectedly in block %u of index \"%s\"",
			 target, RelationGetRelationName(rel));

	/*
	 * And next write-lock the (current) right sibling.
	 */
	rightsib = opaque->btpo_next;
	rbuf = _bt_getbuf(rel, rightsib, BT_WRITE);
	page = BufferGetPage(rbuf);
	opaque = (BTPageOpaque) PageGetSpecialPointer(page);
	if (opaque->btpo_prev != target)
		elog(ERROR, "right sibling's left-link doesn't match: "
			 "block %u links to %u instead of expected %u in index \"%s\"",
			 rightsib, opaque->btpo_prev, target,
			 RelationGetRelationName(rel));

	/*
	 * Next find and write-lock the current parent of the target page. This is
	 * essentially the same as the corresponding step of splitting.
	 */
	ItemPointerSet(&(stack->bts_btentry.t_tid), target, P_HIKEY);
	pbuf = _bt_getstackbuf(rel, stack, BT_WRITE);
	if (pbuf == InvalidBuffer)
		elog(ERROR, "failed to re-find parent key in index \"%s\" for deletion target page %u",
			 RelationGetRelationName(rel), target);
	parent = stack->bts_blkno;
	poffset = stack->bts_offset;

	/*
	 * If the target is the rightmost child of its parent, then we can't
	 * delete, unless it's also the only child --- in which case the parent
	 * changes to half-dead status.  The "can't delete" case should have been
	 * detected by _bt_parent_deletion_safe, so complain if we see it now.
	 */
	page = BufferGetPage(pbuf);
	opaque = (BTPageOpaque) PageGetSpecialPointer(page);
	maxoff = PageGetMaxOffsetNumber(page);
	parent_half_dead = false;
	parent_one_child = false;
	if (poffset >= maxoff)
	{
		if (poffset == P_FIRSTDATAKEY(opaque))
			parent_half_dead = true;
		else
			elog(ERROR, "failed to delete rightmost child %u of block %u in index \"%s\"",
				 target, parent, RelationGetRelationName(rel));
	}
	else
	{
		/* Will there be exactly one child left in this parent? */
		if (OffsetNumberNext(P_FIRSTDATAKEY(opaque)) == maxoff)
			parent_one_child = true;
	}

	/*
	 * If we are deleting the next-to-last page on the target's level, then
	 * the rightsib is a candidate to become the new fast root. (In theory, it
	 * might be possible to push the fast root even further down, but the odds
	 * of doing so are slim, and the locking considerations daunting.)
	 *
	 * We don't support handling this in the case where the parent is becoming
	 * half-dead, even though it theoretically could occur.
	 *
	 * We can safely acquire a lock on the metapage here --- see comments for
	 * _bt_newroot().
	 */
	if (leftsib == P_NONE && !parent_half_dead)
	{
		page = BufferGetPage(rbuf);
		opaque = (BTPageOpaque) PageGetSpecialPointer(page);
		Assert(opaque->btpo.level == targetlevel);
		if (P_RIGHTMOST(opaque))
		{
			/* rightsib will be the only one left on the level */
			metabuf = _bt_getbuf(rel, BTREE_METAPAGE, BT_WRITE);
			metapg = BufferGetPage(metabuf);
			metad = BTPageGetMeta(metapg);

			/*
			 * The expected case here is btm_fastlevel == targetlevel+1; if
			 * the fastlevel is <= targetlevel, something is wrong, and we
			 * choose to overwrite it to fix it.
			 */
			if (metad->btm_fastlevel > targetlevel + 1)
			{
				/* no update wanted */
				_bt_relbuf(rel, metabuf);
				metabuf = InvalidBuffer;
			}
		}
	}

	/*
	 * Check that the parent-page index items we're about to delete/overwrite
	 * contain what we expect.  This can fail if the index has become
	 * corrupt for some reason.  We want to throw any error before entering
	 * the critical section --- otherwise it'd be a PANIC.
	 *
	 * The test on the target item is just an Assert because _bt_getstackbuf
	 * should have guaranteed it has the expected contents.  The test on the
	 * next-child downlink is known to sometimes fail in the field, though.
	 */
	page = BufferGetPage(pbuf);
	opaque = (BTPageOpaque) PageGetSpecialPointer(page);

#ifdef USE_ASSERT_CHECKING
	itemid = PageGetItemId(page, poffset);
	itup = (IndexTuple) PageGetItem(page, itemid);
	Assert(ItemPointerGetBlockNumber(&(itup->t_tid)) == target);
#endif

	if (!parent_half_dead)
	{
		OffsetNumber nextoffset;

		nextoffset = OffsetNumberNext(poffset);
		itemid = PageGetItemId(page, nextoffset);
		itup = (IndexTuple) PageGetItem(page, itemid);
		if (ItemPointerGetBlockNumber(&(itup->t_tid)) != rightsib)
			elog(ERROR, "right sibling %u of block %u is not next child %u of block %u in index \"%s\"",
				 rightsib, target, ItemPointerGetBlockNumber(&(itup->t_tid)),
				 parent, RelationGetRelationName(rel));
	}

	/*
	 * Here we begin doing the deletion.
	 */

	/* No ereport(ERROR) until changes are logged */
	START_CRIT_SECTION();

	/*
	 * Update parent.  The normal case is a tad tricky because we want to
	 * delete the target's downlink and the *following* key.  Easiest way is
	 * to copy the right sibling's downlink over the target downlink, and then
	 * delete the following item.
	 */
	if (parent_half_dead)
	{
		PageIndexTupleDelete(page, poffset);
		opaque->btpo_flags |= BTP_HALF_DEAD;
	}
	else
	{
		OffsetNumber nextoffset;

		itemid = PageGetItemId(page, poffset);
		itup = (IndexTuple) PageGetItem(page, itemid);
		ItemPointerSet(&(itup->t_tid), rightsib, P_HIKEY);

		nextoffset = OffsetNumberNext(poffset);
		PageIndexTupleDelete(page, nextoffset);
	}

	/*
	 * Update siblings' side-links.  Note the target page's side-links will
	 * continue to point to the siblings.  Asserts here are just rechecking
	 * things we already verified above.
	 */
	if (BufferIsValid(lbuf))
	{
		page = BufferGetPage(lbuf);
		opaque = (BTPageOpaque) PageGetSpecialPointer(page);
		Assert(opaque->btpo_next == target);
		opaque->btpo_next = rightsib;
	}
	page = BufferGetPage(rbuf);
	opaque = (BTPageOpaque) PageGetSpecialPointer(page);
	Assert(opaque->btpo_prev == target);
	opaque->btpo_prev = leftsib;
	rightsib_empty = (P_FIRSTDATAKEY(opaque) > PageGetMaxOffsetNumber(page));

	/*
	 * Mark the page itself deleted.  It can be recycled when all current
	 * transactions are gone.
	 */
	page = BufferGetPage(buf);
	opaque = (BTPageOpaque) PageGetSpecialPointer(page);
	opaque->btpo_flags &= ~BTP_HALF_DEAD;
	opaque->btpo_flags |= BTP_DELETED;
	opaque->btpo.xact = ReadNewTransactionId();

	/* And update the metapage, if needed */
	if (BufferIsValid(metabuf))
	{
		metad->btm_fastroot = rightsib;
		metad->btm_fastlevel = targetlevel;
		MarkBufferDirty(metabuf);
	}

	/* Must mark buffers dirty before XLogInsert */
	MarkBufferDirty(pbuf);
	MarkBufferDirty(rbuf);
	MarkBufferDirty(buf);
	if (BufferIsValid(lbuf))
		MarkBufferDirty(lbuf);

	/* XLOG stuff */
	if (!rel->rd_istemp)
	{
		xl_btree_delete_page xlrec;
		xl_btree_metadata xlmeta;
		uint8		xlinfo;
		XLogRecPtr	recptr;
		XLogRecData rdata[5];
		XLogRecData *nextrdata;

		xlrec.target.node = rel->rd_node;
		ItemPointerSet(&(xlrec.target.tid), parent, poffset);
		xlrec.deadblk = target;
		xlrec.leftblk = leftsib;
		xlrec.rightblk = rightsib;
		xlrec.btpo_xact = opaque->btpo.xact;

		rdata[0].data = (char *) &xlrec;
		rdata[0].len = SizeOfBtreeDeletePage;
		rdata[0].buffer = InvalidBuffer;
		rdata[0].next = nextrdata = &(rdata[1]);

		if (BufferIsValid(metabuf))
		{
			xlmeta.root = metad->btm_root;
			xlmeta.level = metad->btm_level;
			xlmeta.fastroot = metad->btm_fastroot;
			xlmeta.fastlevel = metad->btm_fastlevel;

			nextrdata->data = (char *) &xlmeta;
			nextrdata->len = sizeof(xl_btree_metadata);
			nextrdata->buffer = InvalidBuffer;
			nextrdata->next = nextrdata + 1;
			nextrdata++;
			xlinfo = XLOG_BTREE_DELETE_PAGE_META;
		}
		else if (parent_half_dead)
			xlinfo = XLOG_BTREE_DELETE_PAGE_HALF;
		else
			xlinfo = XLOG_BTREE_DELETE_PAGE;

		nextrdata->data = NULL;
		nextrdata->len = 0;
		nextrdata->next = nextrdata + 1;
		nextrdata->buffer = pbuf;
		nextrdata->buffer_std = true;
		nextrdata++;

		nextrdata->data = NULL;
		nextrdata->len = 0;
		nextrdata->buffer = rbuf;
		nextrdata->buffer_std = true;
		nextrdata->next = NULL;

		if (BufferIsValid(lbuf))
		{
			nextrdata->next = nextrdata + 1;
			nextrdata++;
			nextrdata->data = NULL;
			nextrdata->len = 0;
			nextrdata->buffer = lbuf;
			nextrdata->buffer_std = true;
			nextrdata->next = NULL;
		}

		recptr = XLogInsert(RM_BTREE_ID, xlinfo, rdata);

		if (BufferIsValid(metabuf))
		{
			PageSetLSN(metapg, recptr);
		}
		page = BufferGetPage(pbuf);
		PageSetLSN(page, recptr);
		page = BufferGetPage(rbuf);
		PageSetLSN(page, recptr);
		page = BufferGetPage(buf);
		PageSetLSN(page, recptr);
		if (BufferIsValid(lbuf))
		{
			page = BufferGetPage(lbuf);
			PageSetLSN(page, recptr);
		}
	}

	END_CRIT_SECTION();

	/* release metapage; send out relcache inval if metapage changed */
	if (BufferIsValid(metabuf))
	{
		CacheInvalidateRelcache(rel);
		_bt_relbuf(rel, metabuf);
	}
	/* can always release leftsib immediately */
	if (BufferIsValid(lbuf))
		_bt_relbuf(rel, lbuf);

	/*
	 * If parent became half dead, recurse to delete it. Otherwise, if right
	 * sibling is empty and is now the last child of the parent, recurse to
	 * try to delete it.  (These cases cannot apply at the same time, though
	 * the second case might itself recurse to the first.)
	 *
	 * When recursing to parent, we hold the lock on the target page until
	 * done.  This delays any insertions into the keyspace that was just
	 * effectively reassigned to the parent's right sibling.  If we allowed
	 * that, and there were enough such insertions before we finish deleting
	 * the parent, page splits within that keyspace could lead to inserting
	 * out-of-order keys into the grandparent level.  It is thought that that
	 * wouldn't have any serious consequences, but it still seems like a
	 * pretty bad idea.
	 */
	if (parent_half_dead)
	{
		/* recursive call will release pbuf */
		_bt_relbuf(rel, rbuf);
		result = _bt_pagedel(rel, pbuf, stack->bts_parent) + 1;
		_bt_relbuf(rel, buf);
	}
	else if (parent_one_child && rightsib_empty)
	{
		_bt_relbuf(rel, pbuf);
		_bt_relbuf(rel, buf);
		/* recursive call will release rbuf */
		result = _bt_pagedel(rel, rbuf, stack) + 1;
	}
	else
	{
		_bt_relbuf(rel, pbuf);
		_bt_relbuf(rel, buf);
		_bt_relbuf(rel, rbuf);
		result = 1;
	}

	return result;
}<|MERGE_RESOLUTION|>--- conflicted
+++ resolved
@@ -719,14 +719,8 @@
  * ensure correct locking.
  */
 void
-<<<<<<< HEAD
-_bt_delitems(Relation rel, Buffer buf,
-			 OffsetNumber *itemnos, int nitems,
-			 bool inVacuum)
-=======
 _bt_delitems_vacuum(Relation rel, Buffer buf,
 			OffsetNumber *itemnos, int nitems, BlockNumber lastBlockVacuumed)
->>>>>>> 1084f317
 {
 	Page		page;
 	BTPageOpaque opaque;
@@ -745,8 +739,7 @@
 	 * page has certainly been processed by the current vacuum scan.
 	 */
 	opaque = (BTPageOpaque) PageGetSpecialPointer(page);
-	if (inVacuum)
-		opaque->btpo_cycleid = 0;
+	opaque->btpo_cycleid = 0;
 
 	/*
 	 * Mark the page as not containing any LP_DEAD items.  This is not
@@ -798,7 +791,6 @@
 		recptr = XLogInsert(RM_BTREE_ID, XLOG_BTREE_VACUUM, rdata);
 
 		PageSetLSN(page, recptr);
-		PageSetTLI(page, ThisTimeLineID);
 	}
 
 	END_CRIT_SECTION();
