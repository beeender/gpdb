--- conflicted
+++ resolved
@@ -12,14 +12,9 @@
 top_builddir = ../../..
 include $(top_builddir)/src/Makefile.global
 
-<<<<<<< HEAD
-override CPPFLAGS := -I$(srcdir) $(CPPFLAGS)
 override CPPFLAGS := -I. -I$(srcdir) $(CPPFLAGS)
 
 override CPPFLAGS := -I$(libpq_srcdir) $(CPPFLAGS)
-=======
-override CPPFLAGS := -I. -I$(srcdir) $(CPPFLAGS)
->>>>>>> ab93f90c
 
 OBJS = walsender.o walreceiverfuncs.o walreceiver.o basebackup.o \
 	repl_gram.o slot.o slotfuncs.o syncrep.o
