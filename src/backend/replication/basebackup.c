--- conflicted
+++ resolved
@@ -236,7 +236,7 @@
 	{"postmaster.opts", false},
 
 	/* GPDB: Default gpbackup directory (top-level directory) */
-	"backups",
+	{"backups", false},
 
 	/* end of list */
 	{NULL, false}
@@ -259,19 +259,6 @@
 	{NULL, false}
 };
 
-<<<<<<< HEAD
-/*
- * Called when ERROR or FATAL happens in perform_base_backup() after
- * we have started the backup - make sure we end it!
- */
-static void
-base_backup_cleanup(int code, Datum arg)
-{
-	do_pg_abort_backup();
-}
-
-=======
->>>>>>> 7cd0d523
 /*
  * Actually do a base backup for the specified tablespaces.
  *
