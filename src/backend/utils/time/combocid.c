/*-------------------------------------------------------------------------
 *
 * combocid.c
 *	  Combo command ID support routines
 *
 * Before version 8.3, HeapTupleHeaderData had separate fields for cmin
 * and cmax.  To reduce the header size, cmin and cmax are now overlayed
 * in the same field in the header.  That usually works because you rarely
 * insert and delete a tuple in the same transaction, and we don't need
 * either field to remain valid after the originating transaction exits.
 * To make it work when the inserting transaction does delete the tuple,
 * we create a "combo" command ID and store that in the tuple header
 * instead of cmin and cmax. The combo command ID can be mapped to the
 * real cmin and cmax using a backend-private array, which is managed by
 * this module.
 *
 * To allow reusing existing combo cids, we also keep a hash table that
 * maps cmin,cmax pairs to combo cids.	This keeps the data structure size
 * reasonable in most cases, since the number of unique pairs used by any
 * one transaction is likely to be small.
 *
 * With a 32-bit combo command id we can represent 2^32 distinct cmin,cmax
 * combinations. In the most perverse case where each command deletes a tuple
 * generated by every previous command, the number of combo command ids
 * required for N commands is N*(N+1)/2.  That means that in the worst case,
 * that's enough for 92682 commands.  In practice, you'll run out of memory
 * and/or disk space way before you reach that limit.
 *
 * The array and hash table are kept in TopTransactionContext, and are
 * destroyed at the end of each transaction.
 *
 *
 * Portions Copyright (c) 1996-2008, PostgreSQL Global Development Group
 * Portions Copyright (c) 1994, Regents of the University of California
 *
 * IDENTIFICATION
<<<<<<< HEAD
 *	  $PostgreSQL$
=======
 *	  $PostgreSQL: pgsql/src/backend/utils/time/combocid.c,v 1.4.2.1 2008/09/01 18:53:03 heikki Exp $
>>>>>>> d13f41d2
 *
 *-------------------------------------------------------------------------
 */

#include "postgres.h"

#include "access/htup.h"
#include "access/xact.h"
#include "cdb/cdbvars.h"
#include "utils/combocid.h"
#include "utils/hsearch.h"
#include "utils/memutils.h"
#include "utils/tqual.h"
#include "cdb/cdbdtxcontextinfo.h"

#include "access/twophase.h"  /* max_prepared_xacts */

#include "storage/buffile.h"

<<<<<<< HEAD
/*
 * We now maintain two hashtables.
 *
 * 1) local hash for lookup of combocid with the key (cmin, cmax) by the writer
 * 2) shared-hash for lookup of cmin/cmax with the key (parent-xid, combocid, writer-pid) by the readers.
 */
=======
/* Key and entry structures for the hash table */
typedef struct
{
	CommandId	cmin;
	CommandId	cmax;
} ComboCidKeyData;
>>>>>>> d13f41d2

/* HASH TABLE 1 */

/* Hash table to lookup combo cids by cmin and cmax */
static HTAB *comboHash = NULL;

typedef struct
{
	ComboCidKeyData key;
	CommandId	combocid;
} ComboCidEntryData;

typedef ComboCidEntryData *ComboCidEntry;

/* Initial size of the hash table */
#define CCID_HASH_SIZE			100


/*
 * An array of cmin,cmax pairs, indexed by combo command id.
 * To convert a combo cid to cmin and cmax, you do a simple array lookup.
 */
<<<<<<< HEAD
volatile ComboCidKey comboCids = NULL;
volatile int usedComboCids = 0;			/* number of elements in comboCids */
volatile int sizeComboCids = 0;			/* allocated size of array */
=======
static ComboCidKey comboCids = NULL;
static int	usedComboCids = 0;	/* number of elements in comboCids */
static int	sizeComboCids = 0;	/* allocated size of array */
>>>>>>> d13f41d2

/* Initial size of the array */
#define CCID_ARRAY_SIZE			100

/*
 * HASH TABLE 2:
 *
 * Used by reader gangs to lookup using combocid/xmin to find cmin/cmax.
 */
static HTAB *readerComboHash = NULL;

/*
 * Key structure:
 */
typedef struct
{
	int			session;
	int			writer_pid;
	TransactionId	xmin;
	CommandId	combocid;
} readerComboCidKeyData;

typedef struct
{
	readerComboCidKeyData key;
	CommandId cmin, cmax;
} readerComboCidEntryData;

/* prototypes for internal functions */
static CommandId GetComboCommandId(TransactionId xmin, CommandId cmin, CommandId cmax);
static CommandId GetRealCmin(TransactionId xmin, CommandId combocid);
static CommandId GetRealCmax(TransactionId xmin, CommandId combocid);

static BufFile *combocid_map = NULL;
static void dumpSharedComboCommandId(TransactionId xmin, CommandId cmin, CommandId cmax, CommandId combocid);
static void loadSharedComboCommandId(TransactionId xmin, CommandId combocid, CommandId *cmin, CommandId *cmax);

/**** External API ****/

/*
 * GetCmin and GetCmax assert that they are only called in situations where
 * they make sense, that is, can deliver a useful answer.  If you have
 * reason to examine a tuple's t_cid field from a transaction other than
 * the originating one, use HeapTupleHeaderGetRawCommandId() directly.
 */

CommandId
HeapTupleHeaderGetCmin(HeapTupleHeader tup)
{
	CommandId	cid = HeapTupleHeaderGetRawCommandId(tup);

	Assert(!(tup->t_infomask & HEAP_MOVED));

	if (tup->t_infomask & HEAP_COMBOCID)
		return GetRealCmin(HeapTupleHeaderGetXmin(tup), cid);
	else
		return cid;
}

CommandId
HeapTupleHeaderGetCmax(HeapTupleHeader tup)
{
	CommandId	cid = HeapTupleHeaderGetRawCommandId(tup);

	/* We do not store cmax when locking a tuple */
	Assert(!(tup->t_infomask & (HEAP_MOVED | HEAP_IS_LOCKED)));

	/*
	 * MPP-8317: cursors can't always *tell* that this is the current transaction.
	 */
	Assert(QEDtxContextInfo.cursorContext || TransactionIdIsCurrentTransactionId(HeapTupleHeaderGetXmax(tup)));

	if (tup->t_infomask & HEAP_COMBOCID)
		return GetRealCmax(HeapTupleHeaderGetXmin(tup), cid);
	else
		return cid;
}

/*
 * Given a tuple we are about to delete, determine the correct value to store
 * into its t_cid field.
 *
 * If we don't need a combo CID, *cmax is unchanged and *iscombo is set to
 * FALSE.  If we do need one, *cmax is replaced by a combo CID and *iscombo
 * is set to TRUE.
 *
 * The reason this is separate from the actual HeapTupleHeaderSetCmax()
 * operation is that this could fail due to out-of-memory conditions.  Hence
 * we need to do this before entering the critical section that actually
 * changes the tuple in shared buffers.
 */
void
HeapTupleHeaderAdjustCmax(HeapTupleHeader tup,
						  CommandId *cmax,
						  bool *iscombo)
{
	/*
	 * If we're marking a tuple deleted that was inserted by (any
	 * subtransaction of) our transaction, we need to use a combo command id.
	 * Test for HEAP_XMIN_COMMITTED first, because it's cheaper than a
	 * TransactionIdIsCurrentTransactionId call.
	 */
	if (!(tup->t_infomask & HEAP_XMIN_COMMITTED) &&
		TransactionIdIsCurrentTransactionId(HeapTupleHeaderGetXmin(tup)))
	{
<<<<<<< HEAD
		CommandId	cmin = HeapTupleHeaderGetRawCommandId(tup);
=======
		CommandId	cmin = HeapTupleHeaderGetCmin(tup);
>>>>>>> d13f41d2

		*cmax = GetComboCommandId(HeapTupleHeaderGetXmin(tup), cmin, *cmax);
		*iscombo = true;
	}
	else
	{
		*iscombo = false;
	}
}

/*
 * Combo command ids are only interesting to the inserting and deleting
 * transaction, so we can forget about them at the end of transaction.
 */
void
AtEOXact_ComboCid(void)
{
	/*
	 * Don't bother to pfree. These are allocated in TopTransactionContext, so
	 * they're going to go away at the end of transaction anyway.
	 */
	comboHash = NULL;

	readerComboHash = NULL;

	comboCids = NULL;
	usedComboCids = 0;
	sizeComboCids = 0;
}


/**** Internal routines ****/

/*
 * Get a combo command id that maps to cmin and cmax.
 *
 * We try to reuse old combo command ids when possible.
 */
static CommandId
GetComboCommandId(TransactionId xmin, CommandId cmin, CommandId cmax)
{
	CommandId	combocid;
	ComboCidKeyData key;
	ComboCidEntry entry;
	bool		found;
<<<<<<< HEAD

	if (Gp_role == GP_ROLE_EXECUTE && !Gp_is_writer)
	{
		if (Gp_segment == -1)
			elog(ERROR, "EntryReader qExec tried to allocate a Combo Command Id");
		else
			elog(ERROR, "Reader qExec tried to allocate a Combo Command Id");
	}

	/* We're either GP_ROLE_DISPATCH, GP_ROLE_UTILITY, or a QE-writer */
=======
>>>>>>> d13f41d2

	/*
	 * Create the hash table and array the first time we need to use combo
	 * cids in the transaction.
	 */
	if (comboHash == NULL)
	{
		HASHCTL		hash_ctl;

		memset(&hash_ctl, 0, sizeof(hash_ctl));
		hash_ctl.keysize = sizeof(ComboCidKeyData);
		hash_ctl.entrysize = sizeof(ComboCidEntryData);
		hash_ctl.hash = tag_hash;
		hash_ctl.hcxt = TopTransactionContext;

		comboHash = hash_create("Combo CIDs",
								CCID_HASH_SIZE,
								&hash_ctl,
								HASH_ELEM | HASH_FUNCTION | HASH_CONTEXT);

		comboCids = (ComboCidKeyData *)
			MemoryContextAlloc(TopTransactionContext,
							   sizeof(ComboCidKeyData) * CCID_ARRAY_SIZE);
		sizeComboCids = CCID_ARRAY_SIZE;
		usedComboCids = 0;
	}

	/* Lookup or create a hash entry with the desired cmin/cmax */

	/* We assume there is no struct padding in ComboCidKeyData! */
	memset(&key, 0, sizeof(key));
	key.cmin = cmin;
	key.cmax = cmax;
	key.xmin = xmin;
	entry = (ComboCidEntry) hash_search(comboHash,
										(void *) &key,
										HASH_ENTER,
										&found);

	if (found)
	{
		/* Reuse an existing combo cid */
		return entry->combocid;
	}

	/*
	 * We have to create a new combo cid. Check that there's room for it in
	 * the array, and grow it if there isn't.
	 */
	if (usedComboCids >= sizeComboCids)
	{
		/* We need to grow the array */
		int			newsize = sizeComboCids * 2;

		comboCids = (ComboCidKeyData *)
			repalloc(comboCids, sizeof(ComboCidKeyData) * newsize);
		sizeComboCids = newsize;
	}

	/* We are about to create a new combocid */

	combocid = usedComboCids;

	comboCids[combocid].cmin = cmin;
	comboCids[combocid].cmax = cmax;
	comboCids[combocid].xmin = xmin;
	usedComboCids++;

	entry->combocid = combocid;

	/* If we're in utility mode, we don't have to worry about sharing. */
	if (Gp_role == GP_ROLE_UTILITY)
	{
		return combocid;
	}

	/* We are either a QE-writer, or the dispatcher. */
	dumpSharedComboCommandId(xmin, cmin, cmax, combocid);

	return combocid;
}

enum minmax
{
	CMIN,
	CMAX
};

static CommandId
getSharedComboCidEntry(TransactionId xmin, CommandId combocid, enum minmax min_or_max)
{
	bool		found;
	readerComboCidKeyData reader_key;
	readerComboCidEntryData *reader_entry;

	CommandId	cmin = 0,
				cmax = 0;

	if (lockHolderProcPtr == NULL)
	{
		/* get lockholder! */
		elog(ERROR, "getSharedComboCidEntry: NO LOCK HOLDER POINTER.");
	}

	/*
	 * Create the reader hash table and array the first time we need
	 * to use combo cids in the transaction.
	 */
	if (readerComboHash == NULL)
	{
		HASHCTL		hash_ctl;

		memset(&hash_ctl, 0, sizeof(hash_ctl));
		hash_ctl.keysize = sizeof(readerComboCidKeyData);
		hash_ctl.entrysize = sizeof(readerComboCidEntryData);
		hash_ctl.hash = tag_hash;
		hash_ctl.hcxt = TopTransactionContext;

		readerComboHash = hash_create("Combo CIDs", CCID_HASH_SIZE, &hash_ctl,
									  HASH_ELEM | HASH_FUNCTION | HASH_CONTEXT);
	}

	memset(&reader_key, 0, sizeof(reader_key));
	reader_key.writer_pid = lockHolderProcPtr->pid;
	reader_key.xmin = xmin;
	reader_key.session = gp_session_id;
	reader_key.combocid = combocid;

	reader_entry = (readerComboCidEntryData *)
		hash_search(readerComboHash, &reader_key, HASH_FIND, &found);

	if (reader_entry != NULL)
	{
		cmin = reader_entry->cmin;
		cmax = reader_entry->cmax;
	}
	else
	{
		loadSharedComboCommandId(xmin, combocid, &cmin, &cmax);
	}

	return (min_or_max == CMIN ? cmin : cmax);
}

static CommandId
GetRealCmin(TransactionId xmin, CommandId combocid)
{
	if (combocid >= usedComboCids)
	{
		if (Gp_is_writer)
		{
			elog(LOG, "writer segworker group unable to resolve visibility %u/%u", combocid, usedComboCids);
			Insist(false);
		}

		/* We're a reader */
		return getSharedComboCidEntry(xmin, combocid, CMIN);
	}

	Assert(combocid < usedComboCids);
	return comboCids[combocid].cmin;
}

static CommandId
GetRealCmax(TransactionId xmin, CommandId combocid)
{
	if (combocid >= usedComboCids)
	{
		insist_log(!Gp_is_writer,
				"writer segworker group unable to resolve visibility %u/%u", combocid, usedComboCids);

		/* We're a reader */
		return getSharedComboCidEntry(xmin, combocid, CMAX);
	}

	Assert(combocid < usedComboCids);
	return comboCids[combocid].cmax;
}

#define ComboCidMapName(path, gp_session_id, pid) \
	snprintf(path, MAXPGPATH, "sess%u_w%u_combocid_map", gp_session_id, pid)

void
dumpSharedComboCommandId(TransactionId xmin, CommandId cmin, CommandId cmax, CommandId combocid)
{
	/*
	 * In any given segment, there are many readers, but only one writer. The
	 * combo cid file information is stored in the MyProc of the writer process,
	 * and is referenced by reader process via lockHolderProcPtr.  The writer
	 * will setup and/or dump combocids to a combo cid file when appropriate.
	 * The writer keeps track of the number of entries in the combo cid file in
	 * MyProc->combocid_map_count. Readers reference the count via
	 * lockHolderProcPtr->combocid_map_count.
	 *
	 * Since combo cid file entries are always appended to the end of a combo
	 * cid file and because there is only one writer, it is not necessary to
	 * lock the combo cid file during reading or writing. A new combo cid will
	 * not become visable to the reader until the combocid_map_count variable
	 * has been incremented.
	 */

	ComboCidEntryData entry;

	Assert(Gp_role != GP_ROLE_EXECUTE || Gp_is_writer);

	if (combocid_map == NULL)
	{
		/* This is the first time a combo cid is to be written by this writer. */
		MemoryContext oldCtx;
		char			path[MAXPGPATH];

		MyProc->combocid_map_count = 0;

		ComboCidMapName(path, gp_session_id, MyProc->pid);

		/* open our file, as appropriate: this will throw an error if the create-fails. */
		oldCtx = MemoryContextSwitchTo(TopMemoryContext);

		/*
		 * XXX: We could probably close and delete the file at the end of
		 * transaction.  We would then need to keep combocid_map_count
		 * synchronized with open files at (sub-) xact boundaries.
		 */
		combocid_map = BufFileCreateTemp_ReaderWriter(path, true, true);
		MemoryContextSwitchTo(oldCtx);
	}
	Assert(combocid_map != NULL);

	/* Seek to the end: BufFileSeek() doesn't support SEEK_END! */

	/* build our entry */
	memset(&entry, 0, sizeof(entry));
	entry.key.cmin = cmin;
	entry.key.cmax = cmax;
	entry.key.xmin = xmin;
	entry.combocid = combocid;

	/* write our entry */
	if (BufFileWrite(combocid_map, &entry, sizeof(entry)) != sizeof(entry))
	{
		elog(ERROR, "Combocid map I/O error!");
	}

	/* flush our output */
	BufFileFlush(combocid_map);

	/* Increment combocid count to make new combocid visible to Readers */
	MyProc->combocid_map_count += 1;
}

void
loadSharedComboCommandId(TransactionId xmin, CommandId combocid, CommandId *cmin, CommandId *cmax)
{
	bool		found = false;
	ComboCidEntryData entry;
	int			i;

	Assert(Gp_role == GP_ROLE_EXECUTE);
	Assert(!Gp_is_writer);
	Assert(cmin != NULL);
	Assert(cmax != NULL);

	if (lockHolderProcPtr == NULL)
	{
		/* get lockholder! */
		elog(ERROR, "loadSharedComboCommandId: NO LOCK HOLDER POINTER.");
	}

	if (combocid_map == NULL)
	{
		MemoryContext oldCtx;
		char			path[MAXPGPATH];

		ComboCidMapName(path, gp_session_id, lockHolderProcPtr->pid);
		/* open our file, as appropriate: this will throw an error if the create-fails. */
		oldCtx = MemoryContextSwitchTo(TopMemoryContext);
		combocid_map = BufFileCreateTemp_ReaderWriter(path, false, true);
		MemoryContextSwitchTo(oldCtx);
	}
	Assert(combocid_map != NULL);

	/* Seek to the beginning to start our search ? */
	if (BufFileSeek(combocid_map, 0 /* offset */, SEEK_SET) != 0)
	{
		elog(ERROR, "loadSharedComboCommandId: seek to beginning failed.");
	}

	/*
	 * Read this entry in ...
	 *
	 * We're going to read in the entire table, caching all occurrences of
	 * our xmin.
	 */
	for (i = 0; i < lockHolderProcPtr->combocid_map_count; i++)
	{
		if (BufFileRead(combocid_map, &entry, sizeof(ComboCidEntryData)) != sizeof(ComboCidEntryData))
		{
			elog(ERROR, "loadSharedComboCommandId: read failed I/O error.");
		}

		if (entry.key.xmin == xmin)
		{
			bool		cached = false;
			readerComboCidKeyData reader_key;
			readerComboCidEntryData *reader_entry;

			memset(&reader_key, 0, sizeof(reader_key));
			reader_key.writer_pid = lockHolderProcPtr->pid;
			reader_key.xmin = entry.key.xmin;
			reader_key.session = gp_session_id;
			reader_key.combocid = entry.combocid;

			reader_entry = (readerComboCidEntryData *)
				hash_search(readerComboHash, &reader_key, HASH_ENTER, &cached);

			if (!cached)
			{
				reader_entry->cmin = entry.key.cmin;
				reader_entry->cmax = entry.key.cmax;
			}

			/*
			 * This was our entry -- we're going to continue our scan,
			 * to pull in any additional entries for our xmin
			 */
			if (entry.combocid == combocid)
			{
				*cmin = entry.key.cmin;
				*cmax = entry.key.cmax;
				found = true;
			}
		}
	}

	if (!found)
	{
		elog(ERROR, "loadSharedComboCommandId: no combocid entry found for %u/%u", xmin, combocid);
	}
}<|MERGE_RESOLUTION|>--- conflicted
+++ resolved
@@ -34,11 +34,7 @@
  * Portions Copyright (c) 1994, Regents of the University of California
  *
  * IDENTIFICATION
-<<<<<<< HEAD
  *	  $PostgreSQL$
-=======
- *	  $PostgreSQL: pgsql/src/backend/utils/time/combocid.c,v 1.4.2.1 2008/09/01 18:53:03 heikki Exp $
->>>>>>> d13f41d2
  *
  *-------------------------------------------------------------------------
  */
@@ -58,21 +54,12 @@
 
 #include "storage/buffile.h"
 
-<<<<<<< HEAD
 /*
  * We now maintain two hashtables.
  *
  * 1) local hash for lookup of combocid with the key (cmin, cmax) by the writer
  * 2) shared-hash for lookup of cmin/cmax with the key (parent-xid, combocid, writer-pid) by the readers.
  */
-=======
-/* Key and entry structures for the hash table */
-typedef struct
-{
-	CommandId	cmin;
-	CommandId	cmax;
-} ComboCidKeyData;
->>>>>>> d13f41d2
 
 /* HASH TABLE 1 */
 
@@ -95,15 +82,9 @@
  * An array of cmin,cmax pairs, indexed by combo command id.
  * To convert a combo cid to cmin and cmax, you do a simple array lookup.
  */
-<<<<<<< HEAD
 volatile ComboCidKey comboCids = NULL;
 volatile int usedComboCids = 0;			/* number of elements in comboCids */
 volatile int sizeComboCids = 0;			/* allocated size of array */
-=======
-static ComboCidKey comboCids = NULL;
-static int	usedComboCids = 0;	/* number of elements in comboCids */
-static int	sizeComboCids = 0;	/* allocated size of array */
->>>>>>> d13f41d2
 
 /* Initial size of the array */
 #define CCID_ARRAY_SIZE			100
@@ -209,11 +190,7 @@
 	if (!(tup->t_infomask & HEAP_XMIN_COMMITTED) &&
 		TransactionIdIsCurrentTransactionId(HeapTupleHeaderGetXmin(tup)))
 	{
-<<<<<<< HEAD
 		CommandId	cmin = HeapTupleHeaderGetRawCommandId(tup);
-=======
-		CommandId	cmin = HeapTupleHeaderGetCmin(tup);
->>>>>>> d13f41d2
 
 		*cmax = GetComboCommandId(HeapTupleHeaderGetXmin(tup), cmin, *cmax);
 		*iscombo = true;
@@ -259,7 +236,6 @@
 	ComboCidKeyData key;
 	ComboCidEntry entry;
 	bool		found;
-<<<<<<< HEAD
 
 	if (Gp_role == GP_ROLE_EXECUTE && !Gp_is_writer)
 	{
@@ -270,8 +246,6 @@
 	}
 
 	/* We're either GP_ROLE_DISPATCH, GP_ROLE_UTILITY, or a QE-writer */
-=======
->>>>>>> d13f41d2
 
 	/*
 	 * Create the hash table and array the first time we need to use combo
