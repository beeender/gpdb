/*-------------------------------------------------------------------------
 *
 * combocid.c
 *	  Combo command ID support routines
 *
 * Before version 8.3, HeapTupleHeaderData had separate fields for cmin
 * and cmax.  To reduce the header size, cmin and cmax are now overlayed
 * in the same field in the header.  That usually works because you rarely
 * insert and delete a tuple in the same transaction, and we don't need
 * either field to remain valid after the originating transaction exits.
 * To make it work when the inserting transaction does delete the tuple,
 * we create a "combo" command ID and store that in the tuple header
 * instead of cmin and cmax. The combo command ID can be mapped to the
 * real cmin and cmax using a backend-private array, which is managed by
 * this module.
 *
 * To allow reusing existing combo cids, we also keep a hash table that
 * maps cmin,cmax pairs to combo cids.	This keeps the data structure size
 * reasonable in most cases, since the number of unique pairs used by any
 * one transaction is likely to be small.
 *
 * With a 32-bit combo command id we can represent 2^32 distinct cmin,cmax
 * combinations. In the most perverse case where each command deletes a tuple
 * generated by every previous command, the number of combo command ids
 * required for N commands is N*(N+1)/2.  That means that in the worst case,
 * that's enough for 92682 commands.  In practice, you'll run out of memory
 * and/or disk space way before you reach that limit.
 *
 * The array and hash table are kept in TopTransactionContext, and are
 * destroyed at the end of each transaction.
 *
 *
 * Portions Copyright (c) 1996-2008, PostgreSQL Global Development Group
 * Portions Copyright (c) 1994, Regents of the University of California
 *
 * IDENTIFICATION
<<<<<<< HEAD
 *	  $PostgreSQL$
=======
 *	  $PostgreSQL: pgsql/src/backend/utils/time/combocid.c,v 1.5 2008/09/01 18:52:45 heikki Exp $
>>>>>>> 38e93482
 *
 *-------------------------------------------------------------------------
 */

#include "postgres.h"

#include "access/htup.h"
#include "access/xact.h"
#include "cdb/cdbvars.h"
#include "utils/combocid.h"
#include "utils/hsearch.h"
#include "utils/memutils.h"
#include "utils/tqual.h"
#include "cdb/cdbdtxcontextinfo.h"

#include "access/twophase.h"  /* max_prepared_xacts */

#include "storage/buffile.h"

/*
 * We now maintain two hashtables.
 *
 * 1) local hash for lookup of combocid with the key (cmin, cmax) by the writer
 * 2) shared-hash for lookup of cmin/cmax with the key (parent-xid, combocid, writer-pid) by the readers.
 */

/* HASH TABLE 1 */

/* Hash table to lookup combo cids by cmin and cmax */
static HTAB *comboHash = NULL;

typedef struct
{
	ComboCidKeyData key;
	CommandId	combocid;
} ComboCidEntryData;

typedef ComboCidEntryData *ComboCidEntry;

/* Initial size of the hash table */
#define CCID_HASH_SIZE			100


/*
 * An array of cmin,cmax pairs, indexed by combo command id.
 * To convert a combo cid to cmin and cmax, you do a simple array lookup.
 */
volatile ComboCidKey comboCids = NULL;
volatile int usedComboCids = 0;			/* number of elements in comboCids */
volatile int sizeComboCids = 0;			/* allocated size of array */

/* Initial size of the array */
#define CCID_ARRAY_SIZE			100

/*
 * HASH TABLE 2:
 *
 * Used by reader gangs to lookup using combocid/xmin to find cmin/cmax.
 */
static HTAB *readerComboHash = NULL;

/*
 * Key structure:
 */
typedef struct
{
	int			session;
	int			writer_pid;
	TransactionId	xmin;
	CommandId	combocid;
} readerComboCidKeyData;

typedef struct
{
	readerComboCidKeyData key;
	CommandId cmin, cmax;
} readerComboCidEntryData;

/* prototypes for internal functions */
static CommandId GetComboCommandId(TransactionId xmin, CommandId cmin, CommandId cmax);
static CommandId GetRealCmin(TransactionId xmin, CommandId combocid);
static CommandId GetRealCmax(TransactionId xmin, CommandId combocid);

static BufFile *combocid_map = NULL;
static void dumpSharedComboCommandId(TransactionId xmin, CommandId cmin, CommandId cmax, CommandId combocid);
static void loadSharedComboCommandId(TransactionId xmin, CommandId combocid, CommandId *cmin, CommandId *cmax);

/**** External API ****/

/*
 * GetCmin and GetCmax assert that they are only called in situations where
 * they make sense, that is, can deliver a useful answer.  If you have
 * reason to examine a tuple's t_cid field from a transaction other than
 * the originating one, use HeapTupleHeaderGetRawCommandId() directly.
 */

CommandId
HeapTupleHeaderGetCmin(HeapTupleHeader tup)
{
	CommandId	cid = HeapTupleHeaderGetRawCommandId(tup);

	Assert(!(tup->t_infomask & HEAP_MOVED));

	if (tup->t_infomask & HEAP_COMBOCID)
		return GetRealCmin(HeapTupleHeaderGetXmin(tup), cid);
	else
		return cid;
}

CommandId
HeapTupleHeaderGetCmax(HeapTupleHeader tup)
{
	CommandId	cid = HeapTupleHeaderGetRawCommandId(tup);

	/* We do not store cmax when locking a tuple */
	Assert(!(tup->t_infomask & (HEAP_MOVED | HEAP_IS_LOCKED)));

	/*
	 * MPP-8317: cursors can't always *tell* that this is the current transaction.
	 */
	Assert(QEDtxContextInfo.cursorContext || TransactionIdIsCurrentTransactionId(HeapTupleHeaderGetXmax(tup)));

	if (tup->t_infomask & HEAP_COMBOCID)
		return GetRealCmax(HeapTupleHeaderGetXmin(tup), cid);
	else
		return cid;
}

/*
 * Given a tuple we are about to delete, determine the correct value to store
 * into its t_cid field.
 *
 * If we don't need a combo CID, *cmax is unchanged and *iscombo is set to
 * FALSE.  If we do need one, *cmax is replaced by a combo CID and *iscombo
 * is set to TRUE.
 *
 * The reason this is separate from the actual HeapTupleHeaderSetCmax()
 * operation is that this could fail due to out-of-memory conditions.  Hence
 * we need to do this before entering the critical section that actually
 * changes the tuple in shared buffers.
 */
void
HeapTupleHeaderAdjustCmax(HeapTupleHeader tup,
						  CommandId *cmax,
						  bool *iscombo)
{
	/*
	 * If we're marking a tuple deleted that was inserted by (any
	 * subtransaction of) our transaction, we need to use a combo command id.
	 * Test for HEAP_XMIN_COMMITTED first, because it's cheaper than a
	 * TransactionIdIsCurrentTransactionId call.
	 */
	if (!(tup->t_infomask & HEAP_XMIN_COMMITTED) &&
		TransactionIdIsCurrentTransactionId(HeapTupleHeaderGetXmin(tup)))
	{
		CommandId	cmin = HeapTupleHeaderGetCmin(tup);

		*cmax = GetComboCommandId(HeapTupleHeaderGetXmin(tup), cmin, *cmax);
		*iscombo = true;
	}
	else
	{
		*iscombo = false;
	}
}

/*
 * Combo command ids are only interesting to the inserting and deleting
 * transaction, so we can forget about them at the end of transaction.
 */
void
AtEOXact_ComboCid(void)
{
	/*
	 * Don't bother to pfree. These are allocated in TopTransactionContext, so
	 * they're going to go away at the end of transaction anyway.
	 */
	comboHash = NULL;

	readerComboHash = NULL;

	comboCids = NULL;
	usedComboCids = 0;
	sizeComboCids = 0;
}


/**** Internal routines ****/

/*
 * Get a combo command id that maps to cmin and cmax.
 *
 * We try to reuse old combo command ids when possible.
 */
static CommandId
GetComboCommandId(TransactionId xmin, CommandId cmin, CommandId cmax)
{
	CommandId	combocid;
	ComboCidKeyData key;
	ComboCidEntry entry;
	bool		found;

	if (Gp_role == GP_ROLE_EXECUTE && !Gp_is_writer)
	{
		if (Gp_segment == -1)
			elog(ERROR, "EntryReader qExec tried to allocate a Combo Command Id");
		else
			elog(ERROR, "Reader qExec tried to allocate a Combo Command Id");
	}

	/* We're either GP_ROLE_DISPATCH, GP_ROLE_UTILITY, or a QE-writer */

	/*
	 * Create the hash table and array the first time we need to use combo
	 * cids in the transaction.
	 */
	if (comboHash == NULL)
	{
		HASHCTL		hash_ctl;

		memset(&hash_ctl, 0, sizeof(hash_ctl));
		hash_ctl.keysize = sizeof(ComboCidKeyData);
		hash_ctl.entrysize = sizeof(ComboCidEntryData);
		hash_ctl.hash = tag_hash;
		hash_ctl.hcxt = TopTransactionContext;

		comboHash = hash_create("Combo CIDs",
								CCID_HASH_SIZE,
								&hash_ctl,
								HASH_ELEM | HASH_FUNCTION | HASH_CONTEXT);

		comboCids = (ComboCidKeyData *)
			MemoryContextAlloc(TopTransactionContext,
							   sizeof(ComboCidKeyData) * CCID_ARRAY_SIZE);
		sizeComboCids = CCID_ARRAY_SIZE;
		usedComboCids = 0;
	}

	/* Lookup or create a hash entry with the desired cmin/cmax */

	/* We assume there is no struct padding in ComboCidKeyData! */
	memset(&key, 0, sizeof(key));
	key.cmin = cmin;
	key.cmax = cmax;
	key.xmin = xmin;
	entry = (ComboCidEntry) hash_search(comboHash,
										(void *) &key,
										HASH_ENTER,
										&found);

	if (found)
	{
		/* Reuse an existing combo cid */
		return entry->combocid;
	}

	/*
	 * We have to create a new combo cid. Check that there's room for it in
	 * the array, and grow it if there isn't.
	 */
	if (usedComboCids >= sizeComboCids)
	{
		/* We need to grow the array */
		int			newsize = sizeComboCids * 2;

		comboCids = (ComboCidKeyData *)
			repalloc(comboCids, sizeof(ComboCidKeyData) * newsize);
		sizeComboCids = newsize;
	}

	/* We are about to create a new combocid */

	combocid = usedComboCids;

	comboCids[combocid].cmin = cmin;
	comboCids[combocid].cmax = cmax;
	comboCids[combocid].xmin = xmin;
	usedComboCids++;

	entry->combocid = combocid;

	/* If we're in utility mode, we don't have to worry about sharing. */
	if (Gp_role == GP_ROLE_UTILITY)
	{
		return combocid;
	}

	/* We are either a QE-writer, or the dispatcher. */
	dumpSharedComboCommandId(xmin, cmin, cmax, combocid);

	return combocid;
}

enum minmax
{
	CMIN,
	CMAX
};

static CommandId
getSharedComboCidEntry(TransactionId xmin, CommandId combocid, enum minmax min_or_max)
{
	bool		found;
	readerComboCidKeyData reader_key;
	readerComboCidEntryData *reader_entry;

	CommandId	cmin = 0,
				cmax = 0;

	if (lockHolderProcPtr == NULL)
	{
		/* get lockholder! */
		elog(ERROR, "getSharedComboCidEntry: NO LOCK HOLDER POINTER.");
	}

	/*
	 * Create the reader hash table and array the first time we need
	 * to use combo cids in the transaction.
	 */
	if (readerComboHash == NULL)
	{
		HASHCTL		hash_ctl;

		memset(&hash_ctl, 0, sizeof(hash_ctl));
		hash_ctl.keysize = sizeof(readerComboCidKeyData);
		hash_ctl.entrysize = sizeof(readerComboCidEntryData);
		hash_ctl.hash = tag_hash;
		hash_ctl.hcxt = TopTransactionContext;

		readerComboHash = hash_create("Combo CIDs", CCID_HASH_SIZE, &hash_ctl,
									  HASH_ELEM | HASH_FUNCTION | HASH_CONTEXT);
	}

	memset(&reader_key, 0, sizeof(reader_key));
	reader_key.writer_pid = lockHolderProcPtr->pid;
	reader_key.xmin = xmin;
	reader_key.session = gp_session_id;
	reader_key.combocid = combocid;

	reader_entry = (readerComboCidEntryData *)
		hash_search(readerComboHash, &reader_key, HASH_FIND, &found);

	if (reader_entry != NULL)
	{
		cmin = reader_entry->cmin;
		cmax = reader_entry->cmax;
	}
	else
	{
		loadSharedComboCommandId(xmin, combocid, &cmin, &cmax);
	}

	return (min_or_max == CMIN ? cmin : cmax);
}

static CommandId
GetRealCmin(TransactionId xmin, CommandId combocid)
{
	if (combocid >= usedComboCids)
	{
		if (Gp_is_writer)
		{
			elog(LOG, "writer segworker group unable to resolve visibility %u/%u", combocid, usedComboCids);
			Insist(false);
		}

		/* We're a reader */
		return getSharedComboCidEntry(xmin, combocid, CMIN);
	}

	Assert(combocid < usedComboCids);
	return comboCids[combocid].cmin;
}

static CommandId
GetRealCmax(TransactionId xmin, CommandId combocid)
{
	if (combocid >= usedComboCids)
	{
		insist_log(!Gp_is_writer,
				"writer segworker group unable to resolve visibility %u/%u", combocid, usedComboCids);

		/* We're a reader */
		return getSharedComboCidEntry(xmin, combocid, CMAX);
	}

	Assert(combocid < usedComboCids);
	return comboCids[combocid].cmax;
}

#define ComboCidMapName(path, gp_session_id, pid) \
	snprintf(path, MAXPGPATH, "sess%u_w%u_combocid_map", gp_session_id, pid)

void
dumpSharedComboCommandId(TransactionId xmin, CommandId cmin, CommandId cmax, CommandId combocid)
{
	/*
	 * In any given segment, there are many readers, but only one writer. The
	 * combo cid file information is stored in the MyProc of the writer process,
	 * and is referenced by reader process via lockHolderProcPtr.  The writer
	 * will setup and/or dump combocids to a combo cid file when appropriate.
	 * The writer keeps track of the number of entries in the combo cid file in
	 * MyProc->combocid_map_count. Readers reference the count via
	 * lockHolderProcPtr->combocid_map_count.
	 *
	 * Since combo cid file entries are always appended to the end of a combo
	 * cid file and because there is only one writer, it is not necessary to
	 * lock the combo cid file during reading or writing. A new combo cid will
	 * not become visable to the reader until the combocid_map_count variable
	 * has been incremented.
	 */

	ComboCidEntryData entry;

	Assert(Gp_role != GP_ROLE_EXECUTE || Gp_is_writer);

	if (combocid_map == NULL)
	{
		/* This is the first time a combo cid is to be written by this writer. */
		MemoryContext oldCtx;
		char			path[MAXPGPATH];

		MyProc->combocid_map_count = 0;

		ComboCidMapName(path, gp_session_id, MyProc->pid);

		/* open our file, as appropriate: this will throw an error if the create-fails. */
		oldCtx = MemoryContextSwitchTo(TopMemoryContext);

		/*
		 * XXX: We could probably close and delete the file at the end of
		 * transaction.  We would then need to keep combocid_map_count
		 * synchronized with open files at (sub-) xact boundaries.
		 */
		combocid_map = BufFileCreateTemp_ReaderWriter(path, true, true);
		MemoryContextSwitchTo(oldCtx);
	}
	Assert(combocid_map != NULL);

	/* Seek to the end: BufFileSeek() doesn't support SEEK_END! */

	/* build our entry */
	memset(&entry, 0, sizeof(entry));
	entry.key.cmin = cmin;
	entry.key.cmax = cmax;
	entry.key.xmin = xmin;
	entry.combocid = combocid;

	/* write our entry */
	if (BufFileWrite(combocid_map, &entry, sizeof(entry)) != sizeof(entry))
	{
		elog(ERROR, "Combocid map I/O error!");
	}

	/* flush our output */
	BufFileFlush(combocid_map);

	/* Increment combocid count to make new combocid visible to Readers */
	MyProc->combocid_map_count += 1;
}

void
loadSharedComboCommandId(TransactionId xmin, CommandId combocid, CommandId *cmin, CommandId *cmax)
{
	bool		found = false;
	ComboCidEntryData entry;
	int			i;

	Assert(Gp_role == GP_ROLE_EXECUTE);
	Assert(!Gp_is_writer);
	Assert(cmin != NULL);
	Assert(cmax != NULL);

	if (lockHolderProcPtr == NULL)
	{
		/* get lockholder! */
		elog(ERROR, "loadSharedComboCommandId: NO LOCK HOLDER POINTER.");
	}

	if (combocid_map == NULL)
	{
		MemoryContext oldCtx;
		char			path[MAXPGPATH];

		ComboCidMapName(path, gp_session_id, lockHolderProcPtr->pid);
		/* open our file, as appropriate: this will throw an error if the create-fails. */
		oldCtx = MemoryContextSwitchTo(TopMemoryContext);
		combocid_map = BufFileCreateTemp_ReaderWriter(path, false, true);
		MemoryContextSwitchTo(oldCtx);
	}
	Assert(combocid_map != NULL);

	/* Seek to the beginning to start our search ? */
	if (BufFileSeek(combocid_map, 0 /* fileno */, 0 /* offset */, SEEK_SET) != 0)
	{
		elog(ERROR, "loadSharedComboCommandId: seek to beginning failed.");
	}

	/*
	 * Read this entry in ...
	 *
	 * We're going to read in the entire table, caching all occurrences of
	 * our xmin.
	 */
	for (i = 0; i < lockHolderProcPtr->combocid_map_count; i++)
	{
		if (BufFileRead(combocid_map, &entry, sizeof(ComboCidEntryData)) != sizeof(ComboCidEntryData))
		{
			elog(ERROR, "loadSharedComboCommandId: read failed I/O error.");
		}

		if (entry.key.xmin == xmin)
		{
			bool		cached = false;
			readerComboCidKeyData reader_key;
			readerComboCidEntryData *reader_entry;

			memset(&reader_key, 0, sizeof(reader_key));
			reader_key.writer_pid = lockHolderProcPtr->pid;
			reader_key.xmin = entry.key.xmin;
			reader_key.session = gp_session_id;
			reader_key.combocid = entry.combocid;

			reader_entry = (readerComboCidEntryData *)
				hash_search(readerComboHash, &reader_key, HASH_ENTER, &cached);

			if (!cached)
			{
				reader_entry->cmin = entry.key.cmin;
				reader_entry->cmax = entry.key.cmax;
			}

			/*
			 * This was our entry -- we're going to continue our scan,
			 * to pull in any additional entries for our xmin
			 */
			if (entry.combocid == combocid)
			{
				*cmin = entry.key.cmin;
				*cmax = entry.key.cmax;
				found = true;
			}
		}
	}

	if (!found)
	{
		elog(ERROR, "loadSharedComboCommandId: no combocid entry found for %u/%u", xmin, combocid);
	}
}<|MERGE_RESOLUTION|>--- conflicted
+++ resolved
@@ -34,11 +34,7 @@
  * Portions Copyright (c) 1994, Regents of the University of California
  *
  * IDENTIFICATION
-<<<<<<< HEAD
- *	  $PostgreSQL$
-=======
  *	  $PostgreSQL: pgsql/src/backend/utils/time/combocid.c,v 1.5 2008/09/01 18:52:45 heikki Exp $
->>>>>>> 38e93482
  *
  *-------------------------------------------------------------------------
  */
