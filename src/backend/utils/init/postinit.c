/*-------------------------------------------------------------------------
 *
 * postinit.c
 *	  postgres initialization utilities
 *
 * Portions Copyright (c) 1996-2009, PostgreSQL Global Development Group
 * Portions Copyright (c) 1994, Regents of the University of California
 *
 *
 * IDENTIFICATION
 *	  $PostgreSQL: pgsql/src/backend/utils/init/postinit.c,v 1.184 2008/05/12 00:00:52 alvherre Exp $
 *
 *
 *-------------------------------------------------------------------------
 */
#include "postgres.h"

#include <fcntl.h>
#include <unistd.h>

#include "access/genam.h"
#include "access/heapam.h"
#include "access/xact.h"
#include "catalog/catalog.h"
#include "catalog/namespace.h"
#include "catalog/pg_authid.h"
#include "catalog/pg_database.h"
#include "catalog/pg_tablespace.h"
#include "libpq/auth.h"
#include "libpq/hba.h"
#include "libpq/libpq-be.h"
<<<<<<< HEAD
#include "cdb/cdbvars.h"
#include "cdb/cdbutil.h"
=======
>>>>>>> 49f001d8
#include "mb/pg_wchar.h"
#include "miscadmin.h"
#include "pgstat.h"
#include "postmaster/autovacuum.h"
#include "postmaster/postmaster.h"
#include "replication/walsender.h"
#include "storage/backendid.h"
#include "storage/bufmgr.h"
#include "storage/fd.h"
#include "storage/ipc.h"
#include "storage/lmgr.h"
#include "storage/proc.h"
#include "storage/procarray.h"
#include "storage/procsignal.h"
#include "storage/sinvaladt.h"
#include "storage/smgr.h"
#include "utils/acl.h"
#include "utils/backend_cancel.h"
#include "utils/flatfiles.h"
#include "utils/fmgroids.h"
#include "utils/guc.h"
#include "utils/plancache.h"
#include "utils/portal.h"
#include "utils/ps_status.h"
#include "utils/relcache.h"
#include "utils/resscheduler.h"
#include "utils/sharedsnapshot.h"
#include "utils/snapmgr.h"
#include "utils/syscache.h"
#include "utils/tqual.h"

#include "utils/session_state.h"
#include "codegen/codegen_wrapper.h"


static HeapTuple GetDatabaseTuple(const char *dbname);
static HeapTuple GetDatabaseTupleByOid(Oid dboid);
static void PerformAuthentication(Port *port);
static void CheckMyDatabase(const char *name, bool am_superuser);
static void ProcessRoleGUC(void);
static void InitCommunication(void);
static void ShutdownPostgres(int code, Datum arg);
static bool ThereIsAtLeastOneRole(void);
static void process_startup_options(Port *port, bool am_superuser);

#ifdef USE_ORCA
extern void InitGPOPT();
extern void TerminateGPOPT();
#endif


/*** InitPostgres support ***/

/*
 * FindMyDatabase
 *
 * Get oids of the database and default tablespace by the database name.
 * Returns true if succeeded.
 *
 * XXX: This shouldn't be necessary, but for now it's here for fts, etc.
 */
bool
FindMyDatabase(const char *dbname, Oid *db_id, Oid *db_tablespace)
{
	HeapTuple		tuple;
	Form_pg_database dbform;

	tuple = GetDatabaseTuple(dbname);

	if (!HeapTupleIsValid(tuple))
		return false;

	/* Return oids to the caller */
	dbform = (Form_pg_database) GETSTRUCT(tuple);
	*db_id = HeapTupleGetOid(tuple);
	*db_tablespace = dbform->dattablespace;

	/* Be tidy */
	pfree(tuple);

	return true;
}

/*
 * GetDatabaseTuple -- fetch the pg_database row for a database
 *
 * This is used during backend startup when we don't yet have any access to
 * system catalogs in general.	In the worst case, we can seqscan pg_database
 * using nothing but the hard-wired descriptor that relcache.c creates for
 * pg_database.  In more typical cases, relcache.c was able to load
 * descriptors for both pg_database and its indexes from the shared relcache
 * cache file, and so we can do an indexscan.  criticalSharedRelcachesBuilt
 * tells whether we got the cached descriptors.
 */
static HeapTuple
GetDatabaseTuple(const char *dbname)
{
	HeapTuple	tuple;
	Relation	relation;
	SysScanDesc scan;
	ScanKeyData key[1];

	/*
	 * form a scan key
	 */
	ScanKeyInit(&key[0],
				Anum_pg_database_datname,
				BTEqualStrategyNumber, F_NAMEEQ,
				CStringGetDatum(dbname));

	/*
	 * Open pg_database and fetch a tuple.	Force heap scan if we haven't yet
	 * built the critical shared relcache entries (i.e., we're starting up
	 * without a shared relcache cache file).
	 */
	relation = heap_open(DatabaseRelationId, AccessShareLock);
	scan = systable_beginscan(relation, DatabaseNameIndexId,
							  criticalSharedRelcachesBuilt,
							  SnapshotNow,
							  1, key);

	tuple = systable_getnext(scan);

	/* Must copy tuple before releasing buffer */
	if (HeapTupleIsValid(tuple))
		tuple = heap_copytuple(tuple);

	/* all done */
	systable_endscan(scan);
	heap_close(relation, AccessShareLock);

	return tuple;
}

/*
 * GetDatabaseTupleByOid -- as above, but search by database OID
 */
static HeapTuple
GetDatabaseTupleByOid(Oid dboid)
{
	HeapTuple	tuple;
	Relation	relation;
	SysScanDesc scan;
	ScanKeyData key[1];

	/*
	 * form a scan key
	 */
	ScanKeyInit(&key[0],
				ObjectIdAttributeNumber,
				BTEqualStrategyNumber, F_OIDEQ,
				ObjectIdGetDatum(dboid));

	/*
	 * Open pg_database and fetch a tuple.	Force heap scan if we haven't yet
	 * built the critical shared relcache entries (i.e., we're starting up
	 * without a shared relcache cache file).
	 */
	relation = heap_open(DatabaseRelationId, AccessShareLock);
	scan = systable_beginscan(relation, DatabaseOidIndexId,
							  criticalSharedRelcachesBuilt,
							  SnapshotNow,
							  1, key);

	tuple = systable_getnext(scan);

	/* Must copy tuple before releasing buffer */
	if (HeapTupleIsValid(tuple))
		tuple = heap_copytuple(tuple);

	/* all done */
	systable_endscan(scan);
	heap_close(relation, AccessShareLock);

	return tuple;
}


/*
 * PerformAuthentication -- authenticate a remote client
 *
 * returns: nothing.  Will not return at all if there's any failure.
 */
static void
PerformAuthentication(Port *port)
{
	/* This should be set already, but let's make sure */
	ClientAuthInProgress = true;	/* limit visibility of log messages */

	/*
	 * In EXEC_BACKEND case, we didn't inherit the contents of pg_hba.conf
	 * etcetera from the postmaster, and have to load them ourselves.  Note we
	 * are loading them into the startup transaction's memory context, not
	 * PostmasterContext, but that shouldn't matter.
	 *
	 * FIXME: [fork/exec] Ugh.	Is there a way around this overhead?
	 */
#ifdef EXEC_BACKEND
	if (!load_hba())
	{
		/*
		 * It makes no sense to continue if we fail to load the HBA file,
		 * since there is no way to connect to the database in this case.
		 */
		ereport(FATAL,
				(errmsg("could not load pg_hba.conf")));
	}
	load_ident();
#endif

	/*
	 * Set up a timeout in case a buggy or malicious client fails to respond
	 * during authentication.  Since we're inside a transaction and might do
	 * database access, we have to use the statement_timeout infrastructure.
	 */
	if (!enable_sig_alarm(AuthenticationTimeout * 1000, true))
		elog(FATAL, "could not set timer for authorization timeout");

	/*
	 * Now perform authentication exchange.
	 */
	ClientAuthentication(port); /* might not return, if failure */

	/*
	 * Done with authentication.  Disable the timeout, and log if needed.
	 */
	if (!disable_sig_alarm(true))
		elog(FATAL, "could not disable timer for authorization timeout");

	if (Log_connections)
	{
		if (am_walsender)
			ereport(LOG,
					(errmsg("replication connection authorized: user=%s",
							port->user_name)));
		else
			ereport(LOG,
					(errmsg("connection authorized: user=%s database=%s",
							port->user_name, port->database_name)));
	}

	set_ps_display("startup", false);

	ClientAuthInProgress = false;		/* client_min_messages is active now */
}


/*
 * ProcessRoleGUC --
 * We now process pg_authid.rolconfig separately from InitializeSessionUserId,
 * since it's too early to access toast table before initializing all
 * relcaches in phase3.
 */
static void
ProcessRoleGUC(void)
{
	Oid			roleId;
	HeapTuple	roleTup;
	Datum		datum;
	bool		isnull;

	/* This should have been set by now */
	roleId = GetUserId();
	Assert(OidIsValid(roleId));

	roleTup = SearchSysCache1(AUTHOID,
							  ObjectIdGetDatum(roleId));
	if (!HeapTupleIsValid(roleTup))
		ereport(FATAL,
				(errcode(ERRCODE_INVALID_AUTHORIZATION_SPECIFICATION),
				 errmsg("role %u does not exist", roleId), errSendAlert(false)));

	/*
	 * Set up user-specific configuration variables.  This is a good place to
	 * do it so we don't have to read pg_authid twice during session startup.
	 */
	datum = SysCacheGetAttr(AUTHOID, roleTup,
							Anum_pg_authid_rolconfig, &isnull);
	if (!isnull)
	{
		ArrayType  *a = DatumGetArrayTypeP(datum);

		/*
		 * We process all the options at SUSET level.  We assume that the
		 * right to insert an option into pg_authid was checked when it was
		 * inserted.
		 */
		ProcessGUCArray(a, PGC_SUSET, PGC_S_USER, GUC_ACTION_SET);
	}

	ReleaseSysCache(roleTup);
}

/*
 * CheckMyDatabase -- fetch information from the pg_database entry for our DB
 */
static void
CheckMyDatabase(const char *name, bool am_superuser)
{
	HeapTuple	tup;
	Form_pg_database dbform;

	/* Fetch our pg_database row normally, via syscache */
	tup = SearchSysCache(DATABASEOID,
						 ObjectIdGetDatum(MyDatabaseId),
						 0, 0, 0);
	if (!HeapTupleIsValid(tup))
		elog(ERROR, "cache lookup failed for database %u", MyDatabaseId);
	dbform = (Form_pg_database) GETSTRUCT(tup);

	/* This recheck is strictly paranoia */
	if (strcmp(name, NameStr(dbform->datname)) != 0)
		ereport(FATAL,
				(errcode(ERRCODE_UNDEFINED_DATABASE),
				 errmsg("database \"%s\" has disappeared from pg_database",
						name),
				 errdetail("Database OID %u now seems to belong to \"%s\".",
						   MyDatabaseId, NameStr(dbform->datname))));

	/*
	 * Check permissions to connect to the database.
	 *
	 * These checks are not enforced when in standalone mode, so that there is
	 * a way to recover from disabling all access to all databases, for
	 * example "UPDATE pg_database SET datallowconn = false;".
	 *
	 * We do not enforce them for the autovacuum worker processes either.
	 */
	if (IsUnderPostmaster && !IsAutoVacuumWorkerProcess())
	{
		/*
		 * Check that the database is currently allowing connections.
		 */
		if (!dbform->datallowconn)
			ereport(FATAL,
					(errcode(ERRCODE_OBJECT_NOT_IN_PREREQUISITE_STATE),
			 errmsg("database \"%s\" is not currently accepting connections",
					name)));

		/*
		 * Check privilege to connect to the database.	(The am_superuser test
		 * is redundant, but since we have the flag, might as well check it
		 * and save a few cycles.)
		 */
		if (!am_superuser &&
			pg_database_aclcheck(MyDatabaseId, GetUserId(),
								 ACL_CONNECT) != ACLCHECK_OK)
			ereport(FATAL,
					(errcode(ERRCODE_INSUFFICIENT_PRIVILEGE),
					 errmsg("permission denied for database \"%s\"", name),
					 errdetail("User does not have CONNECT privilege.")));

		/*
		 * Check connection limit for this database.
		 *
		 * There is a race condition here --- we create our PGPROC before
		 * checking for other PGPROCs.	If two backends did this at about the
		 * same time, they might both think they were over the limit, while
		 * ideally one should succeed and one fail.  Getting that to work
		 * exactly seems more trouble than it is worth, however; instead we
		 * just document that the connection limit is approximate.
		 */
		if (dbform->datconnlimit >= 0 &&
			!am_superuser &&
			CountDBBackends(MyDatabaseId) > dbform->datconnlimit)
			ereport(FATAL,
					(errcode(ERRCODE_TOO_MANY_CONNECTIONS),
					 errmsg("too many connections for database \"%s\"",
							name)));
	}

	/*
	 * OK, we're golden.  Next to-do item is to save the encoding info out of
	 * the pg_database tuple.
	 */
	SetDatabaseEncoding(dbform->encoding);
	/* Record it as a GUC internal option, too */
	SetConfigOption("server_encoding", GetDatabaseEncodingName(),
					PGC_INTERNAL, PGC_S_OVERRIDE);
	/* If we have no other source of client_encoding, use server encoding */
	SetConfigOption("client_encoding", GetDatabaseEncodingName(),
					PGC_BACKEND, PGC_S_DEFAULT);

	/* Use the right encoding in translated messages */
#ifdef ENABLE_NLS
	pg_bind_textdomain_codeset(textdomain(NULL));
#endif

	/*
	 * Lastly, set up any database-specific configuration variables.
	 */
	if (IsUnderPostmaster)
	{
		Datum		datum;
		bool		isnull;

		datum = SysCacheGetAttr(DATABASEOID, tup, Anum_pg_database_datconfig,
								&isnull);
		if (!isnull)
		{
			ArrayType  *a = DatumGetArrayTypeP(datum);

			/*
			 * We process all the options at SUSET level.  We assume that the
			 * right to insert an option into pg_database was checked when it
			 * was inserted.
			 */
			ProcessGUCArray(a, PGC_SUSET, PGC_S_DATABASE, GUC_ACTION_SET);
		}
	}

	ReleaseSysCache(tup);
}



/* --------------------------------
 *		InitCommunication
 *
 *		This routine initializes stuff needed for ipc, locking, etc.
 *		it should be called something more informative.
 * --------------------------------
 */
static void
InitCommunication(void)
{
	/*
	 * initialize shared memory and semaphores appropriately.
	 */
	if (!IsUnderPostmaster)		/* postmaster already did this */
	{
		/*
		 * We're running a postgres bootstrap process or a standalone backend.
		 * Create private "shmem" and semaphores.
		 */
		CreateSharedMemoryAndSemaphores(true, 0);
	}
}

/*
 * pg_split_opts -- split a string of options and append it to an argv array
 *
 * The caller is responsible for ensuring the argv array is large enough.  The
 * maximum possible number of arguments added by this routine is
 * (strlen(optstr) + 1) / 2.
 *
 * Because some option values can contain spaces we allow escaping using
 * backslashes, with \\ representing a literal backslash.
 */
void
pg_split_opts(char **argv, int *argcp, char *optstr)
{
	StringInfoData s;

	initStringInfo(&s);

	while (*optstr)
	{
		bool last_was_escape = false;

		resetStringInfo(&s);

		/* skip over leading space */
		while (isspace((unsigned char) *optstr))
			optstr++;

		if (*optstr == '\0')
			break;

		/*
		 * Parse a single option + value, stopping at the first space, unless
		 * it's escaped.
		 */
		while (*optstr)
		{
			if (isspace((unsigned char) *optstr) && !last_was_escape)
				break;

			if (!last_was_escape && *optstr == '\\')
				last_was_escape = true;
			else
			{
				last_was_escape = false;
				appendStringInfoChar(&s, *optstr);
			}

			optstr++;
		}

		/* now store the option */
		argv[(*argcp)++] = pstrdup(s.data);
	}
	resetStringInfo(&s);
}


/*
 * Early initialization of a backend (either standalone or under postmaster).
 * This happens even before InitPostgres.
 *
 * If you're wondering why this is separate from InitPostgres at all:
 * the critical distinction is that this stuff has to happen before we can
 * run XLOG-related initialization, which is done before InitPostgres --- in
 * fact, for cases such as the background writer process, InitPostgres may
 * never be done at all.
 */
void
BaseInit(void)
{
	/*
	 * Attach to shared memory and semaphores, and initialize our
	 * input/output/debugging file descriptors.
	 */
	InitCommunication();
	DebugFileOpen();

	/* Do local initialization of file, storage and buffer managers */
	InitFileAccess();
	smgrinit();
	InitBufferPoolAccess();

	/* Initialize llvm library if USE_CODEGEN is defined */
	init_codegen();
}


/* --------------------------------
 * InitPostgres
 *		Initialize POSTGRES.
 *
 * The database can be specified by name, using the in_dbname parameter, or by
 * OID, using the dboid parameter.	In the latter case, the actual database
 * name can be returned to the caller in out_dbname.  If out_dbname isn't
 * NULL, it must point to a buffer of size NAMEDATALEN.
 *
 * In bootstrap mode no parameters are used.
 *
 * The return value indicates whether the userID is a superuser.  (That
 * can only be tested inside a transaction, so we want to do it during
 * the startup transaction rather than doing a separate one in postgres.c.)
 *
 * As of PostgreSQL 8.2, we expect InitProcess() was already called, so we
 * already have a PGPROC struct ... but it's not filled in yet.
 *
 * Note:
 *		Be very careful with the order of calls in the InitPostgres function.
 * --------------------------------
 */
void
InitPostgres(const char *in_dbname, Oid dboid, const char *username,
			 char *out_dbname)
{
	bool		bootstrap = IsBootstrapProcessingMode();
	bool		autovacuum = IsAutoVacuumWorkerProcess();
	bool		am_superuser;
	char	   *fullpath;
	char		dbname[NAMEDATALEN];

	/*
	 * Add my PGPROC struct to the ProcArray.
	 *
	 * Once I have done this, I am visible to other backends!
	 */
	InitProcessPhase2();

	/* Initialize SessionState entry */
	SessionState_Init();
	/* Initialize memory protection */
	GPMemoryProtect_Init();

#ifdef USE_ORCA
	/* Initialize GPOPT */
	START_MEMORY_ACCOUNT(MemoryAccounting_CreateAccount(0, MEMORY_OWNER_TYPE_Optimizer));
	{
		InitGPOPT();
	}
	END_MEMORY_ACCOUNT();
#endif

	/*
	 * Initialize my entry in the shared-invalidation manager's array of
	 * per-backend data.
	 *
	 * Sets up MyBackendId, a unique backend identifier.
	 */
	MyBackendId = InvalidBackendId;

	SharedInvalBackendInit(false);

	if (MyBackendId > MaxBackends || MyBackendId <= 0)
		elog(FATAL, "bad backend id: %d", MyBackendId);

	/* Now that we have a BackendId, we can participate in ProcSignal */
	ProcSignalInit(MyBackendId);

	/*
	 * bufmgr needs another initialization call too
	 */
	InitBufferPoolBackend();

	/*
	 * Initialize local process's access to XLOG.  In bootstrap case we may
	 * skip this since StartupXLOG() was run instead.
	 */
	if (!bootstrap)
		InitXLOGAccess();

	/*
	 * Initialize the relation cache and the system catalog caches.  Note that
	 * no catalog access happens here; we only set up the hashtable structure.
	 * We must do this before starting a transaction because transaction abort
	 * would try to touch these hashtables.
	 */
	RelationCacheInitialize();
	InitCatalogCache();
	InitPlanCache();

	/* Initialize portal manager */
	EnablePortalManager();

	/* Initialize stats collection --- must happen before first xact */
	if (!bootstrap)
		pgstat_initialize();

	/*
	 * Load relcache entries for the shared system catalogs.  This must create
	 * at least entries for pg_database and catalogs used for authentication.
	 */
	RelationCacheInitializePhase2();

	/*
	 * Set up process-exit callback to do pre-shutdown cleanup.  This has to
	 * be after we've initialized all the low-level modules like the buffer
	 * manager, because during shutdown this has to run before the low-level
	 * modules start to close down.  On the other hand, we want it in place
	 * before we begin our first transaction --- if we fail during the
	 * initialization transaction, as is entirely possible, we need the
	 * AbortTransaction call to clean up.
	 */
	on_shmem_exit(ShutdownPostgres, 0);

	/* TODO: autovacuum launcher should be done here? */

	/*
	 * Start a new transaction here before first access to db, and get a
	 * snapshot.  We don't have a use for the snapshot itself, but we're
	 * interested in the secondary effect that it sets RecentGlobalXmin.
	 */
	if (!bootstrap)
	{
		StartTransactionCommand();
		(void) GetTransactionSnapshot();
	}

	/*
	 * Figure out our postgres user id, and see if we are a superuser.
	 *
	 * In standalone mode and in the autovacuum process, we use a fixed id,
	 * otherwise we figure it out from the authenticated user name.
	 */
	if (bootstrap || autovacuum)
	{
		InitializeSessionUserIdStandalone();
		am_superuser = true;
	}
	else if (!IsUnderPostmaster)
	{
		InitializeSessionUserIdStandalone();
		am_superuser = true;
		if (!ThereIsAtLeastOneRole())
			ereport(WARNING,
					(errcode(ERRCODE_UNDEFINED_OBJECT),
					 errmsg("no roles are defined in this database system"),
					 errhint("You should immediately run CREATE USER \"%s\" CREATEUSER;.",
							 username)));
	}
	else
	{
		/* normal multiuser case */
		Assert(MyProcPort != NULL);
		PerformAuthentication(MyProcPort);
		InitializeSessionUserId(username);
		am_superuser = superuser();
		BackendCancelInit(MyBackendId);
	}

	/*
	 * Binary upgrades only allowed super-user connections
	 */
	if (IsBinaryUpgrade && !am_superuser)
	{
		ereport(FATAL,
				(errcode(ERRCODE_INSUFFICIENT_PRIVILEGE),
				 errmsg("must be superuser to connect in binary upgrade mode")));
	}

	/*
	 * Check a normal user hasn't connected to a superuser reserved slot.
	 */
	if (!am_superuser &&
		ReservedBackends > 0 &&
		!HaveNFreeProcs(ReservedBackends))
		ereport(FATAL,
				(errcode(ERRCODE_TOO_MANY_CONNECTIONS),
				 errmsg("connection limit exceeded for non-superusers"),
				 errSendAlert(true)));

	/*
	 * If walsender, we don't want to connect to any particular database. Just
	 * finish the backend startup by processing any options from the startup
	 * packet, and we're done.
	 */
	if (am_walsender)
	{
		Assert(!bootstrap);

		/*
		 * We don't have replication role, which existed in postgres.
		 */
		if (!superuser())
			ereport(FATAL,
					(errcode(ERRCODE_INSUFFICIENT_PRIVILEGE),
					 errmsg("must be superuser role to start walsender")));

		/* process any options passed in the startup packet */
		if (MyProcPort != NULL)
			process_startup_options(MyProcPort, am_superuser);

		/* Apply PostAuthDelay as soon as we've read all options */
		if (PostAuthDelay > 0)
			pg_usleep(PostAuthDelay * 1000000L);

		/* initialize client encoding */
		InitializeClientEncoding();

		/* report this backend in the PgBackendStatus array */
		pgstat_bestart();

		/* close the transaction we started above */
		CommitTransactionCommand();

		return;
	}

	/*
	 * Set up the global variables holding database id and path.  But note we
	 * won't actually try to touch the database just yet.
	 *
	 * We take a shortcut in the bootstrap case, otherwise we have to look up
	 * the db name in pg_database.
	 */
	if (bootstrap)
	{
		MyDatabaseId = TemplateDbOid;
		MyDatabaseTableSpace = DEFAULTTABLESPACE_OID;
	}
	else if (in_dbname != NULL)
	{
		HeapTuple	tuple;
		Form_pg_database dbform;

		tuple = GetDatabaseTuple(in_dbname);
		if (!HeapTupleIsValid(tuple))
			ereport(FATAL,
					(errcode(ERRCODE_UNDEFINED_DATABASE),
					 errmsg("database \"%s\" does not exist", in_dbname)));
		dbform = (Form_pg_database) GETSTRUCT(tuple);
		MyDatabaseId = HeapTupleGetOid(tuple);
		MyDatabaseTableSpace = dbform->dattablespace;
		/* take database name from the caller, just for paranoia */
		strlcpy(dbname, in_dbname, sizeof(dbname));
		pfree(tuple);
	}
	else
	{
		/* caller specified database by OID */
		HeapTuple	tuple;
		Form_pg_database dbform;

		tuple = GetDatabaseTupleByOid(dboid);
		if (!HeapTupleIsValid(tuple))
			ereport(FATAL,
					(errcode(ERRCODE_UNDEFINED_DATABASE),
					 errmsg("database %u does not exist", dboid)));
		dbform = (Form_pg_database) GETSTRUCT(tuple);
		MyDatabaseId = HeapTupleGetOid(tuple);
		MyDatabaseTableSpace = dbform->dattablespace;
		Assert(MyDatabaseId == dboid);
		strlcpy(dbname, NameStr(dbform->datname), sizeof(dbname));
		/* pass the database name back to the caller */
		if (out_dbname)
			strcpy(out_dbname, dbname);
		pfree(tuple);
	}

	/* Now we can mark our PGPROC entry with the database ID */
	/* (We assume this is an atomic store so no lock is needed) */
	MyProc->databaseId = MyDatabaseId;

	/*
	 * Now, take a writer's lock on the database we are trying to connect to.
	 * If there is a concurrently running DROP DATABASE on that database, this
	 * will block us until it finishes (and has committed its update of
	 * pg_database).
	 *
	 * Note that the lock is not held long, only until the end of this startup
	 * transaction.  This is OK since we are already advertising our use of
	 * the database in the PGPROC array; anyone trying a DROP DATABASE after
	 * this point will see us there.
	 *
	 * Note: use of RowExclusiveLock here is reasonable because we envision
	 * our session as being a concurrent writer of the database.  If we had a
	 * way of declaring a session as being guaranteed-read-only, we could use
	 * AccessShareLock for such sessions and thereby not conflict against
	 * CREATE DATABASE.
	 */
	if (!bootstrap)
		LockSharedObject(DatabaseRelationId, MyDatabaseId, 0,
						 RowExclusiveLock);

	/*
	 * Recheck pg_database to make sure the target database hasn't gone away.
	 * If there was a concurrent DROP DATABASE, this ensures we will die
	 * cleanly without creating a mess.
	 */
	if (!bootstrap)
	{
		HeapTuple	tuple;

		tuple = GetDatabaseTuple(dbname);
		if (!HeapTupleIsValid(tuple) ||
			MyDatabaseId != HeapTupleGetOid(tuple) ||
			MyDatabaseTableSpace != ((Form_pg_database) GETSTRUCT(tuple))->dattablespace)
			ereport(FATAL,
					(errcode(ERRCODE_UNDEFINED_DATABASE),
					 errmsg("database \"%s\" does not exist", dbname),
			   errdetail("It seems to have just been dropped or renamed.")));
	}

	fullpath = GetDatabasePath(MyDatabaseId, MyDatabaseTableSpace);

	if (!bootstrap)
	{
		if (access(fullpath, F_OK) == -1)
		{
			if (errno == ENOENT)
				ereport(FATAL,
						(errcode(ERRCODE_UNDEFINED_DATABASE),
						 errmsg("database \"%s\" does not exist",
								dbname),
					errdetail("The database subdirectory \"%s\" is missing.",
							  fullpath)));
			else
				ereport(FATAL,
						(errcode_for_file_access(),
						 errmsg("could not access directory \"%s\": %m",
								fullpath)));
		}

		ValidatePgVersion(fullpath);
	}

	SetDatabasePath(fullpath);

	/*
	 * It's now possible to do real access to the system catalogs.
	 *
	 * Load relcache entries for the system catalogs.  This must create at
	 * least the minimum set of "nailed-in" cache entries.
	 */
	RelationCacheInitializePhase3();

	/*
	 * Now we have full access to catalog including toast tables,
	 * we can process pg_authid.rolconfig.  This ought to come before
	 * processing startup options so that it can override the settings.
	 */
	if (!bootstrap)
		ProcessRoleGUC();

	/* set up ACL framework (so CheckMyDatabase can check permissions) */
	initialize_acl();

	/*
	 * Re-read the pg_database row for our database, check permissions and set
	 * up database-specific GUC settings.  We can't do this until all the
	 * database-access infrastructure is up.  (Also, it wants to know if the
	 * user is a superuser, so the above stuff has to happen first.)
	 */
	if (!bootstrap)
		CheckMyDatabase(dbname, am_superuser);

	/*
<<<<<<< HEAD
	 * Now process any command-line switches and any additional GUC variable
	 * settings passed in the startup packet.	We couldn't do this before
	 * because we didn't know if client is a superuser.
=======
	 * If we're trying to shut down, only superusers can connect.
	 */
	if (!am_superuser &&
		MyProcPort != NULL &&
		MyProcPort->canAcceptConnections == CAC_WAITBACKUP)
		ereport(FATAL,
				(errcode(ERRCODE_INSUFFICIENT_PRIVILEGE),
				 errmsg("must be superuser to connect during database shutdown")));

	/*
	 * Check a normal user hasn't connected to a superuser reserved slot.
>>>>>>> 49f001d8
	 */
	if (MyProcPort != NULL)
		process_startup_options(MyProcPort, am_superuser);

	/*
	 * Maintenance Mode: allow superuser to connect when
	 * gp_maintenance_conn GUC is set.  We cannot check it until
	 * process_startup_options parses the GUC.
	 */
	if (gp_maintenance_mode && Gp_role == GP_ROLE_DISPATCH &&
		!(superuser() && gp_maintenance_conn))
		ereport(FATAL,
				(errcode(ERRCODE_INSUFFICIENT_PRIVILEGE),
				 errmsg("maintenance mode: connected by superuser only"),
				 errSendAlert(false)));

	/*
	 * MPP:  If we were started in utility mode then we only want to allow
	 * incoming sessions that specify gp_session_role=utility as well.  This
	 * lets the bash scripts start the QD in utility mode and connect in but
	 * protect ourselves from normal clients who might be trying to connect to
	 * the system while we startup.
	 */
	if ((Gp_role == GP_ROLE_UTILITY) && (Gp_session_role != GP_ROLE_UTILITY))
	{
		ereport(FATAL,
				(errcode(ERRCODE_CANNOT_CONNECT_NOW),
				 errmsg("System was started in master-only utility mode - only utility mode connections are allowed")));
	}

	/* Apply PostAuthDelay as soon as we've read all options */
	if (PostAuthDelay > 0)
		pg_usleep(PostAuthDelay * 1000000L);

	/* set default namespace search path */
	InitializeSearchPath();

	/* initialize client encoding */
	InitializeClientEncoding();

	/* report this backend in the PgBackendStatus array */
	if (!bootstrap)
		pgstat_bestart();
		
	/* 
     * MPP package setup 
     *
     * Primary function is to establish connctions to the qExecs.
     * This is SKIPPED when the database is in bootstrap mode or 
     * Is not UnderPostmaster.
     */
    if (!bootstrap && IsUnderPostmaster)
    {
		cdb_setup();
		on_proc_exit( cdb_cleanup, 0 );
    }

    /* 
     * MPP SharedSnapshot Setup
	 */
	if (Gp_role == GP_ROLE_DISPATCH)
	{
		addSharedSnapshot("Query Dispatcher", gp_session_id);
	}
    else if (Gp_segment == -1 && Gp_role == GP_ROLE_EXECUTE && !Gp_is_writer)
    {
		/* 
		 * Entry db singleton QE is a user of the shared snapshot -- not a creator.
		 * The lookup will occur once the distributed snapshot has been received.
		 */	
		lookupSharedSnapshot("Entry DB Singleton", "Query Dispatcher", gp_session_id);
    }
    else if (Gp_role == GP_ROLE_EXECUTE)
	{
		if (Gp_is_writer)
		{
			addSharedSnapshot("Writer qExec", gp_session_id);
		}
		else
		{
			/*
			 * NOTE: This assumes that the Slot has already been
			 *       allocated by the writer.  Need to make sure we
			 *       always allocate the writer qExec first.
			 */			 			
			lookupSharedSnapshot("Reader qExec", "Writer qExec", gp_session_id);
		}
	}

	/* close the transaction we started above */
	if (!bootstrap)
		CommitTransactionCommand();

	return;
}

/*
 * Process any command-line switches and any additional GUC variable
 * settings passed in the startup packet.
 */
static void
process_startup_options(Port *port, bool am_superuser)
{
	GucContext	gucctx;
	ListCell   *gucopts;

	gucctx = am_superuser ? PGC_SUSET : PGC_BACKEND;

	/*
	 * First process any command-line switches that were included in the
	 * startup packet, if we are in a regular backend.
	 */
	if (port->cmdline_options != NULL)
	{
		/*
		 * The maximum possible number of commandline arguments that could
		 * come from port->cmdline_options is (strlen + 1) / 2; see
		 * pg_split_opts().
		 */
		char	  **av;
		int			maxac;
		int			ac;

		maxac = 2 + (strlen(port->cmdline_options) + 1) / 2;

		av = (char **) palloc(maxac * sizeof(char *));
		ac = 0;

		av[ac++] = "postgres";

		pg_split_opts(av, &ac, port->cmdline_options);

		av[ac] = NULL;

		Assert(ac < maxac);

		(void) process_postgres_switches(ac, av, gucctx, NULL);
	}

	/*
	 * Process any additional GUC variable settings passed in startup packet.
	 * These are handled exactly like command-line variables.
	 */
	gucopts = list_head(port->guc_options);
	while (gucopts)
	{
		char	   *name;
		char	   *value;

		name = lfirst(gucopts);
		gucopts = lnext(gucopts);

		value = lfirst(gucopts);
		gucopts = lnext(gucopts);

		SetConfigOption(name, value, gucctx, PGC_S_CLIENT);
	}
}

/*
 * Backend-shutdown callback.  Do cleanup that we want to be sure happens
 * before all the supporting modules begin to nail their doors shut via
 * their own callbacks.
 *
 * User-level cleanup, such as temp-relation removal and UNLISTEN, happens
 * via separate callbacks that execute before this one.  We don't combine the
 * callbacks because we still want this one to happen if the user-level
 * cleanup fails.
 */
static void
ShutdownPostgres(int code, Datum arg)
{
	/* Make sure we've killed any active transaction */
	AbortOutOfAnyTransaction();

	/*
	 * If there was a segment OOM for which we haven't already reported
	 * our usage, report now.
	 */
	ReportOOMConsumption();

#ifdef USE_ORCA
	START_MEMORY_ACCOUNT(MemoryAccounting_CreateAccount(0, MEMORY_OWNER_TYPE_Optimizer));
	{
		TerminateGPOPT();
	}
	END_MEMORY_ACCOUNT();
#endif

	/* Disable memory protection */
	GPMemoryProtect_Shutdown();
	/* Release SessionState entry */
	SessionState_Shutdown();

	/*
	 * User locks are not released by transaction end, so be sure to release
	 * them explicitly.
	 */
	LockReleaseAll(USER_LOCKMETHOD, true);
}


/*
 * Returns true if at least one role is defined in this database cluster.
 */
static bool
ThereIsAtLeastOneRole(void)
{
	Relation	pg_authid_rel;
	HeapScanDesc scan;
	bool		result;

	pg_authid_rel = heap_open(AuthIdRelationId, AccessShareLock);

	scan = heap_beginscan(pg_authid_rel, SnapshotNow, 0, NULL);
	result = (heap_getnext(scan, ForwardScanDirection) != NULL);

	heap_endscan(scan);
	heap_close(pg_authid_rel, AccessShareLock);

	return result;
}<|MERGE_RESOLUTION|>--- conflicted
+++ resolved
@@ -29,11 +29,8 @@
 #include "libpq/auth.h"
 #include "libpq/hba.h"
 #include "libpq/libpq-be.h"
-<<<<<<< HEAD
 #include "cdb/cdbvars.h"
 #include "cdb/cdbutil.h"
-=======
->>>>>>> 49f001d8
 #include "mb/pg_wchar.h"
 #include "miscadmin.h"
 #include "pgstat.h"
@@ -731,6 +728,16 @@
 	}
 
 	/*
+	 * If we're trying to shut down, only superusers can connect.
+	 */
+	if (!am_superuser &&
+		MyProcPort != NULL &&
+		MyProcPort->canAcceptConnections == CAC_WAITBACKUP)
+		ereport(FATAL,
+				(errcode(ERRCODE_INSUFFICIENT_PRIVILEGE),
+				 errmsg("must be superuser to connect during database shutdown")));
+
+	/*
 	 * Check a normal user hasn't connected to a superuser reserved slot.
 	 */
 	if (!am_superuser &&
@@ -927,23 +934,9 @@
 		CheckMyDatabase(dbname, am_superuser);
 
 	/*
-<<<<<<< HEAD
 	 * Now process any command-line switches and any additional GUC variable
 	 * settings passed in the startup packet.	We couldn't do this before
 	 * because we didn't know if client is a superuser.
-=======
-	 * If we're trying to shut down, only superusers can connect.
-	 */
-	if (!am_superuser &&
-		MyProcPort != NULL &&
-		MyProcPort->canAcceptConnections == CAC_WAITBACKUP)
-		ereport(FATAL,
-				(errcode(ERRCODE_INSUFFICIENT_PRIVILEGE),
-				 errmsg("must be superuser to connect during database shutdown")));
-
-	/*
-	 * Check a normal user hasn't connected to a superuser reserved slot.
->>>>>>> 49f001d8
 	 */
 	if (MyProcPort != NULL)
 		process_startup_options(MyProcPort, am_superuser);
