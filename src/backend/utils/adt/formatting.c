--- conflicted
+++ resolved
@@ -2426,11 +2426,7 @@
 				}
 				else
 					sprintf(s, "%*s", S_FM(n->suffix) ? 0 : -9,
-<<<<<<< HEAD
 							asc_toupper_z(days[tm->tm_wday]));
-=======
-							str_toupper_z(days[tm->tm_wday]));
->>>>>>> 4d53a2f9
 				s += strlen(s);
 				break;
 			case DCH_Day:
@@ -2895,11 +2891,7 @@
 					if (matched != 2)
 						ereport(ERROR,
 								(errcode(ERRCODE_INVALID_DATETIME_FORMAT),
-<<<<<<< HEAD
 							 errmsg("invalid input string for \"Y,YYY\" in function \"to_date\"")));
-=======
-							  errmsg("invalid input string for \"Y,YYY\"")));
->>>>>>> 4d53a2f9
 					years += (millenia * 1000);
 					from_char_set_int(&out->year, years, n);
 					out->yysz = 4;
@@ -3421,7 +3413,6 @@
 	if (tmfc.clock == CLOCK_12_HOUR)
 	{
 		if (tm->tm_hour < 1 || tm->tm_hour > 12)
-<<<<<<< HEAD
 		{
 			if (tm->tm_hour > 12 && !tmfc.pm)
 			{
@@ -3440,13 +3431,6 @@
 								tm->tm_hour),
 						 errhint("Use the 24-hour clock, or give an hour between 1 and 12.")));
 		}
-=======
-			ereport(ERROR,
-					(errcode(ERRCODE_INVALID_DATETIME_FORMAT),
-					 errmsg("hour \"%d\" is invalid for the 12-hour clock",
-							tm->tm_hour),
-					 errhint("Use the 24-hour clock, or give an hour between 1 and 12.")));
->>>>>>> 4d53a2f9
 
 		if (tmfc.pm && tm->tm_hour < 12)
 			tm->tm_hour += 12;
