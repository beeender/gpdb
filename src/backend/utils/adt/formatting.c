/* -----------------------------------------------------------------------
 * formatting.c
 *
 * $PostgreSQL: pgsql/src/backend/utils/adt/formatting.c,v 1.128 2007/02/17 03:11:32 momjian Exp $
 *
 *
 *	 Portions Copyright (c) 1999-2008, PostgreSQL Global Development Group
 *
 *
 *	 TO_CHAR(); TO_TIMESTAMP(); TO_DATE(); TO_NUMBER();
 *
 *	 The PostgreSQL routines for a timestamp/int/float/numeric formatting,
 *	 inspired by the Oracle TO_CHAR() / TO_DATE() / TO_NUMBER() routines.
 *
 *
 *	 Cache & Memory:
 *	Routines use (itself) internal cache for format pictures.
 *
 *	The cache uses a static buffer and is persistent across transactions.  If
 *	the format-picture is bigger than the cache buffer, the parser is called
 *	always.
 *
 *	 NOTE for Number version:
 *	All in this version is implemented as keywords ( => not used
 *	suffixes), because a format picture is for *one* item (number)
 *	only. It not is as a timestamp version, where each keyword (can)
 *	has suffix.
 *
 *	 NOTE for Timestamp routines:
 *	In this module the POSIX 'struct tm' type is *not* used, but rather
 *	PgSQL type, which has tm_mon based on one (*non* zero) and
 *	year *not* based on 1900, but is used full year number.
 *	Module supports AD / BC / AM / PM.
 *
 *	Supported types for to_char():
 *
 *		Timestamp, Numeric, int4, int8, float4, float8
 *
 *	Supported types for reverse conversion:
 *
 *		Timestamp	- to_timestamp()
 *		Date		- to_date()
 *		Numeric		- to_number()
 *
 *
 *	Karel Zak
 *
 * TODO
 *	- better number building (formatting) / parsing, now it isn't
 *		  ideal code
 *	- use Assert()
 *	- add support for abstime
 *	- add support for roman number to standard number conversion
 *	- add support for number spelling
 *	- add support for string to string formatting (we must be better
 *	  than Oracle :-),
 *		to_char('Hello', 'X X X X X') -> 'H e l l o'
 *
 * -----------------------------------------------------------------------
 */

#ifdef DEBUG_TO_FROM_CHAR
#define DEBUG_elog_output	DEBUG3
#endif

#include "postgres.h"

#include <ctype.h>
#include <unistd.h>
#include <math.h>
#include <float.h>
#include <limits.h>
#include <locale.h>
/*
 * towlower() and friends should be in <wctype.h>, but some pre-C99 systems
 * declare them in <wchar.h>.
 */
#ifdef HAVE_WCHAR_H
#include <wchar.h>
#endif
#ifdef HAVE_WCTYPE_H
#include <wctype.h>
#endif

#include "utils/builtins.h"
#include "utils/date.h"
#include "utils/datetime.h"
#include "utils/formatting.h"
#include "utils/int8.h"
#include "utils/numeric.h"
#include "utils/pg_locale.h"
#include "mb/pg_wchar.h"

#ifndef _
#define _(x)	gettext(x)
#endif

/* ----------
 * Routines type
 * ----------
 */
#define DCH_TYPE		1		/* DATE-TIME version	*/
#define NUM_TYPE		2		/* NUMBER version	*/

/* ----------
 * KeyWord Index (ascii from position 32 (' ') to 126 (~))
 * ----------
 */
#define KeyWord_INDEX_SIZE		('~' - ' ')
#define KeyWord_INDEX_FILTER(_c)	((_c) <= ' ' || (_c) >= '~' ? 0 : 1)

/* ----------
 * Maximal length of one node
 * ----------
 */
#define DCH_MAX_ITEM_SIZ	   12		/* max localized day name		*/
#define NUM_MAX_ITEM_SIZ		8		/* roman number (RN has 15 chars)	*/

/* ----------
 * More is in float.c
 * ----------
 */
#define MAXFLOATWIDTH	60
#define MAXDOUBLEWIDTH	500



/* ----------
 * External (defined in PgSQL datetime.c (timestamp utils))
 * ----------
 */
extern char *months[],			/* month abbreviation	*/
		   *days[];				/* full days		*/

/* ----------
 * Format parser structs
 * ----------
 */
typedef struct
{
	char	   *name;			/* suffix string		*/
	int			len,			/* suffix length		*/
				id,				/* used in node->suffix */
				type;			/* prefix / postfix			*/
} KeySuffix;

/* ----------
 * FromCharDateMode
 * ----------
 *
 * This value is used to nominate one of several distinct (and mutually
 * exclusive) date conventions that a keyword can belong to.
 */
typedef enum
{
	FROM_CHAR_DATE_NONE = 0,	/* Value does not affect date mode. */
	FROM_CHAR_DATE_GREGORIAN,	/* Gregorian (day, month, year) style date */
	FROM_CHAR_DATE_ISOWEEK		/* ISO 8601 week date */
} FromCharDateMode;

typedef struct FormatNode FormatNode;

typedef struct
{
	const char *name;
	int			len;
	int			id;
	bool		is_digit;
	FromCharDateMode date_mode;
} KeyWord;

typedef enum
{
	FORMAT_TOCHAR,
	FORMAT_TONUMBER,
	FORMAT_TOTIMESTAMP
} FormatFunction;

struct FormatNode
{
	int			type;			/* node type			*/
	const KeyWord *key;			/* if node type is KEYWORD	*/
	char		character;		/* if node type is CHAR		*/
	int			suffix;			/* keyword suffix		*/
};

#define NODE_TYPE_END		1
#define NODE_TYPE_ACTION	2
#define NODE_TYPE_CHAR		3

#define SUFFTYPE_PREFIX		1
#define SUFFTYPE_POSTFIX	2

#define CLOCK_24_HOUR		0
#define CLOCK_12_HOUR		1


/* ----------
 * Full months
 * ----------
 */
static char *months_full[] = {
	"January", "February", "March", "April", "May", "June", "July",
	"August", "September", "October", "November", "December", NULL
};

static char *days_short[] = {
	"Sun", "Mon", "Tue", "Wed", "Thu", "Fri", "Sat", NULL
};

/* ----------
 * AD / BC
 * ----------
 *	There is no 0 AD.  Years go from 1 BC to 1 AD, so we make it
 *	positive and map year == -1 to year zero, and shift all negative
 *	years up one.  For interval years, we just return the year.
 */
#define ADJUST_YEAR(year, is_interval)	((is_interval) ? (year) : ((year) <= 0 ? -((year) - 1) : (year)))

#define A_D_STR		"A.D."
#define a_d_STR		"a.d."
#define AD_STR		"AD"
#define ad_STR		"ad"

#define B_C_STR		"B.C."
#define b_c_STR		"b.c."
#define BC_STR		"BC"
#define bc_STR		"bc"

/*
 * AD / BC strings for seq_search.
 *
 * These are given in two variants, a long form with periods and a standard
 * form without.
 *
 * The array is laid out such that matches for AD have an even index, and
 * matches for BC have an odd index.  So the boolean value for BC is given by
 * taking the array index of the match, modulo 2.
 */
static char *adbc_strings[] = {ad_STR, bc_STR, AD_STR, BC_STR, NULL};
static char *adbc_strings_long[] = {a_d_STR, b_c_STR, A_D_STR, B_C_STR, NULL};

/* ----------
 * AM / PM
 * ----------
 */
#define A_M_STR		"A.M."
#define a_m_STR		"a.m."
#define AM_STR		"AM"
#define am_STR		"am"

#define P_M_STR		"P.M."
#define p_m_STR		"p.m."
#define PM_STR		"PM"
#define pm_STR		"pm"

/*
 * AM / PM strings for seq_search.
 *
 * These are given in two variants, a long form with periods and a standard
 * form without.
 *
 * The array is laid out such that matches for AM have an even index, and
 * matches for PM have an odd index.  So the boolean value for PM is given by
 * taking the array index of the match, modulo 2.
 */
static char *ampm_strings[] = {am_STR, pm_STR, AM_STR, PM_STR, NULL};
static char *ampm_strings_long[] = {a_m_STR, p_m_STR, A_M_STR, P_M_STR, NULL};

/* ----------
 * Months in roman-numeral
 * (Must be in reverse order for seq_search (in FROM_CHAR), because
 *	'VIII' must have higher precedence than 'V')
 * ----------
 */
static char *rm_months_upper[] =
{"XII", "XI", "X", "IX", "VIII", "VII", "VI", "V", "IV", "III", "II", "I", NULL};

static char *rm_months_lower[] =
{"xii", "xi", "x", "ix", "viii", "vii", "vi", "v", "iv", "iii", "ii", "i", NULL};

/* ----------
 * Roman numbers
 * ----------
 */
static char *rm1[] = {"I", "II", "III", "IV", "V", "VI", "VII", "VIII", "IX", NULL};
static char *rm10[] = {"X", "XX", "XXX", "XL", "L", "LX", "LXX", "LXXX", "XC", NULL};
static char *rm100[] = {"C", "CC", "CCC", "CD", "D", "DC", "DCC", "DCCC", "CM", NULL};

/* ----------
 * Ordinal postfixes
 * ----------
 */
static char *numTH[] = {"ST", "ND", "RD", "TH", NULL};
static char *numth[] = {"st", "nd", "rd", "th", NULL};

/* ----------
 * Flags & Options:
 * ----------
 */
#define ONE_UPPER		1		/* Name */
#define ALL_UPPER		2		/* NAME */
#define ALL_LOWER		3		/* name */

#define FULL_SIZ		0

#define MAX_MONTH_LEN	9
#define MAX_MON_LEN		3
#define MAX_DAY_LEN		9
#define MAX_DY_LEN		3
#define MAX_RM_LEN		4

#define TH_UPPER		1
#define TH_LOWER		2

/* ----------
 * Number description struct
 * ----------
 */
typedef struct
{
	int			pre,			/* (count) numbers before decimal */
				post,			/* (count) numbers after decimal  */
				lsign,			/* want locales sign		  */
				flag,			/* number parameters		  */
				pre_lsign_num,	/* tmp value for lsign		  */
				multi,			/* multiplier for 'V'		  */
				zero_start,		/* position of first zero	  */
				zero_end,		/* position of last zero	  */
				need_locale;	/* needs it locale		  */
} NUMDesc;

/* ----------
 * Flags for NUMBER version
 * ----------
 */
#define NUM_F_DECIMAL		(1 << 1)
#define NUM_F_LDECIMAL		(1 << 2)
#define NUM_F_ZERO			(1 << 3)
#define NUM_F_BLANK			(1 << 4)
#define NUM_F_FILLMODE		(1 << 5)
#define NUM_F_LSIGN			(1 << 6)
#define NUM_F_BRACKET		(1 << 7)
#define NUM_F_MINUS			(1 << 8)
#define NUM_F_PLUS			(1 << 9)
#define NUM_F_ROMAN			(1 << 10)
#define NUM_F_MULTI			(1 << 11)
#define NUM_F_PLUS_POST		(1 << 12)
#define NUM_F_MINUS_POST	(1 << 13)

#define NUM_LSIGN_PRE	(-1)
#define NUM_LSIGN_POST	1
#define NUM_LSIGN_NONE	0

/* ----------
 * Tests
 * ----------
 */
#define IS_DECIMAL(_f)	((_f)->flag & NUM_F_DECIMAL)
#define IS_LDECIMAL(_f) ((_f)->flag & NUM_F_LDECIMAL)
#define IS_ZERO(_f) ((_f)->flag & NUM_F_ZERO)
#define IS_BLANK(_f)	((_f)->flag & NUM_F_BLANK)
#define IS_FILLMODE(_f) ((_f)->flag & NUM_F_FILLMODE)
#define IS_BRACKET(_f)	((_f)->flag & NUM_F_BRACKET)
#define IS_MINUS(_f)	((_f)->flag & NUM_F_MINUS)
#define IS_LSIGN(_f)	((_f)->flag & NUM_F_LSIGN)
#define IS_PLUS(_f) ((_f)->flag & NUM_F_PLUS)
#define IS_ROMAN(_f)	((_f)->flag & NUM_F_ROMAN)
#define IS_MULTI(_f)	((_f)->flag & NUM_F_MULTI)

/* ----------
 * Format picture cache
 *	(cache size:
 *		Number part = NUM_CACHE_SIZE * NUM_CACHE_FIELDS
 *		Date-time part	= DCH_CACHE_SIZE * DCH_CACHE_FIELDS
 *	)
 * ----------
 */
#define NUM_CACHE_SIZE		64
#define NUM_CACHE_FIELDS	16
#define DCH_CACHE_SIZE		128
#define DCH_CACHE_FIELDS	16

typedef struct
{
	FormatNode	format[DCH_CACHE_SIZE + 1];
	char		str[DCH_CACHE_SIZE + 1];
	int			age;
} DCHCacheEntry;

typedef struct
{
	FormatNode	format[NUM_CACHE_SIZE + 1];
	char		str[NUM_CACHE_SIZE + 1];
	int			age;
	NUMDesc		Num;
} NUMCacheEntry;

/* global cache for --- date/time part */
static DCHCacheEntry DCHCache[DCH_CACHE_FIELDS + 1];

static int	n_DCHCache = 0;		/* number of entries */
static int	DCHCounter = 0;

/* global cache for --- number part */
static NUMCacheEntry NUMCache[NUM_CACHE_FIELDS + 1];

static int	n_NUMCache = 0;		/* number of entries */
static int	NUMCounter = 0;
static NUMCacheEntry *last_NUMCacheEntry = NUMCache + 0;

/* ----------
 * For char->date/time conversion
 * ----------
 */
typedef struct
{
	FromCharDateMode mode;
	int			hh,
				pm,
				mi,
				ss,
				ssss,
				d,
				dd,
				ddd,
				mm,
				ms,
				iyear,
				year,
				bc,
				ww,
				w,
				cc,
				j,
				us,
				yysz,			/* is it YY or YYYY ? */
				clock;			/* 12 or 24 hour clock? */
} TmFromChar;

#define ZERO_tmfc(_X) memset(_X, 0, sizeof(TmFromChar))

/* ----------
 * Debug
 * ----------
 */
#ifdef DEBUG_TO_FROM_CHAR
#define DEBUG_TMFC(_X) \
		elog(DEBUG_elog_output, "TMFC:\nmode %d\nhh %d\npm %d\nmi %d\nss %d\nssss %d\nd %d\ndd %d\nddd %d\nmm %d\nms: %d\nyear %d\nbc %d\nww %d\nw %d\ncc %d\nj %d\nus: %d\nyysz: %d\nclock: %d", \
			(_X)->mode, (_X)->hh, (_X)->pm, (_X)->mi, (_X)->ss, (_X)->ssss, \
			(_X)->d, (_X)->dd, (_X)->ddd, (_X)->mm, (_X)->ms, (_X)->year, \
			(_X)->bc, (_X)->ww, (_X)->w, (_X)->cc, (_X)->j, (_X)->us, \
			(_X)->yysz, (_X)->clock);
#define DEBUG_TM(_X) \
		elog(DEBUG_elog_output, "TM:\nsec %d\nyear %d\nmin %d\nwday %d\nhour %d\nyday %d\nmday %d\nnisdst %d\nmon %d\n",\
			(_X)->tm_sec, (_X)->tm_year,\
			(_X)->tm_min, (_X)->tm_wday, (_X)->tm_hour, (_X)->tm_yday,\
			(_X)->tm_mday, (_X)->tm_isdst, (_X)->tm_mon)
#else
#define DEBUG_TMFC(_X)
#define DEBUG_TM(_X)
#endif

/* ----------
 * Datetime to char conversion
 * ----------
 */
typedef struct TmToChar
{
	struct pg_tm tm;			/* classic 'tm' struct */
	fsec_t		fsec;			/* fractional seconds */
	char	   *tzn;			/* timezone */
} TmToChar;

#define tmtcTm(_X)	(&(_X)->tm)
#define tmtcTzn(_X) ((_X)->tzn)
#define tmtcFsec(_X)	((_X)->fsec)

#define ZERO_tm(_X) \
do {	\
	(_X)->tm_sec  = (_X)->tm_year = (_X)->tm_min = (_X)->tm_wday = \
	(_X)->tm_hour = (_X)->tm_yday = (_X)->tm_isdst = 0; \
	(_X)->tm_mday = (_X)->tm_mon  = 1; \
} while(0)

#define ZERO_tmtc(_X) \
do { \
	ZERO_tm( tmtcTm(_X) ); \
	tmtcFsec(_X) = 0; \
	tmtcTzn(_X) = NULL; \
} while(0)

/*
 *	to_char(time) appears to to_char() as an interval, so this check
 *	is really for interval and time data types.
 */
#define INVALID_FOR_INTERVAL  \
do { \
	if (is_interval) \
		ereport(ERROR, \
				(errcode(ERRCODE_INVALID_DATETIME_FORMAT), \
				 errmsg("invalid format specification for an interval value"), \
				 errhint("Intervals are not tied to specific calendar dates."))); \
} while(0)

/*****************************************************************************
 *			KeyWord definitions
 *****************************************************************************/

/* ----------
 * Suffixes:
 * ----------
 */
#define DCH_S_FM	0x01
#define DCH_S_TH	0x02
#define DCH_S_th	0x04
#define DCH_S_SP	0x08
#define DCH_S_TM	0x10

/* ----------
 * Suffix tests
 * ----------
 */
#define S_THth(_s)	((((_s) & DCH_S_TH) || ((_s) & DCH_S_th)) ? 1 : 0)
#define S_TH(_s)	(((_s) & DCH_S_TH) ? 1 : 0)
#define S_th(_s)	(((_s) & DCH_S_th) ? 1 : 0)
#define S_TH_TYPE(_s)	(((_s) & DCH_S_TH) ? TH_UPPER : TH_LOWER)

#define S_FM(_s)	(((_s) & DCH_S_FM) ? 1 : 0)
#define S_SP(_s)	(((_s) & DCH_S_SP) ? 1 : 0)
#define S_TM(_s)	(((_s) & DCH_S_TM) ? 1 : 0)

/* ----------
 * Suffixes definition for DATE-TIME TO/FROM CHAR
 * ----------
 */
#define TM_SUFFIX_LEN	2

static KeySuffix DCH_suff[] = {
	{"FM", 2, DCH_S_FM, SUFFTYPE_PREFIX},
	{"fm", 2, DCH_S_FM, SUFFTYPE_PREFIX},
	{"TM", TM_SUFFIX_LEN, DCH_S_TM, SUFFTYPE_PREFIX},
	{"tm", 2, DCH_S_TM, SUFFTYPE_PREFIX},
	{"TH", 2, DCH_S_TH, SUFFTYPE_POSTFIX},
	{"th", 2, DCH_S_th, SUFFTYPE_POSTFIX},
	{"SP", 2, DCH_S_SP, SUFFTYPE_POSTFIX},
	/* last */
	{NULL, 0, 0, 0}
};


/* ----------
 * Format-pictures (KeyWord).
 *
 * The KeyWord field; alphabetic sorted, *BUT* strings alike is sorted
 *		  complicated -to-> easy:
 *
 *	(example: "DDD","DD","Day","D" )
 *
 * (this specific sort needs the algorithm for sequential search for strings,
 * which not has exact end; -> How keyword is in "HH12blabla" ? - "HH"
 * or "HH12"? You must first try "HH12", because "HH" is in string, but
 * it is not good.
 *
 * (!)
 *	 - Position for the keyword is similar as position in the enum DCH/NUM_poz.
 * (!)
 *
 * For fast search is used the 'int index[]', index is ascii table from position
 * 32 (' ') to 126 (~), in this index is DCH_ / NUM_ enums for each ASCII
 * position or -1 if char is not used in the KeyWord. Search example for
 * string "MM":
 *	1)	see in index to index['M' - 32],
 *	2)	take keywords position (enum DCH_MI) from index
 *	3)	run sequential search in keywords[] from this position
 *
 * ----------
 */

typedef enum
{
	DCH_A_D,
	DCH_A_M,
	DCH_AD,
	DCH_AM,
	DCH_B_C,
	DCH_BC,
	DCH_CC,
	DCH_DAY,
	DCH_DDD,
	DCH_DD,
	DCH_DY,
	DCH_Day,
	DCH_Dy,
	DCH_D,
	DCH_FX,						/* global suffix */
	DCH_HH24,
	DCH_HH12,
	DCH_HH,
	DCH_IDDD,
	DCH_ID,
	DCH_IW,
	DCH_IYYY,
	DCH_IYY,
	DCH_IY,
	DCH_I,
	DCH_J,
	DCH_MI,
	DCH_MM,
	DCH_MONTH,
	DCH_MON,
	DCH_MS,
	DCH_Month,
	DCH_Mon,
	DCH_P_M,
	DCH_PM,
	DCH_Q,
	DCH_RM,
	DCH_SSSS,
	DCH_SS,
	DCH_TZ,
	DCH_US,
	DCH_WW,
	DCH_W,
	DCH_Y_YYY,
	DCH_YYYY,
	DCH_YYY,
	DCH_YY,
	DCH_Y,
	DCH_a_d,
	DCH_a_m,
	DCH_ad,
	DCH_am,
	DCH_b_c,
	DCH_bc,
	DCH_cc,
	DCH_day,
	DCH_ddd,
	DCH_dd,
	DCH_dy,
	DCH_d,
	DCH_fx,
	DCH_hh24,
	DCH_hh12,
	DCH_hh,
	DCH_iddd,
	DCH_id,
	DCH_iw,
	DCH_iyyy,
	DCH_iyy,
	DCH_iy,
	DCH_i,
	DCH_j,
	DCH_mi,
	DCH_mm,
	DCH_month,
	DCH_mon,
	DCH_ms,
	DCH_p_m,
	DCH_pm,
	DCH_q,
	DCH_rm,
	DCH_ssss,
	DCH_ss,
	DCH_tz,
	DCH_us,
	DCH_ww,
	DCH_w,
	DCH_y_yyy,
	DCH_yyyy,
	DCH_yyy,
	DCH_yy,
	DCH_y,

	/* last */
	_DCH_last_
} DCH_poz;

typedef enum
{
	NUM_COMMA,
	NUM_DEC,
	NUM_0,
	NUM_9,
	NUM_B,
	NUM_C,
	NUM_D,
	NUM_E,
	NUM_FM,
	NUM_G,
	NUM_L,
	NUM_MI,
	NUM_PL,
	NUM_PR,
	NUM_RN,
	NUM_SG,
	NUM_SP,
	NUM_S,
	NUM_TH,
	NUM_V,
	NUM_b,
	NUM_c,
	NUM_d,
	NUM_e,
	NUM_fm,
	NUM_g,
	NUM_l,
	NUM_mi,
	NUM_pl,
	NUM_pr,
	NUM_rn,
	NUM_sg,
	NUM_sp,
	NUM_s,
	NUM_th,
	NUM_v,

	/* last */
	_NUM_last_
} NUM_poz;

/* ----------
 * KeyWords for DATE-TIME version
 * ----------
 */
static const KeyWord DCH_keywords[] = {
/*	name, len, id, is_digit, date_mode */
	{"A.D.", 4, DCH_A_D, FALSE, FROM_CHAR_DATE_NONE},	/* A */
	{"A.M.", 4, DCH_A_M, FALSE, FROM_CHAR_DATE_NONE},
	{"AD", 2, DCH_AD, FALSE, FROM_CHAR_DATE_NONE},
	{"AM", 2, DCH_AM, FALSE, FROM_CHAR_DATE_NONE},
	{"B.C.", 4, DCH_B_C, FALSE, FROM_CHAR_DATE_NONE},	/* B */
	{"BC", 2, DCH_BC, FALSE, FROM_CHAR_DATE_NONE},
	{"CC", 2, DCH_CC, TRUE, FROM_CHAR_DATE_NONE},		/* C */
	{"DAY", 3, DCH_DAY, FALSE, FROM_CHAR_DATE_NONE},	/* D */
	{"DDD", 3, DCH_DDD, TRUE, FROM_CHAR_DATE_GREGORIAN},
	{"DD", 2, DCH_DD, TRUE, FROM_CHAR_DATE_GREGORIAN},
	{"DY", 2, DCH_DY, FALSE, FROM_CHAR_DATE_NONE},
	{"Day", 3, DCH_Day, FALSE, FROM_CHAR_DATE_NONE},
	{"Dy", 2, DCH_Dy, FALSE, FROM_CHAR_DATE_NONE},
	{"D", 1, DCH_D, TRUE, FROM_CHAR_DATE_GREGORIAN},
	{"FX", 2, DCH_FX, FALSE, FROM_CHAR_DATE_NONE},		/* F */
	{"HH24", 4, DCH_HH24, TRUE, FROM_CHAR_DATE_NONE},	/* H */
	{"HH12", 4, DCH_HH12, TRUE, FROM_CHAR_DATE_NONE},
	{"HH", 2, DCH_HH, TRUE, FROM_CHAR_DATE_NONE},
	{"IDDD", 4, DCH_IDDD, TRUE, FROM_CHAR_DATE_ISOWEEK},		/* I */
	{"ID", 2, DCH_ID, TRUE, FROM_CHAR_DATE_ISOWEEK},
	{"IW", 2, DCH_IW, TRUE, FROM_CHAR_DATE_ISOWEEK},
	{"IYYY", 4, DCH_IYYY, TRUE, FROM_CHAR_DATE_ISOWEEK},
	{"IYY", 3, DCH_IYY, TRUE, FROM_CHAR_DATE_ISOWEEK},
	{"IY", 2, DCH_IY, TRUE, FROM_CHAR_DATE_ISOWEEK},
	{"I", 1, DCH_I, TRUE, FROM_CHAR_DATE_ISOWEEK},
	{"J", 1, DCH_J, TRUE, FROM_CHAR_DATE_NONE}, /* J */
	{"MI", 2, DCH_MI, TRUE, FROM_CHAR_DATE_NONE},		/* M */
	{"MM", 2, DCH_MM, TRUE, FROM_CHAR_DATE_GREGORIAN},
	{"MONTH", 5, DCH_MONTH, FALSE, FROM_CHAR_DATE_GREGORIAN},
	{"MON", 3, DCH_MON, FALSE, FROM_CHAR_DATE_GREGORIAN},
	{"MS", 2, DCH_MS, TRUE, FROM_CHAR_DATE_NONE},
	{"Month", 5, DCH_Month, FALSE, FROM_CHAR_DATE_GREGORIAN},
	{"Mon", 3, DCH_Mon, FALSE, FROM_CHAR_DATE_GREGORIAN},
	{"P.M.", 4, DCH_P_M, FALSE, FROM_CHAR_DATE_NONE},	/* P */
	{"PM", 2, DCH_PM, FALSE, FROM_CHAR_DATE_NONE},
	{"Q", 1, DCH_Q, TRUE, FROM_CHAR_DATE_NONE}, /* Q */
	{"RM", 2, DCH_RM, FALSE, FROM_CHAR_DATE_GREGORIAN}, /* R */
	{"SSSS", 4, DCH_SSSS, TRUE, FROM_CHAR_DATE_NONE},	/* S */
	{"SS", 2, DCH_SS, TRUE, FROM_CHAR_DATE_NONE},
	{"TZ", 2, DCH_TZ, FALSE, FROM_CHAR_DATE_NONE},		/* T */
	{"US", 2, DCH_US, TRUE, FROM_CHAR_DATE_NONE},		/* U */
	{"WW", 2, DCH_WW, TRUE, FROM_CHAR_DATE_GREGORIAN},	/* W */
	{"W", 1, DCH_W, TRUE, FROM_CHAR_DATE_GREGORIAN},
	{"Y,YYY", 5, DCH_Y_YYY, TRUE, FROM_CHAR_DATE_GREGORIAN},	/* Y */
	{"YYYY", 4, DCH_YYYY, TRUE, FROM_CHAR_DATE_GREGORIAN},
	{"YYY", 3, DCH_YYY, TRUE, FROM_CHAR_DATE_GREGORIAN},
	{"YY", 2, DCH_YY, TRUE, FROM_CHAR_DATE_GREGORIAN},
	{"Y", 1, DCH_Y, TRUE, FROM_CHAR_DATE_GREGORIAN},
	{"a.d.", 4, DCH_a_d, FALSE, FROM_CHAR_DATE_NONE},	/* a */
	{"a.m.", 4, DCH_a_m, FALSE, FROM_CHAR_DATE_NONE},
	{"ad", 2, DCH_ad, FALSE, FROM_CHAR_DATE_NONE},
	{"am", 2, DCH_am, FALSE, FROM_CHAR_DATE_NONE},
	{"b.c.", 4, DCH_b_c, FALSE, FROM_CHAR_DATE_NONE},	/* b */
	{"bc", 2, DCH_bc, FALSE, FROM_CHAR_DATE_NONE},
	{"cc", 2, DCH_CC, TRUE, FROM_CHAR_DATE_NONE},		/* c */
	{"day", 3, DCH_day, FALSE, FROM_CHAR_DATE_NONE},	/* d */
	{"ddd", 3, DCH_DDD, TRUE, FROM_CHAR_DATE_GREGORIAN},
	{"dd", 2, DCH_DD, TRUE, FROM_CHAR_DATE_GREGORIAN},
	{"dy", 2, DCH_dy, FALSE, FROM_CHAR_DATE_NONE},
	{"d", 1, DCH_D, TRUE, FROM_CHAR_DATE_GREGORIAN},
	{"fx", 2, DCH_FX, FALSE, FROM_CHAR_DATE_NONE},		/* f */
	{"hh24", 4, DCH_HH24, TRUE, FROM_CHAR_DATE_NONE},	/* h */
	{"hh12", 4, DCH_HH12, TRUE, FROM_CHAR_DATE_NONE},
	{"hh", 2, DCH_HH, TRUE, FROM_CHAR_DATE_NONE},
	{"iddd", 4, DCH_IDDD, TRUE, FROM_CHAR_DATE_ISOWEEK},		/* i */
	{"id", 2, DCH_ID, TRUE, FROM_CHAR_DATE_ISOWEEK},
	{"iw", 2, DCH_IW, TRUE, FROM_CHAR_DATE_ISOWEEK},
	{"iyyy", 4, DCH_IYYY, TRUE, FROM_CHAR_DATE_ISOWEEK},
	{"iyy", 3, DCH_IYY, TRUE, FROM_CHAR_DATE_ISOWEEK},
	{"iy", 2, DCH_IY, TRUE, FROM_CHAR_DATE_ISOWEEK},
	{"i", 1, DCH_I, TRUE, FROM_CHAR_DATE_ISOWEEK},
	{"j", 1, DCH_J, TRUE, FROM_CHAR_DATE_NONE}, /* j */
	{"mi", 2, DCH_MI, TRUE, FROM_CHAR_DATE_NONE},		/* m */
	{"mm", 2, DCH_MM, TRUE, FROM_CHAR_DATE_GREGORIAN},
	{"month", 5, DCH_month, FALSE, FROM_CHAR_DATE_GREGORIAN},
	{"mon", 3, DCH_mon, FALSE, FROM_CHAR_DATE_GREGORIAN},
	{"ms", 2, DCH_MS, TRUE, FROM_CHAR_DATE_NONE},
	{"p.m.", 4, DCH_p_m, FALSE, FROM_CHAR_DATE_NONE},	/* p */
	{"pm", 2, DCH_pm, FALSE, FROM_CHAR_DATE_NONE},
	{"q", 1, DCH_Q, TRUE, FROM_CHAR_DATE_NONE}, /* q */
	{"rm", 2, DCH_rm, FALSE, FROM_CHAR_DATE_GREGORIAN}, /* r */
	{"ssss", 4, DCH_SSSS, TRUE, FROM_CHAR_DATE_NONE},	/* s */
	{"ss", 2, DCH_SS, TRUE, FROM_CHAR_DATE_NONE},
	{"tz", 2, DCH_tz, FALSE, FROM_CHAR_DATE_NONE},		/* t */
	{"us", 2, DCH_US, TRUE, FROM_CHAR_DATE_NONE},		/* u */
	{"ww", 2, DCH_WW, TRUE, FROM_CHAR_DATE_GREGORIAN},	/* w */
	{"w", 1, DCH_W, TRUE, FROM_CHAR_DATE_GREGORIAN},
	{"y,yyy", 5, DCH_Y_YYY, TRUE, FROM_CHAR_DATE_GREGORIAN},	/* y */
	{"yyyy", 4, DCH_YYYY, TRUE, FROM_CHAR_DATE_GREGORIAN},
	{"yyy", 3, DCH_YYY, TRUE, FROM_CHAR_DATE_GREGORIAN},
	{"yy", 2, DCH_YY, TRUE, FROM_CHAR_DATE_GREGORIAN},
	{"y", 1, DCH_Y, TRUE, FROM_CHAR_DATE_GREGORIAN},

	/* last */
	{NULL, 0, 0, 0, 0}
};

/* ----------
 * KeyWords for NUMBER version
 *
 * The is_digit and date_mode fields are not relevant here.
 * ----------
 */
static const KeyWord NUM_keywords[] = {
/*	name, len, id			is in Index */
	{",", 1, NUM_COMMA},		/* , */
	{".", 1, NUM_DEC},			/* . */
	{"0", 1, NUM_0},			/* 0 */
	{"9", 1, NUM_9},			/* 9 */
	{"B", 1, NUM_B},			/* B */
	{"C", 1, NUM_C},			/* C */
	{"D", 1, NUM_D},			/* D */
	{"E", 1, NUM_E},			/* E */
	{"FM", 2, NUM_FM},			/* F */
	{"G", 1, NUM_G},			/* G */
	{"L", 1, NUM_L},			/* L */
	{"MI", 2, NUM_MI},			/* M */
	{"PL", 2, NUM_PL},			/* P */
	{"PR", 2, NUM_PR},
	{"RN", 2, NUM_RN},			/* R */
	{"SG", 2, NUM_SG},			/* S */
	{"SP", 2, NUM_SP},
	{"S", 1, NUM_S},
	{"TH", 2, NUM_TH},			/* T */
	{"V", 1, NUM_V},			/* V */
	{"b", 1, NUM_B},			/* b */
	{"c", 1, NUM_C},			/* c */
	{"d", 1, NUM_D},			/* d */
	{"e", 1, NUM_E},			/* e */
	{"fm", 2, NUM_FM},			/* f */
	{"g", 1, NUM_G},			/* g */
	{"l", 1, NUM_L},			/* l */
	{"mi", 2, NUM_MI},			/* m */
	{"pl", 2, NUM_PL},			/* p */
	{"pr", 2, NUM_PR},
	{"rn", 2, NUM_rn},			/* r */
	{"sg", 2, NUM_SG},			/* s */
	{"sp", 2, NUM_SP},
	{"s", 1, NUM_S},
	{"th", 2, NUM_th},			/* t */
	{"v", 1, NUM_V},			/* v */

	/* last */
	{NULL, 0, 0}
};


/* ----------
 * KeyWords index for DATE-TIME version
 * ----------
 */
static const int DCH_index[KeyWord_INDEX_SIZE] = {
/*
0	1	2	3	4	5	6	7	8	9
*/
	/*---- first 0..31 chars are skipped ----*/

	-1, -1, -1, -1, -1, -1, -1, -1,
	-1, -1, -1, -1, -1, -1, -1, -1, -1, -1,
	-1, -1, -1, -1, -1, -1, -1, -1, -1, -1,
	-1, -1, -1, -1, -1, DCH_A_D, DCH_B_C, DCH_CC, DCH_DAY, -1,
	DCH_FX, -1, DCH_HH24, DCH_IDDD, DCH_J, -1, -1, DCH_MI, -1, -1,
	DCH_P_M, DCH_Q, DCH_RM, DCH_SSSS, DCH_TZ, DCH_US, -1, DCH_WW, -1, DCH_Y_YYY,
	-1, -1, -1, -1, -1, -1, -1, DCH_a_d, DCH_b_c, DCH_cc,
	DCH_day, -1, DCH_fx, -1, DCH_hh24, DCH_iddd, DCH_j, -1, -1, DCH_mi,
	-1, -1, DCH_p_m, DCH_q, DCH_rm, DCH_ssss, DCH_tz, DCH_us, -1, DCH_ww,
	-1, DCH_y_yyy, -1, -1, -1, -1

	/*---- chars over 126 are skipped ----*/
};

/* ----------
 * KeyWords index for NUMBER version
 * ----------
 */
static const int NUM_index[KeyWord_INDEX_SIZE] = {
/*
0	1	2	3	4	5	6	7	8	9
*/
	/*---- first 0..31 chars are skipped ----*/

	-1, -1, -1, -1, -1, -1, -1, -1,
	-1, -1, -1, -1, NUM_COMMA, -1, NUM_DEC, -1, NUM_0, -1,
	-1, -1, -1, -1, -1, -1, -1, NUM_9, -1, -1,
	-1, -1, -1, -1, -1, -1, NUM_B, NUM_C, NUM_D, NUM_E,
	NUM_FM, NUM_G, -1, -1, -1, -1, NUM_L, NUM_MI, -1, -1,
	NUM_PL, -1, NUM_RN, NUM_SG, NUM_TH, -1, NUM_V, -1, -1, -1,
	-1, -1, -1, -1, -1, -1, -1, -1, NUM_b, NUM_c,
	NUM_d, NUM_e, NUM_fm, NUM_g, -1, -1, -1, -1, NUM_l, NUM_mi,
	-1, -1, NUM_pl, -1, NUM_rn, NUM_sg, NUM_th, -1, NUM_v, -1,
	-1, -1, -1, -1, -1, -1

	/*---- chars over 126 are skipped ----*/
};

/* ----------
 * Number processor struct
 * ----------
 */
typedef struct NUMProc
{
	bool		is_to_char;
	NUMDesc    *Num;			/* number description		*/

	int			sign,			/* '-' or '+'			*/
				sign_wrote,		/* was sign write		*/
				num_count,		/* number of write digits	*/
				num_in,			/* is inside number		*/
				num_curr,		/* current position in number	*/
				num_pre,		/* space before first number	*/

				read_dec,		/* to_number - was read dec. point	*/
				read_post,		/* to_number - number of dec. digit */
				read_pre;		/* to_number - number non-dec. digit */

	char	   *number,			/* string with number	*/
			   *number_p,		/* pointer to current number position */
			   *inout,			/* in / out buffer	*/
			   *inout_p,		/* pointer to current inout position */
			   *last_relevant,	/* last relevant number after decimal point */

			   *L_negative_sign,	/* Locale */
			   *L_positive_sign,
			   *decimal,
			   *L_thousands_sep,
			   *L_currency_symbol;
} NUMProc;


/* ----------
 * Functions
 * ----------
 */
static const KeyWord *index_seq_search(char *str, const KeyWord *kw,
				 const int *index);
static KeySuffix *suff_search(char *str, KeySuffix *suf, int type);
static void NUMDesc_prepare(NUMDesc *num, FormatNode *n, char *func);
static void parse_format(FormatNode *node, char *str, const KeyWord *kw,
			 KeySuffix *suf, const int *index, int ver, NUMDesc *Num,
			 char *func);

static void DCH_to_char(FormatNode *node, bool is_interval,
			TmToChar *in, char *out);
static void DCH_from_char(FormatNode *node, char *in, TmFromChar *out);

#ifdef DEBUG_TO_FROM_CHAR
static void dump_index(const KeyWord *k, const int *index);
static void dump_node(FormatNode *node, int max);
#endif

static char *get_th(char *num, int type);
static char *str_numth(char *dest, char *num, int type);
static int	strspace_len(char *str);
static int	strdigits_len(char *str);
static void from_char_set_mode(TmFromChar *tmfc, const FromCharDateMode mode);
static void from_char_set_int(int *dest, const int value, const FormatNode *node);
static int	from_char_parse_int_len(int *dest, char **src, const int len, FormatNode *node);
static int	from_char_parse_int(int *dest, char **src, FormatNode *node);
static int	seq_search(char *name, char **array, int type, int max, int *len);
static int	from_char_seq_search(int *dest, char **src, char **array, int type, int max, FormatNode *node);
static void do_to_timestamp(text *date_txt, text *fmt,
				struct pg_tm * tm, fsec_t *fsec);
static char *fill_str(char *str, int c, int max);
static FormatNode *NUM_cache(int len, NUMDesc *Num, text *pars_str, bool *shouldFree);
static char *int_to_roman(int number);
static void NUM_prepare_locale(NUMProc *Np);
static char *get_last_relevant_decnum(char *num);
static void NUM_numpart_from_char(NUMProc *Np, int id, int plen);
static void NUM_numpart_to_char(NUMProc *Np, int id);
static char *NUM_processor(FormatNode *node, NUMDesc *Num, char *inout, char *number,
			  int plen, int sign, bool is_to_char);
static DCHCacheEntry *DCH_cache_search(char *str);
static DCHCacheEntry *DCH_cache_getnew(char *str);

static NUMCacheEntry *NUM_cache_search(char *str);
static NUMCacheEntry *NUM_cache_getnew(char *str);
static void NUM_cache_remove(NUMCacheEntry *ent);


/*
 * External (defined in oracle_compat.c 
 */
#if defined(HAVE_WCSTOMBS) && defined(HAVE_TOWLOWER)
#define USE_WIDE_UPPER_LOWER
extern char *wstring_upper(char *str);
extern char *wstring_lower(char *str);
static char *localized_str_toupper(char *buff);
static char *localized_str_tolower(char *buff);
#else
#define localized_str_toupper str_toupper
#define localized_str_tolower str_tolower
#endif

/* ----------
 * Fast sequential search, use index for data selection which
 * go to seq. cycle (it is very fast for unwanted strings)
 * (can't be used binary search in format parsing)
 * ----------
 */
static const KeyWord *
index_seq_search(char *str, const KeyWord *kw, const int *index)
{
	int			poz;

	if (!KeyWord_INDEX_FILTER(*str))
		return NULL;

	if ((poz = *(index + (*str - ' '))) > -1)
	{
		const KeyWord *k = kw + poz;

		do
		{
			if (!strncmp(str, k->name, k->len))
				return k;
			k++;
			if (!k->name)
				return NULL;
		} while (*str == *k->name);
	}
	return NULL;
}

static KeySuffix *
suff_search(char *str, KeySuffix *suf, int type)
{
	KeySuffix  *s;

	for (s = suf; s->name != NULL; s++)
	{
		if (s->type != type)
			continue;

		if (!strncmp(str, s->name, s->len))
			return s;
	}
	return NULL;
}

/* ----------
 * Prepare NUMDesc (number description struct) via FormatNode struct
 * ----------
 */
static void
NUMDesc_prepare(NUMDesc *num, FormatNode *n, char *func)
{

	if (n->type != NODE_TYPE_ACTION)
		return;

	switch (n->key->id)
	{
		case NUM_9:
			if (IS_BRACKET(num))
			{
				NUM_cache_remove(last_NUMCacheEntry);
				ereport(ERROR,
						(errcode(ERRCODE_SYNTAX_ERROR),
						 errmsg("\"9\" must be ahead of \"PR\" for function \"%s\"", func)));
			}
			if (IS_MULTI(num))
			{
				++num->multi;
				break;
			}
			if (IS_DECIMAL(num))
				++num->post;
			else
				++num->pre;
			break;

		case NUM_0:
			if (IS_BRACKET(num))
			{
				NUM_cache_remove(last_NUMCacheEntry);
				ereport(ERROR,
						(errcode(ERRCODE_SYNTAX_ERROR),
						 errmsg("\"0\" must be ahead of \"PR\" for function \"%s\"", func)));
			}
			if (!IS_ZERO(num) && !IS_DECIMAL(num))
			{
				num->flag |= NUM_F_ZERO;
				num->zero_start = num->pre + 1;
			}
			if (!IS_DECIMAL(num))
				++num->pre;
			else
				++num->post;

			num->zero_end = num->pre + num->post;
			break;

		case NUM_B:
			if (num->pre == 0 && num->post == 0 && (!IS_ZERO(num)))
				num->flag |= NUM_F_BLANK;
			break;

		case NUM_D:
			num->flag |= NUM_F_LDECIMAL;
			num->need_locale = TRUE;
		case NUM_DEC:
			if (IS_DECIMAL(num))
			{
				NUM_cache_remove(last_NUMCacheEntry);
				ereport(ERROR,
						(errcode(ERRCODE_SYNTAX_ERROR),
						 errmsg("multiple decimal points for function \"%s\"", func)));
			}
			if (IS_MULTI(num))
			{
				NUM_cache_remove(last_NUMCacheEntry);
				ereport(ERROR,
						(errcode(ERRCODE_SYNTAX_ERROR),
					 errmsg("cannot use \"V\" and decimal point together for function \"%s\"", func)));
			}
			num->flag |= NUM_F_DECIMAL;
			break;

		case NUM_FM:
			num->flag |= NUM_F_FILLMODE;
			break;

		case NUM_S:
			if (IS_LSIGN(num))
			{
				NUM_cache_remove(last_NUMCacheEntry);
				ereport(ERROR,
						(errcode(ERRCODE_SYNTAX_ERROR),
						 errmsg("cannot use \"S\" twice for function \"%s\"", func)));
			}
			if (IS_PLUS(num) || IS_MINUS(num) || IS_BRACKET(num))
			{
				NUM_cache_remove(last_NUMCacheEntry);
				ereport(ERROR,
						(errcode(ERRCODE_SYNTAX_ERROR),
						 errmsg("cannot use \"S\" and \"PL\"/\"MI\"/\"SG\"/\"PR\" together for function \"%s\"", func)));
			}
			if (!IS_DECIMAL(num))
			{
				num->lsign = NUM_LSIGN_PRE;
				num->pre_lsign_num = num->pre;
				num->need_locale = TRUE;
				num->flag |= NUM_F_LSIGN;
			}
			else if (num->lsign == NUM_LSIGN_NONE)
			{
				num->lsign = NUM_LSIGN_POST;
				num->need_locale = TRUE;
				num->flag |= NUM_F_LSIGN;
			}
			break;

		case NUM_MI:
			if (IS_LSIGN(num))
			{
				NUM_cache_remove(last_NUMCacheEntry);
				ereport(ERROR,
						(errcode(ERRCODE_SYNTAX_ERROR),
						 errmsg("cannot use \"S\" and \"MI\" together for function \"%s\"", func)));
			}
			num->flag |= NUM_F_MINUS;
			if (IS_DECIMAL(num))
				num->flag |= NUM_F_MINUS_POST;
			break;

		case NUM_PL:
			if (IS_LSIGN(num))
			{
				NUM_cache_remove(last_NUMCacheEntry);
				ereport(ERROR,
						(errcode(ERRCODE_SYNTAX_ERROR),
						 errmsg("cannot use \"S\" and \"PL\" together for function \"%s\"", func)));
			}
			num->flag |= NUM_F_PLUS;
			if (IS_DECIMAL(num))
				num->flag |= NUM_F_PLUS_POST;
			break;

		case NUM_SG:
			if (IS_LSIGN(num))
			{
				NUM_cache_remove(last_NUMCacheEntry);
				ereport(ERROR,
						(errcode(ERRCODE_SYNTAX_ERROR),
						 errmsg("cannot use \"S\" and \"SG\" together for function \"%s\"", func)));
			}
			num->flag |= NUM_F_MINUS;
			num->flag |= NUM_F_PLUS;
			break;

		case NUM_PR:
			if (IS_LSIGN(num) || IS_PLUS(num) || IS_MINUS(num))
			{
				NUM_cache_remove(last_NUMCacheEntry);
				ereport(ERROR,
						(errcode(ERRCODE_SYNTAX_ERROR),
						 errmsg("cannot use \"PR\" and \"S\"/\"PL\"/\"MI\"/\"SG\" together for function \"%s\"", func)));
			}
			num->flag |= NUM_F_BRACKET;
			break;

		case NUM_rn:
		case NUM_RN:
			num->flag |= NUM_F_ROMAN;
			break;

		case NUM_L:
		case NUM_G:
			num->need_locale = TRUE;
			break;

		case NUM_V:
			if (IS_DECIMAL(num))
			{
				NUM_cache_remove(last_NUMCacheEntry);
				ereport(ERROR,
						(errcode(ERRCODE_SYNTAX_ERROR),
					 errmsg("cannot use \"V\" and decimal point together for function \"%s\"", func)));
			}
			num->flag |= NUM_F_MULTI;
			break;

		case NUM_E:
			NUM_cache_remove(last_NUMCacheEntry);
			ereport(ERROR,
					(errcode(ERRCODE_FEATURE_NOT_SUPPORTED),
					 errmsg("\"E\" is not supported for function \"%s\"", func)));
	}

	return;
}

/* ----------
 * Format parser, search small keywords and keyword's suffixes, and make
 * format-node tree.
 *
 * for DATE-TIME & NUMBER version
 * ----------
 */
static void
parse_format(FormatNode *node, char *str, const KeyWord *kw,
			 KeySuffix *suf, const int *index, int ver, NUMDesc *Num,
			 char *func)
{
	KeySuffix  *s;
	FormatNode *n;
	int			node_set = 0,
				suffix,
				last = 0;

#ifdef DEBUG_TO_FROM_CHAR
	elog(DEBUG_elog_output, "to_char/number(): run parser");
#endif

	n = node;

	while (*str)
	{
		suffix = 0;

		/*
		 * Prefix
		 */
		if (ver == DCH_TYPE && (s = suff_search(str, suf, SUFFTYPE_PREFIX)) != NULL)
		{
			suffix |= s->id;
			if (s->len)
				str += s->len;
		}

		/*
		 * Keyword
		 */
		if (*str && (n->key = index_seq_search(str, kw, index)) != NULL)
		{
			n->type = NODE_TYPE_ACTION;
			n->suffix = 0;
			node_set = 1;
			if (n->key->len)
				str += n->key->len;

			/*
			 * NUM version: Prepare global NUMDesc struct
			 */
			if (ver == NUM_TYPE)
				NUMDesc_prepare(Num, n, func);

			/*
			 * Postfix
			 */
			if (ver == DCH_TYPE && *str && (s = suff_search(str, suf, SUFFTYPE_POSTFIX)) != NULL)
			{
				suffix |= s->id;
				if (s->len)
					str += s->len;
			}
		}
		else if (*str)
		{
			/*
			 * Special characters '\' and '"'
			 */
			if (*str == '"' && last != '\\')
			{
				int			x = 0;

				while (*(++str))
				{
					if (*str == '"' && x != '\\')
					{
						str++;
						break;
					}
					else if (*str == '\\' && x != '\\')
					{
						x = '\\';
						continue;
					}
					n->type = NODE_TYPE_CHAR;
					n->character = *str;
					n->key = NULL;
					n->suffix = 0;
					++n;
					x = *str;
				}
				node_set = 0;
				suffix = 0;
				last = 0;
			}
			else if (*str && *str == '\\' && last != '\\' && *(str + 1) == '"')
			{
				last = *str;
				str++;
			}
			else if (*str)
			{
				n->type = NODE_TYPE_CHAR;
				n->character = *str;
				n->key = NULL;
				node_set = 1;
				last = 0;
				str++;
			}
		}

		/* end */
		if (node_set)
		{
			if (n->type == NODE_TYPE_ACTION)
				n->suffix = suffix;
			++n;

			n->suffix = 0;
			node_set = 0;
		}
	}

	n->type = NODE_TYPE_END;
	n->suffix = 0;
	return;
}

/* ----------
 * DEBUG: Dump the FormatNode Tree (debug)
 * ----------
 */
#ifdef DEBUG_TO_FROM_CHAR

#define DUMP_THth(_suf) (S_TH(_suf) ? "TH" : (S_th(_suf) ? "th" : " "))
#define DUMP_FM(_suf)	(S_FM(_suf) ? "FM" : " ")

static void
dump_node(FormatNode *node, int max)
{
	FormatNode *n;
	int			a;

	elog(DEBUG_elog_output, "to_from-char(): DUMP FORMAT");

	for (a = 0, n = node; a <= max; n++, a++)
	{
		if (n->type == NODE_TYPE_ACTION)
			elog(DEBUG_elog_output, "%d:\t NODE_TYPE_ACTION '%s'\t(%s,%s)",
				 a, n->key->name, DUMP_THth(n->suffix), DUMP_FM(n->suffix));
		else if (n->type == NODE_TYPE_CHAR)
			elog(DEBUG_elog_output, "%d:\t NODE_TYPE_CHAR '%c'", a, n->character);
		else if (n->type == NODE_TYPE_END)
		{
			elog(DEBUG_elog_output, "%d:\t NODE_TYPE_END", a);
			return;
		}
		else
			elog(DEBUG_elog_output, "%d:\t unknown NODE!", a);
	}
}
#endif   /* DEBUG */

/*****************************************************************************
 *			Private utils
 *****************************************************************************/

/* ----------
 * Return ST/ND/RD/TH for simple (1..9) numbers
 * type --> 0 upper, 1 lower
 * ----------
 */
static char *
get_th(char *num, int type)
{
	int			len = strlen(num),
				last,
				seclast;

	last = *(num + (len - 1));
	if (!isdigit((unsigned char) last))
		ereport(ERROR,
				(errcode(ERRCODE_INVALID_TEXT_REPRESENTATION),
				 errmsg("\"%s\" is not a number", num)));

	/*
	 * All "teens" (<x>1[0-9]) get 'TH/th', while <x>[02-9][123] still get
	 * 'ST/st', 'ND/nd', 'RD/rd', respectively
	 */
	if ((len > 1) && ((seclast = num[len - 2]) == '1'))
		last = 0;

	switch (last)
	{
		case '1':
			if (type == TH_UPPER)
				return numTH[0];
			return numth[0];
		case '2':
			if (type == TH_UPPER)
				return numTH[1];
			return numth[1];
		case '3':
			if (type == TH_UPPER)
				return numTH[2];
			return numth[2];
		default:
			if (type == TH_UPPER)
				return numTH[3];
			return numth[3];
	}
	return NULL;
}

/* ----------
 * Convert string-number to ordinal string-number
 * type --> 0 upper, 1 lower
 * ----------
 */
static char *
str_numth(char *dest, char *num, int type)
{
	if (dest != num)
		strcpy(dest, num);
	strcat(dest, get_th(num, type));
	return dest;
}

/*
 * If the system provides the needed functions for wide-character manipulation
 * (which are all standardized by C99), then we implement upper/lower/initcap
 * using wide-character functions, if necessary.  Otherwise we use the
 * traditional <ctype.h> functions, which of course will not work as desired
 * in multibyte character sets.  Note that in either case we are effectively
 * assuming that the database character encoding matches the encoding implied
 * by LC_CTYPE.
 */

/*
 * wide-character-aware lower function
 *
 * We pass the number of bytes so we can pass varlena and char*
 * to this function.  The result is a palloc'd, null-terminated string.
 */
char *
str_tolower(const char *buff, size_t nbytes)
{
	char	   *result;

	if (!buff)
		return NULL;

#ifdef USE_WIDE_UPPER_LOWER
	if (pg_database_encoding_max_length() > 1 && !lc_ctype_is_c())
	{
		wchar_t    *workspace;
		size_t		curr_char;
		size_t		result_size;

		/* Overflow paranoia */
		if ((nbytes + 1) > (INT_MAX / sizeof(wchar_t)))
			ereport(ERROR,
					(errcode(ERRCODE_OUT_OF_MEMORY),
					 errmsg("out of memory")));

		/* Output workspace cannot have more codes than input bytes */
		workspace = (wchar_t *) palloc((nbytes + 1) * sizeof(wchar_t));

		char2wchar(workspace, nbytes + 1, buff, nbytes);

		for (curr_char = 0; workspace[curr_char] != 0; curr_char++)
			workspace[curr_char] = towlower(workspace[curr_char]);

		/* Make result large enough; case change might change number of bytes */
		result_size = curr_char * pg_database_encoding_max_length() + 1;
		result = palloc(result_size);

		wchar2char(result, workspace, result_size);
		pfree(workspace);
	}
	else
#endif   /* USE_WIDE_UPPER_LOWER */
	{
		char	   *p;

		result = pnstrdup(buff, nbytes);

		for (p = result; *p; p++)
			*p = pg_tolower((unsigned char) *p);
	}

	return result;
}

/*
 * wide-character-aware upper function
 *
 * We pass the number of bytes so we can pass varlena and char*
 * to this function.  The result is a palloc'd, null-terminated string.
 */
char *
str_toupper(const char *buff, size_t nbytes)
{
	char	   *result;

	if (!buff)
		return NULL;

#ifdef USE_WIDE_UPPER_LOWER
	if (pg_database_encoding_max_length() > 1 && !lc_ctype_is_c())
	{
		wchar_t    *workspace;
		size_t		curr_char;
		size_t		result_size;

		/* Overflow paranoia */
		if ((nbytes + 1) > (INT_MAX / sizeof(wchar_t)))
			ereport(ERROR,
					(errcode(ERRCODE_OUT_OF_MEMORY),
					 errmsg("out of memory")));

		/* Output workspace cannot have more codes than input bytes */
		workspace = (wchar_t *) palloc((nbytes + 1) * sizeof(wchar_t));

		char2wchar(workspace, nbytes + 1, buff, nbytes);

		for (curr_char = 0; workspace[curr_char] != 0; curr_char++)
			workspace[curr_char] = towupper(workspace[curr_char]);

		/* Make result large enough; case change might change number of bytes */
		result_size = curr_char * pg_database_encoding_max_length() + 1;
		result = palloc(result_size);

		wchar2char(result, workspace, result_size);
		pfree(workspace);
	}
	else
#endif   /* USE_WIDE_UPPER_LOWER */
	{
		char	   *p;

		result = pnstrdup(buff, nbytes);

		for (p = result; *p; p++)
			*p = pg_toupper((unsigned char) *p);
	}

	return result;
}

/*
 * wide-character-aware initcap function
 *
 * We pass the number of bytes so we can pass varlena and char*
 * to this function.  The result is a palloc'd, null-terminated string.
 */
char *
str_initcap(const char *buff, size_t nbytes)
{
	char	   *result;
	int			wasalnum = false;

	if (!buff)
		return NULL;

#ifdef USE_WIDE_UPPER_LOWER
	if (pg_database_encoding_max_length() > 1 && !lc_ctype_is_c())
	{
		wchar_t    *workspace;
		size_t		curr_char;
		size_t		result_size;

		/* Overflow paranoia */
		if ((nbytes + 1) > (INT_MAX / sizeof(wchar_t)))
			ereport(ERROR,
					(errcode(ERRCODE_OUT_OF_MEMORY),
					 errmsg("out of memory")));

		/* Output workspace cannot have more codes than input bytes */
		workspace = (wchar_t *) palloc((nbytes + 1) * sizeof(wchar_t));

		char2wchar(workspace, nbytes + 1, buff, nbytes);

		for (curr_char = 0; workspace[curr_char] != 0; curr_char++)
		{
			if (wasalnum)
				workspace[curr_char] = towlower(workspace[curr_char]);
			else
				workspace[curr_char] = towupper(workspace[curr_char]);
			wasalnum = iswalnum(workspace[curr_char]);
		}

		/* Make result large enough; case change might change number of bytes */
		result_size = curr_char * pg_database_encoding_max_length() + 1;
		result = palloc(result_size);

		wchar2char(result, workspace, result_size);
		pfree(workspace);
	}
	else
#endif   /* USE_WIDE_UPPER_LOWER */
	{
		char	   *p;

		result = pnstrdup(buff, nbytes);

		for (p = result; *p; p++)
		{
			if (wasalnum)
				*p = pg_tolower((unsigned char) *p);
			else
				*p = pg_toupper((unsigned char) *p);
			wasalnum = isalnum((unsigned char) *p);
		}
	}

	return result;
}

/*
 * ASCII-only lower function
 *
 * We pass the number of bytes so we can pass varlena and char*
 * to this function.  The result is a palloc'd, null-terminated string.
 */
char *
asc_tolower(const char *buff, size_t nbytes)
{
	char	   *result;
	char	   *p;

	if (!buff)
		return NULL;

	result = pnstrdup(buff, nbytes);

	for (p = result; *p; p++)
		*p = pg_tolower((unsigned char) *p);

	return result;
}

/*
 * ASCII-only upper function
 *
 * We pass the number of bytes so we can pass varlena and char*
 * to this function.  The result is a palloc'd, null-terminated string.
 */
char *
asc_toupper(const char *buff, size_t nbytes)
{
	char	   *result;
	char	   *p;

	if (!buff)
		return NULL;

	result = pnstrdup(buff, nbytes);

	for (p = result; *p; p++)
		*p = pg_toupper((unsigned char) *p);

	return result;
}

/*
 * ASCII-only initcap function
 *
 * We pass the number of bytes so we can pass varlena and char*
 * to this function.  The result is a palloc'd, null-terminated string.
 */
char *
asc_initcap(const char *buff, size_t nbytes)
{
	char	   *result;
	char	   *p;
	int			wasalnum = false;

	if (!buff)
		return NULL;

	result = pnstrdup(buff, nbytes);

	for (p = result; *p; p++)
	{
		char		c;

		if (wasalnum)
			*p = c = pg_tolower((unsigned char) *p);
		else
			*p = c = pg_toupper((unsigned char) *p);
		/* we don't trust isalnum() here */
		wasalnum = ((c >= 'A' && c <= 'Z') ||
					(c >= 'a' && c <= 'z') ||
					(c >= '0' && c <= '9'));
	}

	return result;
}

/* convenience routines for when the input is null-terminated */

static char *
str_tolower_z(const char *buff)
{
	return str_tolower(buff, strlen(buff));
}

static char *
str_toupper_z(const char *buff)
{
	return str_toupper(buff, strlen(buff));
}

static char *
str_initcap_z(const char *buff)
{
	return str_initcap(buff, strlen(buff));
}

static char *
asc_tolower_z(const char *buff)
{
	return asc_tolower(buff, strlen(buff));
}

static char *
asc_toupper_z(const char *buff)
{
	return asc_toupper(buff, strlen(buff));
}

/* asc_initcap_z is not currently needed */


/* ----------
 * Skip TM / th in FROM_CHAR
 * ----------
 */
#define SKIP_THth(_suf)		(S_THth(_suf) ? 2 : 0)

#ifdef DEBUG_TO_FROM_CHAR
/* -----------
 * DEBUG: Call for debug and for index checking; (Show ASCII char
 * and defined keyword for each used position
 * ----------
 */
static void
dump_index(const KeyWord *k, const int *index)
{
	int			i,
				count = 0,
				free_i = 0;

	elog(DEBUG_elog_output, "TO-FROM_CHAR: Dump KeyWord Index:");

	for (i = 0; i < KeyWord_INDEX_SIZE; i++)
	{
		if (index[i] != -1)
		{
			elog(DEBUG_elog_output, "\t%c: %s, ", i + 32, k[index[i]].name);
			count++;
		}
		else
		{
			free_i++;
			elog(DEBUG_elog_output, "\t(%d) %c %d", i, i + 32, index[i]);
		}
	}
	elog(DEBUG_elog_output, "\n\t\tUsed positions: %d,\n\t\tFree positions: %d",
		 count, free_i);
}
#endif   /* DEBUG */

/* ----------
 * Return TRUE if next format picture is not digit value
 * ----------
 */
static bool
is_next_separator(FormatNode *n)
{
	if (n->type == NODE_TYPE_END)
		return FALSE;

	if (n->type == NODE_TYPE_ACTION && S_THth(n->suffix))
		return TRUE;

	/*
	 * Next node
	 */
	n++;

	/* end of format string is treated like a non-digit separator */
	if (n->type == NODE_TYPE_END)
		return TRUE;

	if (n->type == NODE_TYPE_ACTION)
	{
		if (n->key->is_digit)
			return FALSE;

		return TRUE;
	}
	else if (isdigit((unsigned char) n->character))
		return FALSE;

	return TRUE;				/* some non-digit input (separator) */
}

static int
strspace_len(char *str)
{
	int			len = 0;

	while (*str && isspace((unsigned char) *str))
	{
		str++;
		len++;
	}
	return len;
}

static int
strdigits_len(char *str)
{
	char	   *p = str;
	int			len;

	len = strspace_len(str);
	p += len;

	while (*p && isdigit((unsigned char) *p) && len <= DCH_MAX_ITEM_SIZ)
	{
		len++;
		p++;
	}
	return len;
}

/*
 * Set the date mode of a from-char conversion.
 *
 * Puke if the date mode has already been set, and the caller attempts to set
 * it to a conflicting mode.
 */
static void
from_char_set_mode(TmFromChar *tmfc, const FromCharDateMode mode)
{
	if (mode != FROM_CHAR_DATE_NONE)
	{
		if (tmfc->mode == FROM_CHAR_DATE_NONE)
			tmfc->mode = mode;
		else if (tmfc->mode != mode)
			ereport(ERROR,
					(errcode(ERRCODE_INVALID_DATETIME_FORMAT),
					 errmsg("invalid combination of date conventions"),
					 errhint("Do not mix Gregorian and ISO week date "
							 "conventions in a formatting template.")));
	}
}

/*
 * Set the integer pointed to by 'dest' to the given value.
 *
 * Puke if the destination integer has previously been set to some other
 * non-zero value.
 */
static void
from_char_set_int(int *dest, const int value, const FormatNode *node)
{
	if (*dest != 0 && *dest != value)
		ereport(ERROR,
				(errcode(ERRCODE_INVALID_DATETIME_FORMAT),
		   errmsg("conflicting values for \"%s\" field in formatting string",
				  node->key->name),
				 errdetail("This value contradicts a previous setting for "
						   "the same field type.")));
	*dest = value;
}

/*
 * Read a single integer from the source string, into the int pointed to by
 * 'dest'. If 'dest' is NULL, the result is discarded.
 *
 * In fixed-width mode (the node does not have the FM suffix), consume at most
 * 'len' characters.  However, any leading whitespace isn't counted in 'len'.
 *
 * We use strtol() to recover the integer value from the source string, in
 * accordance with the given FormatNode.
 *
 * If the conversion completes successfully, src will have been advanced to
 * point at the character immediately following the last character used in the
 * conversion.
 *
 * Return the number of characters consumed.
 *
 * Note that from_char_parse_int() provides a more convenient wrapper where
 * the length of the field is the same as the length of the format keyword (as
 * with DD and MI).
 */
static int
from_char_parse_int_len(int *dest, char **src, const int len, FormatNode *node)
{
	long		result;
	char		copy[DCH_MAX_ITEM_SIZ + 1];
	char	   *init = *src;
	int			used;

	/*
	 * Skip any whitespace before parsing the integer.
	 */
	*src += strspace_len(*src);

	Assert(len <= DCH_MAX_ITEM_SIZ);
	used = (int) strlcpy(copy, *src, len + 1);

	if (S_FM(node->suffix) || is_next_separator(node))
	{
		/*
		 * This node is in Fill Mode, or the next node is known to be a
		 * non-digit value, so we just slurp as many characters as we can get.
		 */
		errno = 0;
		result = strtol(init, src, 10);
	}
	else
	{
		/*
		 * We need to pull exactly the number of characters given in 'len' out
		 * of the string, and convert those.
		 */
		char	   *last;

		if (used < len)
			ereport(ERROR,
					(errcode(ERRCODE_INVALID_DATETIME_FORMAT),
				errmsg("source string too short for \"%s\" formatting field",
					   node->key->name),
					 errdetail("Field requires %d characters, but only %d "
							   "remain.",
							   len, used),
					 errhint("If your source string is not fixed-width, try "
							 "using the \"FM\" modifier.")));

		errno = 0;
		result = strtol(copy, &last, 10);
		used = last - copy;

		if (used > 0 && used < len)
			ereport(ERROR,
					(errcode(ERRCODE_INVALID_DATETIME_FORMAT),
					 errmsg("invalid value \"%s\" for \"%s\"",
							copy, node->key->name),
					 errdetail("Field requires %d characters, but only %d "
							   "could be parsed.", len, used),
					 errhint("If your source string is not fixed-width, try "
							 "using the \"FM\" modifier.")));

		*src += used;
	}

	if (*src == init)
		ereport(ERROR,
				(errcode(ERRCODE_INVALID_DATETIME_FORMAT),
				 errmsg("invalid value \"%s\" for \"%s\"",
						copy, node->key->name),
				 errdetail("Value must be an integer.")));

	if (errno == ERANGE || result < INT_MIN || result > INT_MAX)
		ereport(ERROR,
				(errcode(ERRCODE_DATETIME_VALUE_OUT_OF_RANGE),
				 errmsg("value for \"%s\" in source string is out of range",
						node->key->name),
				 errdetail("Value must be in the range %d to %d.",
						   INT_MIN, INT_MAX)));

	if (dest != NULL)
		from_char_set_int(dest, (int) result, node);
	return *src - init;
}

/*
 * Call from_char_parse_int_len(), using the length of the format keyword as
 * the expected length of the field.
 *
 * Don't call this function if the field differs in length from the format
 * keyword (as with HH24; the keyword length is 4, but the field length is 2).
 * In such cases, call from_char_parse_int_len() instead to specify the
 * required length explictly.
 */
static int
from_char_parse_int(int *dest, char **src, FormatNode *node)
{
	return from_char_parse_int_len(dest, src, node->key->len, node);
}

/* ----------
 * Sequential search with to upper/lower conversion
 * ----------
 */
static int
seq_search(char *name, char **array, int type, int max, int *len)
{
	char	   *p,
			   *n,
			  **a;
	int			last,
				i;

	*len = 0;

	if (!*name)
		return -1;

	/* set first char */
	if (type == ONE_UPPER || type == ALL_UPPER)
		*name = pg_toupper((unsigned char) *name);
	else if (type == ALL_LOWER)
		*name = pg_tolower((unsigned char) *name);

	for (last = 0, a = array; *a != NULL; a++)
	{
		/* comperate first chars */
		if (*name != **a)
			continue;

		for (i = 1, p = *a + 1, n = name + 1;; n++, p++, i++)
		{
			/* search fragment (max) only */
			if (max && i == max)
			{
				*len = i;
				return a - array;
			}
			/* full size */
			if (*p == '\0')
			{
				*len = i;
				return a - array;
			}
			/* Not found in array 'a' */
			if (*n == '\0')
				break;

			/*
			 * Convert (but convert new chars only)
			 */
			if (i > last)
			{
				if (type == ONE_UPPER || type == ALL_LOWER)
					*n = pg_tolower((unsigned char) *n);
				else if (type == ALL_UPPER)
					*n = pg_toupper((unsigned char) *n);
				last = i;
			}

#ifdef DEBUG_TO_FROM_CHAR
			elog(DEBUG_elog_output, "N: %c, P: %c, A: %s (%s)",
				 *n, *p, *a, name);
#endif
			if (*n != *p)
				break;
		}
	}

	return -1;
}

/*
 * Perform a sequential search in 'array' for text matching the first 'max'
 * characters of the source string.
 *
 * If a match is found, copy the array index of the match into the integer
 * pointed to by 'dest', advance 'src' to the end of the part of the string
 * which matched, and return the number of characters consumed.
 *
 * If the string doesn't match, throw an error.
 */
static int
from_char_seq_search(int *dest, char **src, char **array, int type, int max,
					 FormatNode *node)
{
	int			len;

	*dest = seq_search(*src, array, type, max, &len);
	if (len <= 0)
	{
		char		copy[DCH_MAX_ITEM_SIZ + 1];

		Assert(max <= DCH_MAX_ITEM_SIZ);
		strlcpy(copy, *src, max + 1);

		ereport(ERROR,
				(errcode(ERRCODE_INVALID_DATETIME_FORMAT),
				 errmsg("invalid value \"%s\" for \"%s\"",
						copy, node->key->name),
				 errdetail("The given value did not match any of the allowed "
						   "values for this field.")));
	}
	*src += len;
	return len;
}

/* ----------
 * Process a TmToChar struct as denoted by a list of FormatNodes.
 * The formatted data is written to the string pointed to by 'out'.
 * ----------
 */
static void
DCH_to_char(FormatNode *node, bool is_interval, TmToChar *in, char *out)
{
	FormatNode *n;
	char	   *s;
	struct pg_tm *tm = &in->tm;
	char		buff[DCH_CACHE_SIZE];
	int			i;

	/* cache localized days and months */
	cache_locale_time();

	s = out;
	for (n = node; n->type != NODE_TYPE_END; n++)
	{
		if (n->type != NODE_TYPE_ACTION)
		{
			*s = n->character;
			s++;
			continue;
		}

		switch (n->key->id)
		{
			case DCH_A_M:
			case DCH_P_M:
				strcpy(s, (tm->tm_hour % HOURS_PER_DAY >= HOURS_PER_DAY / 2)
					   ? P_M_STR : A_M_STR);
				s += strlen(s);
				break;
			case DCH_AM:
			case DCH_PM:
				strcpy(s, (tm->tm_hour % HOURS_PER_DAY >= HOURS_PER_DAY / 2)
					   ? PM_STR : AM_STR);
				s += strlen(s);
				break;
			case DCH_a_m:
			case DCH_p_m:
				strcpy(s, (tm->tm_hour % HOURS_PER_DAY >= HOURS_PER_DAY / 2)
					   ? p_m_STR : a_m_STR);
				s += strlen(s);
				break;
			case DCH_am:
			case DCH_pm:
				strcpy(s, (tm->tm_hour % HOURS_PER_DAY >= HOURS_PER_DAY / 2)
					   ? pm_STR : am_STR);
				s += strlen(s);
				break;
			case DCH_HH:
			case DCH_HH12:
				sprintf(s, "%0*d", S_FM(n->suffix) ? 0 : 2,
						tm->tm_hour % (HOURS_PER_DAY / 2) == 0 ? 12 :
						tm->tm_hour % (HOURS_PER_DAY / 2));
				if (S_THth(n->suffix))
					str_numth(s, s, 0);
				s += strlen(s);
				break;
			case DCH_HH24:
				sprintf(s, "%0*d", S_FM(n->suffix) ? 0 : 2, tm->tm_hour);
				if (S_THth(n->suffix))
					str_numth(s, s, S_TH_TYPE(n->suffix));
				s += strlen(s);
				break;
			case DCH_MI:
				sprintf(s, "%0*d", S_FM(n->suffix) ? 0 : 2, tm->tm_min);
				if (S_THth(n->suffix))
					str_numth(s, s, S_TH_TYPE(n->suffix));
				s += strlen(s);
				break;
			case DCH_SS:
				sprintf(s, "%0*d", S_FM(n->suffix) ? 0 : 2, tm->tm_sec);
				if (S_THth(n->suffix))
					str_numth(s, s, S_TH_TYPE(n->suffix));
				s += strlen(s);
				break;
			case DCH_MS:		/* millisecond */
#ifdef HAVE_INT64_TIMESTAMP
				sprintf(s, "%03d", (int) (in->fsec / INT64CONST(1000)));
#else
				/* No rint() because we can't overflow and we might print US */
				sprintf(s, "%03d", (int) (in->fsec * 1000));
#endif
				if (S_THth(n->suffix))
					str_numth(s, s, S_TH_TYPE(n->suffix));
				s += strlen(s);
				break;
			case DCH_US:		/* microsecond */
#ifdef HAVE_INT64_TIMESTAMP
				sprintf(s, "%06d", (int) in->fsec);
#else
				/* don't use rint() because we can't overflow 1000 */
				sprintf(s, "%06d", (int) (in->fsec * 1000000));
#endif
				if (S_THth(n->suffix))
					str_numth(s, s, S_TH_TYPE(n->suffix));
				s += strlen(s);
				break;
			case DCH_SSSS:
				sprintf(s, "%d", tm->tm_hour * SECS_PER_HOUR +
						tm->tm_min * SECS_PER_MINUTE +
						tm->tm_sec);
				if (S_THth(n->suffix))
					str_numth(s, s, S_TH_TYPE(n->suffix));
				s += strlen(s);
				break;
			case DCH_tz:
				INVALID_FOR_INTERVAL;
				if (tmtcTzn(in))
				{
					/* We assume here that timezone names aren't localized */
					char	   *p = asc_tolower_z(tmtcTzn(in));

					strcpy(s, p);
					pfree(p);
					s += strlen(s);
				}
				break;
			case DCH_TZ:
				INVALID_FOR_INTERVAL;
				if (tmtcTzn(in))
				{
					strcpy(s, tmtcTzn(in));
					s += strlen(s);
				}
				break;
			case DCH_A_D:
			case DCH_B_C:
				INVALID_FOR_INTERVAL;
				strcpy(s, (tm->tm_year <= 0 ? B_C_STR : A_D_STR));
				s += strlen(s);
				break;
			case DCH_AD:
			case DCH_BC:
				INVALID_FOR_INTERVAL;
				strcpy(s, (tm->tm_year <= 0 ? BC_STR : AD_STR));
				s += strlen(s);
				break;
			case DCH_a_d:
			case DCH_b_c:
				INVALID_FOR_INTERVAL;
				strcpy(s, (tm->tm_year <= 0 ? b_c_STR : a_d_STR));
				s += strlen(s);
				break;
			case DCH_ad:
			case DCH_bc:
				INVALID_FOR_INTERVAL;
				strcpy(s, (tm->tm_year <= 0 ? bc_STR : ad_STR));
				s += strlen(s);
				break;
			case DCH_MONTH:
				INVALID_FOR_INTERVAL;
				if (!tm->tm_mon)
					break;
				if (S_TM(n->suffix))
				{
					char *str = str_toupper_z(localized_full_months[tm->tm_mon - 1]);

					if (strlen(str) < (n->key->len + TM_SUFFIX_LEN) * DCH_MAX_ITEM_SIZ)
						strcpy(s, str);
					else
						ereport(ERROR,
								(errcode(ERRCODE_DATETIME_VALUE_OUT_OF_RANGE),
								 errmsg("localized string format value too long")));
				}
				else
					sprintf(s, "%*s", S_FM(n->suffix) ? 0 : -9,
						asc_toupper_z(months_full[tm->tm_mon - 1]));
				s += strlen(s);
				break;
			case DCH_Month:
				INVALID_FOR_INTERVAL;
				if (!tm->tm_mon)
					break;
				if (S_TM(n->suffix))
				{
					char *str = str_initcap_z(localized_full_months[tm->tm_mon - 1]);

					if (strlen(str) < (n->key->len + TM_SUFFIX_LEN) * DCH_MAX_ITEM_SIZ)
						strcpy(s, str);
					else
						ereport(ERROR,
								(errcode(ERRCODE_DATETIME_VALUE_OUT_OF_RANGE),
								 errmsg("localized string format value too long")));
				}
				else
					sprintf(s, "%*s", S_FM(n->suffix) ? 0 : -9,
							months_full[tm->tm_mon - 1]);
				s += strlen(s);
				break;
			case DCH_month:
				INVALID_FOR_INTERVAL;
				if (!tm->tm_mon)
					break;
				if (S_TM(n->suffix))
				{
<<<<<<< HEAD
					char *str = str_tolower_z(localized_full_months[tm->tm_mon - 1]);
=======
					sscanf(inout, "%02d", &tmfc->ss);
					return strspace_len(inout) + 2 + SKIP_THth(suf);
				}
			}
			break;
		case DCH_MS:			/* millisecond */
			if (is_to_char)
			{
#ifdef HAVE_INT64_TIMESTAMP
				sprintf(inout, "%03d", (int) (tmtc->fsec / INT64CONST(1000)));
#else
				/* No rint() because we can't overflow and we might print US */
				sprintf(inout, "%03d", (int) (tmtc->fsec * 1000));
#endif
				if (S_THth(suf))
					str_numth(p_inout, inout, S_TH_TYPE(suf));
				return strlen(p_inout);
			}
			else
			{
				int			len,
							x;
>>>>>>> 71b0cf2f

					if (strlen(str) < (n->key->len + TM_SUFFIX_LEN) * DCH_MAX_ITEM_SIZ)
						strcpy(s, str);
					else
						ereport(ERROR,
								(errcode(ERRCODE_DATETIME_VALUE_OUT_OF_RANGE),
								 errmsg("localized string format value too long")));
				}
				else
					sprintf(s, "%*s", S_FM(n->suffix) ? 0 : -9,
							asc_tolower_z(months_full[tm->tm_mon - 1]));
				s += strlen(s);
				break;
			case DCH_MON:
				INVALID_FOR_INTERVAL;
				if (!tm->tm_mon)
					break;
				if (S_TM(n->suffix))
				{
					char *str = str_toupper_z(localized_abbrev_months[tm->tm_mon - 1]);

<<<<<<< HEAD
					if (strlen(str) < (n->key->len + TM_SUFFIX_LEN) * DCH_MAX_ITEM_SIZ)
						strcpy(s, str);
					else
						ereport(ERROR,
								(errcode(ERRCODE_DATETIME_VALUE_OUT_OF_RANGE),
								 errmsg("localized string format value too long")));
=======
				/*
				 * elog(DEBUG3, "X: %d, MS: %d, LEN: %d", x, tmfc->ms, len);
				 */
				return len + SKIP_THth(suf);
			}
			break;
		case DCH_US:			/* microsecond */
			if (is_to_char)
			{
#ifdef HAVE_INT64_TIMESTAMP
				sprintf(inout, "%06d", (int) tmtc->fsec);
#else
				/* don't use rint() because we can't overflow 1000 */
				sprintf(inout, "%06d", (int) (tmtc->fsec * 1000000));
#endif
				if (S_THth(suf))
					str_numth(p_inout, inout, S_TH_TYPE(suf));
				return strlen(p_inout);
			}
			else
			{
				int			len,
							x;

				if (is_next_separator(node))
				{
					sscanf(inout, "%d", &tmfc->us);
					len = x = strdigits_len(inout);
>>>>>>> 71b0cf2f
				}
				else
					strcpy(s, asc_toupper_z(months[tm->tm_mon - 1]));
				s += strlen(s);
				break;
			case DCH_Mon:
				INVALID_FOR_INTERVAL;
				if (!tm->tm_mon)
					break;
				if (S_TM(n->suffix))
				{
					char *str = str_initcap_z(localized_abbrev_months[tm->tm_mon - 1]);

					if (strlen(str) < (n->key->len + TM_SUFFIX_LEN) * DCH_MAX_ITEM_SIZ)
						strcpy(s, str);
					else
						ereport(ERROR,
								(errcode(ERRCODE_DATETIME_VALUE_OUT_OF_RANGE),
								 errmsg("localized string format value too long")));
				}
				else
					strcpy(s, months[tm->tm_mon - 1]);
				s += strlen(s);
				break;
			case DCH_mon:
				INVALID_FOR_INTERVAL;
				if (!tm->tm_mon)
					break;
				if (S_TM(n->suffix))
				{
					char *str = str_tolower_z(localized_abbrev_months[tm->tm_mon - 1]);

					if (strlen(str) < (n->key->len + TM_SUFFIX_LEN) * DCH_MAX_ITEM_SIZ)
						strcpy(s, str);
					else
						ereport(ERROR,
								(errcode(ERRCODE_DATETIME_VALUE_OUT_OF_RANGE),
								 errmsg("localized string format value too long")));
				}
				else
					strcpy(s, asc_tolower_z(months[tm->tm_mon - 1]));
				s += strlen(s);
				break;
			case DCH_MM:
				sprintf(s, "%0*d", S_FM(n->suffix) ? 0 : 2, tm->tm_mon);
				if (S_THth(n->suffix))
					str_numth(s, s, S_TH_TYPE(n->suffix));
				s += strlen(s);
				break;
			case DCH_DAY:
				INVALID_FOR_INTERVAL;
				if (S_TM(n->suffix))
				{
					char *str = str_toupper_z(localized_full_days[tm->tm_wday]);

					if (strlen(str) < (n->key->len + TM_SUFFIX_LEN) * DCH_MAX_ITEM_SIZ)
						strcpy(s, str);
					else
						ereport(ERROR,
								(errcode(ERRCODE_DATETIME_VALUE_OUT_OF_RANGE),
								 errmsg("localized string format value too long")));
				}
				else
					sprintf(s, "%*s", S_FM(n->suffix) ? 0 : -9,
							asc_toupper_z(days[tm->tm_wday]));
				s += strlen(s);
				break;
			case DCH_Day:
				INVALID_FOR_INTERVAL;
				if (S_TM(n->suffix))
				{
					char *str = str_initcap_z(localized_full_days[tm->tm_wday]);

					if (strlen(str) < (n->key->len + TM_SUFFIX_LEN) * DCH_MAX_ITEM_SIZ)
						strcpy(s, str);
					else
						ereport(ERROR,
								(errcode(ERRCODE_DATETIME_VALUE_OUT_OF_RANGE),
								 errmsg("localized string format value too long")));
				}
				else
					sprintf(s, "%*s", S_FM(n->suffix) ? 0 : -9,
							days[tm->tm_wday]);
				s += strlen(s);
				break;
			case DCH_day:
				INVALID_FOR_INTERVAL;
				if (S_TM(n->suffix))
				{
					char *str = str_tolower_z(localized_full_days[tm->tm_wday]);

					if (strlen(str) < (n->key->len + TM_SUFFIX_LEN) * DCH_MAX_ITEM_SIZ)
						strcpy(s, str);
					else
						ereport(ERROR,
								(errcode(ERRCODE_DATETIME_VALUE_OUT_OF_RANGE),
								 errmsg("localized string format value too long")));
				}
				else
					sprintf(s, "%*s", S_FM(n->suffix) ? 0 : -9,
							asc_tolower_z(days[tm->tm_wday]));
				s += strlen(s);
				break;
			case DCH_DY:
				INVALID_FOR_INTERVAL;
				if (S_TM(n->suffix))
				{
					char *str = str_toupper_z(localized_abbrev_days[tm->tm_wday]);

					if (strlen(str) < (n->key->len + TM_SUFFIX_LEN) * DCH_MAX_ITEM_SIZ)
						strcpy(s, str);
					else
						ereport(ERROR,
								(errcode(ERRCODE_DATETIME_VALUE_OUT_OF_RANGE),
								 errmsg("localized string format value too long")));
				}
				else
					strcpy(s, asc_toupper_z(days_short[tm->tm_wday]));
				s += strlen(s);
				break;
			case DCH_Dy:
				INVALID_FOR_INTERVAL;
				if (S_TM(n->suffix))
				{
					char *str = str_initcap_z(localized_abbrev_days[tm->tm_wday]);

					if (strlen(str) < (n->key->len + TM_SUFFIX_LEN) * DCH_MAX_ITEM_SIZ)
						strcpy(s, str);
					else
						ereport(ERROR,
								(errcode(ERRCODE_DATETIME_VALUE_OUT_OF_RANGE),
								 errmsg("localized string format value too long")));
				}
				else
					strcpy(s, days_short[tm->tm_wday]);
				s += strlen(s);
				break;
			case DCH_dy:
				INVALID_FOR_INTERVAL;
				if (S_TM(n->suffix))
				{
					char *str = str_tolower_z(localized_abbrev_days[tm->tm_wday]);

					if (strlen(str) < (n->key->len + TM_SUFFIX_LEN) * DCH_MAX_ITEM_SIZ)
						strcpy(s, str);
					else
						ereport(ERROR,
								(errcode(ERRCODE_DATETIME_VALUE_OUT_OF_RANGE),
								 errmsg("localized string format value too long")));
				}
				else
					strcpy(s, asc_tolower_z(days_short[tm->tm_wday]));
				s += strlen(s);
				break;
			case DCH_DDD:
			case DCH_IDDD:
				sprintf(s, "%0*d", S_FM(n->suffix) ? 0 : 3,
						(n->key->id == DCH_DDD) ?
						tm->tm_yday :
					  date2isoyearday(tm->tm_year, tm->tm_mon, tm->tm_mday));
				if (S_THth(n->suffix))
					str_numth(s, s, S_TH_TYPE(n->suffix));
				s += strlen(s);
				break;
			case DCH_DD:
				sprintf(s, "%0*d", S_FM(n->suffix) ? 0 : 2, tm->tm_mday);
				if (S_THth(n->suffix))
					str_numth(s, s, S_TH_TYPE(n->suffix));
				s += strlen(s);
				break;
			case DCH_D:
				INVALID_FOR_INTERVAL;
				sprintf(s, "%d", tm->tm_wday + 1);
				if (S_THth(n->suffix))
					str_numth(s, s, S_TH_TYPE(n->suffix));
				s += strlen(s);
				break;
			case DCH_ID:
				INVALID_FOR_INTERVAL;
				sprintf(s, "%d", (tm->tm_wday == 0) ? 7 : tm->tm_wday);
				if (S_THth(n->suffix))
					str_numth(s, s, S_TH_TYPE(n->suffix));
				s += strlen(s);
				break;
			case DCH_WW:
				sprintf(s, "%0*d", S_FM(n->suffix) ? 0 : 2,
						(tm->tm_yday - 1) / 7 + 1);
				if (S_THth(n->suffix))
					str_numth(s, s, S_TH_TYPE(n->suffix));
				s += strlen(s);
				break;
			case DCH_IW:
				sprintf(s, "%0*d", S_FM(n->suffix) ? 0 : 2,
						date2isoweek(tm->tm_year, tm->tm_mon, tm->tm_mday));
				if (S_THth(n->suffix))
					str_numth(s, s, S_TH_TYPE(n->suffix));
				s += strlen(s);
				break;
			case DCH_Q:
				if (!tm->tm_mon)
					break;
				sprintf(s, "%d", (tm->tm_mon - 1) / 3 + 1);
				if (S_THth(n->suffix))
					str_numth(s, s, S_TH_TYPE(n->suffix));
				s += strlen(s);
				break;
			case DCH_CC:
				if (is_interval)	/* straight calculation */
					i = tm->tm_year / 100;
				else	/* century 21 starts in 2001 */
					i = (tm->tm_year - 1) / 100 + 1;
				if (i <= 99 && i >= -99)
					sprintf(s, "%0*d", S_FM(n->suffix) ? 0 : 2, i);
				else
					sprintf(s, "%d", i);
				if (S_THth(n->suffix))
					str_numth(s, s, S_TH_TYPE(n->suffix));
				s += strlen(s);
				break;
			case DCH_Y_YYY:
				i = ADJUST_YEAR(tm->tm_year, is_interval) / 1000;
				sprintf(s, "%d,%03d", i,
						ADJUST_YEAR(tm->tm_year, is_interval) - (i * 1000));
				if (S_THth(n->suffix))
					str_numth(s, s, S_TH_TYPE(n->suffix));
				s += strlen(s);
				break;
			case DCH_YYYY:
			case DCH_IYYY:
				if (tm->tm_year <= 9999 && tm->tm_year >= -9998)
					sprintf(s, "%0*d",
							S_FM(n->suffix) ? 0 : 4,
							n->key->id == DCH_YYYY ?
							ADJUST_YEAR(tm->tm_year, is_interval) :
							ADJUST_YEAR(date2isoyear(
													 tm->tm_year,
													 tm->tm_mon,
												 tm->tm_mday), is_interval));
				else
					sprintf(s, "%d",
							n->key->id == DCH_YYYY ?
							ADJUST_YEAR(tm->tm_year, is_interval) :
							ADJUST_YEAR(date2isoyear(
													 tm->tm_year,
													 tm->tm_mon,
												 tm->tm_mday), is_interval));
				if (S_THth(n->suffix))
					str_numth(s, s, S_TH_TYPE(n->suffix));
				s += strlen(s);
				break;
			case DCH_YYY:
			case DCH_IYY:
				snprintf(buff, sizeof(buff), "%03d",
						 n->key->id == DCH_YYY ?
						 ADJUST_YEAR(tm->tm_year, is_interval) :
						 ADJUST_YEAR(date2isoyear(tm->tm_year,
												  tm->tm_mon, tm->tm_mday),
									 is_interval));
				i = strlen(buff);
				strcpy(s, buff + (i - 3));
				if (S_THth(n->suffix))
					str_numth(s, s, S_TH_TYPE(n->suffix));
				s += strlen(s);
				break;
			case DCH_YY:
			case DCH_IY:
				snprintf(buff, sizeof(buff), "%02d",
						 n->key->id == DCH_YY ?
						 ADJUST_YEAR(tm->tm_year, is_interval) :
						 ADJUST_YEAR(date2isoyear(tm->tm_year,
												  tm->tm_mon, tm->tm_mday),
									 is_interval));
				i = strlen(buff);
				strcpy(s, buff + (i - 2));
				if (S_THth(n->suffix))
					str_numth(s, s, S_TH_TYPE(n->suffix));
				s += strlen(s);
				break;
			case DCH_Y:
			case DCH_I:
				snprintf(buff, sizeof(buff), "%1d",
						 n->key->id == DCH_Y ?
						 ADJUST_YEAR(tm->tm_year, is_interval) :
						 ADJUST_YEAR(date2isoyear(tm->tm_year,
												  tm->tm_mon, tm->tm_mday),
									 is_interval));
				i = strlen(buff);
				strcpy(s, buff + (i - 1));
				if (S_THth(n->suffix))
					str_numth(s, s, S_TH_TYPE(n->suffix));
				s += strlen(s);
				break;
			case DCH_RM:
				if (!tm->tm_mon)
					break;
				sprintf(s, "%*s", S_FM(n->suffix) ? 0 : -4,
						rm_months_upper[12 - tm->tm_mon]);
				s += strlen(s);
				break;
			case DCH_rm:
				if (!tm->tm_mon)
					break;
				sprintf(s, "%*s", S_FM(n->suffix) ? 0 : -4,
						rm_months_lower[12 - tm->tm_mon]);
				s += strlen(s);
				break;
			case DCH_W:
				sprintf(s, "%d", (tm->tm_mday - 1) / 7 + 1);
				if (S_THth(n->suffix))
					str_numth(s, s, S_TH_TYPE(n->suffix));
				s += strlen(s);
				break;
			case DCH_J:
				sprintf(s, "%d", date2j(tm->tm_year, tm->tm_mon, tm->tm_mday));
				if (S_THth(n->suffix))
					str_numth(s, s, S_TH_TYPE(n->suffix));
				s += strlen(s);
				break;
		}
	}

	*s = '\0';
}

/* ----------
 * Process a string as denoted by a list of FormatNodes.
 * The TmFromChar struct pointed to by 'out' is populated with the results.
 *
 * Note: we currently don't have any to_interval() function, so there
 * is no need here for INVALID_FOR_INTERVAL checks.
 * ----------
 */
static void
DCH_from_char(FormatNode *node, char *in, TmFromChar *out)
{
	FormatNode *n;
	char	   *s;
	int			len,
				value;
	bool		fx_mode = false;

	for (n = node, s = in; n->type != NODE_TYPE_END && *s != '\0'; n++)
	{
		if (n->type != NODE_TYPE_ACTION)
		{
			s++;
			/* Ignore spaces when not in FX (fixed width) mode */
			if (isspace((unsigned char) n->character) && !fx_mode)
			{
				while (*s != '\0' && isspace((unsigned char) *s))
					s++;
			}
			continue;
		}

		from_char_set_mode(out, n->key->date_mode);

		switch (n->key->id)
		{
			case DCH_FX:
				fx_mode = true;
				break;
			case DCH_A_M:
			case DCH_P_M:
			case DCH_a_m:
			case DCH_p_m:
				from_char_seq_search(&value, &s, ampm_strings_long,
									 ALL_UPPER, n->key->len, n);
				from_char_set_int(&out->pm, value % 2, n);
				out->clock = CLOCK_12_HOUR;
				break;
			case DCH_AM:
			case DCH_PM:
			case DCH_am:
			case DCH_pm:
				from_char_seq_search(&value, &s, ampm_strings,
									 ALL_UPPER, n->key->len, n);
				from_char_set_int(&out->pm, value % 2, n);
				out->clock = CLOCK_12_HOUR;
				break;
			case DCH_HH:
			case DCH_HH12:
				from_char_parse_int_len(&out->hh, &s, 2, n);
				out->clock = CLOCK_12_HOUR;
				s += SKIP_THth(n->suffix);
				break;
			case DCH_HH24:
				from_char_parse_int_len(&out->hh, &s, 2, n);
				s += SKIP_THth(n->suffix);
				break;
			case DCH_MI:
				from_char_parse_int(&out->mi, &s, n);
				s += SKIP_THth(n->suffix);
				break;
			case DCH_SS:
				from_char_parse_int(&out->ss, &s, n);
				s += SKIP_THth(n->suffix);
				break;
			case DCH_MS:		/* millisecond */
				len = from_char_parse_int_len(&out->ms, &s, 3, n);

				/*
				 * 25 is 0.25 and 250 is 0.25 too; 025 is 0.025 and not 0.25
				 */
				out->ms *= len == 1 ? 100 :
					len == 2 ? 10 : 1;

				s += SKIP_THth(n->suffix);
				break;
			case DCH_US:		/* microsecond */
				len = from_char_parse_int_len(&out->us, &s, 6, n);

				out->us *= len == 1 ? 100000 :
					len == 2 ? 10000 :
					len == 3 ? 1000 :
					len == 4 ? 100 :
					len == 5 ? 10 : 1;

				s += SKIP_THth(n->suffix);
				break;
			case DCH_SSSS:
				from_char_parse_int(&out->ssss, &s, n);
				s += SKIP_THth(n->suffix);
				break;
			case DCH_tz:
			case DCH_TZ:
				ereport(ERROR,
						(errcode(ERRCODE_FEATURE_NOT_SUPPORTED),
						 errmsg("\"TZ\"/\"tz\" format patterns are not supported in to_date")));
			case DCH_A_D:
			case DCH_B_C:
			case DCH_a_d:
			case DCH_b_c:
				from_char_seq_search(&value, &s, adbc_strings_long,
									 ALL_UPPER, n->key->len, n);
				from_char_set_int(&out->bc, value % 2, n);
				break;
			case DCH_AD:
			case DCH_BC:
			case DCH_ad:
			case DCH_bc:
				from_char_seq_search(&value, &s, adbc_strings,
									 ALL_UPPER, n->key->len, n);
				from_char_set_int(&out->bc, value % 2, n);
				break;
			case DCH_MONTH:
			case DCH_Month:
			case DCH_month:
				from_char_seq_search(&value, &s, months_full, ONE_UPPER,
									 MAX_MONTH_LEN, n);
				from_char_set_int(&out->mm, value + 1, n);
				break;
			case DCH_MON:
			case DCH_Mon:
			case DCH_mon:
				from_char_seq_search(&value, &s, months, ONE_UPPER,
									 MAX_MON_LEN, n);
				from_char_set_int(&out->mm, value + 1, n);
				break;
			case DCH_MM:
				from_char_parse_int(&out->mm, &s, n);
				s += SKIP_THth(n->suffix);
				break;
			case DCH_DAY:
			case DCH_Day:
			case DCH_day:
				from_char_seq_search(&value, &s, days, ONE_UPPER,
									 MAX_DAY_LEN, n);
				from_char_set_int(&out->d, value, n);
				break;
			case DCH_DY:
			case DCH_Dy:
			case DCH_dy:
				from_char_seq_search(&value, &s, days, ONE_UPPER,
									 MAX_DY_LEN, n);
				from_char_set_int(&out->d, value, n);
				break;
			case DCH_DDD:
				from_char_parse_int(&out->ddd, &s, n);
				s += SKIP_THth(n->suffix);
				break;
			case DCH_IDDD:
				from_char_parse_int_len(&out->ddd, &s, 3, n);
				s += SKIP_THth(n->suffix);
				break;
			case DCH_DD:
				from_char_parse_int(&out->dd, &s, n);
				s += SKIP_THth(n->suffix);
				break;
			case DCH_D:
				from_char_parse_int(&out->d, &s, n);
				out->d--;
				s += SKIP_THth(n->suffix);
				break;
			case DCH_ID:
				from_char_parse_int_len(&out->d, &s, 1, n);
				s += SKIP_THth(n->suffix);
				break;
			case DCH_WW:
			case DCH_IW:
				from_char_parse_int(&out->ww, &s, n);
				s += SKIP_THth(n->suffix);
				break;
			case DCH_Q:

				/*
				 * We ignore Q when converting to date because it is not
				 * normative.
				 *
				 * We still parse the source string for an integer, but it
				 * isn't stored anywhere in 'out'.
				 */
				from_char_parse_int((int *) NULL, &s, n);
				s += SKIP_THth(n->suffix);
				break;
			case DCH_CC:
				from_char_parse_int(&out->cc, &s, n);
				s += SKIP_THth(n->suffix);
				break;
			case DCH_Y_YYY:
				{
					int			matched,
								years,
								millenia;

					matched = sscanf(s, "%d,%03d", &millenia, &years);
					if (matched != 2)
						ereport(ERROR,
								(errcode(ERRCODE_INVALID_DATETIME_FORMAT),
								 errmsg("invalid input string for \"Y,YYY\" in function \"to_date\"")));
					years += (millenia * 1000);
					from_char_set_int(&out->year, years, n);
					out->yysz = 4;
					s += strdigits_len(s) + 4 + SKIP_THth(n->suffix);
				}
				break;
			case DCH_YYYY:
			case DCH_IYYY:
				from_char_parse_int(&out->year, &s, n);
				out->yysz = 4;
				s += SKIP_THth(n->suffix);
				break;
			case DCH_YYY:
			case DCH_IYY:
				from_char_parse_int(&out->year, &s, n);
				out->yysz = 3;

				/*
				 * 3-digit year: '100' ... '999' = 1100 ... 1999 '000' ...
				 * '099' = 2000 ... 2099
				 */
				if (out->year >= 100)
					out->year += 1000;
				else
					out->year += 2000;
				s += SKIP_THth(n->suffix);
				break;
			case DCH_YY:
			case DCH_IY:
				from_char_parse_int(&out->year, &s, n);
				out->yysz = 2;

				/*
				 * 2-digit year: '00' ... '69'	= 2000 ... 2069 '70' ... '99'
				 * = 1970 ... 1999
				 */
				if (out->year < 70)
					out->year += 2000;
				else
					out->year += 1900;
				s += SKIP_THth(n->suffix);
				break;
			case DCH_Y:
			case DCH_I:
				from_char_parse_int(&out->year, &s, n);
				out->yysz = 1;

				/*
				 * 1-digit year: always +2000
				 */
				out->year += 2000;
				s += SKIP_THth(n->suffix);
				break;
			case DCH_RM:
				from_char_seq_search(&value, &s, rm_months_upper,
									 ALL_UPPER, MAX_RM_LEN, n);
				from_char_set_int(&out->mm, 12 - value, n);
				break;
			case DCH_rm:
				from_char_seq_search(&value, &s, rm_months_lower,
									 ALL_LOWER, MAX_RM_LEN, n);
				from_char_set_int(&out->mm, 12 - value, n);
				break;
			case DCH_W:
				from_char_parse_int(&out->w, &s, n);
				s += SKIP_THth(n->suffix);
				break;
			case DCH_J:
				from_char_parse_int(&out->j, &s, n);
				s += SKIP_THth(n->suffix);
				break;
		}
	}
}

static DCHCacheEntry *
DCH_cache_getnew(char *str)
{
	DCHCacheEntry *ent;

	/* counter overflow check - paranoia? */
	if (DCHCounter >= (INT_MAX - DCH_CACHE_FIELDS - 1))
	{
		DCHCounter = 0;

		for (ent = DCHCache; ent <= (DCHCache + DCH_CACHE_FIELDS); ent++)
			ent->age = (++DCHCounter);
	}

	/*
	 * If cache is full, remove oldest entry
	 */
	if (n_DCHCache > DCH_CACHE_FIELDS)
	{
		DCHCacheEntry *old = DCHCache + 0;

#ifdef DEBUG_TO_FROM_CHAR
		elog(DEBUG_elog_output, "cache is full (%d)", n_DCHCache);
#endif
		for (ent = DCHCache + 1; ent <= (DCHCache + DCH_CACHE_FIELDS); ent++)
		{
			if (ent->age < old->age)
				old = ent;
		}
#ifdef DEBUG_TO_FROM_CHAR
		elog(DEBUG_elog_output, "OLD: '%s' AGE: %d", old->str, old->age);
#endif
		StrNCpy(old->str, str, DCH_CACHE_SIZE + 1);
		/* old->format fill parser */
		old->age = (++DCHCounter);
		return old;
	}
	else
	{
#ifdef DEBUG_TO_FROM_CHAR
		elog(DEBUG_elog_output, "NEW (%d)", n_DCHCache);
#endif
		ent = DCHCache + n_DCHCache;
		StrNCpy(ent->str, str, DCH_CACHE_SIZE + 1);
		/* ent->format fill parser */
		ent->age = (++DCHCounter);
		++n_DCHCache;
		return ent;
	}
}

static DCHCacheEntry *
DCH_cache_search(char *str)
{
	int			i;
	DCHCacheEntry *ent;

	/* counter overflow check - paranoia? */
	if (DCHCounter >= (INT_MAX - DCH_CACHE_FIELDS - 1))
	{
		DCHCounter = 0;

		for (ent = DCHCache; ent <= (DCHCache + DCH_CACHE_FIELDS); ent++)
			ent->age = (++DCHCounter);
	}

	for (i = 0, ent = DCHCache; i < n_DCHCache; i++, ent++)
	{
		if (strcmp(ent->str, str) == 0)
		{
			ent->age = (++DCHCounter);
			return ent;
		}
	}

	return NULL;
}

/*
 * Format a date/time or interval into a string according to fmt.
 * We parse fmt into a list of FormatNodes.  This is then passed to DCH_to_char
 * for formatting.
 */
static text *
datetime_to_char_body(TmToChar *tmtc, text *fmt, bool is_interval)
{
	FormatNode *format;
	char	   *fmt_str,
			   *result;
	bool		incache;
	int			fmt_len;
	text	   *res;

	/*
	 * Convert fmt to C string
	 */
	fmt_str = text_to_cstring(fmt);
	fmt_len = strlen(fmt_str);

	/*
	 * Allocate workspace for result as C string
	 */
	result = palloc((fmt_len * DCH_MAX_ITEM_SIZ) + 1);
	*result = '\0';

	/*
	 * Allocate new memory if format picture is bigger than static cache and
	 * not use cache (call parser always)
	 */
	if (fmt_len > DCH_CACHE_SIZE)
	{
		format = (FormatNode *) palloc((fmt_len + 1) * sizeof(FormatNode));
		incache = FALSE;

		parse_format(format, fmt_str, DCH_keywords,
					 DCH_suff, DCH_index, DCH_TYPE, NULL,
					 "to_char");

		(format + fmt_len)->type = NODE_TYPE_END;		/* Paranoia? */
	}
	else
	{
		/*
		 * Use cache buffers
		 */
		DCHCacheEntry *ent;

		incache = TRUE;

		if ((ent = DCH_cache_search(fmt_str)) == NULL)
		{
			ent = DCH_cache_getnew(fmt_str);

			/*
			 * Not in the cache, must run parser and save a new format-picture
			 * to the cache.
			 */
			parse_format(ent->format, fmt_str, DCH_keywords,
						 DCH_suff, DCH_index, DCH_TYPE, NULL,
						 "to_char");

			(ent->format + fmt_len)->type = NODE_TYPE_END;		/* Paranoia? */

#ifdef DEBUG_TO_FROM_CHAR
			/* dump_node(ent->format, fmt_len); */
			/* dump_index(DCH_keywords, DCH_index);  */
#endif
		}
		format = ent->format;
	}

	/* The real work is here */
	DCH_to_char(format, is_interval, tmtc, result);

	if (!incache)
		pfree(format);

	pfree(fmt_str);

	/* convert C-string result to TEXT format */
	res = cstring_to_text(result);

	pfree(result);
	return res;
}

/****************************************************************************
 *				Public routines
 ***************************************************************************/

/* -------------------
 * TIMESTAMP to_char()
 * -------------------
 */
Datum
timestamp_to_char(PG_FUNCTION_ARGS)
{
	Timestamp	dt = PG_GETARG_TIMESTAMP(0);
	text	   *fmt = PG_GETARG_TEXT_P(1),
			   *res;
	TmToChar	tmtc;
	struct pg_tm *tm;
	int			thisdate;

	if ((VARSIZE(fmt) - VARHDRSZ) <= 0 || TIMESTAMP_NOT_FINITE(dt))
		PG_RETURN_NULL();

	ZERO_tmtc(&tmtc);
	tm = tmtcTm(&tmtc);

	if (timestamp2tm(dt, NULL, tm, &tmtcFsec(&tmtc), NULL, NULL) != 0)
		ereport(ERROR,
				(errcode(ERRCODE_DATETIME_VALUE_OUT_OF_RANGE),
				 errmsg("timestamp out of range for function \"to_char\"")));

	thisdate = date2j(tm->tm_year, tm->tm_mon, tm->tm_mday);
	tm->tm_wday = (thisdate + 1) % 7;
	tm->tm_yday = thisdate - date2j(tm->tm_year, 1, 1) + 1;

	if (!(res = datetime_to_char_body(&tmtc, fmt, false)))
		PG_RETURN_NULL();

	PG_RETURN_TEXT_P(res);
}

Datum
timestamptz_to_char(PG_FUNCTION_ARGS)
{
	TimestampTz dt = PG_GETARG_TIMESTAMP(0);
	text	   *fmt = PG_GETARG_TEXT_P(1),
			   *res;
	TmToChar	tmtc;
	int			tz;
	struct pg_tm *tm;
	int			thisdate;

	if ((VARSIZE(fmt) - VARHDRSZ) <= 0 || TIMESTAMP_NOT_FINITE(dt))
		PG_RETURN_NULL();

	ZERO_tmtc(&tmtc);
	tm = tmtcTm(&tmtc);

	if (timestamp2tm(dt, &tz, tm, &tmtcFsec(&tmtc), &tmtcTzn(&tmtc), NULL) != 0)
		ereport(ERROR,
				(errcode(ERRCODE_DATETIME_VALUE_OUT_OF_RANGE),
				 errmsg("timestamp out of range for function \"to_char\"")));

	thisdate = date2j(tm->tm_year, tm->tm_mon, tm->tm_mday);
	tm->tm_wday = (thisdate + 1) % 7;
	tm->tm_yday = thisdate - date2j(tm->tm_year, 1, 1) + 1;

	if (!(res = datetime_to_char_body(&tmtc, fmt, false)))
		PG_RETURN_NULL();

	PG_RETURN_TEXT_P(res);
}


/* -------------------
 * INTERVAL to_char()
 * -------------------
 */
Datum
interval_to_char(PG_FUNCTION_ARGS)
{
	Interval   *it = PG_GETARG_INTERVAL_P(0);
	text	   *fmt = PG_GETARG_TEXT_P(1),
			   *res;
	TmToChar	tmtc;
	struct pg_tm *tm;

	if ((VARSIZE(fmt) - VARHDRSZ) <= 0)
		PG_RETURN_NULL();

	ZERO_tmtc(&tmtc);
	tm = tmtcTm(&tmtc);

	if (interval2tm(*it, tm, &tmtcFsec(&tmtc)) != 0)
		PG_RETURN_NULL();

	/* wday is meaningless, yday approximates the total span in days */
	tm->tm_yday = (tm->tm_year * MONTHS_PER_YEAR + tm->tm_mon) * DAYS_PER_MONTH + tm->tm_mday;

	if (!(res = datetime_to_char_body(&tmtc, fmt, true)))
		PG_RETURN_NULL();

	PG_RETURN_TEXT_P(res);
}

/* ---------------------
 * TO_TIMESTAMP()
 *
 * Make Timestamp from date_str which is formatted at argument 'fmt'
 * ( to_timestamp is reverse to_char() )
 * ---------------------
 */
Datum
to_timestamp(PG_FUNCTION_ARGS)
{
	text	   *date_txt = PG_GETARG_TEXT_P(0);
	text	   *fmt = PG_GETARG_TEXT_P(1);
	Timestamp	result;
	int			tz;
	struct pg_tm tm;
	fsec_t		fsec;

	do_to_timestamp(date_txt, fmt, &tm, &fsec);

	tz = DetermineTimeZoneOffset(&tm, session_timezone);

	if (tm2timestamp(&tm, fsec, &tz, &result) != 0)
		ereport(ERROR,
				(errcode(ERRCODE_DATETIME_VALUE_OUT_OF_RANGE),
				 errmsg("timestamp out of range for function \"to_timestamp\"")));

	PG_RETURN_TIMESTAMP(result);
}

/* ----------
 * TO_DATE
 *	Make Date from date_str which is formated at argument 'fmt'
 * ----------
 */
Datum
to_date(PG_FUNCTION_ARGS)
{
	text	   *date_txt = PG_GETARG_TEXT_P(0);
	text	   *fmt = PG_GETARG_TEXT_P(1);
	DateADT		result;
	struct pg_tm tm;
	fsec_t		fsec;

	do_to_timestamp(date_txt, fmt, &tm, &fsec);

	if (!IS_VALID_JULIAN(tm.tm_year, tm.tm_mon, tm.tm_mday))
		ereport(ERROR,
				(errcode(ERRCODE_DATETIME_VALUE_OUT_OF_RANGE),
				 errmsg("date out of range: \"%s\"",
						text_to_cstring(date_txt))));

	result = date2j(tm.tm_year, tm.tm_mon, tm.tm_mday) - POSTGRES_EPOCH_JDATE;

	PG_RETURN_DATEADT(result);
}

/*
 * do_to_timestamp: shared code for to_timestamp and to_date
 *
 * Parse the 'date_txt' according to 'fmt', return results as a struct pg_tm
 * and fractional seconds.
 *
 * We parse 'fmt' into a list of FormatNodes, which is then passed to
 * DCH_from_char to populate a TmFromChar with the parsed contents of
 * 'date_txt'.
 *
 * The TmFromChar is then analysed and converted into the final results in
 * struct 'tm' and 'fsec'.
 */
static void
do_to_timestamp(text *date_txt, text *fmt,
				struct pg_tm * tm, fsec_t *fsec)
{
	FormatNode *format;
	TmFromChar	tmfc;
	int			fmt_len;

	ZERO_tmfc(&tmfc);
	ZERO_tm(tm);
	*fsec = 0;

	fmt_len = VARSIZE(fmt) - VARHDRSZ;

	if (fmt_len)
	{
		char	   *fmt_str;
		char	   *date_str;
		bool		incache;

		fmt_str = text_to_cstring(fmt);

		/*
		 * Allocate new memory if format picture is bigger than static cache
		 * and not use cache (call parser always)
		 */
		if (fmt_len > DCH_CACHE_SIZE)
		{
			format = (FormatNode *) palloc((fmt_len + 1) * sizeof(FormatNode));
			incache = FALSE;

			parse_format(format, fmt_str, DCH_keywords,
						 DCH_suff, DCH_index, DCH_TYPE, NULL,
						 "to_timestamp");

			(format + fmt_len)->type = NODE_TYPE_END;	/* Paranoia? */
		}
		else
		{
			/*
			 * Use cache buffers
			 */
			DCHCacheEntry *ent;

			incache = TRUE;

			if ((ent = DCH_cache_search(fmt_str)) == NULL)
			{
				ent = DCH_cache_getnew(fmt_str);

				/*
				 * Not in the cache, must run parser and save a new
				 * format-picture to the cache.
				 */
				parse_format(ent->format, fmt_str, DCH_keywords,
							 DCH_suff, DCH_index, DCH_TYPE, NULL,
							 "to_timestamp");

				(ent->format + fmt_len)->type = NODE_TYPE_END;	/* Paranoia? */
#ifdef DEBUG_TO_FROM_CHAR
				/* dump_node(ent->format, fmt_len); */
				/* dump_index(DCH_keywords, DCH_index); */
#endif
			}
			format = ent->format;
		}

#ifdef DEBUG_TO_FROM_CHAR
		/* dump_node(format, fmt_len); */
#endif

		date_str = text_to_cstring(date_txt);

		DCH_from_char(format, date_str, &tmfc);

		pfree(date_str);
		pfree(fmt_str);
		if (!incache)
			pfree(format);
	}

	DEBUG_TMFC(&tmfc);

	/*
	 * Convert values that user define for FROM_CHAR (to_date/to_timestamp) to
	 * standard 'tm'
	 */
	if (tmfc.ssss)
	{
		int			x = tmfc.ssss;

		tm->tm_hour = x / SECS_PER_HOUR;
		x %= SECS_PER_HOUR;
		tm->tm_min = x / SECS_PER_MINUTE;
		x %= SECS_PER_MINUTE;
		tm->tm_sec = x;
	}

	if (tmfc.ss)
		tm->tm_sec = tmfc.ss;
	if (tmfc.mi)
		tm->tm_min = tmfc.mi;
	if (tmfc.hh)
		tm->tm_hour = tmfc.hh;

	if (tmfc.clock == CLOCK_12_HOUR)
	{
		if (tm->tm_hour < 1 || tm->tm_hour > 12)
		{
			if (tm->tm_hour > 12 && !tmfc.pm)
			{
				ereport(WARNING,
						(errcode(ERRCODE_INVALID_DATETIME_FORMAT),
						 errmsg("hour \"%d\" is invalid for the 12-hour clock",
								tm->tm_hour),
						 errhint("Use the 24-hour clock, or give an hour between 1 and 12.")));
				tmfc.pm = TRUE;
				tm->tm_hour = tm->tm_hour - 12;
			}
			else
				ereport(ERROR,
						(errcode(ERRCODE_INVALID_DATETIME_FORMAT),
						 errmsg("hour \"%d\" is invalid for the 12-hour clock",
								tm->tm_hour),
						 errhint("Use the 24-hour clock, or give an hour between 1 and 12.")));
		}

		if (tmfc.pm && tm->tm_hour < 12)
			tm->tm_hour += 12;
		else if (!tmfc.pm && tm->tm_hour == 12)
			tm->tm_hour = 0;
	}

	if (tmfc.year)
	{
		/*
		 * If CC and YY (or Y) are provided, use YY as 2 low-order digits for
		 * the year in the given century.  Keep in mind that the 21st century
		 * runs from 2001-2100, not 2000-2099.
		 *
		 * If a 4-digit year is provided, we use that and ignore CC.
		 */
		if (tmfc.cc && tmfc.yysz <= 2)
		{
			tm->tm_year = tmfc.year % 100;
			if (tm->tm_year)
				tm->tm_year += (tmfc.cc - 1) * 100;
			else
				tm->tm_year = tmfc.cc * 100;
		}
		else
			tm->tm_year = tmfc.year;
	}
	else if (tmfc.cc)			/* use first year of century */
		tm->tm_year = (tmfc.cc - 1) * 100 + 1;

	if (tmfc.bc)
	{
		if (tm->tm_year > 0)
			tm->tm_year = -(tm->tm_year - 1);
		else
			ereport(ERROR,
					(errcode(ERRCODE_INVALID_DATETIME_FORMAT),
					 errmsg("inconsistent use of year %04d and \"BC\"",
							tm->tm_year)));
	}

	if (tmfc.j)
		j2date(tmfc.j, &tm->tm_year, &tm->tm_mon, &tm->tm_mday);

	if (tmfc.ww)
	{
		if (tmfc.mode == FROM_CHAR_DATE_ISOWEEK)
		{
			/*
			 * If tmfc.d is not set, then the date is left at the beginning of
			 * the ISO week (Monday).
			 */
			if (tmfc.d)
				isoweekdate2date(tmfc.ww, tmfc.d, &tm->tm_year, &tm->tm_mon, &tm->tm_mday);
			else
				isoweek2date(tmfc.ww, &tm->tm_year, &tm->tm_mon, &tm->tm_mday);
		}
		else
			tmfc.ddd = (tmfc.ww - 1) * 7 + 1;
	}

	if (tmfc.w)
		tmfc.dd = (tmfc.w - 1) * 7 + 1;
	if (tmfc.d)
		tm->tm_wday = tmfc.d;
	if (tmfc.dd)
		tm->tm_mday = tmfc.dd;
	if (tmfc.ddd)
		tm->tm_yday = tmfc.ddd;
	if (tmfc.mm)
		tm->tm_mon = tmfc.mm;

	if (tmfc.ddd && (tm->tm_mon <= 1 || tm->tm_mday <= 1))
	{
		/*
		 * The month and day field have not been set, so we use the
		 * day-of-year field to populate them.	Depending on the date mode,
		 * this field may be interpreted as a Gregorian day-of-year, or an ISO
		 * week date day-of-year.
		 */

		if (!tm->tm_year && !tmfc.bc)
			ereport(ERROR,
					(errcode(ERRCODE_INVALID_DATETIME_FORMAT),
			errmsg("cannot calculate day of year without year information")));

		if (tmfc.mode == FROM_CHAR_DATE_ISOWEEK)
		{
			int			j0;		/* zeroth day of the ISO year, in Julian */

			j0 = isoweek2j(tm->tm_year, 1) - 1;

			j2date(j0 + tmfc.ddd, &tm->tm_year, &tm->tm_mon, &tm->tm_mday);
		}
		else
		{
			const int  *y;
			int			i;

			static const int ysum[2][13] = {
				{0, 31, 59, 90, 120, 151, 181, 212, 243, 273, 304, 334, 365},
			{0, 31, 60, 91, 121, 152, 182, 213, 244, 274, 305, 335, 366}};

			y = ysum[isleap(tm->tm_year)];

			for (i = 1; i <= 12; i++)
			{
				if (tmfc.ddd < y[i])
					break;
			}
			if (tm->tm_mon <= 1)
				tm->tm_mon = i;

			if (tm->tm_mday <= 1)
				tm->tm_mday = tmfc.ddd - y[i - 1];
		}
	}

#ifdef HAVE_INT64_TIMESTAMP
	if (tmfc.ms)
		*fsec += tmfc.ms * 1000;
	if (tmfc.us)
		*fsec += tmfc.us;
#else
	if (tmfc.ms)
		*fsec += (double) tmfc.ms / 1000;
	if (tmfc.us)
		*fsec += (double) tmfc.us / 1000000;
#endif

	DEBUG_TM(tm);
}


/**********************************************************************
 *	the NUMBER version part
 *********************************************************************/


static char *
fill_str(char *str, int c, int max)
{
	memset(str, c, max);
	*(str + max) = '\0';
	return str;
}

#define zeroize_NUM(_n) \
do { \
	(_n)->flag		= 0;	\
	(_n)->lsign		= 0;	\
	(_n)->pre		= 0;	\
	(_n)->post		= 0;	\
	(_n)->pre_lsign_num = 0;	\
	(_n)->need_locale	= 0;	\
	(_n)->multi		= 0;	\
	(_n)->zero_start	= 0;	\
	(_n)->zero_end		= 0;	\
} while(0)

static NUMCacheEntry *
NUM_cache_getnew(char *str)
{
	NUMCacheEntry *ent;

	/* counter overflow check - paranoia? */
	if (NUMCounter >= (INT_MAX - NUM_CACHE_FIELDS - 1))
	{
		NUMCounter = 0;

		for (ent = NUMCache; ent <= (NUMCache + NUM_CACHE_FIELDS); ent++)
			ent->age = (++NUMCounter);
	}

	/*
	 * If cache is full, remove oldest entry
	 */
	if (n_NUMCache > NUM_CACHE_FIELDS)
	{
		NUMCacheEntry *old = NUMCache + 0;

#ifdef DEBUG_TO_FROM_CHAR
		elog(DEBUG_elog_output, "Cache is full (%d)", n_NUMCache);
#endif
		for (ent = NUMCache; ent <= (NUMCache + NUM_CACHE_FIELDS); ent++)
		{
			/*
			 * entry removed via NUM_cache_remove() can be used here, which is
			 * why it's worth scanning first entry again
			 */
			if (ent->str[0] == '\0')
			{
				old = ent;
				break;
			}
			if (ent->age < old->age)
				old = ent;
		}
#ifdef DEBUG_TO_FROM_CHAR
		elog(DEBUG_elog_output, "OLD: \"%s\" AGE: %d", old->str, old->age);
#endif
		StrNCpy(old->str, str, NUM_CACHE_SIZE + 1);
		/* old->format fill parser */
		old->age = (++NUMCounter);
		ent = old;
	}
	else
	{
#ifdef DEBUG_TO_FROM_CHAR
		elog(DEBUG_elog_output, "NEW (%d)", n_NUMCache);
#endif
		ent = NUMCache + n_NUMCache;
		StrNCpy(ent->str, str, NUM_CACHE_SIZE + 1);
		/* ent->format fill parser */
		ent->age = (++NUMCounter);
		++n_NUMCache;
	}

	zeroize_NUM(&ent->Num);

	last_NUMCacheEntry = ent;
	return ent;
}

static NUMCacheEntry *
NUM_cache_search(char *str)
{
	int			i;
	NUMCacheEntry *ent;

	/* counter overflow check - paranoia? */
	if (NUMCounter >= (INT_MAX - NUM_CACHE_FIELDS - 1))
	{
		NUMCounter = 0;

		for (ent = NUMCache; ent <= (NUMCache + NUM_CACHE_FIELDS); ent++)
			ent->age = (++NUMCounter);
	}

	for (i = 0, ent = NUMCache; i < n_NUMCache; i++, ent++)
	{
		if (strcmp(ent->str, str) == 0)
		{
			ent->age = (++NUMCounter);
			last_NUMCacheEntry = ent;
			return ent;
		}
	}

	return NULL;
}

static void
NUM_cache_remove(NUMCacheEntry *ent)
{
#ifdef DEBUG_TO_FROM_CHAR
	elog(DEBUG_elog_output, "REMOVING ENTRY (%s)", ent->str);
#endif
	ent->str[0] = '\0';
	ent->age = 0;
}

/* ----------
 * Cache routine for NUM to_char version
 * ----------
 */
static FormatNode *
NUM_cache(int len, NUMDesc *Num, text *pars_str, bool *shouldFree)
{
	FormatNode *format = NULL;
	char	   *str;

	str = text_to_cstring(pars_str);

	/*
	 * Allocate new memory if format picture is bigger than static cache and
	 * not use cache (call parser always). This branches sets shouldFree to
	 * true, accordingly.
	 */
	if (len > NUM_CACHE_SIZE)
	{
		format = (FormatNode *) palloc((len + 1) * sizeof(FormatNode));

		*shouldFree = true;

		zeroize_NUM(Num);

		parse_format(format, str, NUM_keywords,
					 NULL, NUM_index, NUM_TYPE, Num,
					 "to_char");

		(format + len)->type = NODE_TYPE_END;	/* Paranoia? */
	}
	else
	{
		/*
		 * Use cache buffers
		 */
		NUMCacheEntry *ent;

		*shouldFree = false;

		if ((ent = NUM_cache_search(str)) == NULL)
		{
			ent = NUM_cache_getnew(str);

			/*
			 * Not in the cache, must run parser and save a new format-picture
			 * to the cache.
			 */
			parse_format(ent->format, str, NUM_keywords,
						 NULL, NUM_index, NUM_TYPE, &ent->Num,
						 "to_char");

			(ent->format + len)->type = NODE_TYPE_END;	/* Paranoia? */
		}

		format = ent->format;

		/*
		 * Copy cache to used struct
		 */
		Num->flag = ent->Num.flag;
		Num->lsign = ent->Num.lsign;
		Num->pre = ent->Num.pre;
		Num->post = ent->Num.post;
		Num->pre_lsign_num = ent->Num.pre_lsign_num;
		Num->need_locale = ent->Num.need_locale;
		Num->multi = ent->Num.multi;
		Num->zero_start = ent->Num.zero_start;
		Num->zero_end = ent->Num.zero_end;
	}

#ifdef DEBUG_TO_FROM_CHAR
	/* dump_node(format, len); */
	dump_index(NUM_keywords, NUM_index);
#endif

	pfree(str);
	return format;
}


static char *
int_to_roman(int number)
{
	int			len = 0,
				num = 0;
	char	   *p = NULL,
			   *result,
				numstr[5];

	result = (char *) palloc(16);
	*result = '\0';

	if (number > 3999 || number < 1)
	{
		fill_str(result, '#', 15);
		return result;
	}
	len = snprintf(numstr, sizeof(numstr), "%d", number);

	for (p = numstr; *p != '\0'; p++, --len)
	{
		num = *p - 49;			/* 48 ascii + 1 */
		if (num < 0)
			continue;

		if (len > 3)
		{
			while (num-- != -1)
				strcat(result, "M");
		}
		else
		{
			if (len == 3)
				strcat(result, rm100[num]);
			else if (len == 2)
				strcat(result, rm10[num]);
			else if (len == 1)
				strcat(result, rm1[num]);
		}
	}
	return result;
}



/* ----------
 * Locale
 * ----------
 */
static void
NUM_prepare_locale(NUMProc *Np)
{
	if (Np->Num->need_locale)
	{
		struct lconv *lconv;

		/*
		 * Get locales
		 */
		lconv = PGLC_localeconv();

		/*
		 * Positive / Negative number sign
		 */
		if (lconv->negative_sign && *lconv->negative_sign)
			Np->L_negative_sign = lconv->negative_sign;
		else
			Np->L_negative_sign = "-";

		if (lconv->positive_sign && *lconv->positive_sign)
			Np->L_positive_sign = lconv->positive_sign;
		else
			Np->L_positive_sign = "+";

		/*
		 * Number decimal point
		 */
		if (lconv->decimal_point && *lconv->decimal_point)
			Np->decimal = lconv->decimal_point;
		else
			Np->decimal = ".";

		if (!IS_LDECIMAL(Np->Num))
			Np->decimal = ".";

		/*
		 * Number thousands separator
		 *
		 * Some locales (e.g. broken glibc pt_BR), have a comma for decimal,
		 * but "" for thousands_sep, so we set the thousands_sep too.
		 * http://archives.postgresql.org/pgsql-hackers/2007-11/msg00772.php
		 */
		if (lconv->thousands_sep && *lconv->thousands_sep)
			Np->L_thousands_sep = lconv->thousands_sep;
		/* Make sure thousands separator doesn't match decimal point symbol. */
		else if (strcmp(Np->decimal, ",") !=0)
			Np->L_thousands_sep = ",";
		else
			Np->L_thousands_sep = ".";

		/*
		 * Currency symbol
		 */
		if (lconv->currency_symbol && *lconv->currency_symbol)
			Np->L_currency_symbol = lconv->currency_symbol;
		else
			Np->L_currency_symbol = " ";
	}
	else
	{
		/*
		 * Default values
		 */
		Np->L_negative_sign = "-";
		Np->L_positive_sign = "+";
		Np->decimal = ".";
		Np->L_thousands_sep = ",";
		Np->L_currency_symbol = " ";
	}
}

/* ----------
 * Return pointer of last relevant number after decimal point
 *	12.0500 --> last relevant is '5'
 *	12.0000 --> last relevant is '.'
 * If there is no decimal point, return NULL (which will result in same
 * behavior as if FM hadn't been specified).
 * ----------
 */
static char *
get_last_relevant_decnum(char *num)
{
	char	   *result,
			   *p = strchr(num, '.');

#ifdef DEBUG_TO_FROM_CHAR
	elog(DEBUG_elog_output, "get_last_relevant_decnum()");
#endif

	if (!p)
		return NULL;

	result = p;

	while (*(++p))
	{
		if (*p != '0')
			result = p;
	}

	return result;
}

/* ----------
 * Number extraction for TO_NUMBER()
 * ----------
 */
static void
NUM_numpart_from_char(NUMProc *Np, int id, int plen)
{
	bool		isread = FALSE;

#ifdef DEBUG_TO_FROM_CHAR
	elog(DEBUG_elog_output, " --- scan start --- id=%s",
		 (id == NUM_0 || id == NUM_9) ? "NUM_0/9" : id == NUM_DEC ? "NUM_DEC" : "???");
#endif

	if (*Np->inout_p == ' ')
		Np->inout_p++;

#define OVERLOAD_TEST	(Np->inout_p >= Np->inout + plen)
#define AMOUNT_TEST(_s) (plen-(Np->inout_p-Np->inout) >= _s)

	if (*Np->inout_p == ' ')
		Np->inout_p++;

	if (OVERLOAD_TEST)
		return;

	/*
	 * read sign before number
	 */
	if (*Np->number == ' ' && (id == NUM_0 || id == NUM_9) &&
		(Np->read_pre + Np->read_post) == 0)
	{
#ifdef DEBUG_TO_FROM_CHAR
		elog(DEBUG_elog_output, "Try read sign (%c), locale positive: %s, negative: %s",
			 *Np->inout_p, Np->L_positive_sign, Np->L_negative_sign);
#endif

		/*
		 * locale sign
		 */
		if (IS_LSIGN(Np->Num) && Np->Num->lsign == NUM_LSIGN_PRE)
		{
			int			x = 0;

#ifdef DEBUG_TO_FROM_CHAR
			elog(DEBUG_elog_output, "Try read locale pre-sign (%c)", *Np->inout_p);
#endif
			if ((x = strlen(Np->L_negative_sign)) &&
				AMOUNT_TEST(x) &&
				strncmp(Np->inout_p, Np->L_negative_sign, x) == 0)
			{
				Np->inout_p += x;
				*Np->number = '-';
			}
			else if ((x = strlen(Np->L_positive_sign)) &&
					 AMOUNT_TEST(x) &&
					 strncmp(Np->inout_p, Np->L_positive_sign, x) == 0)
			{
				Np->inout_p += x;
				*Np->number = '+';
			}
		}
		else
		{
#ifdef DEBUG_TO_FROM_CHAR
			elog(DEBUG_elog_output, "Try read simple sign (%c)", *Np->inout_p);
#endif

			/*
			 * simple + - < >
			 */
			if (*Np->inout_p == '-' || (IS_BRACKET(Np->Num) &&
										*Np->inout_p == '<'))
			{
				*Np->number = '-';		/* set - */
				Np->inout_p++;
			}
			else if (*Np->inout_p == '+')
			{
				*Np->number = '+';		/* set + */
				Np->inout_p++;
			}
		}
	}

	if (OVERLOAD_TEST)
		return;

#ifdef DEBUG_TO_FROM_CHAR
	elog(DEBUG_elog_output, "Scan for numbers (%c), current number: '%s'", *Np->inout_p, Np->number);
#endif

	/*
	 * read digit
	 */
	if (isdigit((unsigned char) *Np->inout_p))
	{
		if (Np->read_dec && Np->read_post == Np->Num->post)
			return;

		*Np->number_p = *Np->inout_p;
		Np->number_p++;

		if (Np->read_dec)
			Np->read_post++;
		else
			Np->read_pre++;

		isread = TRUE;

#ifdef DEBUG_TO_FROM_CHAR
		elog(DEBUG_elog_output, "Read digit (%c)", *Np->inout_p);
#endif

		/*
		 * read decimal point
		 */
	}
	else if (IS_DECIMAL(Np->Num) && Np->read_dec == FALSE)
	{
#ifdef DEBUG_TO_FROM_CHAR
		elog(DEBUG_elog_output, "Try read decimal point (%c)", *Np->inout_p);
#endif
		if (*Np->inout_p == '.')
		{
			*Np->number_p = '.';
			Np->number_p++;
			Np->read_dec = TRUE;
			isread = TRUE;
		}
		else
		{
			int			x = strlen(Np->decimal);

#ifdef DEBUG_TO_FROM_CHAR
			elog(DEBUG_elog_output, "Try read locale point (%c)",
				 *Np->inout_p);
#endif
			if (x && AMOUNT_TEST(x) && strncmp(Np->inout_p, Np->decimal, x) == 0)
			{
				Np->inout_p += x - 1;
				*Np->number_p = '.';
				Np->number_p++;
				Np->read_dec = TRUE;
				isread = TRUE;
			}
		}
	}

	if (OVERLOAD_TEST)
		return;

	/*
	 * Read sign behind "last" number
	 *
	 * We need sign detection because determine exact position of post-sign is
	 * difficult:
	 *
	 * FM9999.9999999S	   -> 123.001- 9.9S			   -> .5- FM9.999999MI ->
	 * 5.01-
	 */
	if (*Np->number == ' ' && Np->read_pre + Np->read_post > 0)
	{
		/*
		 * locale sign (NUM_S) is always anchored behind a last number, if: -
		 * locale sign expected - last read char was NUM_0/9 or NUM_DEC - and
		 * next char is not digit
		 */
		if (IS_LSIGN(Np->Num) && isread &&
			(Np->inout_p + 1) <= Np->inout + plen &&
			!isdigit((unsigned char) *(Np->inout_p + 1)))
		{
			int			x;
			char	   *tmp = Np->inout_p++;

#ifdef DEBUG_TO_FROM_CHAR
			elog(DEBUG_elog_output, "Try read locale post-sign (%c)", *Np->inout_p);
#endif
			if ((x = strlen(Np->L_negative_sign)) &&
				AMOUNT_TEST(x) &&
				strncmp(Np->inout_p, Np->L_negative_sign, x) == 0)
			{
				Np->inout_p += x - 1;	/* -1 .. NUM_processor() do inout_p++ */
				*Np->number = '-';
			}
			else if ((x = strlen(Np->L_positive_sign)) &&
					 AMOUNT_TEST(x) &&
					 strncmp(Np->inout_p, Np->L_positive_sign, x) == 0)
			{
				Np->inout_p += x - 1;	/* -1 .. NUM_processor() do inout_p++ */
				*Np->number = '+';
			}
			if (*Np->number == ' ')
				/* no sign read */
				Np->inout_p = tmp;
		}

		/*
		 * try read non-locale sign, it's happen only if format is not exact
		 * and we cannot determine sign position of MI/PL/SG, an example:
		 *
		 * FM9.999999MI			   -> 5.01-
		 *
		 * if (.... && IS_LSIGN(Np->Num)==FALSE) prevents read wrong formats
		 * like to_number('1 -', '9S') where sign is not anchored to last
		 * number.
		 */
		else if (isread == FALSE && IS_LSIGN(Np->Num) == FALSE &&
				 (IS_PLUS(Np->Num) || IS_MINUS(Np->Num)))
		{
#ifdef DEBUG_TO_FROM_CHAR
			elog(DEBUG_elog_output, "Try read simple post-sign (%c)", *Np->inout_p);
#endif

			/*
			 * simple + -
			 */
			if (*Np->inout_p == '-' || *Np->inout_p == '+')
				/* NUM_processor() do inout_p++ */
				*Np->number = *Np->inout_p;
		}
	}
}

#define IS_PREDEC_SPACE(_n) \
		(IS_ZERO((_n)->Num)==FALSE && \
		 (_n)->number == (_n)->number_p && \
		 *(_n)->number == '0' && \
				 (_n)->Num->post != 0)

/* ----------
 * Add digit or sign to number-string
 * ----------
 */
static void
NUM_numpart_to_char(NUMProc *Np, int id)
{
	int			end;

	if (IS_ROMAN(Np->Num))
		return;

	/* Note: in this elog() output not set '\0' in 'inout' */

#ifdef DEBUG_TO_FROM_CHAR

	/*
	 * Np->num_curr is number of current item in format-picture, it is not
	 * current position in inout!
	 */
	elog(DEBUG_elog_output,
		 "SIGN_WROTE: %d, CURRENT: %d, NUMBER_P: \"%s\", INOUT: \"%s\"",
		 Np->sign_wrote,
		 Np->num_curr,
		 Np->number_p,
		 Np->inout);
#endif
	Np->num_in = FALSE;

	/*
	 * Write sign if real number will write to output Note: IS_PREDEC_SPACE()
	 * handle "9.9" --> " .1"
	 */
	if (Np->sign_wrote == FALSE &&
		(Np->num_curr >= Np->num_pre || (IS_ZERO(Np->Num) && Np->Num->zero_start == Np->num_curr)) &&
		(IS_PREDEC_SPACE(Np) == FALSE || (Np->last_relevant && *Np->last_relevant == '.')))
	{
		if (IS_LSIGN(Np->Num))
		{
			if (Np->Num->lsign == NUM_LSIGN_PRE)
			{
				if (Np->sign == '-')
					strcpy(Np->inout_p, Np->L_negative_sign);
				else
					strcpy(Np->inout_p, Np->L_positive_sign);
				Np->inout_p += strlen(Np->inout_p);
				Np->sign_wrote = TRUE;
			}
		}
		else if (IS_BRACKET(Np->Num))
		{
			*Np->inout_p = Np->sign == '+' ? ' ' : '<';
			++Np->inout_p;
			Np->sign_wrote = TRUE;
		}
		else if (Np->sign == '+')
		{
			if (!IS_FILLMODE(Np->Num))
			{
				*Np->inout_p = ' ';		/* Write + */
				++Np->inout_p;
			}
			Np->sign_wrote = TRUE;
		}
		else if (Np->sign == '-')
		{						/* Write - */
			*Np->inout_p = '-';
			++Np->inout_p;
			Np->sign_wrote = TRUE;
		}
	}


	/*
	 * digits / FM / Zero / Dec. point
	 */
	if (id == NUM_9 || id == NUM_0 || id == NUM_D || id == NUM_DEC)
	{
		if (Np->num_curr < Np->num_pre &&
			(Np->Num->zero_start > Np->num_curr || !IS_ZERO(Np->Num)))
		{
			/*
			 * Write blank space
			 */
			if (!IS_FILLMODE(Np->Num))
			{
				*Np->inout_p = ' ';		/* Write ' ' */
				++Np->inout_p;
			}
		}
		else if (IS_ZERO(Np->Num) &&
				 Np->num_curr < Np->num_pre &&
				 Np->Num->zero_start <= Np->num_curr)
		{
			/*
			 * Write ZERO
			 */
			*Np->inout_p = '0'; /* Write '0' */
			++Np->inout_p;
			Np->num_in = TRUE;
		}
		else
		{
			/*
			 * Write Decimal point
			 */
			if (*Np->number_p == '.')
			{
				if (!Np->last_relevant || *Np->last_relevant != '.')
				{
					strcpy(Np->inout_p, Np->decimal);	/* Write DEC/D */
					Np->inout_p += strlen(Np->inout_p);
				}

				/*
				 * Ora 'n' -- FM9.9 --> 'n.'
				 */
				else if (IS_FILLMODE(Np->Num) &&
						 Np->last_relevant && *Np->last_relevant == '.')
				{
					strcpy(Np->inout_p, Np->decimal);	/* Write DEC/D */
					Np->inout_p += strlen(Np->inout_p);
				}
			}
			else
			{
				/*
				 * Write Digits
				 */
				if (Np->last_relevant && Np->number_p > Np->last_relevant &&
					id != NUM_0)
					;

				/*
				 * '0.1' -- 9.9 --> '  .1'
				 */
				else if (IS_PREDEC_SPACE(Np))
				{
					if (!IS_FILLMODE(Np->Num))
					{
						*Np->inout_p = ' ';
						++Np->inout_p;
					}

					/*
					 * '0' -- FM9.9 --> '0.'
					 */
					else if (Np->last_relevant && *Np->last_relevant == '.')
					{
						*Np->inout_p = '0';
						++Np->inout_p;
					}
				}
				else
				{
					*Np->inout_p = *Np->number_p;		/* Write DIGIT */
					++Np->inout_p;
					Np->num_in = TRUE;
				}
			}
			/* do no exceed string length */
			if (*Np->number_p)
				++Np->number_p;
		}

		end = Np->num_count + (Np->num_pre ? 1 : 0) + (IS_DECIMAL(Np->Num) ? 1 : 0);

		if (Np->last_relevant && Np->last_relevant == Np->number_p)
			end = Np->num_curr;

		if (Np->num_curr + 1 == end)
		{
			if (Np->sign_wrote == TRUE && IS_BRACKET(Np->Num))
			{
				*Np->inout_p = Np->sign == '+' ? ' ' : '>';
				++Np->inout_p;
			}
			else if (IS_LSIGN(Np->Num) && Np->Num->lsign == NUM_LSIGN_POST)
			{
				if (Np->sign == '-')
					strcpy(Np->inout_p, Np->L_negative_sign);
				else
					strcpy(Np->inout_p, Np->L_positive_sign);
				Np->inout_p += strlen(Np->inout_p);
			}
		}
	}

	++Np->num_curr;
}

/*
 * Note: 'plen' is used in FROM_CHAR conversion and it's length of
 * input (inout). In TO_CHAR conversion it's space before first number.
 */
static char *
NUM_processor(FormatNode *node, NUMDesc *Num, char *inout, char *number,
			  int plen, int sign, bool is_to_char)
{
	FormatNode *n;
	NUMProc		_Np,
			   *Np = &_Np;

	MemSet(Np, 0, sizeof(NUMProc));

	Np->Num = Num;
	Np->is_to_char = is_to_char;
	Np->number = number;
	Np->inout = inout;
	Np->last_relevant = NULL;
	Np->read_post = 0;
	Np->read_pre = 0;
	Np->read_dec = FALSE;

	if (Np->Num->zero_start)
		--Np->Num->zero_start;

	/*
	 * Roman correction
	 */
	if (IS_ROMAN(Np->Num))
	{
		if (!Np->is_to_char)
			ereport(ERROR,
					(errcode(ERRCODE_FEATURE_NOT_SUPPORTED),
					 errmsg("\"RN\" not supported with function \"to_number\"")));

		Np->Num->lsign = Np->Num->pre_lsign_num = Np->Num->post =
			Np->Num->pre = Np->num_pre = Np->sign = 0;

		if (IS_FILLMODE(Np->Num))
		{
			Np->Num->flag = 0;
			Np->Num->flag |= NUM_F_FILLMODE;
		}
		else
			Np->Num->flag = 0;
		Np->Num->flag |= NUM_F_ROMAN;
	}

	/*
	 * Sign
	 */
	if (is_to_char)
	{
		Np->sign = sign;

		/* MI/PL/SG - write sign itself and not in number */
		if (IS_PLUS(Np->Num) || IS_MINUS(Np->Num))
		{
			if (IS_PLUS(Np->Num) && IS_MINUS(Np->Num) == FALSE)
				Np->sign_wrote = FALSE; /* need sign */
			else
				Np->sign_wrote = TRUE;	/* needn't sign */
		}
		else
		{
			if (Np->sign != '-')
			{
				if (IS_BRACKET(Np->Num) && IS_FILLMODE(Np->Num))
					Np->Num->flag &= ~NUM_F_BRACKET;
				if (IS_MINUS(Np->Num))
					Np->Num->flag &= ~NUM_F_MINUS;
			}
			else if (Np->sign != '+' && IS_PLUS(Np->Num))
				Np->Num->flag &= ~NUM_F_PLUS;

			if (Np->sign == '+' && IS_FILLMODE(Np->Num) && IS_LSIGN(Np->Num) == FALSE)
				Np->sign_wrote = TRUE;	/* needn't sign */
			else
				Np->sign_wrote = FALSE; /* need sign */

			if (Np->Num->lsign == NUM_LSIGN_PRE && Np->Num->pre == Np->Num->pre_lsign_num)
				Np->Num->lsign = NUM_LSIGN_POST;
		}
	}
	else
		Np->sign = FALSE;

	/*
	 * Count
	 */
	Np->num_count = Np->Num->post + Np->Num->pre - 1;

	if (is_to_char)
	{
		Np->num_pre = plen;

		if (IS_FILLMODE(Np->Num) && IS_DECIMAL(Np->Num))
		{
			Np->last_relevant = get_last_relevant_decnum(Np->number);

			/*
			 * If any '0' specifiers are present, make sure we don't strip
			 * those digits.
			 */
			if (Np->last_relevant && Np->Num->zero_end > Np->num_pre)
			{
				char   *last_zero;

				last_zero = Np->number + (Np->Num->zero_end - Np->num_pre);
				if (Np->last_relevant < last_zero)
					Np->last_relevant = last_zero;
			}
		}

		if (Np->sign_wrote == FALSE && Np->num_pre == 0)
			++Np->num_count;
	}
	else
	{
		Np->num_pre = 0;
		*Np->number = ' ';		/* sign space */
		*(Np->number + 1) = '\0';
	}

	Np->num_in = 0;
	Np->num_curr = 0;

#ifdef DEBUG_TO_FROM_CHAR
	elog(DEBUG_elog_output,
		 "\n\tSIGN: '%c'\n\tNUM: '%s'\n\tPRE: %d\n\tPOST: %d\n\tNUM_COUNT: %d\n\tNUM_PRE: %d\n\tSIGN_WROTE: %s\n\tZERO: %s\n\tZERO_START: %d\n\tZERO_END: %d\n\tLAST_RELEVANT: %s\n\tBRACKET: %s\n\tPLUS: %s\n\tMINUS: %s\n\tFILLMODE: %s\n\tROMAN: %s",
		 Np->sign,
		 Np->number,
		 Np->Num->pre,
		 Np->Num->post,
		 Np->num_count,
		 Np->num_pre,
		 Np->sign_wrote ? "Yes" : "No",
		 IS_ZERO(Np->Num) ? "Yes" : "No",
		 Np->Num->zero_start,
		 Np->Num->zero_end,
		 Np->last_relevant ? Np->last_relevant : "<not set>",
		 IS_BRACKET(Np->Num) ? "Yes" : "No",
		 IS_PLUS(Np->Num) ? "Yes" : "No",
		 IS_MINUS(Np->Num) ? "Yes" : "No",
		 IS_FILLMODE(Np->Num) ? "Yes" : "No",
		 IS_ROMAN(Np->Num) ? "Yes" : "No"
		);
#endif

	/*
	 * Locale
	 */
	NUM_prepare_locale(Np);

	/*
	 * Processor direct cycle
	 */
	if (Np->is_to_char)
		Np->number_p = Np->number;
	else
		Np->number_p = Np->number + 1;	/* first char is space for sign */

	for (n = node, Np->inout_p = Np->inout; n->type != NODE_TYPE_END; n++)
	{
		if (!Np->is_to_char)
		{
			/*
			 * Check non-string inout end
			 */
			if (Np->inout_p >= Np->inout + plen)
				break;
		}

		/*
		 * Format pictures actions
		 */
		if (n->type == NODE_TYPE_ACTION)
		{
			/*
			 * Create/reading digit/zero/blank/sing
			 *
			 * 'NUM_S' note: The locale sign is anchored to number and we
			 * read/write it when we work with first or last number
			 * (NUM_0/NUM_9). This is reason why NUM_S missing in follow
			 * switch().
			 */
			switch (n->key->id)
			{
				case NUM_9:
				case NUM_0:
				case NUM_DEC:
				case NUM_D:
					if (Np->is_to_char)
					{
						NUM_numpart_to_char(Np, n->key->id);
						continue;		/* for() */
					}
					else
					{
						NUM_numpart_from_char(Np, n->key->id, plen);
						break;	/* switch() case: */
					}

				case NUM_COMMA:
					if (Np->is_to_char)
					{
						if (!Np->num_in)
						{
							if (IS_FILLMODE(Np->Num))
								continue;
							else
								*Np->inout_p = ' ';
						}
						else
							*Np->inout_p = ',';
					}
					else
					{
						if (!Np->num_in)
						{
							if (IS_FILLMODE(Np->Num))
								continue;
						}
					}
					break;

				case NUM_G:
					if (Np->is_to_char)
					{
						if (!Np->num_in)
						{
							if (IS_FILLMODE(Np->Num))
								continue;
							else
							{
								int			x = strlen(Np->L_thousands_sep);

								memset(Np->inout_p, ' ', x);
								Np->inout_p += x - 1;
							}
						}
						else
						{
							strcpy(Np->inout_p, Np->L_thousands_sep);
							Np->inout_p += strlen(Np->inout_p) - 1;
						}
					}
					else
					{
						if (!Np->num_in)
						{
							if (IS_FILLMODE(Np->Num))
								continue;
						}
						Np->inout_p += strlen(Np->L_thousands_sep) - 1;
					}
					break;

				case NUM_L:
					if (Np->is_to_char)
					{
						strcpy(Np->inout_p, Np->L_currency_symbol);
						Np->inout_p += strlen(Np->inout_p) - 1;
					}
					else
						Np->inout_p += strlen(Np->L_currency_symbol) - 1;
					break;

				case NUM_RN:
					if (IS_FILLMODE(Np->Num))
					{
						strcpy(Np->inout_p, Np->number_p);
						Np->inout_p += strlen(Np->inout_p) - 1;
					}
					else
					{
						sprintf(Np->inout_p, "%15s", Np->number_p);
						Np->inout_p += strlen(Np->inout_p) - 1;
					}
					break;

				case NUM_rn:
					if (IS_FILLMODE(Np->Num))
					{
						strcpy(Np->inout_p, asc_tolower_z(Np->number_p));
						Np->inout_p += strlen(Np->inout_p) - 1;
					}
					else
					{
						sprintf(Np->inout_p, "%15s", asc_tolower_z(Np->number_p));
						Np->inout_p += strlen(Np->inout_p) - 1;
					}
					break;

				case NUM_th:
					if (IS_ROMAN(Np->Num) || *Np->number == '#' ||
						Np->sign == '-' || IS_DECIMAL(Np->Num))
						continue;

					if (Np->is_to_char)
						strcpy(Np->inout_p, get_th(Np->number, TH_LOWER));
					Np->inout_p += 1;
					break;

				case NUM_TH:
					if (IS_ROMAN(Np->Num) || *Np->number == '#' ||
						Np->sign == '-' || IS_DECIMAL(Np->Num))
						continue;

					if (Np->is_to_char)
						strcpy(Np->inout_p, get_th(Np->number, TH_UPPER));
					Np->inout_p += 1;
					break;

				case NUM_MI:
					if (Np->is_to_char)
					{
						if (Np->sign == '-')
							*Np->inout_p = '-';
						else if (IS_FILLMODE(Np->Num))
							continue;
						else
							*Np->inout_p = ' ';
					}
					else
					{
						if (*Np->inout_p == '-')
							*Np->number = '-';
					}
					break;

				case NUM_PL:
					if (Np->is_to_char)
					{
						if (Np->sign == '+')
							*Np->inout_p = '+';
						else if (IS_FILLMODE(Np->Num))
							continue;
						else
							*Np->inout_p = ' ';
					}
					else
					{
						if (*Np->inout_p == '+')
							*Np->number = '+';
					}
					break;

				case NUM_SG:
					if (Np->is_to_char)
						*Np->inout_p = Np->sign;

					else
					{
						if (*Np->inout_p == '-')
							*Np->number = '-';
						else if (*Np->inout_p == '+')
							*Np->number = '+';
					}
					break;


				default:
					continue;
					break;
			}
		}
		else
		{
			/*
			 * Remove to output char from input in TO_CHAR
			 */
			if (Np->is_to_char)
				*Np->inout_p = n->character;
		}
		Np->inout_p++;
	}

	if (Np->is_to_char)
	{
		*Np->inout_p = '\0';
		return Np->inout;
	}
	else
	{
		if (*(Np->number_p - 1) == '.')
			*(Np->number_p - 1) = '\0';
		else
			*Np->number_p = '\0';

		/*
		 * Correction - precision of dec. number
		 */
		Np->Num->post = Np->read_post;

#ifdef DEBUG_TO_FROM_CHAR
		elog(DEBUG_elog_output, "TO_NUMBER (number): '%s'", Np->number);
#endif
		return Np->number;
	}
}

/* ----------
 * MACRO: Start part of NUM - for all NUM's to_char variants
 *	(sorry, but I hate copy same code - macro is better..)
 * ----------
 */
#define NUM_TOCHAR_prepare \
do { \
	len = VARSIZE(fmt) - VARHDRSZ;					\
	if (len <= 0 || len >= (INT_MAX-VARHDRSZ)/NUM_MAX_ITEM_SIZ)		\
		PG_RETURN_TEXT_P(cstring_to_text("")); \
	result	= (text *) palloc0((len * NUM_MAX_ITEM_SIZ) + 1 + VARHDRSZ);	\
	format	= NUM_cache(len, &Num, fmt, &shouldFree);		\
} while (0)

/* ----------
 * MACRO: Finish part of NUM
 * ----------
 */
#define NUM_TOCHAR_finish \
do { \
	NUM_processor(format, &Num, VARDATA(result), numstr, plen, sign, true); \
									\
	if (shouldFree)					\
		pfree(format);				\
									\
	/*								\
	 * Convert null-terminated representation of result to standard text. \
	 * The result is usually much bigger than it needs to be, but there \
	 * seems little point in realloc'ing it smaller. \
	 */								\
	len = strlen(VARDATA(result));	\
	SET_VARSIZE(result, len + VARHDRSZ); \
} while (0)

/* -------------------
 * NUMERIC to_number() (convert string to numeric)
 * -------------------
 */
Datum
numeric_to_number(PG_FUNCTION_ARGS)
{
	text	   *value = PG_GETARG_TEXT_P(0);
	text	   *fmt = PG_GETARG_TEXT_P(1);
	NUMDesc		Num;
	Datum		result;
	FormatNode *format;
	char	   *numstr;
	bool		shouldFree;
	int			len = 0;
	int			scale,
				precision;

	len = VARSIZE(fmt) - VARHDRSZ;

	if (len <= 0 || len >= INT_MAX / NUM_MAX_ITEM_SIZ)
		PG_RETURN_NULL();

	format = NUM_cache(len, &Num, fmt, &shouldFree);

	numstr = (char *) palloc((len * NUM_MAX_ITEM_SIZ) + 1);

	NUM_processor(format, &Num, VARDATA(value), numstr,
				  VARSIZE(value) - VARHDRSZ, 0, false);

	scale = Num.post;
	precision = Max(0, Num.pre) + scale;

	if (shouldFree)
		pfree(format);

	result = DirectFunctionCall3(numeric_in,
								 CStringGetDatum(numstr),
								 ObjectIdGetDatum(InvalidOid),
					  Int32GetDatum(((precision << 16) | scale) + VARHDRSZ));
	pfree(numstr);
	return result;
}

/* ------------------
 * NUMERIC to_char()
 * ------------------
 */
Datum
numeric_to_char(PG_FUNCTION_ARGS)
{
	Numeric		value = PG_GETARG_NUMERIC(0);
	text	   *fmt = PG_GETARG_TEXT_P(1);
	NUMDesc		Num;
	FormatNode *format;
	text	   *result;
	bool		shouldFree;
	int			len = 0,
				plen = 0,
				sign = 0;
	char	   *numstr,
			   *orgnum,
			   *p;
	Numeric		x;

	NUM_TOCHAR_prepare;

	/*
	 * On DateType depend part (numeric)
	 */
	if (IS_ROMAN(&Num))
	{
		x = DatumGetNumeric(DirectFunctionCall2(numeric_round,
												NumericGetDatum(value),
												Int32GetDatum(0)));
		numstr = orgnum =
			int_to_roman(DatumGetInt32(DirectFunctionCall1(numeric_int4,
													   NumericGetDatum(x))));
	}
	else
	{
		Numeric		val = value;

		if (IS_MULTI(&Num))
		{
			Numeric		a = DatumGetNumeric(DirectFunctionCall1(int4_numeric,
														 Int32GetDatum(10)));
			Numeric		b = DatumGetNumeric(DirectFunctionCall1(int4_numeric,
												  Int32GetDatum(Num.multi)));

			x = DatumGetNumeric(DirectFunctionCall2(numeric_power,
													NumericGetDatum(a),
													NumericGetDatum(b)));
			val = DatumGetNumeric(DirectFunctionCall2(numeric_mul,
													  NumericGetDatum(value),
													  NumericGetDatum(x)));
			Num.pre += Num.multi;
		}

		x = DatumGetNumeric(DirectFunctionCall2(numeric_round,
												NumericGetDatum(val),
												Int32GetDatum(Num.post)));
		orgnum = DatumGetCString(DirectFunctionCall1(numeric_out,
													 NumericGetDatum(x)));

		if (*orgnum == '-')
		{
			sign = '-';
			numstr = orgnum + 1;
		}
		else
		{
			sign = '+';
			numstr = orgnum;
		}
		if ((p = strchr(numstr, '.')))
			len = p - numstr;
		else
			len = strlen(numstr);

		if (Num.pre > len)
			plen = Num.pre - len;
		else if (len > Num.pre)
		{
			numstr = (char *) palloc(Num.pre + Num.post + 2);
			fill_str(numstr, '#', Num.pre + Num.post + 1);
			*(numstr + Num.pre) = '.';
		}
	}

	NUM_TOCHAR_finish;
	PG_RETURN_TEXT_P(result);
}

/* ---------------
 * INT4 to_char()
 * ---------------
 */
Datum
int4_to_char(PG_FUNCTION_ARGS)
{
	int32		value = PG_GETARG_INT32(0);
	text	   *fmt = PG_GETARG_TEXT_P(1);
	NUMDesc		Num;
	FormatNode *format;
	text	   *result;
	bool		shouldFree;
	int			len = 0,
				plen = 0,
				sign = 0;
	char	   *numstr,
			   *orgnum;

	NUM_TOCHAR_prepare;

	/*
	 * On DateType depend part (int32)
	 */
	if (IS_ROMAN(&Num))
		numstr = orgnum = int_to_roman(value);
	else
	{
		if (IS_MULTI(&Num))
		{
			orgnum = DatumGetCString(DirectFunctionCall1(int4out,
														 Int32GetDatum(value * ((int32) pow((double) 10, (double) Num.multi)))));
			Num.pre += Num.multi;
		}
		else
		{
			orgnum = DatumGetCString(DirectFunctionCall1(int4out,
													  Int32GetDatum(value)));
		}

		if (*orgnum == '-')
		{
			sign = '-';
			orgnum++;
		}
		else
			sign = '+';
		len = strlen(orgnum);

		if (Num.post)
		{
			numstr = (char *) palloc(len + Num.post + 2);
			strcpy(numstr, orgnum);
			*(numstr + len) = '.';
			memset(numstr + len + 1, '0', Num.post);
			*(numstr + len + Num.post + 1) = '\0';
		}
		else
			numstr = orgnum;

		if (Num.pre > len)
			plen = Num.pre - len;
		else if (len > Num.pre)
		{
			numstr = (char *) palloc(Num.pre + Num.post + 2);
			fill_str(numstr, '#', Num.pre + Num.post + 1);
			*(numstr + Num.pre) = '.';
		}
	}

	NUM_TOCHAR_finish;
	PG_RETURN_TEXT_P(result);
}

/* ---------------
 * INT8 to_char()
 * ---------------
 */
Datum
int8_to_char(PG_FUNCTION_ARGS)
{
	int64		value = PG_GETARG_INT64(0);
	text	   *fmt = PG_GETARG_TEXT_P(1);
	NUMDesc		Num;
	FormatNode *format;
	text	   *result;
	bool		shouldFree;
	int			len = 0,
				plen = 0,
				sign = 0;
	char	   *numstr,
			   *orgnum;

	NUM_TOCHAR_prepare;

	/*
	 * On DateType depend part (int32)
	 */
	if (IS_ROMAN(&Num))
	{
		/* Currently don't support int8 conversion to roman... */
		numstr = orgnum = int_to_roman(DatumGetInt32(
						  DirectFunctionCall1(int84, Int64GetDatum(value))));
	}
	else
	{
		if (IS_MULTI(&Num))
		{
			double		multi = pow((double) 10, (double) Num.multi);

			value = DatumGetInt64(DirectFunctionCall2(int8mul,
													  Int64GetDatum(value),
												   DirectFunctionCall1(dtoi8,
													Float8GetDatum(multi))));
			Num.pre += Num.multi;
		}

		orgnum = DatumGetCString(DirectFunctionCall1(int8out,
													 Int64GetDatum(value)));

		if (*orgnum == '-')
		{
			sign = '-';
			orgnum++;
		}
		else
			sign = '+';
		len = strlen(orgnum);

		if (Num.post)
		{
			numstr = (char *) palloc(len + Num.post + 2);
			strcpy(numstr, orgnum);
			*(numstr + len) = '.';
			memset(numstr + len + 1, '0', Num.post);
			*(numstr + len + Num.post + 1) = '\0';
		}
		else
			numstr = orgnum;

		if (Num.pre > len)
			plen = Num.pre - len;
		else if (len > Num.pre)
		{
			numstr = (char *) palloc(Num.pre + Num.post + 2);
			fill_str(numstr, '#', Num.pre + Num.post + 1);
			*(numstr + Num.pre) = '.';
		}
	}

	NUM_TOCHAR_finish;
	PG_RETURN_TEXT_P(result);
}

/* -----------------
 * FLOAT4 to_char()
 * -----------------
 */
Datum
float4_to_char(PG_FUNCTION_ARGS)
{
	float4		value = PG_GETARG_FLOAT4(0);
	text	   *fmt = PG_GETARG_TEXT_P(1);
	NUMDesc		Num;
	FormatNode *format;
	text	   *result;
	bool		shouldFree;
	int			len = 0,
				plen = 0,
				sign = 0;
	char	   *numstr,
			   *orgnum,
			   *p;

	NUM_TOCHAR_prepare;

	if (IS_ROMAN(&Num))
		numstr = orgnum = int_to_roman((int) rint(value));
	else
	{
		float4		val = value;

		if (IS_MULTI(&Num))
		{
			float		multi = pow((double) 10, (double) Num.multi);

			val = value * multi;
			Num.pre += Num.multi;
		}

		orgnum = (char *) palloc(MAXFLOATWIDTH + 1);
		snprintf(orgnum, MAXFLOATWIDTH + 1, "%.0f", fabs(val));
		len = strlen(orgnum);
		if (Num.pre > len)
			plen = Num.pre - len;
		if (len >= FLT_DIG)
			Num.post = 0;
		else if (Num.post + len > FLT_DIG)
			Num.post = FLT_DIG - len;
		snprintf(orgnum, MAXFLOATWIDTH + 1, "%.*f", Num.post, val);

		if (*orgnum == '-')
		{						/* < 0 */
			sign = '-';
			numstr = orgnum + 1;
		}
		else
		{
			sign = '+';
			numstr = orgnum;
		}
		if ((p = strchr(numstr, '.')))
			len = p - numstr;
		else
			len = strlen(numstr);

		if (Num.pre > len)
			plen = Num.pre - len;
		else if (len > Num.pre)
		{
			numstr = (char *) palloc(Num.pre + Num.post + 2);
			fill_str(numstr, '#', Num.pre + Num.post + 1);
			*(numstr + Num.pre) = '.';
		}
	}

	NUM_TOCHAR_finish;
	PG_RETURN_TEXT_P(result);
}

/* -----------------
 * FLOAT8 to_char()
 * -----------------
 */
Datum
float8_to_char(PG_FUNCTION_ARGS)
{
	float8		value = PG_GETARG_FLOAT8(0);
	text	   *fmt = PG_GETARG_TEXT_P(1);
	NUMDesc		Num;
	FormatNode *format;
	text	   *result;
	bool		shouldFree;
	int			len = 0,
				plen = 0,
				sign = 0;
	char	   *numstr,
			   *orgnum,
			   *p;

	NUM_TOCHAR_prepare;

	if (IS_ROMAN(&Num))
		numstr = orgnum = int_to_roman((int) rint(value));
	else
	{
		float8		val = value;

		if (IS_MULTI(&Num))
		{
			double		multi = pow((double) 10, (double) Num.multi);

			val = value * multi;
			Num.pre += Num.multi;
		}
		orgnum = (char *) palloc(MAXDOUBLEWIDTH + 1);
		len = snprintf(orgnum, MAXDOUBLEWIDTH + 1, "%.0f", fabs(val));
		if (Num.pre > len)
			plen = Num.pre - len;
		if (len >= DBL_DIG)
			Num.post = 0;
		else if (Num.post + len > DBL_DIG)
			Num.post = DBL_DIG - len;
		snprintf(orgnum, MAXDOUBLEWIDTH + 1, "%.*f", Num.post, val);

		if (*orgnum == '-')
		{						/* < 0 */
			sign = '-';
			numstr = orgnum + 1;
		}
		else
		{
			sign = '+';
			numstr = orgnum;
		}
		if ((p = strchr(numstr, '.')))
			len = p - numstr;
		else
			len = strlen(numstr);

		if (Num.pre > len)
			plen = Num.pre - len;
		else if (len > Num.pre)
		{
			numstr = (char *) palloc(Num.pre + Num.post + 2);
			fill_str(numstr, '#', Num.pre + Num.post + 1);
			*(numstr + Num.pre) = '.';
		}
	}

	NUM_TOCHAR_finish;
	PG_RETURN_TEXT_P(result);
}<|MERGE_RESOLUTION|>--- conflicted
+++ resolved
@@ -2362,32 +2362,7 @@
 					break;
 				if (S_TM(n->suffix))
 				{
-<<<<<<< HEAD
 					char *str = str_tolower_z(localized_full_months[tm->tm_mon - 1]);
-=======
-					sscanf(inout, "%02d", &tmfc->ss);
-					return strspace_len(inout) + 2 + SKIP_THth(suf);
-				}
-			}
-			break;
-		case DCH_MS:			/* millisecond */
-			if (is_to_char)
-			{
-#ifdef HAVE_INT64_TIMESTAMP
-				sprintf(inout, "%03d", (int) (tmtc->fsec / INT64CONST(1000)));
-#else
-				/* No rint() because we can't overflow and we might print US */
-				sprintf(inout, "%03d", (int) (tmtc->fsec * 1000));
-#endif
-				if (S_THth(suf))
-					str_numth(p_inout, inout, S_TH_TYPE(suf));
-				return strlen(p_inout);
-			}
-			else
-			{
-				int			len,
-							x;
->>>>>>> 71b0cf2f
 
 					if (strlen(str) < (n->key->len + TM_SUFFIX_LEN) * DCH_MAX_ITEM_SIZ)
 						strcpy(s, str);
@@ -2409,43 +2384,12 @@
 				{
 					char *str = str_toupper_z(localized_abbrev_months[tm->tm_mon - 1]);
 
-<<<<<<< HEAD
 					if (strlen(str) < (n->key->len + TM_SUFFIX_LEN) * DCH_MAX_ITEM_SIZ)
 						strcpy(s, str);
 					else
 						ereport(ERROR,
 								(errcode(ERRCODE_DATETIME_VALUE_OUT_OF_RANGE),
 								 errmsg("localized string format value too long")));
-=======
-				/*
-				 * elog(DEBUG3, "X: %d, MS: %d, LEN: %d", x, tmfc->ms, len);
-				 */
-				return len + SKIP_THth(suf);
-			}
-			break;
-		case DCH_US:			/* microsecond */
-			if (is_to_char)
-			{
-#ifdef HAVE_INT64_TIMESTAMP
-				sprintf(inout, "%06d", (int) tmtc->fsec);
-#else
-				/* don't use rint() because we can't overflow 1000 */
-				sprintf(inout, "%06d", (int) (tmtc->fsec * 1000000));
-#endif
-				if (S_THth(suf))
-					str_numth(p_inout, inout, S_TH_TYPE(suf));
-				return strlen(p_inout);
-			}
-			else
-			{
-				int			len,
-							x;
-
-				if (is_next_separator(node))
-				{
-					sscanf(inout, "%d", &tmfc->us);
-					len = x = strdigits_len(inout);
->>>>>>> 71b0cf2f
 				}
 				else
 					strcpy(s, asc_toupper_z(months[tm->tm_mon - 1]));
