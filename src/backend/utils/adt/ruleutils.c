/*-------------------------------------------------------------------------
 *
 * ruleutils.c
 *	  Functions to convert stored expressions/querytrees back to
 *	  source text
 *
 * Portions Copyright (c) 1996-2019, PostgreSQL Global Development Group
 * Portions Copyright (c) 1994, Regents of the University of California
 *
 *
 * IDENTIFICATION
 *	  src/backend/utils/adt/ruleutils.c
 *
 *-------------------------------------------------------------------------
 */
#include "postgres.h"

#include <ctype.h>
#include <unistd.h>
#include <fcntl.h>

#include "access/amapi.h"
#include "access/htup_details.h"
#include "access/relation.h"
#include "access/sysattr.h"
#include "access/table.h"
#include "catalog/dependency.h"
#include "catalog/indexing.h"
#include "catalog/pg_aggregate.h"
#include "catalog/pg_am.h"
#include "catalog/pg_authid.h"
#include "catalog/pg_collation.h"
#include "catalog/pg_constraint.h"
#include "catalog/pg_depend.h"
#include "catalog/pg_language.h"
#include "catalog/pg_opclass.h"
#include "catalog/pg_operator.h"
#include "catalog/pg_partitioned_table.h"
#include "catalog/pg_proc.h"
#include "catalog/pg_statistic_ext.h"
#include "catalog/pg_trigger.h"
#include "catalog/pg_type.h"
#include "commands/defrem.h"
#include "commands/tablecmds.h"
#include "commands/tablespace.h"
#include "common/keywords.h"
#include "executor/spi.h"
#include "funcapi.h"
#include "mb/pg_wchar.h"
#include "miscadmin.h"
#include "nodes/makefuncs.h"
#include "nodes/nodeFuncs.h"
#include "optimizer/optimizer.h"
#include "parser/parse_node.h"
#include "parser/parse_agg.h"
#include "parser/parse_expr.h"
#include "parser/parse_func.h"
#include "parser/parse_oper.h"
<<<<<<< HEAD
#include "parser/parse_cte.h"
=======
#include "parser/parse_relation.h"
>>>>>>> 7cd0d523
#include "parser/parser.h"
#include "parser/parsetree.h"
#include "rewrite/rewriteHandler.h"
#include "rewrite/rewriteManip.h"
#include "rewrite/rewriteSupport.h"
#include "utils/array.h"
#include "utils/builtins.h"
#include "utils/fmgroids.h"
#include "utils/guc.h"
#include "utils/hsearch.h"
#include "utils/lsyscache.h"
#include "utils/partcache.h"
#include "utils/rel.h"
#include "utils/ruleutils.h"
#include "utils/snapmgr.h"
#include "utils/syscache.h"
#include "utils/typcache.h"
#include "utils/varlena.h"
#include "utils/xml.h"

#include "cdb/cdbhash.h"

/* ----------
 * Pretty formatting constants
 * ----------
 */

/* Indent counts */
#define PRETTYINDENT_STD		8
#define PRETTYINDENT_JOIN		4
#define PRETTYINDENT_VAR		4

#define PRETTYINDENT_LIMIT		40	/* wrap limit */

/* Pretty flags */
#define PRETTYFLAG_PAREN		0x0001
#define PRETTYFLAG_INDENT		0x0002
#define PRETTYFLAG_SCHEMA		0x0004

/* Default line length for pretty-print wrapping: 0 means wrap always */
#define WRAP_COLUMN_DEFAULT		0

/* macros to test if pretty action needed */
#define PRETTY_PAREN(context)	((context)->prettyFlags & PRETTYFLAG_PAREN)
#define PRETTY_INDENT(context)	((context)->prettyFlags & PRETTYFLAG_INDENT)
#define PRETTY_SCHEMA(context)	((context)->prettyFlags & PRETTYFLAG_SCHEMA)


/* ----------
 * Local data types
 * ----------
 */

/* Context info needed for invoking a recursive querytree display routine */
typedef struct
{
	StringInfo	buf;			/* output buffer to append to */
	List	   *namespaces;		/* List of deparse_namespace nodes */
	List	   *windowClause;	/* Current query level's WINDOW clause */
	List	   *windowTList;	/* targetlist for resolving WINDOW clause */
	List	   *groupClause;	/* Current query level's GROUP BY clause */
	int			prettyFlags;	/* enabling of pretty-print functions */
	int			wrapColumn;		/* max line length, or -1 for no limit */
	int			indentLevel;	/* current indent level for prettyprint */
	bool		varprefix;		/* true to print prefixes on Vars */
	ParseExprKind special_exprkind; /* set only for exprkinds needing special
									 * handling */
} deparse_context;

/*
 * Each level of query context around a subtree needs a level of Var namespace.
 * A Var having varlevelsup=N refers to the N'th item (counting from 0) in
 * the current context's namespaces list.
 *
 * The rangetable is the list of actual RTEs from the query tree, and the
 * cte list is the list of actual CTEs.
 *
 * rtable_names holds the alias name to be used for each RTE (either a C
 * string, or NULL for nameless RTEs such as unnamed joins).
 * rtable_columns holds the column alias names to be used for each RTE.
 *
 * In some cases we need to make names of merged JOIN USING columns unique
 * across the whole query, not only per-RTE.  If so, unique_using is true
 * and using_names is a list of C strings representing names already assigned
 * to USING columns.
 *
 * When deparsing plan trees, there is always just a single item in the
 * deparse_namespace list (since a plan tree never contains Vars with
 * varlevelsup > 0).  We store the PlanState node that is the immediate
 * parent of the expression to be deparsed, as well as a list of that
 * PlanState's ancestors.  In addition, we store its outer and inner subplan
 * state nodes, as well as their plan nodes' targetlists, and the index tlist
 * if the current plan node might contain INDEX_VAR Vars.  (These fields could
 * be derived on-the-fly from the current PlanState, but it seems notationally
 * clearer to set them up as separate fields.)
 */
typedef struct
{
	List	   *rtable;			/* List of RangeTblEntry nodes */
	List	   *rtable_names;	/* Parallel list of names for RTEs */
	List	   *rtable_columns; /* Parallel list of deparse_columns structs */
	List	   *ctes;			/* List of CommonTableExpr nodes */
	/* Workspace for column alias assignment: */
	bool		unique_using;	/* Are we making USING names globally unique */
	List	   *using_names;	/* List of assigned names for USING columns */
	/* Remaining fields are used only when deparsing a Plan tree: */
	PlanState  *planstate;		/* immediate parent of current expression */
	List	   *ancestors;		/* ancestors of planstate */
	PlanState  *outer_planstate;	/* outer subplan state, or NULL if none */
	PlanState  *inner_planstate;	/* inner subplan state, or NULL if none */
	List	   *outer_tlist;	/* referent for OUTER_VAR Vars */
	List	   *inner_tlist;	/* referent for INNER_VAR Vars */
	List	   *index_tlist;	/* referent for INDEX_VAR Vars */
} deparse_namespace;

/*
 * Per-relation data about column alias names.
 *
 * Selecting aliases is unreasonably complicated because of the need to dump
 * rules/views whose underlying tables may have had columns added, deleted, or
 * renamed since the query was parsed.  We must nonetheless print the rule/view
 * in a form that can be reloaded and will produce the same results as before.
 *
 * For each RTE used in the query, we must assign column aliases that are
 * unique within that RTE.  SQL does not require this of the original query,
 * but due to factors such as *-expansion we need to be able to uniquely
 * reference every column in a decompiled query.  As long as we qualify all
 * column references, per-RTE uniqueness is sufficient for that.
 *
 * However, we can't ensure per-column name uniqueness for unnamed join RTEs,
 * since they just inherit column names from their input RTEs, and we can't
 * rename the columns at the join level.  Most of the time this isn't an issue
 * because we don't need to reference the join's output columns as such; we
 * can reference the input columns instead.  That approach can fail for merged
 * JOIN USING columns, however, so when we have one of those in an unnamed
 * join, we have to make that column's alias globally unique across the whole
 * query to ensure it can be referenced unambiguously.
 *
 * Another problem is that a JOIN USING clause requires the columns to be
 * merged to have the same aliases in both input RTEs, and that no other
 * columns in those RTEs or their children conflict with the USING names.
 * To handle that, we do USING-column alias assignment in a recursive
 * traversal of the query's jointree.  When descending through a JOIN with
 * USING, we preassign the USING column names to the child columns, overriding
 * other rules for column alias assignment.  We also mark each RTE with a list
 * of all USING column names selected for joins containing that RTE, so that
 * when we assign other columns' aliases later, we can avoid conflicts.
 *
 * Another problem is that if a JOIN's input tables have had columns added or
 * deleted since the query was parsed, we must generate a column alias list
 * for the join that matches the current set of input columns --- otherwise, a
 * change in the number of columns in the left input would throw off matching
 * of aliases to columns of the right input.  Thus, positions in the printable
 * column alias list are not necessarily one-for-one with varattnos of the
 * JOIN, so we need a separate new_colnames[] array for printing purposes.
 */
typedef struct
{
	/*
	 * colnames is an array containing column aliases to use for columns that
	 * existed when the query was parsed.  Dropped columns have NULL entries.
	 * This array can be directly indexed by varattno to get a Var's name.
	 *
	 * Non-NULL entries are guaranteed unique within the RTE, *except* when
	 * this is for an unnamed JOIN RTE.  In that case we merely copy up names
	 * from the two input RTEs.
	 *
	 * During the recursive descent in set_using_names(), forcible assignment
	 * of a child RTE's column name is represented by pre-setting that element
	 * of the child's colnames array.  So at that stage, NULL entries in this
	 * array just mean that no name has been preassigned, not necessarily that
	 * the column is dropped.
	 */
	int			num_cols;		/* length of colnames[] array */
	char	  **colnames;		/* array of C strings and NULLs */

	/*
	 * new_colnames is an array containing column aliases to use for columns
	 * that would exist if the query was re-parsed against the current
	 * definitions of its base tables.  This is what to print as the column
	 * alias list for the RTE.  This array does not include dropped columns,
	 * but it will include columns added since original parsing.  Indexes in
	 * it therefore have little to do with current varattno values.  As above,
	 * entries are unique unless this is for an unnamed JOIN RTE.  (In such an
	 * RTE, we never actually print this array, but we must compute it anyway
	 * for possible use in computing column names of upper joins.) The
	 * parallel array is_new_col marks which of these columns are new since
	 * original parsing.  Entries with is_new_col false must match the
	 * non-NULL colnames entries one-for-one.
	 */
	int			num_new_cols;	/* length of new_colnames[] array */
	char	  **new_colnames;	/* array of C strings */
	bool	   *is_new_col;		/* array of bool flags */

	/* This flag tells whether we should actually print a column alias list */
	bool		printaliases;

	/* This list has all names used as USING names in joins above this RTE */
	List	   *parentUsing;	/* names assigned to parent merged columns */

	/*
	 * If this struct is for a JOIN RTE, we fill these fields during the
	 * set_using_names() pass to describe its relationship to its child RTEs.
	 *
	 * leftattnos and rightattnos are arrays with one entry per existing
	 * output column of the join (hence, indexable by join varattno).  For a
	 * simple reference to a column of the left child, leftattnos[i] is the
	 * child RTE's attno and rightattnos[i] is zero; and conversely for a
	 * column of the right child.  But for merged columns produced by JOIN
	 * USING/NATURAL JOIN, both leftattnos[i] and rightattnos[i] are nonzero.
	 * Also, if the column has been dropped, both are zero.
	 *
	 * If it's a JOIN USING, usingNames holds the alias names selected for the
	 * merged columns (these might be different from the original USING list,
	 * if we had to modify names to achieve uniqueness).
	 */
	int			leftrti;		/* rangetable index of left child */
	int			rightrti;		/* rangetable index of right child */
	int		   *leftattnos;		/* left-child varattnos of join cols, or 0 */
	int		   *rightattnos;	/* right-child varattnos of join cols, or 0 */
	List	   *usingNames;		/* names assigned to merged columns */
} deparse_columns;

/* This macro is analogous to rt_fetch(), but for deparse_columns structs */
#define deparse_columns_fetch(rangetable_index, dpns) \
	((deparse_columns *) list_nth((dpns)->rtable_columns, (rangetable_index)-1))

/*
 * Entry in set_rtable_names' hash table
 */
typedef struct
{
	char		name[NAMEDATALEN];	/* Hash key --- must be first */
	int			counter;		/* Largest addition used so far for name */
} NameHashEntry;


/* ----------
 * Global data
 * ----------
 */
static SPIPlanPtr plan_getrulebyoid = NULL;
static const char *query_getrulebyoid = "SELECT * FROM pg_catalog.pg_rewrite WHERE oid = $1";
static SPIPlanPtr plan_getviewrule = NULL;
static const char *query_getviewrule = "SELECT * FROM pg_catalog.pg_rewrite WHERE ev_class = $1 AND rulename = $2";

/* GUC parameters */
bool		quote_all_identifiers = false;


/* ----------
 * Local functions
 *
 * Most of these functions used to use fixed-size buffers to build their
 * results.  Now, they take an (already initialized) StringInfo object
 * as a parameter, and append their text output to its contents.
 * ----------
 */
static char *deparse_expression_pretty(Node *expr, List *dpcontext,
									   bool forceprefix, bool showimplicit,
									   int prettyFlags, int startIndent);
static char *pg_get_viewdef_worker(Oid viewoid,
								   int prettyFlags, int wrapColumn);
static char *pg_get_triggerdef_worker(Oid trigid, bool pretty);
static int	decompile_column_index_array(Datum column_index_array, Oid relId,
										 StringInfo buf);
static char *pg_get_ruledef_worker(Oid ruleoid, int prettyFlags);
static char *pg_get_indexdef_worker(Oid indexrelid, int colno,
									const Oid *excludeOps,
									bool attrsOnly, bool keysOnly,
									bool showTblSpc, bool inherits,
									int prettyFlags, bool missing_ok);
static char *pg_get_statisticsobj_worker(Oid statextid, bool missing_ok);
static char *pg_get_partkeydef_worker(Oid relid, int prettyFlags,
									  bool attrsOnly, bool missing_ok);
static char *pg_get_constraintdef_worker(Oid constraintId, bool fullCommand,
										 int prettyFlags, bool missing_ok);
static text *pg_get_expr_worker(text *expr, Oid relid, const char *relname,
								int prettyFlags);
static int	print_function_arguments(StringInfo buf, HeapTuple proctup,
									 bool print_table_args, bool print_defaults);
static void print_function_rettype(StringInfo buf, HeapTuple proctup);
static void print_function_trftypes(StringInfo buf, HeapTuple proctup);
static void set_rtable_names(deparse_namespace *dpns, List *parent_namespaces,
							 Bitmapset *rels_used);
static void set_deparse_for_query(deparse_namespace *dpns, Query *query,
								  List *parent_namespaces);
static void set_simple_column_names(deparse_namespace *dpns);
static bool has_dangerous_join_using(deparse_namespace *dpns, Node *jtnode);
static void set_using_names(deparse_namespace *dpns, Node *jtnode,
							List *parentUsing);
static void set_relation_column_names(deparse_namespace *dpns,
									  RangeTblEntry *rte,
									  deparse_columns *colinfo);
static void set_join_column_names(deparse_namespace *dpns, RangeTblEntry *rte,
								  deparse_columns *colinfo);
static bool colname_is_unique(const char *colname, deparse_namespace *dpns,
							  deparse_columns *colinfo);
static char *make_colname_unique(char *colname, deparse_namespace *dpns,
								 deparse_columns *colinfo);
static void expand_colnames_array_to(deparse_columns *colinfo, int n);
static void identify_join_columns(JoinExpr *j, RangeTblEntry *jrte,
								  deparse_columns *colinfo);
static void flatten_join_using_qual(Node *qual,
									List **leftvars, List **rightvars);
static char *get_rtable_name(int rtindex, deparse_context *context);
static void set_deparse_planstate(deparse_namespace *dpns, PlanState *ps);
static void push_child_plan(deparse_namespace *dpns, PlanState *ps,
							deparse_namespace *save_dpns);
static void pop_child_plan(deparse_namespace *dpns,
						   deparse_namespace *save_dpns);
static void push_ancestor_plan(deparse_namespace *dpns, ListCell *ancestor_cell,
							   deparse_namespace *save_dpns);
static void pop_ancestor_plan(deparse_namespace *dpns,
							  deparse_namespace *save_dpns);
static void make_ruledef(StringInfo buf, HeapTuple ruletup, TupleDesc rulettc,
						 int prettyFlags);
static void make_viewdef(StringInfo buf, HeapTuple ruletup, TupleDesc rulettc,
						 int prettyFlags, int wrapColumn);
static void get_query_def(Query *query, StringInfo buf, List *parentnamespace,
						  TupleDesc resultDesc, bool colNamesVisible,
						  int prettyFlags, int wrapColumn, int startIndent);
static void get_values_def(List *values_lists, deparse_context *context);
static void get_with_clause(Query *query, deparse_context *context);
static void get_select_query_def(Query *query, deparse_context *context,
								 TupleDesc resultDesc, bool colNamesVisible);
static void get_insert_query_def(Query *query, deparse_context *context,
								 bool colNamesVisible);
static void get_update_query_def(Query *query, deparse_context *context,
								 bool colNamesVisible);
static void get_update_query_targetlist_def(Query *query, List *targetList,
											deparse_context *context,
											RangeTblEntry *rte);
static void get_delete_query_def(Query *query, deparse_context *context,
								 bool colNamesVisible);
static void get_utility_query_def(Query *query, deparse_context *context);
static void get_basic_select_query(Query *query, deparse_context *context,
								   TupleDesc resultDesc, bool colNamesVisible);
static void get_target_list(List *targetList, deparse_context *context,
							TupleDesc resultDesc, bool colNamesVisible);
static void get_setop_query(Node *setOp, Query *query,
							deparse_context *context,
							TupleDesc resultDesc, bool colNamesVisible);
static Node *get_rule_sortgroupclause(Index ref, List *tlist,
									  bool force_colno,
									  deparse_context *context);
static void get_rule_groupingset(GroupingSet *gset, List *targetlist,
								 bool omit_parens, deparse_context *context);
static void get_rule_orderby(List *orderList, List *targetList,
							 bool force_colno, deparse_context *context);
static void get_rule_windowspec(WindowClause *wc, List *targetList,
								deparse_context *context);
static char *get_variable(Var *var, int levelsup, bool istoplevel,
						  deparse_context *context);
static void get_special_variable(Node *node, deparse_context *context,
								 void *private);
static void resolve_special_varno(Node *node, deparse_context *context,
								  void *private,
								  void (*callback) (Node *, deparse_context *, void *));
static Node *find_param_referent(Param *param, deparse_context *context,
								 deparse_namespace **dpns_p, ListCell **ancestor_cell_p);
static void get_parameter(Param *param, deparse_context *context);
static const char *get_simple_binary_op_name(OpExpr *expr);
static bool isSimpleNode(Node *node, Node *parentNode, int prettyFlags);
static void appendContextKeyword(deparse_context *context, const char *str,
								 int indentBefore, int indentAfter, int indentPlus);
static void removeStringInfoSpaces(StringInfo str);
static void get_rule_expr(Node *node, deparse_context *context,
						  bool showimplicit);
static void get_rule_expr_toplevel(Node *node, deparse_context *context,
								   bool showimplicit);
static void get_rule_list_toplevel(List *lst, deparse_context *context,
								   bool showimplicit);
static void get_rule_expr_funccall(Node *node, deparse_context *context,
								   bool showimplicit);
static bool looks_like_function(Node *node);
static void get_oper_expr(OpExpr *expr, deparse_context *context);
static void get_func_expr(FuncExpr *expr, deparse_context *context,
						  bool showimplicit);
static void get_dqa_expr(DQAExpr *dqa_expr,deparse_context *context);
static void get_agg_expr(Aggref *aggref, deparse_context *context,
						 Aggref *original_aggref);
static void get_agg_combine_expr(Node *node, deparse_context *context,
								 void *private);
static void get_windowfunc_expr(WindowFunc *wfunc, deparse_context *context);
static void get_coercion_expr(Node *arg, deparse_context *context,
							  Oid resulttype, int32 resulttypmod,
							  Node *parentNode);
static void get_const_expr(Const *constval, deparse_context *context,
						   int showtype);
static void get_const_collation(Const *constval, deparse_context *context);
static void simple_quote_literal(StringInfo buf, const char *val);
static void get_sublink_expr(SubLink *sublink, deparse_context *context);
static void get_tablefunc(TableFunc *tf, deparse_context *context,
						  bool showimplicit);
static void get_from_clause(Query *query, const char *prefix,
							deparse_context *context);
static void get_from_clause_item(Node *jtnode, Query *query,
								 deparse_context *context);
static void get_column_alias_list(deparse_columns *colinfo,
								  deparse_context *context);
static void get_from_clause_coldeflist(RangeTblFunction *rtfunc,
									   deparse_columns *colinfo,
									   deparse_context *context);
static void get_tablesample_def(TableSampleClause *tablesample,
								deparse_context *context);
static void get_opclass_name(Oid opclass, Oid actual_datatype,
							 StringInfo buf);
static Node *processIndirection(Node *node, deparse_context *context);
static void printSubscripts(SubscriptingRef *sbsref, deparse_context *context);
static char *get_relation_name(Oid relid);
static char *generate_relation_name(Oid relid, List *namespaces);
static char *generate_qualified_relation_name(Oid relid);
static char *generate_function_name(Oid funcid, int nargs,
									List *argnames, Oid *argtypes,
									bool has_variadic, bool *use_variadic_p,
									ParseExprKind special_exprkind);
static char *generate_operator_name(Oid operid, Oid arg1, Oid arg2);
static void add_cast_to(StringInfo buf, Oid typid);
static char *generate_qualified_type_name(Oid typid);
static text *string_to_text(char *str);
static char *flatten_reloptions(Oid relid);
#define only_marker(rte)  ((rte)->inh ? "" : "ONLY ")


/* ----------
 * get_ruledef			- Do it all and return a text
 *				  that could be used as a statement
 *				  to recreate the rule
 * ----------
 */
Datum
pg_get_ruledef(PG_FUNCTION_ARGS)
{
	Oid			ruleoid = PG_GETARG_OID(0);
	int			prettyFlags;
	char	   *res;

	prettyFlags = PRETTYFLAG_INDENT;

	res = pg_get_ruledef_worker(ruleoid, prettyFlags);

	if (res == NULL)
		PG_RETURN_NULL();

	PG_RETURN_TEXT_P(string_to_text(res));
}


Datum
pg_get_ruledef_ext(PG_FUNCTION_ARGS)
{
	Oid			ruleoid = PG_GETARG_OID(0);
	bool		pretty = PG_GETARG_BOOL(1);
	int			prettyFlags;
	char	   *res;

	prettyFlags = pretty ? (PRETTYFLAG_PAREN | PRETTYFLAG_INDENT | PRETTYFLAG_SCHEMA) : PRETTYFLAG_INDENT;

	res = pg_get_ruledef_worker(ruleoid, prettyFlags);

	if (res == NULL)
		PG_RETURN_NULL();

	PG_RETURN_TEXT_P(string_to_text(res));
}


static char *
pg_get_ruledef_worker(Oid ruleoid, int prettyFlags)
{
	Datum		args[1];
	char		nulls[1];
	int			spirc;
	HeapTuple	ruletup;
	TupleDesc	rulettc;
	StringInfoData buf;

	/*
	 * Do this first so that string is alloc'd in outer context not SPI's.
	 */
	initStringInfo(&buf);

	/*
	 * Connect to SPI manager
	 */
	if (SPI_connect() != SPI_OK_CONNECT)
		elog(ERROR, "SPI_connect failed");

	/*
	 * On the first call prepare the plan to lookup pg_rewrite. We read
	 * pg_rewrite over the SPI manager instead of using the syscache to be
	 * checked for read access on pg_rewrite.
	 */
	if (plan_getrulebyoid == NULL)
	{
		Oid			argtypes[1];
		SPIPlanPtr	plan;

		argtypes[0] = OIDOID;
		plan = SPI_prepare(query_getrulebyoid, 1, argtypes);
		if (plan == NULL)
			elog(ERROR, "SPI_prepare failed for \"%s\"", query_getrulebyoid);
		SPI_keepplan(plan);
		plan_getrulebyoid = plan;
	}

	/*
	 * Get the pg_rewrite tuple for this rule
	 */
	args[0] = ObjectIdGetDatum(ruleoid);
	nulls[0] = ' ';
	spirc = SPI_execute_plan(plan_getrulebyoid, args, nulls, true, 0);
	if (spirc != SPI_OK_SELECT)
		elog(ERROR, "failed to get pg_rewrite tuple for rule %u", ruleoid);
	if (SPI_processed != 1)
	{
		/*
		 * There is no tuple data available here, just keep the output buffer
		 * empty.
		 */
	}
	else
	{
		/*
		 * Get the rule's definition and put it into executor's memory
		 */
		ruletup = SPI_tuptable->vals[0];
		rulettc = SPI_tuptable->tupdesc;
		make_ruledef(&buf, ruletup, rulettc, prettyFlags);
	}

	/*
	 * Disconnect from SPI manager
	 */
	if (SPI_finish() != SPI_OK_FINISH)
		elog(ERROR, "SPI_finish failed");

	if (buf.len == 0)
		return NULL;

	return buf.data;
}


/* ----------
 * get_viewdef			- Mainly the same thing, but we
 *				  only return the SELECT part of a view
 * ----------
 */
Datum
pg_get_viewdef(PG_FUNCTION_ARGS)
{
	/* By OID */
	Oid			viewoid = PG_GETARG_OID(0);
	int			prettyFlags;
	char	   *res;

	prettyFlags = PRETTYFLAG_INDENT;

	res = pg_get_viewdef_worker(viewoid, prettyFlags, WRAP_COLUMN_DEFAULT);

	if (res == NULL)
		PG_RETURN_NULL();

	PG_RETURN_TEXT_P(string_to_text(res));
}


Datum
pg_get_viewdef_ext(PG_FUNCTION_ARGS)
{
	/* By OID */
	Oid			viewoid = PG_GETARG_OID(0);
	bool		pretty = PG_GETARG_BOOL(1);
	int			prettyFlags;
	char	   *res;

	prettyFlags = pretty ? (PRETTYFLAG_PAREN | PRETTYFLAG_INDENT | PRETTYFLAG_SCHEMA) : PRETTYFLAG_INDENT;

	res = pg_get_viewdef_worker(viewoid, prettyFlags, WRAP_COLUMN_DEFAULT);

	if (res == NULL)
		PG_RETURN_NULL();

	PG_RETURN_TEXT_P(string_to_text(res));
}

Datum
pg_get_viewdef_wrap(PG_FUNCTION_ARGS)
{
	/* By OID */
	Oid			viewoid = PG_GETARG_OID(0);
	int			wrap = PG_GETARG_INT32(1);
	int			prettyFlags;
	char	   *res;

	/* calling this implies we want pretty printing */
	prettyFlags = PRETTYFLAG_PAREN | PRETTYFLAG_INDENT | PRETTYFLAG_SCHEMA;

	res = pg_get_viewdef_worker(viewoid, prettyFlags, wrap);

	if (res == NULL)
		PG_RETURN_NULL();

	PG_RETURN_TEXT_P(string_to_text(res));
}

Datum
pg_get_viewdef_name(PG_FUNCTION_ARGS)
{
	/* By qualified name */
	text	   *viewname = PG_GETARG_TEXT_PP(0);
	int			prettyFlags;
	RangeVar   *viewrel;
	Oid			viewoid;
	char	   *res;

	prettyFlags = PRETTYFLAG_INDENT;

	/* Look up view name.  Can't lock it - we might not have privileges. */
	viewrel = makeRangeVarFromNameList(textToQualifiedNameList(viewname));
	viewoid = RangeVarGetRelid(viewrel, NoLock, false);

	res = pg_get_viewdef_worker(viewoid, prettyFlags, WRAP_COLUMN_DEFAULT);

	if (res == NULL)
		PG_RETURN_NULL();

	PG_RETURN_TEXT_P(string_to_text(res));
}


Datum
pg_get_viewdef_name_ext(PG_FUNCTION_ARGS)
{
	/* By qualified name */
	text	   *viewname = PG_GETARG_TEXT_PP(0);
	bool		pretty = PG_GETARG_BOOL(1);
	int			prettyFlags;
	RangeVar   *viewrel;
	Oid			viewoid;
	char	   *res;

	prettyFlags = pretty ? (PRETTYFLAG_PAREN | PRETTYFLAG_INDENT | PRETTYFLAG_SCHEMA) : PRETTYFLAG_INDENT;

	/* Look up view name.  Can't lock it - we might not have privileges. */
	viewrel = makeRangeVarFromNameList(textToQualifiedNameList(viewname));
	viewoid = RangeVarGetRelid(viewrel, NoLock, false);

	res = pg_get_viewdef_worker(viewoid, prettyFlags, WRAP_COLUMN_DEFAULT);

	if (res == NULL)
		PG_RETURN_NULL();

	PG_RETURN_TEXT_P(string_to_text(res));
}

/*
 * Common code for by-OID and by-name variants of pg_get_viewdef
 */
static char *
pg_get_viewdef_worker(Oid viewoid, int prettyFlags, int wrapColumn)
{
	Datum		args[2];
	char		nulls[2];
	int			spirc;
	HeapTuple	ruletup;
	TupleDesc	rulettc;
	StringInfoData buf;

	/*
	 * Do this first so that string is alloc'd in outer context not SPI's.
	 */
	initStringInfo(&buf);

	/*
	 * Connect to SPI manager
	 */
	if (SPI_connect() != SPI_OK_CONNECT)
		elog(ERROR, "SPI_connect failed");

	/*
	 * On the first call prepare the plan to lookup pg_rewrite. We read
	 * pg_rewrite over the SPI manager instead of using the syscache to be
	 * checked for read access on pg_rewrite.
	 */
	if (plan_getviewrule == NULL)
	{
		Oid			argtypes[2];
		SPIPlanPtr	plan;

		argtypes[0] = OIDOID;
		argtypes[1] = NAMEOID;
		plan = SPI_prepare(query_getviewrule, 2, argtypes);
		if (plan == NULL)
			elog(ERROR, "SPI_prepare failed for \"%s\"", query_getviewrule);
		SPI_keepplan(plan);
		plan_getviewrule = plan;
	}

	/*
	 * Get the pg_rewrite tuple for the view's SELECT rule
	 */
	args[0] = ObjectIdGetDatum(viewoid);
	args[1] = DirectFunctionCall1(namein, CStringGetDatum(ViewSelectRuleName));
	nulls[0] = ' ';
	nulls[1] = ' ';
	spirc = SPI_execute_plan(plan_getviewrule, args, nulls, true, 0);
	if (spirc != SPI_OK_SELECT)
		elog(ERROR, "failed to get pg_rewrite tuple for view %u", viewoid);
	if (SPI_processed != 1)
	{
		/*
		 * There is no tuple data available here, just keep the output buffer
		 * empty.
		 */
	}
	else
	{
		/*
		 * Get the rule's definition and put it into executor's memory
		 */
		ruletup = SPI_tuptable->vals[0];
		rulettc = SPI_tuptable->tupdesc;
		make_viewdef(&buf, ruletup, rulettc, prettyFlags, wrapColumn);
	}

	/*
	 * Disconnect from SPI manager
	 */
	if (SPI_finish() != SPI_OK_FINISH)
		elog(ERROR, "SPI_finish failed");

	if (buf.len == 0)
		return NULL;

	return buf.data;
}

/* ----------
 * get_triggerdef			- Get the definition of a trigger
 * ----------
 */
Datum
pg_get_triggerdef(PG_FUNCTION_ARGS)
{
	Oid			trigid = PG_GETARG_OID(0);
	char	   *res;

	res = pg_get_triggerdef_worker(trigid, false);

	if (res == NULL)
		PG_RETURN_NULL();

	PG_RETURN_TEXT_P(string_to_text(res));
}

Datum
pg_get_triggerdef_ext(PG_FUNCTION_ARGS)
{
	Oid			trigid = PG_GETARG_OID(0);
	bool		pretty = PG_GETARG_BOOL(1);
	char	   *res;

	res = pg_get_triggerdef_worker(trigid, pretty);

	if (res == NULL)
		PG_RETURN_NULL();

	PG_RETURN_TEXT_P(string_to_text(res));
}

static char *
pg_get_triggerdef_worker(Oid trigid, bool pretty)
{
	HeapTuple	ht_trig;
	Form_pg_trigger trigrec;
	StringInfoData buf;
	Relation	tgrel;
	ScanKeyData skey[1];
	SysScanDesc tgscan;
	int			findx = 0;
	char	   *tgname;
	char	   *tgoldtable;
	char	   *tgnewtable;
	Oid			argtypes[1];	/* dummy */
	Datum		value;
	bool		isnull;

	/*
	 * Fetch the pg_trigger tuple by the Oid of the trigger
	 */
	tgrel = table_open(TriggerRelationId, AccessShareLock);

	ScanKeyInit(&skey[0],
				Anum_pg_trigger_oid,
				BTEqualStrategyNumber, F_OIDEQ,
				ObjectIdGetDatum(trigid));

	tgscan = systable_beginscan(tgrel, TriggerOidIndexId, true,
								NULL, 1, skey);

	ht_trig = systable_getnext(tgscan);

	if (!HeapTupleIsValid(ht_trig))
	{
		systable_endscan(tgscan);
		table_close(tgrel, AccessShareLock);
		return NULL;
	}

	trigrec = (Form_pg_trigger) GETSTRUCT(ht_trig);

	/*
	 * Start the trigger definition. Note that the trigger's name should never
	 * be schema-qualified, but the trigger rel's name may be.
	 */
	initStringInfo(&buf);

	tgname = NameStr(trigrec->tgname);
	appendStringInfo(&buf, "CREATE %sTRIGGER %s ",
					 OidIsValid(trigrec->tgconstraint) ? "CONSTRAINT " : "",
					 quote_identifier(tgname));

	if (TRIGGER_FOR_BEFORE(trigrec->tgtype))
		appendStringInfoString(&buf, "BEFORE");
	else if (TRIGGER_FOR_AFTER(trigrec->tgtype))
		appendStringInfoString(&buf, "AFTER");
	else if (TRIGGER_FOR_INSTEAD(trigrec->tgtype))
		appendStringInfoString(&buf, "INSTEAD OF");
	else
		elog(ERROR, "unexpected tgtype value: %d", trigrec->tgtype);

	if (TRIGGER_FOR_INSERT(trigrec->tgtype))
	{
		appendStringInfoString(&buf, " INSERT");
		findx++;
	}
	if (TRIGGER_FOR_DELETE(trigrec->tgtype))
	{
		if (findx > 0)
			appendStringInfoString(&buf, " OR DELETE");
		else
			appendStringInfoString(&buf, " DELETE");
		findx++;
	}
	if (TRIGGER_FOR_UPDATE(trigrec->tgtype))
	{
		if (findx > 0)
			appendStringInfoString(&buf, " OR UPDATE");
		else
			appendStringInfoString(&buf, " UPDATE");
		findx++;
		/* tgattr is first var-width field, so OK to access directly */
		if (trigrec->tgattr.dim1 > 0)
		{
			int			i;

			appendStringInfoString(&buf, " OF ");
			for (i = 0; i < trigrec->tgattr.dim1; i++)
			{
				char	   *attname;

				if (i > 0)
					appendStringInfoString(&buf, ", ");
				attname = get_attname(trigrec->tgrelid,
									  trigrec->tgattr.values[i], false);
				appendStringInfoString(&buf, quote_identifier(attname));
			}
		}
	}
	if (TRIGGER_FOR_TRUNCATE(trigrec->tgtype))
	{
		if (findx > 0)
			appendStringInfoString(&buf, " OR TRUNCATE");
		else
			appendStringInfoString(&buf, " TRUNCATE");
		findx++;
	}

	/*
	 * In non-pretty mode, always schema-qualify the target table name for
	 * safety.  In pretty mode, schema-qualify only if not visible.
	 */
	appendStringInfo(&buf, " ON %s ",
					 pretty ?
					 generate_relation_name(trigrec->tgrelid, NIL) :
					 generate_qualified_relation_name(trigrec->tgrelid));

	if (OidIsValid(trigrec->tgconstraint))
	{
		if (OidIsValid(trigrec->tgconstrrelid))
			appendStringInfo(&buf, "FROM %s ",
							 generate_relation_name(trigrec->tgconstrrelid, NIL));
		if (!trigrec->tgdeferrable)
			appendStringInfoString(&buf, "NOT ");
		appendStringInfoString(&buf, "DEFERRABLE INITIALLY ");
		if (trigrec->tginitdeferred)
			appendStringInfoString(&buf, "DEFERRED ");
		else
			appendStringInfoString(&buf, "IMMEDIATE ");
	}

	value = fastgetattr(ht_trig, Anum_pg_trigger_tgoldtable,
						tgrel->rd_att, &isnull);
	if (!isnull)
		tgoldtable = NameStr(*DatumGetName(value));
	else
		tgoldtable = NULL;
	value = fastgetattr(ht_trig, Anum_pg_trigger_tgnewtable,
						tgrel->rd_att, &isnull);
	if (!isnull)
		tgnewtable = NameStr(*DatumGetName(value));
	else
		tgnewtable = NULL;
	if (tgoldtable != NULL || tgnewtable != NULL)
	{
		appendStringInfoString(&buf, "REFERENCING ");
		if (tgoldtable != NULL)
			appendStringInfo(&buf, "OLD TABLE AS %s ",
							 quote_identifier(tgoldtable));
		if (tgnewtable != NULL)
			appendStringInfo(&buf, "NEW TABLE AS %s ",
							 quote_identifier(tgnewtable));
	}

	if (TRIGGER_FOR_ROW(trigrec->tgtype))
		appendStringInfoString(&buf, "FOR EACH ROW ");
	else
		appendStringInfoString(&buf, "FOR EACH STATEMENT ");

	/* If the trigger has a WHEN qualification, add that */
	value = fastgetattr(ht_trig, Anum_pg_trigger_tgqual,
						tgrel->rd_att, &isnull);
	if (!isnull)
	{
		Node	   *qual;
		char		relkind;
		deparse_context context;
		deparse_namespace dpns;
		RangeTblEntry *oldrte;
		RangeTblEntry *newrte;

		appendStringInfoString(&buf, "WHEN (");

		qual = stringToNode(TextDatumGetCString(value));

		relkind = get_rel_relkind(trigrec->tgrelid);

		/* Build minimal OLD and NEW RTEs for the rel */
		oldrte = makeNode(RangeTblEntry);
		oldrte->rtekind = RTE_RELATION;
		oldrte->relid = trigrec->tgrelid;
		oldrte->relkind = relkind;
		oldrte->rellockmode = AccessShareLock;
		oldrte->alias = makeAlias("old", NIL);
		oldrte->eref = oldrte->alias;
		oldrte->lateral = false;
		oldrte->inh = false;
		oldrte->inFromCl = true;

		newrte = makeNode(RangeTblEntry);
		newrte->rtekind = RTE_RELATION;
		newrte->relid = trigrec->tgrelid;
		newrte->relkind = relkind;
		newrte->rellockmode = AccessShareLock;
		newrte->alias = makeAlias("new", NIL);
		newrte->eref = newrte->alias;
		newrte->lateral = false;
		newrte->inh = false;
		newrte->inFromCl = true;

		/* Build two-element rtable */
		memset(&dpns, 0, sizeof(dpns));
		dpns.rtable = list_make2(oldrte, newrte);
		dpns.ctes = NIL;
		set_rtable_names(&dpns, NIL, NULL);
		set_simple_column_names(&dpns);

		/* Set up context with one-deep namespace stack */
		context.buf = &buf;
		context.namespaces = list_make1(&dpns);
		context.windowClause = NIL;
		context.windowTList = NIL;
		context.varprefix = true;
		context.prettyFlags = pretty ? (PRETTYFLAG_PAREN | PRETTYFLAG_INDENT | PRETTYFLAG_SCHEMA) : PRETTYFLAG_INDENT;
		context.wrapColumn = WRAP_COLUMN_DEFAULT;
		context.indentLevel = PRETTYINDENT_STD;
		context.special_exprkind = EXPR_KIND_NONE;

		get_rule_expr(qual, &context, false);

		appendStringInfoString(&buf, ") ");
	}

	appendStringInfo(&buf, "EXECUTE FUNCTION %s(",
					 generate_function_name(trigrec->tgfoid, 0,
											NIL, argtypes,
											false, NULL, EXPR_KIND_NONE));

	if (trigrec->tgnargs > 0)
	{
		char	   *p;
		int			i;

		value = fastgetattr(ht_trig, Anum_pg_trigger_tgargs,
							tgrel->rd_att, &isnull);
		if (isnull)
			elog(ERROR, "tgargs is null for trigger %u", trigid);
		p = (char *) VARDATA_ANY(DatumGetByteaPP(value));
		for (i = 0; i < trigrec->tgnargs; i++)
		{
			if (i > 0)
				appendStringInfoString(&buf, ", ");
			simple_quote_literal(&buf, p);
			/* advance p to next string embedded in tgargs */
			while (*p)
				p++;
			p++;
		}
	}

	/* We deliberately do not put semi-colon at end */
	appendStringInfoChar(&buf, ')');

	/* Clean up */
	systable_endscan(tgscan);

	table_close(tgrel, AccessShareLock);

	return buf.data;
}

/* ----------
 * get_indexdef			- Get the definition of an index
 *
 * In the extended version, there is a colno argument as well as pretty bool.
 *	if colno == 0, we want a complete index definition.
 *	if colno > 0, we only want the Nth index key's variable or expression.
 *
 * Note that the SQL-function versions of this omit any info about the
 * index tablespace; this is intentional because pg_dump wants it that way.
 * However pg_get_indexdef_string() includes the index tablespace.
 * ----------
 */
Datum
pg_get_indexdef(PG_FUNCTION_ARGS)
{
	Oid			indexrelid = PG_GETARG_OID(0);
	int			prettyFlags;
	char	   *res;

	prettyFlags = PRETTYFLAG_INDENT;

	res = pg_get_indexdef_worker(indexrelid, 0, NULL,
								 false, false,
								 false, false,
								 prettyFlags, true);

	if (res == NULL)
		PG_RETURN_NULL();

	PG_RETURN_TEXT_P(string_to_text(res));
}

Datum
pg_get_indexdef_ext(PG_FUNCTION_ARGS)
{
	Oid			indexrelid = PG_GETARG_OID(0);
	int32		colno = PG_GETARG_INT32(1);
	bool		pretty = PG_GETARG_BOOL(2);
	int			prettyFlags;
	char	   *res;

	prettyFlags = pretty ? (PRETTYFLAG_PAREN | PRETTYFLAG_INDENT | PRETTYFLAG_SCHEMA) : PRETTYFLAG_INDENT;

	res = pg_get_indexdef_worker(indexrelid, colno, NULL,
								 colno != 0, false,
								 false, false,
								 prettyFlags, true);

	if (res == NULL)
		PG_RETURN_NULL();

	PG_RETURN_TEXT_P(string_to_text(res));
}

/*
 * Internal version for use by ALTER TABLE.
 * Includes a tablespace clause in the result.
 * Returns a palloc'd C string; no pretty-printing.
 */
char *
pg_get_indexdef_string(Oid indexrelid)
{
	return pg_get_indexdef_worker(indexrelid, 0, NULL,
								  false, false,
								  true, true,
								  0, false);
}

/* Internal version that just reports the key-column definitions */
char *
pg_get_indexdef_columns(Oid indexrelid, bool pretty)
{
	int			prettyFlags;

	prettyFlags = pretty ? (PRETTYFLAG_PAREN | PRETTYFLAG_INDENT | PRETTYFLAG_SCHEMA) : PRETTYFLAG_INDENT;

	return pg_get_indexdef_worker(indexrelid, 0, NULL,
								  true, true,
								  false, false,
								  prettyFlags, false);
}

/*
 * Internal workhorse to decompile an index definition.
 *
 * This is now used for exclusion constraints as well: if excludeOps is not
 * NULL then it points to an array of exclusion operator OIDs.
 */
static char *
pg_get_indexdef_worker(Oid indexrelid, int colno,
					   const Oid *excludeOps,
					   bool attrsOnly, bool keysOnly,
					   bool showTblSpc, bool inherits,
					   int prettyFlags, bool missing_ok)
{
	/* might want a separate isConstraint parameter later */
	bool		isConstraint = (excludeOps != NULL);
	HeapTuple	ht_idx;
	HeapTuple	ht_idxrel;
	HeapTuple	ht_am;
	Form_pg_index idxrec;
	Form_pg_class idxrelrec;
	Form_pg_am	amrec;
	IndexAmRoutine *amroutine;
	List	   *indexprs;
	ListCell   *indexpr_item;
	List	   *context;
	Oid			indrelid;
	int			keyno;
	Datum		indcollDatum;
	Datum		indclassDatum;
	Datum		indoptionDatum;
	bool		isnull;
	oidvector  *indcollation;
	oidvector  *indclass;
	int2vector *indoption;
	StringInfoData buf;
	char	   *str;
	char	   *sep;

	/*
	 * Fetch the pg_index tuple by the Oid of the index
	 */
	ht_idx = SearchSysCache1(INDEXRELID, ObjectIdGetDatum(indexrelid));
	if (!HeapTupleIsValid(ht_idx))
	{
		if (missing_ok)
			return NULL;
		elog(ERROR, "cache lookup failed for index %u", indexrelid);
	}
	idxrec = (Form_pg_index) GETSTRUCT(ht_idx);

	indrelid = idxrec->indrelid;
	Assert(indexrelid == idxrec->indexrelid);

	/* Must get indcollation, indclass, and indoption the hard way */
	indcollDatum = SysCacheGetAttr(INDEXRELID, ht_idx,
								   Anum_pg_index_indcollation, &isnull);
	Assert(!isnull);
	indcollation = (oidvector *) DatumGetPointer(indcollDatum);

	indclassDatum = SysCacheGetAttr(INDEXRELID, ht_idx,
									Anum_pg_index_indclass, &isnull);
	Assert(!isnull);
	indclass = (oidvector *) DatumGetPointer(indclassDatum);

	indoptionDatum = SysCacheGetAttr(INDEXRELID, ht_idx,
									 Anum_pg_index_indoption, &isnull);
	Assert(!isnull);
	indoption = (int2vector *) DatumGetPointer(indoptionDatum);

	/*
	 * Fetch the pg_class tuple of the index relation
	 */
	ht_idxrel = SearchSysCache1(RELOID, ObjectIdGetDatum(indexrelid));
	if (!HeapTupleIsValid(ht_idxrel))
		elog(ERROR, "cache lookup failed for relation %u", indexrelid);
	idxrelrec = (Form_pg_class) GETSTRUCT(ht_idxrel);

	/*
	 * Fetch the pg_am tuple of the index' access method
	 */
	ht_am = SearchSysCache1(AMOID, ObjectIdGetDatum(idxrelrec->relam));
	if (!HeapTupleIsValid(ht_am))
		elog(ERROR, "cache lookup failed for access method %u",
			 idxrelrec->relam);
	amrec = (Form_pg_am) GETSTRUCT(ht_am);

	/* Fetch the index AM's API struct */
	amroutine = GetIndexAmRoutine(amrec->amhandler);

	/*
	 * Get the index expressions, if any.  (NOTE: we do not use the relcache
	 * versions of the expressions and predicate, because we want to display
	 * non-const-folded expressions.)
	 */
	if (!heap_attisnull(ht_idx, Anum_pg_index_indexprs, NULL))
	{
		Datum		exprsDatum;
		bool		isnull;
		char	   *exprsString;

		exprsDatum = SysCacheGetAttr(INDEXRELID, ht_idx,
									 Anum_pg_index_indexprs, &isnull);
		Assert(!isnull);
		exprsString = TextDatumGetCString(exprsDatum);
		indexprs = (List *) stringToNode(exprsString);
		pfree(exprsString);
	}
	else
		indexprs = NIL;

	indexpr_item = list_head(indexprs);

	context = deparse_context_for(get_relation_name(indrelid), indrelid);

	/*
	 * Start the index definition.  Note that the index's name should never be
	 * schema-qualified, but the indexed rel's name may be.
	 */
	initStringInfo(&buf);

	if (!attrsOnly)
	{
		if (!isConstraint)
			appendStringInfo(&buf, "CREATE %sINDEX %s ON %s%s USING %s (",
							 idxrec->indisunique ? "UNIQUE " : "",
							 quote_identifier(NameStr(idxrelrec->relname)),
							 idxrelrec->relkind == RELKIND_PARTITIONED_INDEX
							 && !inherits ? "ONLY " : "",
							 (prettyFlags & PRETTYFLAG_SCHEMA) ?
							 generate_relation_name(indrelid, NIL) :
							 generate_qualified_relation_name(indrelid),
							 quote_identifier(NameStr(amrec->amname)));
		else					/* currently, must be EXCLUDE constraint */
			appendStringInfo(&buf, "EXCLUDE USING %s (",
							 quote_identifier(NameStr(amrec->amname)));
	}

	/*
	 * Report the indexed attributes
	 */
	sep = "";
	for (keyno = 0; keyno < idxrec->indnatts; keyno++)
	{
		AttrNumber	attnum = idxrec->indkey.values[keyno];
		Oid			keycoltype;
		Oid			keycolcollation;

		/*
		 * Ignore non-key attributes if told to.
		 */
		if (keysOnly && keyno >= idxrec->indnkeyatts)
			break;

		/* Otherwise, print INCLUDE to divide key and non-key attrs. */
		if (!colno && keyno == idxrec->indnkeyatts)
		{
			appendStringInfoString(&buf, ") INCLUDE (");
			sep = "";
		}

		if (!colno)
			appendStringInfoString(&buf, sep);
		sep = ", ";

		if (attnum != 0)
		{
			/* Simple index column */
			char	   *attname;
			int32		keycoltypmod;

			attname = get_attname(indrelid, attnum, false);
			if (!colno || colno == keyno + 1)
				appendStringInfoString(&buf, quote_identifier(attname));
			get_atttypetypmodcoll(indrelid, attnum,
								  &keycoltype, &keycoltypmod,
								  &keycolcollation);
		}
		else
		{
			/* expressional index */
			Node	   *indexkey;

			if (indexpr_item == NULL)
				elog(ERROR, "too few entries in indexprs list");
			indexkey = (Node *) lfirst(indexpr_item);
			indexpr_item = lnext(indexpr_item);
			/* Deparse */
			str = deparse_expression_pretty(indexkey, context, false, false,
											prettyFlags, 0);
			if (!colno || colno == keyno + 1)
			{
				/* Need parens if it's not a bare function call */
				if (looks_like_function(indexkey))
					appendStringInfoString(&buf, str);
				else
					appendStringInfo(&buf, "(%s)", str);
			}
			keycoltype = exprType(indexkey);
			keycolcollation = exprCollation(indexkey);
		}

		/* Print additional decoration for (selected) key columns */
		if (!attrsOnly && keyno < idxrec->indnkeyatts &&
			(!colno || colno == keyno + 1))
		{
			int16		opt = indoption->values[keyno];
			Oid			indcoll = indcollation->values[keyno];

			/* Add collation, if not default for column */
			if (OidIsValid(indcoll) && indcoll != keycolcollation)
				appendStringInfo(&buf, " COLLATE %s",
								 generate_collation_name((indcoll)));

			/* Add the operator class name, if not default */
			get_opclass_name(indclass->values[keyno], keycoltype, &buf);

			/* Add options if relevant */
			if (amroutine->amcanorder)
			{
				/* if it supports sort ordering, report DESC and NULLS opts */
				if (opt & INDOPTION_DESC)
				{
					appendStringInfoString(&buf, " DESC");
					/* NULLS FIRST is the default in this case */
					if (!(opt & INDOPTION_NULLS_FIRST))
						appendStringInfoString(&buf, " NULLS LAST");
				}
				else
				{
					if (opt & INDOPTION_NULLS_FIRST)
						appendStringInfoString(&buf, " NULLS FIRST");
				}
			}

			/* Add the exclusion operator if relevant */
			if (excludeOps != NULL)
				appendStringInfo(&buf, " WITH %s",
								 generate_operator_name(excludeOps[keyno],
														keycoltype,
														keycoltype));
		}
	}

	if (!attrsOnly)
	{
		appendStringInfoChar(&buf, ')');

		/*
		 * If it has options, append "WITH (options)"
		 */
		str = flatten_reloptions(indexrelid);
		if (str)
		{
			appendStringInfo(&buf, " WITH (%s)", str);
			pfree(str);
		}

		/*
		 * Print tablespace, but only if requested
		 */
		if (showTblSpc)
		{
			Oid			tblspc;

			tblspc = get_rel_tablespace(indexrelid);
			if (OidIsValid(tblspc))
			{
				if (isConstraint)
					appendStringInfoString(&buf, " USING INDEX");
				appendStringInfo(&buf, " TABLESPACE %s",
								 quote_identifier(get_tablespace_name(tblspc)));
			}
		}

		/*
		 * If it's a partial index, decompile and append the predicate
		 */
		if (!heap_attisnull(ht_idx, Anum_pg_index_indpred, NULL))
		{
			Node	   *node;
			Datum		predDatum;
			bool		isnull;
			char	   *predString;

			/* Convert text string to node tree */
			predDatum = SysCacheGetAttr(INDEXRELID, ht_idx,
										Anum_pg_index_indpred, &isnull);
			Assert(!isnull);
			predString = TextDatumGetCString(predDatum);
			node = (Node *) stringToNode(predString);
			pfree(predString);

			/* Deparse */
			str = deparse_expression_pretty(node, context, false, false,
											prettyFlags, 0);
			if (isConstraint)
				appendStringInfo(&buf, " WHERE (%s)", str);
			else
				appendStringInfo(&buf, " WHERE %s", str);
		}
	}

	/* Clean up */
	ReleaseSysCache(ht_idx);
	ReleaseSysCache(ht_idxrel);
	ReleaseSysCache(ht_am);

	return buf.data;
}

/*
 * pg_get_statisticsobjdef
 *		Get the definition of an extended statistics object
 */
Datum
pg_get_statisticsobjdef(PG_FUNCTION_ARGS)
{
	Oid			statextid = PG_GETARG_OID(0);
	char	   *res;

	res = pg_get_statisticsobj_worker(statextid, true);

	if (res == NULL)
		PG_RETURN_NULL();

	PG_RETURN_TEXT_P(string_to_text(res));
}

/*
 * Internal workhorse to decompile an extended statistics object.
 */
static char *
pg_get_statisticsobj_worker(Oid statextid, bool missing_ok)
{
	Form_pg_statistic_ext statextrec;
	HeapTuple	statexttup;
	StringInfoData buf;
	int			colno;
	char	   *nsp;
	ArrayType  *arr;
	char	   *enabled;
	Datum		datum;
	bool		isnull;
	bool		ndistinct_enabled;
	bool		dependencies_enabled;
	bool		mcv_enabled;
	int			i;

	statexttup = SearchSysCache1(STATEXTOID, ObjectIdGetDatum(statextid));

	if (!HeapTupleIsValid(statexttup))
	{
		if (missing_ok)
			return NULL;
		elog(ERROR, "cache lookup failed for statistics object %u", statextid);
	}

	statextrec = (Form_pg_statistic_ext) GETSTRUCT(statexttup);

	initStringInfo(&buf);

	nsp = get_namespace_name(statextrec->stxnamespace);
	appendStringInfo(&buf, "CREATE STATISTICS %s",
					 quote_qualified_identifier(nsp,
												NameStr(statextrec->stxname)));

	/*
	 * Decode the stxkind column so that we know which stats types to print.
	 */
	datum = SysCacheGetAttr(STATEXTOID, statexttup,
							Anum_pg_statistic_ext_stxkind, &isnull);
	Assert(!isnull);
	arr = DatumGetArrayTypeP(datum);
	if (ARR_NDIM(arr) != 1 ||
		ARR_HASNULL(arr) ||
		ARR_ELEMTYPE(arr) != CHAROID)
		elog(ERROR, "stxkind is not a 1-D char array");
	enabled = (char *) ARR_DATA_PTR(arr);

	ndistinct_enabled = false;
	dependencies_enabled = false;
	mcv_enabled = false;

	for (i = 0; i < ARR_DIMS(arr)[0]; i++)
	{
		if (enabled[i] == STATS_EXT_NDISTINCT)
			ndistinct_enabled = true;
		if (enabled[i] == STATS_EXT_DEPENDENCIES)
			dependencies_enabled = true;
		if (enabled[i] == STATS_EXT_MCV)
			mcv_enabled = true;
	}

	/*
	 * If any option is disabled, then we'll need to append the types clause
	 * to show which options are enabled.  We omit the types clause on purpose
	 * when all options are enabled, so a pg_dump/pg_restore will create all
	 * statistics types on a newer postgres version, if the statistics had all
	 * options enabled on the original version.
	 */
	if (!ndistinct_enabled || !dependencies_enabled || !mcv_enabled)
	{
		bool		gotone = false;

		appendStringInfoString(&buf, " (");

		if (ndistinct_enabled)
		{
			appendStringInfoString(&buf, "ndistinct");
			gotone = true;
		}

		if (dependencies_enabled)
		{
			appendStringInfo(&buf, "%sdependencies", gotone ? ", " : "");
			gotone = true;
		}

		if (mcv_enabled)
			appendStringInfo(&buf, "%smcv", gotone ? ", " : "");

		appendStringInfoChar(&buf, ')');
	}

	appendStringInfoString(&buf, " ON ");

	for (colno = 0; colno < statextrec->stxkeys.dim1; colno++)
	{
		AttrNumber	attnum = statextrec->stxkeys.values[colno];
		char	   *attname;

		if (colno > 0)
			appendStringInfoString(&buf, ", ");

		attname = get_attname(statextrec->stxrelid, attnum, false);

		appendStringInfoString(&buf, quote_identifier(attname));
	}

	appendStringInfo(&buf, " FROM %s",
					 generate_relation_name(statextrec->stxrelid, NIL));

	ReleaseSysCache(statexttup);

	return buf.data;
}

/*
 * pg_get_partkeydef
 *
 * Returns the partition key specification, ie, the following:
 *
 * PARTITION BY { RANGE | LIST | HASH } (column opt_collation opt_opclass [, ...])
 */
Datum
pg_get_partkeydef(PG_FUNCTION_ARGS)
{
	Oid			relid = PG_GETARG_OID(0);
	char	   *res;

	res = pg_get_partkeydef_worker(relid, PRETTYFLAG_INDENT, false, true);

	if (res == NULL)
		PG_RETURN_NULL();

	PG_RETURN_TEXT_P(string_to_text(res));
}

/* Internal version that just reports the column definitions */
char *
pg_get_partkeydef_columns(Oid relid, bool pretty)
{
	int			prettyFlags;

	prettyFlags = pretty ? (PRETTYFLAG_PAREN | PRETTYFLAG_INDENT | PRETTYFLAG_SCHEMA) : PRETTYFLAG_INDENT;

	return pg_get_partkeydef_worker(relid, prettyFlags, true, false);
}

/*
 * Internal workhorse to decompile a partition key definition.
 */
static char *
pg_get_partkeydef_worker(Oid relid, int prettyFlags,
						 bool attrsOnly, bool missing_ok)
{
	Form_pg_partitioned_table form;
	HeapTuple	tuple;
	oidvector  *partclass;
	oidvector  *partcollation;
	List	   *partexprs;
	ListCell   *partexpr_item;
	List	   *context;
	Datum		datum;
	bool		isnull;
	StringInfoData buf;
	int			keyno;
	char	   *str;
	char	   *sep;

	tuple = SearchSysCache1(PARTRELID, ObjectIdGetDatum(relid));
	if (!HeapTupleIsValid(tuple))
	{
		if (missing_ok)
			return NULL;
		elog(ERROR, "cache lookup failed for partition key of %u", relid);
	}

	form = (Form_pg_partitioned_table) GETSTRUCT(tuple);

	Assert(form->partrelid == relid);

	/* Must get partclass and partcollation the hard way */
	datum = SysCacheGetAttr(PARTRELID, tuple,
							Anum_pg_partitioned_table_partclass, &isnull);
	Assert(!isnull);
	partclass = (oidvector *) DatumGetPointer(datum);

	datum = SysCacheGetAttr(PARTRELID, tuple,
							Anum_pg_partitioned_table_partcollation, &isnull);
	Assert(!isnull);
	partcollation = (oidvector *) DatumGetPointer(datum);


	/*
	 * Get the expressions, if any.  (NOTE: we do not use the relcache
	 * versions of the expressions, because we want to display
	 * non-const-folded expressions.)
	 */
	if (!heap_attisnull(tuple, Anum_pg_partitioned_table_partexprs, NULL))
	{
		Datum		exprsDatum;
		bool		isnull;
		char	   *exprsString;

		exprsDatum = SysCacheGetAttr(PARTRELID, tuple,
									 Anum_pg_partitioned_table_partexprs, &isnull);
		Assert(!isnull);
		exprsString = TextDatumGetCString(exprsDatum);
		partexprs = (List *) stringToNode(exprsString);

		if (!IsA(partexprs, List))
			elog(ERROR, "unexpected node type found in partexprs: %d",
				 (int) nodeTag(partexprs));

		pfree(exprsString);
	}
	else
		partexprs = NIL;

	partexpr_item = list_head(partexprs);
	context = deparse_context_for(get_relation_name(relid), relid);

	initStringInfo(&buf);

	switch (form->partstrat)
	{
		case PARTITION_STRATEGY_HASH:
			if (!attrsOnly)
				appendStringInfo(&buf, "HASH");
			break;
		case PARTITION_STRATEGY_LIST:
			if (!attrsOnly)
				appendStringInfoString(&buf, "LIST");
			break;
		case PARTITION_STRATEGY_RANGE:
			if (!attrsOnly)
				appendStringInfoString(&buf, "RANGE");
			break;
		default:
			elog(ERROR, "unexpected partition strategy: %d",
				 (int) form->partstrat);
	}

	if (!attrsOnly)
		appendStringInfoString(&buf, " (");
	sep = "";
	for (keyno = 0; keyno < form->partnatts; keyno++)
	{
		AttrNumber	attnum = form->partattrs.values[keyno];
		Oid			keycoltype;
		Oid			keycolcollation;
		Oid			partcoll;

		appendStringInfoString(&buf, sep);
		sep = ", ";
		if (attnum != 0)
		{
			/* Simple attribute reference */
			char	   *attname;
			int32		keycoltypmod;

			attname = get_attname(relid, attnum, false);
			appendStringInfoString(&buf, quote_identifier(attname));
			get_atttypetypmodcoll(relid, attnum,
								  &keycoltype, &keycoltypmod,
								  &keycolcollation);
		}
		else
		{
			/* Expression */
			Node	   *partkey;

			if (partexpr_item == NULL)
				elog(ERROR, "too few entries in partexprs list");
			partkey = (Node *) lfirst(partexpr_item);
			partexpr_item = lnext(partexpr_item);

			/* Deparse */
			str = deparse_expression_pretty(partkey, context, false, false,
											prettyFlags, 0);
			/* Need parens if it's not a bare function call */
			if (looks_like_function(partkey))
				appendStringInfoString(&buf, str);
			else
				appendStringInfo(&buf, "(%s)", str);

			keycoltype = exprType(partkey);
			keycolcollation = exprCollation(partkey);
		}

		/* Add collation, if not default for column */
		partcoll = partcollation->values[keyno];
		if (!attrsOnly && OidIsValid(partcoll) && partcoll != keycolcollation)
			appendStringInfo(&buf, " COLLATE %s",
							 generate_collation_name((partcoll)));

		/* Add the operator class name, if not default */
		if (!attrsOnly)
			get_opclass_name(partclass->values[keyno], keycoltype, &buf);
	}

	if (!attrsOnly)
		appendStringInfoChar(&buf, ')');

	/* Clean up */
	ReleaseSysCache(tuple);

	return buf.data;
}

/*
 * pg_get_partition_constraintdef
 *
 * Returns partition constraint expression as a string for the input relation
 */
Datum
pg_get_partition_constraintdef(PG_FUNCTION_ARGS)
{
	Oid			relationId = PG_GETARG_OID(0);
	Expr	   *constr_expr;
	int			prettyFlags;
	List	   *context;
	char	   *consrc;

	constr_expr = get_partition_qual_relid(relationId);

	/* Quick exit if no partition constraint */
	if (constr_expr == NULL)
		PG_RETURN_NULL();

	/*
	 * Deparse and return the constraint expression.
	 */
	prettyFlags = PRETTYFLAG_INDENT;
	context = deparse_context_for(get_relation_name(relationId), relationId);
	consrc = deparse_expression_pretty((Node *) constr_expr, context, false,
									   false, prettyFlags, 0);

	PG_RETURN_TEXT_P(string_to_text(consrc));
}

/*
 * pg_get_partconstrdef_string
 *
 * Returns the partition constraint as a C-string for the input relation, with
 * the given alias.  No pretty-printing.
 */
char *
pg_get_partconstrdef_string(Oid partitionId, char *aliasname)
{
	Expr	   *constr_expr;
	List	   *context;

	constr_expr = get_partition_qual_relid(partitionId);
	context = deparse_context_for(aliasname, partitionId);

	return deparse_expression((Node *) constr_expr, context, true, false);
}

/*
 * pg_get_constraintdef
 *
 * Returns the definition for the constraint, ie, everything that needs to
 * appear after "ALTER TABLE ... ADD CONSTRAINT <constraintname>".
 */
Datum
pg_get_constraintdef(PG_FUNCTION_ARGS)
{
	Oid			constraintId = PG_GETARG_OID(0);
	int			prettyFlags;
	char	   *res;

	prettyFlags = PRETTYFLAG_INDENT;

	res = pg_get_constraintdef_worker(constraintId, false, prettyFlags, true);

	if (res == NULL)
		PG_RETURN_NULL();

	PG_RETURN_TEXT_P(string_to_text(res));
}

Datum
pg_get_constraintdef_ext(PG_FUNCTION_ARGS)
{
	Oid			constraintId = PG_GETARG_OID(0);
	bool		pretty = PG_GETARG_BOOL(1);
	int			prettyFlags;
	char	   *res;

	prettyFlags = pretty ? (PRETTYFLAG_PAREN | PRETTYFLAG_INDENT | PRETTYFLAG_SCHEMA) : PRETTYFLAG_INDENT;

	res = pg_get_constraintdef_worker(constraintId, false, prettyFlags, true);

	if (res == NULL)
		PG_RETURN_NULL();

	PG_RETURN_TEXT_P(string_to_text(res));
}

/*
 * Internal version that returns a full ALTER TABLE ... ADD CONSTRAINT command
 */
char *
pg_get_constraintdef_command(Oid constraintId)
{
	return pg_get_constraintdef_worker(constraintId, true, 0, false);
}

/* Internal version that returns a palloc'd C string */
char *
pg_get_constraintexpr_string(Oid constraintId)
{
	return pg_get_constraintdef_worker(constraintId, false, 0, false);
}

/*
 * As of 9.4, we now use an MVCC snapshot for this.
 */
static char *
pg_get_constraintdef_worker(Oid constraintId, bool fullCommand,
							int prettyFlags, bool missing_ok)
{
	HeapTuple	tup;
	Form_pg_constraint conForm;
	StringInfoData buf;
	SysScanDesc scandesc;
	ScanKeyData scankey[1];
	Snapshot	snapshot = RegisterSnapshot(GetTransactionSnapshot());
	Relation	relation = table_open(ConstraintRelationId, AccessShareLock);

	ScanKeyInit(&scankey[0],
				Anum_pg_constraint_oid,
				BTEqualStrategyNumber, F_OIDEQ,
				ObjectIdGetDatum(constraintId));

	scandesc = systable_beginscan(relation,
								  ConstraintOidIndexId,
								  true,
								  snapshot,
								  1,
								  scankey);

	/*
	 * We later use the tuple with SysCacheGetAttr() as if we had obtained it
	 * via SearchSysCache, which works fine.
	 */
	tup = systable_getnext(scandesc);

	UnregisterSnapshot(snapshot);

	if (!HeapTupleIsValid(tup))
	{
		if (missing_ok)
		{
			systable_endscan(scandesc);
			table_close(relation, AccessShareLock);
			return NULL;
		}
		elog(ERROR, "could not find tuple for constraint %u", constraintId);
	}

	conForm = (Form_pg_constraint) GETSTRUCT(tup);

	initStringInfo(&buf);

	if (fullCommand)
	{
		if (OidIsValid(conForm->conrelid))
		{
			/*
			 * Currently, callers want ALTER TABLE (without ONLY) for CHECK
			 * constraints, and other types of constraints don't inherit
			 * anyway so it doesn't matter whether we say ONLY or not. Someday
			 * we might need to let callers specify whether to put ONLY in the
			 * command.
			 */
			appendStringInfo(&buf, "ALTER TABLE %s ADD CONSTRAINT %s ",
							 generate_qualified_relation_name(conForm->conrelid),
							 quote_identifier(NameStr(conForm->conname)));
		}
		else
		{
			/* Must be a domain constraint */
			Assert(OidIsValid(conForm->contypid));
			appendStringInfo(&buf, "ALTER DOMAIN %s ADD CONSTRAINT %s ",
							 generate_qualified_type_name(conForm->contypid),
							 quote_identifier(NameStr(conForm->conname)));
		}
	}

	switch (conForm->contype)
	{
		case CONSTRAINT_FOREIGN:
			{
				Datum		val;
				bool		isnull;
				const char *string;

				/* Start off the constraint definition */
				appendStringInfoString(&buf, "FOREIGN KEY (");

				/* Fetch and build referencing-column list */
				val = SysCacheGetAttr(CONSTROID, tup,
									  Anum_pg_constraint_conkey, &isnull);
				if (isnull)
					elog(ERROR, "null conkey for constraint %u",
						 constraintId);

				decompile_column_index_array(val, conForm->conrelid, &buf);

				/* add foreign relation name */
				appendStringInfo(&buf, ") REFERENCES %s(",
								 generate_relation_name(conForm->confrelid,
														NIL));

				/* Fetch and build referenced-column list */
				val = SysCacheGetAttr(CONSTROID, tup,
									  Anum_pg_constraint_confkey, &isnull);
				if (isnull)
					elog(ERROR, "null confkey for constraint %u",
						 constraintId);

				decompile_column_index_array(val, conForm->confrelid, &buf);

				appendStringInfoChar(&buf, ')');

				/* Add match type */
				switch (conForm->confmatchtype)
				{
					case FKCONSTR_MATCH_FULL:
						string = " MATCH FULL";
						break;
					case FKCONSTR_MATCH_PARTIAL:
						string = " MATCH PARTIAL";
						break;
					case FKCONSTR_MATCH_SIMPLE:
						string = "";
						break;
					default:
						elog(ERROR, "unrecognized confmatchtype: %d",
							 conForm->confmatchtype);
						string = "";	/* keep compiler quiet */
						break;
				}
				appendStringInfoString(&buf, string);

				/* Add ON UPDATE and ON DELETE clauses, if needed */
				switch (conForm->confupdtype)
				{
					case FKCONSTR_ACTION_NOACTION:
						string = NULL;	/* suppress default */
						break;
					case FKCONSTR_ACTION_RESTRICT:
						string = "RESTRICT";
						break;
					case FKCONSTR_ACTION_CASCADE:
						string = "CASCADE";
						break;
					case FKCONSTR_ACTION_SETNULL:
						string = "SET NULL";
						break;
					case FKCONSTR_ACTION_SETDEFAULT:
						string = "SET DEFAULT";
						break;
					default:
						elog(ERROR, "unrecognized confupdtype: %d",
							 conForm->confupdtype);
						string = NULL;	/* keep compiler quiet */
						break;
				}
				if (string)
					appendStringInfo(&buf, " ON UPDATE %s", string);

				switch (conForm->confdeltype)
				{
					case FKCONSTR_ACTION_NOACTION:
						string = NULL;	/* suppress default */
						break;
					case FKCONSTR_ACTION_RESTRICT:
						string = "RESTRICT";
						break;
					case FKCONSTR_ACTION_CASCADE:
						string = "CASCADE";
						break;
					case FKCONSTR_ACTION_SETNULL:
						string = "SET NULL";
						break;
					case FKCONSTR_ACTION_SETDEFAULT:
						string = "SET DEFAULT";
						break;
					default:
						elog(ERROR, "unrecognized confdeltype: %d",
							 conForm->confdeltype);
						string = NULL;	/* keep compiler quiet */
						break;
				}
				if (string)
					appendStringInfo(&buf, " ON DELETE %s", string);

				break;
			}
		case CONSTRAINT_PRIMARY:
		case CONSTRAINT_UNIQUE:
			{
				Datum		val;
				bool		isnull;
				Oid			indexId;
				int			keyatts;
				HeapTuple	indtup;

				/* Start off the constraint definition */
				if (conForm->contype == CONSTRAINT_PRIMARY)
					appendStringInfoString(&buf, "PRIMARY KEY (");
				else
					appendStringInfoString(&buf, "UNIQUE (");

				/* Fetch and build target column list */
				val = SysCacheGetAttr(CONSTROID, tup,
									  Anum_pg_constraint_conkey, &isnull);
				if (isnull)
					elog(ERROR, "null conkey for constraint %u",
						 constraintId);

				keyatts = decompile_column_index_array(val, conForm->conrelid, &buf);

				appendStringInfoChar(&buf, ')');

				indexId = get_constraint_index(constraintId);

				/* Build including column list (from pg_index.indkeys) */
				indtup = SearchSysCache1(INDEXRELID, ObjectIdGetDatum(indexId));
				if (!HeapTupleIsValid(indtup))
					elog(ERROR, "cache lookup failed for index %u", indexId);
				val = SysCacheGetAttr(INDEXRELID, indtup,
									  Anum_pg_index_indnatts, &isnull);
				if (isnull)
					elog(ERROR, "null indnatts for index %u", indexId);
				if (DatumGetInt32(val) > keyatts)
				{
					Datum		cols;
					Datum	   *keys;
					int			nKeys;
					int			j;

					appendStringInfoString(&buf, " INCLUDE (");

					cols = SysCacheGetAttr(INDEXRELID, indtup,
										   Anum_pg_index_indkey, &isnull);
					if (isnull)
						elog(ERROR, "null indkey for index %u", indexId);

					deconstruct_array(DatumGetArrayTypeP(cols),
									  INT2OID, 2, true, 's',
									  &keys, NULL, &nKeys);

					for (j = keyatts; j < nKeys; j++)
					{
						char	   *colName;

						colName = get_attname(conForm->conrelid,
											  DatumGetInt16(keys[j]), false);
						if (j > keyatts)
							appendStringInfoString(&buf, ", ");
						appendStringInfoString(&buf, quote_identifier(colName));
					}

					appendStringInfoChar(&buf, ')');
				}
				ReleaseSysCache(indtup);

				/* XXX why do we only print these bits if fullCommand? */
				if (fullCommand && OidIsValid(indexId))
				{
					char	   *options = flatten_reloptions(indexId);
					Oid			tblspc;

					if (options)
					{
						appendStringInfo(&buf, " WITH (%s)", options);
						pfree(options);
					}

					/*
					 * Print the tablespace, unless it's the database default.
					 * This is to help ALTER TABLE usage of this facility,
					 * which needs this behavior to recreate exact catalog
					 * state.
					 */
					tblspc = get_rel_tablespace(indexId);
					if (OidIsValid(tblspc))
						appendStringInfo(&buf, " USING INDEX TABLESPACE %s",
										 quote_identifier(get_tablespace_name(tblspc)));
				}

				break;
			}
		case CONSTRAINT_CHECK:
			{
				Datum		val;
				bool		isnull;
				char	   *conbin;
				char	   *consrc;
				Node	   *expr;
				List	   *context;

				/* Fetch constraint expression in parsetree form */
				val = SysCacheGetAttr(CONSTROID, tup,
									  Anum_pg_constraint_conbin, &isnull);
				if (isnull)
					elog(ERROR, "null conbin for constraint %u",
						 constraintId);

				conbin = TextDatumGetCString(val);
				expr = stringToNode(conbin);

				/* Set up deparsing context for Var nodes in constraint */
				if (conForm->conrelid != InvalidOid)
				{
					/* relation constraint */
					context = deparse_context_for(get_relation_name(conForm->conrelid),
												  conForm->conrelid);
				}
				else
				{
					/* domain constraint --- can't have Vars */
					context = NIL;
				}

				consrc = deparse_expression_pretty(expr, context, false, false,
												   prettyFlags, 0);

				/*
				 * Now emit the constraint definition, adding NO INHERIT if
				 * necessary.
				 *
				 * There are cases where the constraint expression will be
				 * fully parenthesized and we don't need the outer parens ...
				 * but there are other cases where we do need 'em.  Be
				 * conservative for now.
				 *
				 * Note that simply checking for leading '(' and trailing ')'
				 * would NOT be good enough, consider "(x > 0) AND (y > 0)".
				 */
				appendStringInfo(&buf, "CHECK (%s)%s",
								 consrc,
								 conForm->connoinherit ? " NO INHERIT" : "");
				break;
			}
		case CONSTRAINT_TRIGGER:

			/*
			 * There isn't an ALTER TABLE syntax for creating a user-defined
			 * constraint trigger, but it seems better to print something than
			 * throw an error; if we throw error then this function couldn't
			 * safely be applied to all rows of pg_constraint.
			 */
			appendStringInfoString(&buf, "TRIGGER");
			break;
		case CONSTRAINT_EXCLUSION:
			{
				Oid			indexOid = conForm->conindid;
				Datum		val;
				bool		isnull;
				Datum	   *elems;
				int			nElems;
				int			i;
				Oid		   *operators;

				/* Extract operator OIDs from the pg_constraint tuple */
				val = SysCacheGetAttr(CONSTROID, tup,
									  Anum_pg_constraint_conexclop,
									  &isnull);
				if (isnull)
					elog(ERROR, "null conexclop for constraint %u",
						 constraintId);

				deconstruct_array(DatumGetArrayTypeP(val),
								  OIDOID, sizeof(Oid), true, 'i',
								  &elems, NULL, &nElems);

				operators = (Oid *) palloc(nElems * sizeof(Oid));
				for (i = 0; i < nElems; i++)
					operators[i] = DatumGetObjectId(elems[i]);

				/* pg_get_indexdef_worker does the rest */
				/* suppress tablespace because pg_dump wants it that way */
				appendStringInfoString(&buf,
									   pg_get_indexdef_worker(indexOid,
															  0,
															  operators,
															  false,
															  false,
															  false,
															  false,
															  prettyFlags,
															  false));
				break;
			}
		default:
			elog(ERROR, "invalid constraint type \"%c\"", conForm->contype);
			break;
	}

	if (conForm->condeferrable)
		appendStringInfoString(&buf, " DEFERRABLE");
	if (conForm->condeferred)
		appendStringInfoString(&buf, " INITIALLY DEFERRED");
	if (!conForm->convalidated)
		appendStringInfoString(&buf, " NOT VALID");

	/* Cleanup */
	systable_endscan(scandesc);
	table_close(relation, AccessShareLock);

	return buf.data;
}


/*
 * Convert an int16[] Datum into a comma-separated list of column names
 * for the indicated relation; append the list to buf.  Returns the number
 * of keys.
 */
static int
decompile_column_index_array(Datum column_index_array, Oid relId,
							 StringInfo buf)
{
	Datum	   *keys;
	int			nKeys;
	int			j;

	/* Extract data from array of int16 */
	deconstruct_array(DatumGetArrayTypeP(column_index_array),
					  INT2OID, 2, true, 's',
					  &keys, NULL, &nKeys);

	for (j = 0; j < nKeys; j++)
	{
		char	   *colName;

		colName = get_attname(relId, DatumGetInt16(keys[j]), false);

		if (j == 0)
			appendStringInfoString(buf, quote_identifier(colName));
		else
			appendStringInfo(buf, ", %s", quote_identifier(colName));
	}

	return nKeys;
}


/* ----------
 * get_expr			- Decompile an expression tree
 *
 * Input: an expression tree in nodeToString form, and a relation OID
 *
 * Output: reverse-listed expression
 *
 * Currently, the expression can only refer to a single relation, namely
 * the one specified by the second parameter.  This is sufficient for
 * partial indexes, column default expressions, etc.  We also support
 * Var-free expressions, for which the OID can be InvalidOid.
 * ----------
 */
Datum
pg_get_expr(PG_FUNCTION_ARGS)
{
	text	   *expr = PG_GETARG_TEXT_PP(0);
	Oid			relid = PG_GETARG_OID(1);
	int			prettyFlags;
	char	   *relname;

	prettyFlags = PRETTYFLAG_INDENT;

	if (OidIsValid(relid))
	{
		/* Get the name for the relation */
		relname = get_rel_name(relid);

		/*
		 * If the OID isn't actually valid, don't throw an error, just return
		 * NULL.  This is a bit questionable, but it's what we've done
		 * historically, and it can help avoid unwanted failures when
		 * examining catalog entries for just-deleted relations.
		 */
		if (relname == NULL)
			PG_RETURN_NULL();
	}
	else
		relname = NULL;

	PG_RETURN_TEXT_P(pg_get_expr_worker(expr, relid, relname, prettyFlags));
}

Datum
pg_get_expr_ext(PG_FUNCTION_ARGS)
{
	text	   *expr = PG_GETARG_TEXT_PP(0);
	Oid			relid = PG_GETARG_OID(1);
	bool		pretty = PG_GETARG_BOOL(2);
	int			prettyFlags;
	char	   *relname;

	prettyFlags = pretty ? (PRETTYFLAG_PAREN | PRETTYFLAG_INDENT | PRETTYFLAG_SCHEMA) : PRETTYFLAG_INDENT;

	if (OidIsValid(relid))
	{
		/* Get the name for the relation */
		relname = get_rel_name(relid);
		/* See notes above */
		if (relname == NULL)
			PG_RETURN_NULL();
	}
	else
		relname = NULL;

	PG_RETURN_TEXT_P(pg_get_expr_worker(expr, relid, relname, prettyFlags));
}

static text *
pg_get_expr_worker(text *expr, Oid relid, const char *relname, int prettyFlags)
{
	Node	   *node;
	List	   *context;
	char	   *exprstr;
	char	   *str;

	/* Convert input TEXT object to C string */
	exprstr = text_to_cstring(expr);

	/* Convert expression to node tree */
	node = (Node *) stringToNode(exprstr);

	pfree(exprstr);

	/* Prepare deparse context if needed */
	if (OidIsValid(relid))
		context = deparse_context_for(relname, relid);
	else
		context = NIL;

	/* Deparse */
	str = deparse_expression_pretty(node, context, false, false,
									prettyFlags, 0);

	return string_to_text(str);
}


/* ----------
 * get_userbyid			- Get a user name by roleid and
 *				  fallback to 'unknown (OID=n)'
 * ----------
 */
Datum
pg_get_userbyid(PG_FUNCTION_ARGS)
{
	Oid			roleid = PG_GETARG_OID(0);
	Name		result;
	HeapTuple	roletup;
	Form_pg_authid role_rec;

	/*
	 * Allocate space for the result
	 */
	result = (Name) palloc(NAMEDATALEN);
	memset(NameStr(*result), 0, NAMEDATALEN);

	/*
	 * Get the pg_authid entry and print the result
	 */
	roletup = SearchSysCache1(AUTHOID, ObjectIdGetDatum(roleid));
	if (HeapTupleIsValid(roletup))
	{
		role_rec = (Form_pg_authid) GETSTRUCT(roletup);
		StrNCpy(NameStr(*result), NameStr(role_rec->rolname), NAMEDATALEN);
		ReleaseSysCache(roletup);
	}
	else
		sprintf(NameStr(*result), "unknown (OID=%u)", roleid);

	PG_RETURN_NAME(result);
}


/*
 * pg_get_serial_sequence
 *		Get the name of the sequence used by an identity or serial column,
 *		formatted suitably for passing to setval, nextval or currval.
 *		First parameter is not treated as double-quoted, second parameter
 *		is --- see documentation for reason.
 */
Datum
pg_get_serial_sequence(PG_FUNCTION_ARGS)
{
	text	   *tablename = PG_GETARG_TEXT_PP(0);
	text	   *columnname = PG_GETARG_TEXT_PP(1);
	RangeVar   *tablerv;
	Oid			tableOid;
	char	   *column;
	AttrNumber	attnum;
	Oid			sequenceId = InvalidOid;
	Relation	depRel;
	ScanKeyData key[3];
	SysScanDesc scan;
	HeapTuple	tup;

	/* Look up table name.  Can't lock it - we might not have privileges. */
	tablerv = makeRangeVarFromNameList(textToQualifiedNameList(tablename));
	tableOid = RangeVarGetRelid(tablerv, NoLock, false);

	/* Get the number of the column */
	column = text_to_cstring(columnname);

	attnum = get_attnum(tableOid, column);
	if (attnum == InvalidAttrNumber)
		ereport(ERROR,
				(errcode(ERRCODE_UNDEFINED_COLUMN),
				 errmsg("column \"%s\" of relation \"%s\" does not exist",
						column, tablerv->relname)));

	/* Search the dependency table for the dependent sequence */
	depRel = table_open(DependRelationId, AccessShareLock);

	ScanKeyInit(&key[0],
				Anum_pg_depend_refclassid,
				BTEqualStrategyNumber, F_OIDEQ,
				ObjectIdGetDatum(RelationRelationId));
	ScanKeyInit(&key[1],
				Anum_pg_depend_refobjid,
				BTEqualStrategyNumber, F_OIDEQ,
				ObjectIdGetDatum(tableOid));
	ScanKeyInit(&key[2],
				Anum_pg_depend_refobjsubid,
				BTEqualStrategyNumber, F_INT4EQ,
				Int32GetDatum(attnum));

	scan = systable_beginscan(depRel, DependReferenceIndexId, true,
							  NULL, 3, key);

	while (HeapTupleIsValid(tup = systable_getnext(scan)))
	{
		Form_pg_depend deprec = (Form_pg_depend) GETSTRUCT(tup);

		/*
		 * Look for an auto dependency (serial column) or internal dependency
		 * (identity column) of a sequence on a column.  (We need the relkind
		 * test because indexes can also have auto dependencies on columns.)
		 */
		if (deprec->classid == RelationRelationId &&
			deprec->objsubid == 0 &&
			(deprec->deptype == DEPENDENCY_AUTO ||
			 deprec->deptype == DEPENDENCY_INTERNAL) &&
			get_rel_relkind(deprec->objid) == RELKIND_SEQUENCE)
		{
			sequenceId = deprec->objid;
			break;
		}
	}

	systable_endscan(scan);
	table_close(depRel, AccessShareLock);

	if (OidIsValid(sequenceId))
	{
		char	   *result;

		result = generate_qualified_relation_name(sequenceId);

		PG_RETURN_TEXT_P(string_to_text(result));
	}

	PG_RETURN_NULL();
}


/*
 * pg_get_functiondef
 *		Returns the complete "CREATE OR REPLACE FUNCTION ..." statement for
 *		the specified function.
 *
 * Note: if you change the output format of this function, be careful not
 * to break psql's rules (in \ef and \sf) for identifying the start of the
 * function body.  To wit: the function body starts on a line that begins
 * with "AS ", and no preceding line will look like that.
 */
Datum
pg_get_functiondef(PG_FUNCTION_ARGS)
{
	Oid			funcid = PG_GETARG_OID(0);
	StringInfoData buf;
	StringInfoData dq;
	HeapTuple	proctup;
	Form_pg_proc proc;
	bool		isfunction;
	Datum		tmp;
	bool		isnull;
	const char *prosrc;
	const char *name;
	const char *nsp;
	float4		procost;
	int			oldlen;

	initStringInfo(&buf);

	/* Look up the function */
	proctup = SearchSysCache1(PROCOID, ObjectIdGetDatum(funcid));
	if (!HeapTupleIsValid(proctup))
		PG_RETURN_NULL();

	proc = (Form_pg_proc) GETSTRUCT(proctup);
	name = NameStr(proc->proname);

	if (proc->prokind == PROKIND_AGGREGATE)
		ereport(ERROR,
				(errcode(ERRCODE_WRONG_OBJECT_TYPE),
				 errmsg("\"%s\" is an aggregate function", name)));

	isfunction = (proc->prokind != PROKIND_PROCEDURE);

	/*
	 * We always qualify the function name, to ensure the right function gets
	 * replaced.
	 */
	nsp = get_namespace_name(proc->pronamespace);
	appendStringInfo(&buf, "CREATE OR REPLACE %s %s(",
					 isfunction ? "FUNCTION" : "PROCEDURE",
					 quote_qualified_identifier(nsp, name));
	(void) print_function_arguments(&buf, proctup, false, true);
	appendStringInfoString(&buf, ")\n");
	if (isfunction)
	{
		appendStringInfoString(&buf, " RETURNS ");
		print_function_rettype(&buf, proctup);
		appendStringInfoChar(&buf, '\n');
	}

	print_function_trftypes(&buf, proctup);

	appendStringInfo(&buf, " LANGUAGE %s\n",
					 quote_identifier(get_language_name(proc->prolang, false)));

	/* Emit some miscellaneous options on one line */
	oldlen = buf.len;

	if (proc->prokind == PROKIND_WINDOW)
		appendStringInfoString(&buf, " WINDOW");
	switch (proc->provolatile)
	{
		case PROVOLATILE_IMMUTABLE:
			appendStringInfoString(&buf, " IMMUTABLE");
			break;
		case PROVOLATILE_STABLE:
			appendStringInfoString(&buf, " STABLE");
			break;
		case PROVOLATILE_VOLATILE:
			break;
	}

	switch (proc->proparallel)
	{
		case PROPARALLEL_SAFE:
			appendStringInfoString(&buf, " PARALLEL SAFE");
			break;
		case PROPARALLEL_RESTRICTED:
			appendStringInfoString(&buf, " PARALLEL RESTRICTED");
			break;
		case PROPARALLEL_UNSAFE:
			break;
	}

	if (proc->proisstrict)
		appendStringInfoString(&buf, " STRICT");
	if (proc->prosecdef)
		appendStringInfoString(&buf, " SECURITY DEFINER");
	if (proc->proleakproof)
		appendStringInfoString(&buf, " LEAKPROOF");

	/* This code for the default cost and rows should match functioncmds.c */
	if (proc->prolang == INTERNALlanguageId ||
		proc->prolang == ClanguageId)
		procost = 1;
	else
		procost = 100;
	if (proc->procost != procost)
		appendStringInfo(&buf, " COST %g", proc->procost);

	if (proc->prorows > 0 && proc->prorows != 1000)
		appendStringInfo(&buf, " ROWS %g", proc->prorows);

	if (proc->prosupport)
	{
		Oid			argtypes[1];

		/*
		 * We should qualify the support function's name if it wouldn't be
		 * resolved by lookup in the current search path.
		 */
		argtypes[0] = INTERNALOID;
		appendStringInfo(&buf, " SUPPORT %s",
						 generate_function_name(proc->prosupport, 1,
												NIL, argtypes,
												false, NULL, EXPR_KIND_NONE));
	}

	if (oldlen != buf.len)
		appendStringInfoChar(&buf, '\n');

	/* Emit any proconfig options, one per line */
	tmp = SysCacheGetAttr(PROCOID, proctup, Anum_pg_proc_proconfig, &isnull);
	if (!isnull)
	{
		ArrayType  *a = DatumGetArrayTypeP(tmp);
		int			i;

		Assert(ARR_ELEMTYPE(a) == TEXTOID);
		Assert(ARR_NDIM(a) == 1);
		Assert(ARR_LBOUND(a)[0] == 1);

		for (i = 1; i <= ARR_DIMS(a)[0]; i++)
		{
			Datum		d;

			d = array_ref(a, 1, &i,
						  -1 /* varlenarray */ ,
						  -1 /* TEXT's typlen */ ,
						  false /* TEXT's typbyval */ ,
						  'i' /* TEXT's typalign */ ,
						  &isnull);
			if (!isnull)
			{
				char	   *configitem = TextDatumGetCString(d);
				char	   *pos;

				pos = strchr(configitem, '=');
				if (pos == NULL)
					continue;
				*pos++ = '\0';

				appendStringInfo(&buf, " SET %s TO ",
								 quote_identifier(configitem));

				/*
				 * Variables that are marked GUC_LIST_QUOTE were already fully
				 * quoted by flatten_set_variable_args() before they were put
				 * into the proconfig array.  However, because the quoting
				 * rules used there aren't exactly like SQL's, we have to
				 * break the list value apart and then quote the elements as
				 * string literals.  (The elements may be double-quoted as-is,
				 * but we can't just feed them to the SQL parser; it would do
				 * the wrong thing with elements that are zero-length or
				 * longer than NAMEDATALEN.)
				 *
				 * Variables that are not so marked should just be emitted as
				 * simple string literals.  If the variable is not known to
				 * guc.c, we'll do that; this makes it unsafe to use
				 * GUC_LIST_QUOTE for extension variables.
				 */
				if (GetConfigOptionFlags(configitem, true) & GUC_LIST_QUOTE)
				{
					List	   *namelist;
					ListCell   *lc;

					/* Parse string into list of identifiers */
					if (!SplitGUCList(pos, ',', &namelist))
					{
						/* this shouldn't fail really */
						elog(ERROR, "invalid list syntax in proconfig item");
					}
					foreach(lc, namelist)
					{
						char	   *curname = (char *) lfirst(lc);

						simple_quote_literal(&buf, curname);
						if (lnext(lc))
							appendStringInfoString(&buf, ", ");
					}
				}
				else
					simple_quote_literal(&buf, pos);
				appendStringInfoChar(&buf, '\n');
			}
		}
	}

	/* And finally the function definition ... */
	appendStringInfoString(&buf, "AS ");

	tmp = SysCacheGetAttr(PROCOID, proctup, Anum_pg_proc_probin, &isnull);
	if (!isnull)
	{
		simple_quote_literal(&buf, TextDatumGetCString(tmp));
		appendStringInfoString(&buf, ", "); /* assume prosrc isn't null */
	}

	tmp = SysCacheGetAttr(PROCOID, proctup, Anum_pg_proc_prosrc, &isnull);
	if (isnull)
		elog(ERROR, "null prosrc");
	prosrc = TextDatumGetCString(tmp);

	/*
	 * We always use dollar quoting.  Figure out a suitable delimiter.
	 *
	 * Since the user is likely to be editing the function body string, we
	 * shouldn't use a short delimiter that he might easily create a conflict
	 * with.  Hence prefer "$function$"/"$procedure$", but extend if needed.
	 */
	initStringInfo(&dq);
	appendStringInfoChar(&dq, '$');
	appendStringInfoString(&dq, (isfunction ? "function" : "procedure"));
	while (strstr(prosrc, dq.data) != NULL)
		appendStringInfoChar(&dq, 'x');
	appendStringInfoChar(&dq, '$');

	appendStringInfoString(&buf, dq.data);
	appendStringInfoString(&buf, prosrc);
	appendStringInfoString(&buf, dq.data);

	appendStringInfoChar(&buf, '\n');

	ReleaseSysCache(proctup);

	PG_RETURN_TEXT_P(string_to_text(buf.data));
}

/*
 * pg_get_function_arguments
 *		Get a nicely-formatted list of arguments for a function.
 *		This is everything that would go between the parentheses in
 *		CREATE FUNCTION.
 */
Datum
pg_get_function_arguments(PG_FUNCTION_ARGS)
{
	Oid			funcid = PG_GETARG_OID(0);
	StringInfoData buf;
	HeapTuple	proctup;

	proctup = SearchSysCache1(PROCOID, ObjectIdGetDatum(funcid));
	if (!HeapTupleIsValid(proctup))
		PG_RETURN_NULL();

	initStringInfo(&buf);

	(void) print_function_arguments(&buf, proctup, false, true);

	ReleaseSysCache(proctup);

	PG_RETURN_TEXT_P(string_to_text(buf.data));
}

/*
 * pg_get_function_identity_arguments
 *		Get a formatted list of arguments for a function.
 *		This is everything that would go between the parentheses in
 *		ALTER FUNCTION, etc.  In particular, don't print defaults.
 */
Datum
pg_get_function_identity_arguments(PG_FUNCTION_ARGS)
{
	Oid			funcid = PG_GETARG_OID(0);
	StringInfoData buf;
	HeapTuple	proctup;

	proctup = SearchSysCache1(PROCOID, ObjectIdGetDatum(funcid));
	if (!HeapTupleIsValid(proctup))
		PG_RETURN_NULL();

	initStringInfo(&buf);

	(void) print_function_arguments(&buf, proctup, false, false);

	ReleaseSysCache(proctup);

	PG_RETURN_TEXT_P(string_to_text(buf.data));
}

/*
 * pg_get_function_result
 *		Get a nicely-formatted version of the result type of a function.
 *		This is what would appear after RETURNS in CREATE FUNCTION.
 */
Datum
pg_get_function_result(PG_FUNCTION_ARGS)
{
	Oid			funcid = PG_GETARG_OID(0);
	StringInfoData buf;
	HeapTuple	proctup;

	proctup = SearchSysCache1(PROCOID, ObjectIdGetDatum(funcid));
	if (!HeapTupleIsValid(proctup))
		PG_RETURN_NULL();

	if (((Form_pg_proc) GETSTRUCT(proctup))->prokind == PROKIND_PROCEDURE)
	{
		ReleaseSysCache(proctup);
		PG_RETURN_NULL();
	}

	initStringInfo(&buf);

	print_function_rettype(&buf, proctup);

	ReleaseSysCache(proctup);

	PG_RETURN_TEXT_P(string_to_text(buf.data));
}

/*
 * Guts of pg_get_function_result: append the function's return type
 * to the specified buffer.
 */
static void
print_function_rettype(StringInfo buf, HeapTuple proctup)
{
	Form_pg_proc proc = (Form_pg_proc) GETSTRUCT(proctup);
	int			ntabargs = 0;
	StringInfoData rbuf;

	initStringInfo(&rbuf);

	if (proc->proretset)
	{
		/* It might be a table function; try to print the arguments */
		appendStringInfoString(&rbuf, "TABLE(");
		ntabargs = print_function_arguments(&rbuf, proctup, true, false);
		if (ntabargs > 0)
			appendStringInfoChar(&rbuf, ')');
		else
			resetStringInfo(&rbuf);
	}

	if (ntabargs == 0)
	{
		/* Not a table function, so do the normal thing */
		if (proc->proretset)
			appendStringInfoString(&rbuf, "SETOF ");
		appendStringInfoString(&rbuf, format_type_be(proc->prorettype));
	}

	appendStringInfoString(buf, rbuf.data);
}

/*
 * Common code for pg_get_function_arguments and pg_get_function_result:
 * append the desired subset of arguments to buf.  We print only TABLE
 * arguments when print_table_args is true, and all the others when it's false.
 * We print argument defaults only if print_defaults is true.
 * Function return value is the number of arguments printed.
 */
static int
print_function_arguments(StringInfo buf, HeapTuple proctup,
						 bool print_table_args, bool print_defaults)
{
	Form_pg_proc proc = (Form_pg_proc) GETSTRUCT(proctup);
	int			numargs;
	Oid		   *argtypes;
	char	  **argnames;
	char	   *argmodes;
	int			insertorderbyat = -1;
	int			argsprinted;
	int			inputargno;
	int			nlackdefaults;
	ListCell   *nextargdefault = NULL;
	int			i;

	numargs = get_func_arg_info(proctup,
								&argtypes, &argnames, &argmodes);

	nlackdefaults = numargs;
	if (print_defaults && proc->pronargdefaults > 0)
	{
		Datum		proargdefaults;
		bool		isnull;

		proargdefaults = SysCacheGetAttr(PROCOID, proctup,
										 Anum_pg_proc_proargdefaults,
										 &isnull);
		if (!isnull)
		{
			char	   *str;
			List	   *argdefaults;

			str = TextDatumGetCString(proargdefaults);
			argdefaults = castNode(List, stringToNode(str));
			pfree(str);
			nextargdefault = list_head(argdefaults);
			/* nlackdefaults counts only *input* arguments lacking defaults */
			nlackdefaults = proc->pronargs - list_length(argdefaults);
		}
	}

	/* Check for special treatment of ordered-set aggregates */
	if (proc->prokind == PROKIND_AGGREGATE)
	{
		HeapTuple	aggtup;
		Form_pg_aggregate agg;

		aggtup = SearchSysCache1(AGGFNOID, proc->oid);
		if (!HeapTupleIsValid(aggtup))
			elog(ERROR, "cache lookup failed for aggregate %u",
				 proc->oid);
		agg = (Form_pg_aggregate) GETSTRUCT(aggtup);
		if (AGGKIND_IS_ORDERED_SET(agg->aggkind))
			insertorderbyat = agg->aggnumdirectargs;
		ReleaseSysCache(aggtup);
	}

	argsprinted = 0;
	inputargno = 0;
	for (i = 0; i < numargs; i++)
	{
		Oid			argtype = argtypes[i];
		char	   *argname = argnames ? argnames[i] : NULL;
		char		argmode = argmodes ? argmodes[i] : PROARGMODE_IN;
		const char *modename;
		bool		isinput;

		switch (argmode)
		{
			case PROARGMODE_IN:
				modename = "";
				isinput = true;
				break;
			case PROARGMODE_INOUT:
				modename = "INOUT ";
				isinput = true;
				break;
			case PROARGMODE_OUT:
				modename = "OUT ";
				isinput = false;
				break;
			case PROARGMODE_VARIADIC:
				modename = "VARIADIC ";
				isinput = true;
				break;
			case PROARGMODE_TABLE:
				modename = "";
				isinput = false;
				break;
			default:
				elog(ERROR, "invalid parameter mode '%c'", argmode);
				modename = NULL;	/* keep compiler quiet */
				isinput = false;
				break;
		}
		if (isinput)
			inputargno++;		/* this is a 1-based counter */

		if (print_table_args != (argmode == PROARGMODE_TABLE))
			continue;

		if (argsprinted == insertorderbyat)
		{
			if (argsprinted)
				appendStringInfoChar(buf, ' ');
			appendStringInfoString(buf, "ORDER BY ");
		}
		else if (argsprinted)
			appendStringInfoString(buf, ", ");

		appendStringInfoString(buf, modename);
		if (argname && argname[0])
			appendStringInfo(buf, "%s ", quote_identifier(argname));
		appendStringInfoString(buf, format_type_be(argtype));
		if (print_defaults && isinput && inputargno > nlackdefaults)
		{
			Node	   *expr;

			Assert(nextargdefault != NULL);
			expr = (Node *) lfirst(nextargdefault);
			nextargdefault = lnext(nextargdefault);

			appendStringInfo(buf, " DEFAULT %s",
							 deparse_expression(expr, NIL, false, false));
		}
		argsprinted++;

		/* nasty hack: print the last arg twice for variadic ordered-set agg */
		if (argsprinted == insertorderbyat && i == numargs - 1)
		{
			i--;
			/* aggs shouldn't have defaults anyway, but just to be sure ... */
			print_defaults = false;
		}
	}

	return argsprinted;
}

static bool
is_input_argument(int nth, const char *argmodes)
{
	return (!argmodes
			|| argmodes[nth] == PROARGMODE_IN
			|| argmodes[nth] == PROARGMODE_INOUT
			|| argmodes[nth] == PROARGMODE_VARIADIC);
}

/*
 * Append used transformed types to specified buffer
 */
static void
print_function_trftypes(StringInfo buf, HeapTuple proctup)
{
	Oid		   *trftypes;
	int			ntypes;

	ntypes = get_func_trftypes(proctup, &trftypes);
	if (ntypes > 0)
	{
		int			i;

		appendStringInfoString(buf, " TRANSFORM ");
		for (i = 0; i < ntypes; i++)
		{
			if (i != 0)
				appendStringInfoString(buf, ", ");
			appendStringInfo(buf, "FOR TYPE %s", format_type_be(trftypes[i]));
		}
		appendStringInfoChar(buf, '\n');
	}
}

/*
 * Get textual representation of a function argument's default value.  The
 * second argument of this function is the argument number among all arguments
 * (i.e. proallargtypes, *not* proargtypes), starting with 1, because that's
 * how information_schema.sql uses it.
 */
Datum
pg_get_function_arg_default(PG_FUNCTION_ARGS)
{
	Oid			funcid = PG_GETARG_OID(0);
	int32		nth_arg = PG_GETARG_INT32(1);
	HeapTuple	proctup;
	Form_pg_proc proc;
	int			numargs;
	Oid		   *argtypes;
	char	  **argnames;
	char	   *argmodes;
	int			i;
	List	   *argdefaults;
	Node	   *node;
	char	   *str;
	int			nth_inputarg;
	Datum		proargdefaults;
	bool		isnull;
	int			nth_default;

	proctup = SearchSysCache1(PROCOID, ObjectIdGetDatum(funcid));
	if (!HeapTupleIsValid(proctup))
		PG_RETURN_NULL();

	numargs = get_func_arg_info(proctup, &argtypes, &argnames, &argmodes);
	if (nth_arg < 1 || nth_arg > numargs || !is_input_argument(nth_arg - 1, argmodes))
	{
		ReleaseSysCache(proctup);
		PG_RETURN_NULL();
	}

	nth_inputarg = 0;
	for (i = 0; i < nth_arg; i++)
		if (is_input_argument(i, argmodes))
			nth_inputarg++;

	proargdefaults = SysCacheGetAttr(PROCOID, proctup,
									 Anum_pg_proc_proargdefaults,
									 &isnull);
	if (isnull)
	{
		ReleaseSysCache(proctup);
		PG_RETURN_NULL();
	}

	str = TextDatumGetCString(proargdefaults);
	argdefaults = castNode(List, stringToNode(str));
	pfree(str);

	proc = (Form_pg_proc) GETSTRUCT(proctup);

	/*
	 * Calculate index into proargdefaults: proargdefaults corresponds to the
	 * last N input arguments, where N = pronargdefaults.
	 */
	nth_default = nth_inputarg - 1 - (proc->pronargs - proc->pronargdefaults);

	if (nth_default < 0 || nth_default >= list_length(argdefaults))
	{
		ReleaseSysCache(proctup);
		PG_RETURN_NULL();
	}
	node = list_nth(argdefaults, nth_default);
	str = deparse_expression(node, NIL, false, false);

	ReleaseSysCache(proctup);

	PG_RETURN_TEXT_P(string_to_text(str));
}


/*
 * deparse_expression			- General utility for deparsing expressions
 *
 * calls deparse_expression_pretty with all prettyPrinting disabled
 */
char *
deparse_expression(Node *expr, List *dpcontext,
				   bool forceprefix, bool showimplicit)
{
	return deparse_expression_pretty(expr, dpcontext, forceprefix,
									 showimplicit, 0, 0);
}

/* ----------
 * deparse_expression_pretty	- General utility for deparsing expressions
 *
 * expr is the node tree to be deparsed.  It must be a transformed expression
 * tree (ie, not the raw output of gram.y).
 *
 * dpcontext is a list of deparse_namespace nodes representing the context
 * for interpreting Vars in the node tree.  It can be NIL if no Vars are
 * expected.
 *
 * forceprefix is true to force all Vars to be prefixed with their table names.
 *
 * showimplicit is true to force all implicit casts to be shown explicitly.
 *
 * Tries to pretty up the output according to prettyFlags and startIndent.
 *
 * The result is a palloc'd string.
 * ----------
 */
static char *
deparse_expression_pretty(Node *expr, List *dpcontext,
						  bool forceprefix, bool showimplicit,
						  int prettyFlags, int startIndent)
{
	StringInfoData buf;
	deparse_context context;

	initStringInfo(&buf);
	context.buf = &buf;
	context.namespaces = dpcontext;
	context.groupClause = NIL;
	context.windowClause = NIL;
	context.windowTList = NIL;
	context.varprefix = forceprefix;
	context.prettyFlags = prettyFlags;
	context.wrapColumn = WRAP_COLUMN_DEFAULT;
	context.indentLevel = startIndent;
	context.special_exprkind = EXPR_KIND_NONE;

	get_rule_expr(expr, &context, showimplicit);

	return buf.data;
}

/* ----------
 * deparse_context_for			- Build deparse context for a single relation
 *
 * Given the reference name (alias) and OID of a relation, build deparsing
 * context for an expression referencing only that relation (as varno 1,
 * varlevelsup 0).  This is sufficient for many uses of deparse_expression.
 * ----------
 */
List *
deparse_context_for(const char *aliasname, Oid relid)
{
	deparse_namespace *dpns;
	RangeTblEntry *rte;

	dpns = (deparse_namespace *) palloc0(sizeof(deparse_namespace));

	/* Build a minimal RTE for the rel */
	rte = makeNode(RangeTblEntry);
	rte->rtekind = RTE_RELATION;
	rte->relid = relid;
	rte->relkind = RELKIND_RELATION;	/* no need for exactness here */
	rte->rellockmode = AccessShareLock;
	rte->alias = makeAlias(aliasname, NIL);
	rte->eref = rte->alias;
	rte->lateral = false;
	rte->inh = false;
	rte->inFromCl = true;

	/* Build one-element rtable */
	dpns->rtable = list_make1(rte);
	dpns->ctes = NIL;
	set_rtable_names(dpns, NIL, NULL);
	set_simple_column_names(dpns);

	/* Return a one-deep namespace stack */
	return list_make1(dpns);
}

/*
 * deparse_context_for_plan_rtable - Build deparse context for a plan's rtable
 *
 * When deparsing an expression in a Plan tree, we use the plan's rangetable
 * to resolve names of simple Vars.  The initialization of column names for
 * this is rather expensive if the rangetable is large, and it'll be the same
 * for every expression in the Plan tree; so we do it just once and re-use
 * the result of this function for each expression.  (Note that the result
 * is not usable until set_deparse_context_planstate() is applied to it.)
 *
 * In addition to the plan's rangetable list, pass the per-RTE alias names
 * assigned by a previous call to select_rtable_names_for_explain.
 */
List *
deparse_context_for_plan_rtable(List *rtable, List *rtable_names)
{
	deparse_namespace *dpns;

	dpns = (deparse_namespace *) palloc0(sizeof(deparse_namespace));

	/* Initialize fields that stay the same across the whole plan tree */
	dpns->rtable = rtable;
	dpns->rtable_names = rtable_names;
	dpns->ctes = NIL;

	/*
	 * Set up column name aliases.  We will get rather bogus results for join
	 * RTEs, but that doesn't matter because plan trees don't contain any join
	 * alias Vars.
	 */
	set_simple_column_names(dpns);

	/* Return a one-deep namespace stack */
	return list_make1(dpns);
}

/*
 * set_deparse_context_planstate	- Specify Plan node containing expression
 *
 * When deparsing an expression in a Plan tree, we might have to resolve
 * OUTER_VAR, INNER_VAR, or INDEX_VAR references.  To do this, the caller must
 * provide the parent PlanState node.  Then OUTER_VAR and INNER_VAR references
 * can be resolved by drilling down into the left and right child plans.
 * Similarly, INDEX_VAR references can be resolved by reference to the
 * indextlist given in a parent IndexOnlyScan node, or to the scan tlist in
 * ForeignScan and CustomScan nodes.  (Note that we don't currently support
 * deparsing of indexquals in regular IndexScan or BitmapIndexScan nodes;
 * for those, we can only deparse the indexqualorig fields, which won't
 * contain INDEX_VAR Vars.)
 *
 * Note: planstate really ought to be declared as "PlanState *", but we use
 * "Node *" to avoid having to include execnodes.h in ruleutils.h.
 *
 * The ancestors list is a list of the PlanState's parent PlanStates, the
 * most-closely-nested first.  This is needed to resolve PARAM_EXEC Params.
 * Note we assume that all the PlanStates share the same rtable.
 *
 * Once this function has been called, deparse_expression() can be called on
 * subsidiary expression(s) of the specified PlanState node.  To deparse
 * expressions of a different Plan node in the same Plan tree, re-call this
 * function to identify the new parent Plan node.
 *
 * The result is the same List passed in; this is a notational convenience.
 */
List *
set_deparse_context_planstate(List *dpcontext,
							  Node *planstate, List *ancestors)
{
	deparse_namespace *dpns;

	/* Should always have one-entry namespace list for Plan deparsing */
	Assert(list_length(dpcontext) == 1);
	dpns = (deparse_namespace *) linitial(dpcontext);

	/* Set our attention on the specific plan node passed in */
	set_deparse_planstate(dpns, (PlanState *) planstate);
	dpns->ancestors = ancestors;

	return dpcontext;
}

/*
 * select_rtable_names_for_explain	- Select RTE aliases for EXPLAIN
 *
 * Determine the relation aliases we'll use during an EXPLAIN operation.
 * This is just a frontend to set_rtable_names.  We have to expose the aliases
 * to EXPLAIN because EXPLAIN needs to know the right alias names to print.
 */
List *
select_rtable_names_for_explain(List *rtable, Bitmapset *rels_used)
{
	deparse_namespace dpns;

	memset(&dpns, 0, sizeof(dpns));
	dpns.rtable = rtable;
	dpns.ctes = NIL;
	set_rtable_names(&dpns, NIL, rels_used);
	/* We needn't bother computing column aliases yet */

	return dpns.rtable_names;
}

/*
 * set_rtable_names: select RTE aliases to be used in printing a query
 *
 * We fill in dpns->rtable_names with a list of names that is one-for-one with
 * the already-filled dpns->rtable list.  Each RTE name is unique among those
 * in the new namespace plus any ancestor namespaces listed in
 * parent_namespaces.
 *
 * If rels_used isn't NULL, only RTE indexes listed in it are given aliases.
 *
 * Note that this function is only concerned with relation names, not column
 * names.
 */
static void
set_rtable_names(deparse_namespace *dpns, List *parent_namespaces,
				 Bitmapset *rels_used)
{
	HASHCTL		hash_ctl;
	HTAB	   *names_hash;
	NameHashEntry *hentry;
	bool		found;
	int			rtindex;
	ListCell   *lc;

	dpns->rtable_names = NIL;
	/* nothing more to do if empty rtable */
	if (dpns->rtable == NIL)
		return;

	/*
	 * We use a hash table to hold known names, so that this process is O(N)
	 * not O(N^2) for N names.
	 */
	MemSet(&hash_ctl, 0, sizeof(hash_ctl));
	hash_ctl.keysize = NAMEDATALEN;
	hash_ctl.entrysize = sizeof(NameHashEntry);
	hash_ctl.hcxt = CurrentMemoryContext;
	names_hash = hash_create("set_rtable_names names",
							 list_length(dpns->rtable),
							 &hash_ctl,
							 HASH_ELEM | HASH_CONTEXT);
	/* Preload the hash table with names appearing in parent_namespaces */
	foreach(lc, parent_namespaces)
	{
		deparse_namespace *olddpns = (deparse_namespace *) lfirst(lc);
		ListCell   *lc2;

		foreach(lc2, olddpns->rtable_names)
		{
			char	   *oldname = (char *) lfirst(lc2);

			if (oldname == NULL)
				continue;
			hentry = (NameHashEntry *) hash_search(names_hash,
												   oldname,
												   HASH_ENTER,
												   &found);
			/* we do not complain about duplicate names in parent namespaces */
			hentry->counter = 0;
		}
	}

	/* Now we can scan the rtable */
	rtindex = 1;
	foreach(lc, dpns->rtable)
	{
		RangeTblEntry *rte = (RangeTblEntry *) lfirst(lc);
		char	   *refname;

		/* Just in case this takes an unreasonable amount of time ... */
		CHECK_FOR_INTERRUPTS();

		if (rels_used && !bms_is_member(rtindex, rels_used))
		{
			/* Ignore unreferenced RTE */
			refname = NULL;
		}
		else if (rte->alias)
		{
			/* If RTE has a user-defined alias, prefer that */
			refname = rte->alias->aliasname;
		}
		else if (rte->rtekind == RTE_RELATION)
		{
			/* Use the current actual name of the relation */
			refname = get_rel_name(rte->relid);
		}
		else if (rte->rtekind == RTE_JOIN)
		{
			/* Unnamed join has no refname */
			refname = NULL;
		}
		else
		{
			/* Otherwise use whatever the parser assigned */
			refname = rte->eref->aliasname;
		}

		/*
		 * If the selected name isn't unique, append digits to make it so, and
		 * make a new hash entry for it once we've got a unique name.  For a
		 * very long input name, we might have to truncate to stay within
		 * NAMEDATALEN.
		 */
		if (refname)
		{
			hentry = (NameHashEntry *) hash_search(names_hash,
												   refname,
												   HASH_ENTER,
												   &found);
			if (found)
			{
				/* Name already in use, must choose a new one */
				int			refnamelen = strlen(refname);
				char	   *modname = (char *) palloc(refnamelen + 16);
				NameHashEntry *hentry2;

				do
				{
					hentry->counter++;
					for (;;)
					{
						/*
						 * We avoid using %.*s here because it can misbehave
						 * if the data is not valid in what libc thinks is the
						 * prevailing encoding.
						 */
						memcpy(modname, refname, refnamelen);
						sprintf(modname + refnamelen, "_%d", hentry->counter);
						if (strlen(modname) < NAMEDATALEN)
							break;
						/* drop chars from refname to keep all the digits */
						refnamelen = pg_mbcliplen(refname, refnamelen,
												  refnamelen - 1);
					}
					hentry2 = (NameHashEntry *) hash_search(names_hash,
															modname,
															HASH_ENTER,
															&found);
				} while (found);
				hentry2->counter = 0;	/* init new hash entry */
				refname = modname;
			}
			else
			{
				/* Name not previously used, need only initialize hentry */
				hentry->counter = 0;
			}
		}

		dpns->rtable_names = lappend(dpns->rtable_names, refname);
		rtindex++;
	}

	hash_destroy(names_hash);
}

/*
 * set_deparse_for_query: set up deparse_namespace for deparsing a Query tree
 *
 * For convenience, this is defined to initialize the deparse_namespace struct
 * from scratch.
 */
static void
set_deparse_for_query(deparse_namespace *dpns, Query *query,
					  List *parent_namespaces)
{
	ListCell   *lc;
	ListCell   *lc2;

	/* Initialize *dpns and fill rtable/ctes links */
	memset(dpns, 0, sizeof(deparse_namespace));
	dpns->rtable = query->rtable;
	dpns->ctes = query->cteList;

	/* Assign a unique relation alias to each RTE */
	set_rtable_names(dpns, parent_namespaces, NULL);

	/* Initialize dpns->rtable_columns to contain zeroed structs */
	dpns->rtable_columns = NIL;
	while (list_length(dpns->rtable_columns) < list_length(dpns->rtable))
		dpns->rtable_columns = lappend(dpns->rtable_columns,
									   palloc0(sizeof(deparse_columns)));

	/* If it's a utility query, it won't have a jointree */
	if (query->jointree)
	{
		/* Detect whether global uniqueness of USING names is needed */
		dpns->unique_using =
			has_dangerous_join_using(dpns, (Node *) query->jointree);

		/*
		 * Select names for columns merged by USING, via a recursive pass over
		 * the query jointree.
		 */
		set_using_names(dpns, (Node *) query->jointree, NIL);
	}

	/*
	 * Now assign remaining column aliases for each RTE.  We do this in a
	 * linear scan of the rtable, so as to process RTEs whether or not they
	 * are in the jointree (we mustn't miss NEW.*, INSERT target relations,
	 * etc).  JOIN RTEs must be processed after their children, but this is
	 * okay because they appear later in the rtable list than their children
	 * (cf Asserts in identify_join_columns()).
	 */
	forboth(lc, dpns->rtable, lc2, dpns->rtable_columns)
	{
		RangeTblEntry *rte = (RangeTblEntry *) lfirst(lc);
		deparse_columns *colinfo = (deparse_columns *) lfirst(lc2);

		if (rte->rtekind == RTE_JOIN)
			set_join_column_names(dpns, rte, colinfo);
		else
			set_relation_column_names(dpns, rte, colinfo);
	}
}

/*
 * set_simple_column_names: fill in column aliases for non-query situations
 *
 * This handles EXPLAIN and cases where we only have relation RTEs.  Without
 * a join tree, we can't do anything smart about join RTEs, but we don't
 * need to (note that EXPLAIN should never see join alias Vars anyway).
 * If we do hit a join RTE we'll just process it like a non-table base RTE.
 */
static void
set_simple_column_names(deparse_namespace *dpns)
{
	ListCell   *lc;
	ListCell   *lc2;

	/* Initialize dpns->rtable_columns to contain zeroed structs */
	dpns->rtable_columns = NIL;
	while (list_length(dpns->rtable_columns) < list_length(dpns->rtable))
		dpns->rtable_columns = lappend(dpns->rtable_columns,
									   palloc0(sizeof(deparse_columns)));

	/* Assign unique column aliases within each RTE */
	forboth(lc, dpns->rtable, lc2, dpns->rtable_columns)
	{
		RangeTblEntry *rte = (RangeTblEntry *) lfirst(lc);
		deparse_columns *colinfo = (deparse_columns *) lfirst(lc2);

		set_relation_column_names(dpns, rte, colinfo);
	}
}

/*
 * has_dangerous_join_using: search jointree for unnamed JOIN USING
 *
 * Merged columns of a JOIN USING may act differently from either of the input
 * columns, either because they are merged with COALESCE (in a FULL JOIN) or
 * because an implicit coercion of the underlying input column is required.
 * In such a case the column must be referenced as a column of the JOIN not as
 * a column of either input.  And this is problematic if the join is unnamed
 * (alias-less): we cannot qualify the column's name with an RTE name, since
 * there is none.  (Forcibly assigning an alias to the join is not a solution,
 * since that will prevent legal references to tables below the join.)
 * To ensure that every column in the query is unambiguously referenceable,
 * we must assign such merged columns names that are globally unique across
 * the whole query, aliasing other columns out of the way as necessary.
 *
 * Because the ensuing re-aliasing is fairly damaging to the readability of
 * the query, we don't do this unless we have to.  So, we must pre-scan
 * the join tree to see if we have to, before starting set_using_names().
 */
static bool
has_dangerous_join_using(deparse_namespace *dpns, Node *jtnode)
{
	if (IsA(jtnode, RangeTblRef))
	{
		/* nothing to do here */
	}
	else if (IsA(jtnode, FromExpr))
	{
		FromExpr   *f = (FromExpr *) jtnode;
		ListCell   *lc;

		foreach(lc, f->fromlist)
		{
			if (has_dangerous_join_using(dpns, (Node *) lfirst(lc)))
				return true;
		}
	}
	else if (IsA(jtnode, JoinExpr))
	{
		JoinExpr   *j = (JoinExpr *) jtnode;

		/* Is it an unnamed JOIN with USING? */
		if (j->alias == NULL && j->usingClause)
		{
			/*
			 * Yes, so check each join alias var to see if any of them are not
			 * simple references to underlying columns.  If so, we have a
			 * dangerous situation and must pick unique aliases.
			 */
			RangeTblEntry *jrte = rt_fetch(j->rtindex, dpns->rtable);
			ListCell   *lc;

			foreach(lc, jrte->joinaliasvars)
			{
				Var		   *aliasvar = (Var *) lfirst(lc);

				if (aliasvar != NULL && !IsA(aliasvar, Var))
					return true;
			}
		}

		/* Nope, but inspect children */
		if (has_dangerous_join_using(dpns, j->larg))
			return true;
		if (has_dangerous_join_using(dpns, j->rarg))
			return true;
	}
	else
		elog(ERROR, "unrecognized node type: %d",
			 (int) nodeTag(jtnode));
	return false;
}

/*
 * set_using_names: select column aliases to be used for merged USING columns
 *
 * We do this during a recursive descent of the query jointree.
 * dpns->unique_using must already be set to determine the global strategy.
 *
 * Column alias info is saved in the dpns->rtable_columns list, which is
 * assumed to be filled with pre-zeroed deparse_columns structs.
 *
 * parentUsing is a list of all USING aliases assigned in parent joins of
 * the current jointree node.  (The passed-in list must not be modified.)
 */
static void
set_using_names(deparse_namespace *dpns, Node *jtnode, List *parentUsing)
{
	if (IsA(jtnode, RangeTblRef))
	{
		/* nothing to do now */
	}
	else if (IsA(jtnode, FromExpr))
	{
		FromExpr   *f = (FromExpr *) jtnode;
		ListCell   *lc;

		foreach(lc, f->fromlist)
			set_using_names(dpns, (Node *) lfirst(lc), parentUsing);
	}
	else if (IsA(jtnode, JoinExpr))
	{
		JoinExpr   *j = (JoinExpr *) jtnode;
		RangeTblEntry *rte = rt_fetch(j->rtindex, dpns->rtable);
		deparse_columns *colinfo = deparse_columns_fetch(j->rtindex, dpns);
		int		   *leftattnos;
		int		   *rightattnos;
		deparse_columns *leftcolinfo;
		deparse_columns *rightcolinfo;
		int			i;
		ListCell   *lc;

		/* Get info about the shape of the join */
		identify_join_columns(j, rte, colinfo);
		leftattnos = colinfo->leftattnos;
		rightattnos = colinfo->rightattnos;

		/* Look up the not-yet-filled-in child deparse_columns structs */
		leftcolinfo = deparse_columns_fetch(colinfo->leftrti, dpns);
		rightcolinfo = deparse_columns_fetch(colinfo->rightrti, dpns);

		/*
		 * If this join is unnamed, then we cannot substitute new aliases at
		 * this level, so any name requirements pushed down to here must be
		 * pushed down again to the children.
		 */
		if (rte->alias == NULL)
		{
			for (i = 0; i < colinfo->num_cols; i++)
			{
				char	   *colname = colinfo->colnames[i];

				if (colname == NULL)
					continue;

				/* Push down to left column, unless it's a system column */
				if (leftattnos[i] > 0)
				{
					expand_colnames_array_to(leftcolinfo, leftattnos[i]);
					leftcolinfo->colnames[leftattnos[i] - 1] = colname;
				}

				/* Same on the righthand side */
				if (rightattnos[i] > 0)
				{
					expand_colnames_array_to(rightcolinfo, rightattnos[i]);
					rightcolinfo->colnames[rightattnos[i] - 1] = colname;
				}
			}
		}

		/*
		 * If there's a USING clause, select the USING column names and push
		 * those names down to the children.  We have two strategies:
		 *
		 * If dpns->unique_using is true, we force all USING names to be
		 * unique across the whole query level.  In principle we'd only need
		 * the names of dangerous USING columns to be globally unique, but to
		 * safely assign all USING names in a single pass, we have to enforce
		 * the same uniqueness rule for all of them.  However, if a USING
		 * column's name has been pushed down from the parent, we should use
		 * it as-is rather than making a uniqueness adjustment.  This is
		 * necessary when we're at an unnamed join, and it creates no risk of
		 * ambiguity.  Also, if there's a user-written output alias for a
		 * merged column, we prefer to use that rather than the input name;
		 * this simplifies the logic and seems likely to lead to less aliasing
		 * overall.
		 *
		 * If dpns->unique_using is false, we only need USING names to be
		 * unique within their own join RTE.  We still need to honor
		 * pushed-down names, though.
		 *
		 * Though significantly different in results, these two strategies are
		 * implemented by the same code, with only the difference of whether
		 * to put assigned names into dpns->using_names.
		 */
		if (j->usingClause)
		{
			/* Copy the input parentUsing list so we don't modify it */
			parentUsing = list_copy(parentUsing);

			/* USING names must correspond to the first join output columns */
			expand_colnames_array_to(colinfo, list_length(j->usingClause));
			i = 0;
			foreach(lc, j->usingClause)
			{
				char	   *colname = strVal(lfirst(lc));

				/* Assert it's a merged column */
				Assert(leftattnos[i] != 0 && rightattnos[i] != 0);

				/* Adopt passed-down name if any, else select unique name */
				if (colinfo->colnames[i] != NULL)
					colname = colinfo->colnames[i];
				else
				{
					/* Prefer user-written output alias if any */
					if (rte->alias && i < list_length(rte->alias->colnames))
						colname = strVal(list_nth(rte->alias->colnames, i));
					/* Make it appropriately unique */
					colname = make_colname_unique(colname, dpns, colinfo);
					if (dpns->unique_using)
						dpns->using_names = lappend(dpns->using_names,
													colname);
					/* Save it as output column name, too */
					colinfo->colnames[i] = colname;
				}

				/* Remember selected names for use later */
				colinfo->usingNames = lappend(colinfo->usingNames, colname);
				parentUsing = lappend(parentUsing, colname);

				/* Push down to left column, unless it's a system column */
				if (leftattnos[i] > 0)
				{
					expand_colnames_array_to(leftcolinfo, leftattnos[i]);
					leftcolinfo->colnames[leftattnos[i] - 1] = colname;
				}

				/* Same on the righthand side */
				if (rightattnos[i] > 0)
				{
					expand_colnames_array_to(rightcolinfo, rightattnos[i]);
					rightcolinfo->colnames[rightattnos[i] - 1] = colname;
				}

				i++;
			}
		}

		/* Mark child deparse_columns structs with correct parentUsing info */
		leftcolinfo->parentUsing = parentUsing;
		rightcolinfo->parentUsing = parentUsing;

		/* Now recursively assign USING column names in children */
		set_using_names(dpns, j->larg, parentUsing);
		set_using_names(dpns, j->rarg, parentUsing);
	}
	else
		elog(ERROR, "unrecognized node type: %d",
			 (int) nodeTag(jtnode));
}

/*
 * set_relation_column_names: select column aliases for a non-join RTE
 *
 * Column alias info is saved in *colinfo, which is assumed to be pre-zeroed.
 * If any colnames entries are already filled in, those override local
 * choices.
 */
static void
set_relation_column_names(deparse_namespace *dpns, RangeTblEntry *rte,
						  deparse_columns *colinfo)
{
	int			ncolumns;
	char	  **real_colnames;
	bool		changed_any;
	int			noldcolumns;
	int			i;
	int			j;

	/*
	 * Construct an array of the current "real" column names of the RTE.
	 * real_colnames[] will be indexed by physical column number, with NULL
	 * entries for dropped columns.
	 */
	if (rte->rtekind == RTE_RELATION)
	{
		/* Relation --- look to the system catalogs for up-to-date info */
		Relation	rel;
		TupleDesc	tupdesc;

		rel = relation_open(rte->relid, AccessShareLock);
		tupdesc = RelationGetDescr(rel);

		ncolumns = tupdesc->natts;
		real_colnames = (char **) palloc(ncolumns * sizeof(char *));

		for (i = 0; i < ncolumns; i++)
		{
			Form_pg_attribute attr = TupleDescAttr(tupdesc, i);

			if (attr->attisdropped)
				real_colnames[i] = NULL;
			else
				real_colnames[i] = pstrdup(NameStr(attr->attname));
		}
		relation_close(rel, AccessShareLock);
	}
	else
	{
		/* Otherwise get the column names from eref or expandRTE() */
		List	   *colnames;
		ListCell   *lc;

		/*
		 * Functions returning composites have the annoying property that some
		 * of the composite type's columns might have been dropped since the
		 * query was parsed.  If possible, use expandRTE() to handle that
		 * case, since it has the tedious logic needed to find out about
		 * dropped columns.  However, if we're explaining a plan, then we
		 * don't have rte->functions because the planner thinks that won't be
		 * needed later, and that breaks expandRTE().  So in that case we have
		 * to rely on rte->eref, which may lead us to report a dropped
		 * column's old name; that seems close enough for EXPLAIN's purposes.
		 *
		 * For non-RELATION, non-FUNCTION RTEs, we can just look at rte->eref,
		 * which should be sufficiently up-to-date: no other RTE types can
		 * have columns get dropped from under them after parsing.
		 */
		if (rte->rtekind == RTE_FUNCTION && rte->functions != NIL)
		{
			/* Since we're not creating Vars, rtindex etc. don't matter */
			expandRTE(rte, 1, 0, -1, true /* include dropped */ ,
					  &colnames, NULL);
		}
		else
			colnames = rte->eref->colnames;

		ncolumns = list_length(colnames);
		real_colnames = (char **) palloc(ncolumns * sizeof(char *));

		i = 0;
		foreach(lc, colnames)
		{
			/*
			 * If the column name we find here is an empty string, then it's a
			 * dropped column, so change to NULL.
			 */
			char	   *cname = strVal(lfirst(lc));

			if (cname[0] == '\0')
				cname = NULL;
			real_colnames[i] = cname;
			i++;
		}
	}

	/*
	 * Ensure colinfo->colnames has a slot for each column.  (It could be long
	 * enough already, if we pushed down a name for the last column.)  Note:
	 * it's possible that there are now more columns than there were when the
	 * query was parsed, ie colnames could be longer than rte->eref->colnames.
	 * We must assign unique aliases to the new columns too, else there could
	 * be unresolved conflicts when the view/rule is reloaded.
	 */
	expand_colnames_array_to(colinfo, ncolumns);
	Assert(colinfo->num_cols == ncolumns);

	/*
	 * Make sufficiently large new_colnames and is_new_col arrays, too.
	 *
	 * Note: because we leave colinfo->num_new_cols zero until after the loop,
	 * colname_is_unique will not consult that array, which is fine because it
	 * would only be duplicate effort.
	 */
	colinfo->new_colnames = (char **) palloc(ncolumns * sizeof(char *));
	colinfo->is_new_col = (bool *) palloc(ncolumns * sizeof(bool));

	/*
	 * Scan the columns, select a unique alias for each one, and store it in
	 * colinfo->colnames and colinfo->new_colnames.  The former array has NULL
	 * entries for dropped columns, the latter omits them.  Also mark
	 * new_colnames entries as to whether they are new since parse time; this
	 * is the case for entries beyond the length of rte->eref->colnames.
	 */
	noldcolumns = list_length(rte->eref->colnames);
	changed_any = false;
	j = 0;
	for (i = 0; i < ncolumns; i++)
	{
		char	   *real_colname = real_colnames[i];
		char	   *colname = colinfo->colnames[i];

		/* Skip dropped columns */
		if (real_colname == NULL)
		{
			Assert(colname == NULL);	/* colnames[i] is already NULL */
			continue;
		}

		/* If alias already assigned, that's what to use */
		if (colname == NULL)
		{
			/* If user wrote an alias, prefer that over real column name */
			if (rte->alias && i < list_length(rte->alias->colnames))
				colname = strVal(list_nth(rte->alias->colnames, i));
			else
				colname = real_colname;

			/* Unique-ify and insert into colinfo */
			colname = make_colname_unique(colname, dpns, colinfo);

			colinfo->colnames[i] = colname;
		}

		/* Put names of non-dropped columns in new_colnames[] too */
		colinfo->new_colnames[j] = colname;
		/* And mark them as new or not */
		colinfo->is_new_col[j] = (i >= noldcolumns);
		j++;

		/* Remember if any assigned aliases differ from "real" name */
		if (!changed_any && strcmp(colname, real_colname) != 0)
			changed_any = true;
	}

	/*
	 * Set correct length for new_colnames[] array.  (Note: if columns have
	 * been added, colinfo->num_cols includes them, which is not really quite
	 * right but is harmless, since any new columns must be at the end where
	 * they won't affect varattnos of pre-existing columns.)
	 */
	colinfo->num_new_cols = j;

	/*
	 * For a relation RTE, we need only print the alias column names if any
	 * are different from the underlying "real" names.  For a function RTE,
	 * always emit a complete column alias list; this is to protect against
	 * possible instability of the default column names (eg, from altering
	 * parameter names).  For tablefunc RTEs, we never print aliases, because
	 * the column names are part of the clause itself.  For other RTE types,
	 * print if we changed anything OR if there were user-written column
	 * aliases (since the latter would be part of the underlying "reality").
	 */
	if (rte->rtekind == RTE_RELATION)
		colinfo->printaliases = changed_any;
	else if (rte->rtekind == RTE_FUNCTION)
		colinfo->printaliases = true;
	else if (rte->rtekind == RTE_TABLEFUNC)
		colinfo->printaliases = false;
	else if (rte->alias && rte->alias->colnames != NIL)
		colinfo->printaliases = true;
	else
		colinfo->printaliases = changed_any;
}

/*
 * set_join_column_names: select column aliases for a join RTE
 *
 * Column alias info is saved in *colinfo, which is assumed to be pre-zeroed.
 * If any colnames entries are already filled in, those override local
 * choices.  Also, names for USING columns were already chosen by
 * set_using_names().  We further expect that column alias selection has been
 * completed for both input RTEs.
 */
static void
set_join_column_names(deparse_namespace *dpns, RangeTblEntry *rte,
					  deparse_columns *colinfo)
{
	deparse_columns *leftcolinfo;
	deparse_columns *rightcolinfo;
	bool		changed_any;
	int			noldcolumns;
	int			nnewcolumns;
	Bitmapset  *leftmerged = NULL;
	Bitmapset  *rightmerged = NULL;
	int			i;
	int			j;
	int			ic;
	int			jc;

	/* Look up the previously-filled-in child deparse_columns structs */
	leftcolinfo = deparse_columns_fetch(colinfo->leftrti, dpns);
	rightcolinfo = deparse_columns_fetch(colinfo->rightrti, dpns);

	/*
	 * Ensure colinfo->colnames has a slot for each column.  (It could be long
	 * enough already, if we pushed down a name for the last column.)  Note:
	 * it's possible that one or both inputs now have more columns than there
	 * were when the query was parsed, but we'll deal with that below.  We
	 * only need entries in colnames for pre-existing columns.
	 */
	noldcolumns = list_length(rte->eref->colnames);
	expand_colnames_array_to(colinfo, noldcolumns);
	Assert(colinfo->num_cols == noldcolumns);

	/*
	 * Scan the join output columns, select an alias for each one, and store
	 * it in colinfo->colnames.  If there are USING columns, set_using_names()
	 * already selected their names, so we can start the loop at the first
	 * non-merged column.
	 */
	changed_any = false;
	for (i = list_length(colinfo->usingNames); i < noldcolumns; i++)
	{
		char	   *colname = colinfo->colnames[i];
		char	   *real_colname;

		/* Ignore dropped column (only possible for non-merged column) */
		if (colinfo->leftattnos[i] == 0 && colinfo->rightattnos[i] == 0)
		{
			Assert(colname == NULL);
			continue;
		}

		/* Get the child column name */
		if (colinfo->leftattnos[i] > 0)
			real_colname = leftcolinfo->colnames[colinfo->leftattnos[i] - 1];
		else if (colinfo->rightattnos[i] > 0)
			real_colname = rightcolinfo->colnames[colinfo->rightattnos[i] - 1];
		else
		{
			/* We're joining system columns --- use eref name */
			real_colname = strVal(list_nth(rte->eref->colnames, i));
		}
		Assert(real_colname != NULL);

		/* In an unnamed join, just report child column names as-is */
		if (rte->alias == NULL)
		{
			colinfo->colnames[i] = real_colname;
			continue;
		}

		/* If alias already assigned, that's what to use */
		if (colname == NULL)
		{
			/* If user wrote an alias, prefer that over real column name */
			if (rte->alias && i < list_length(rte->alias->colnames))
				colname = strVal(list_nth(rte->alias->colnames, i));
			else
				colname = real_colname;

			/* Unique-ify and insert into colinfo */
			colname = make_colname_unique(colname, dpns, colinfo);

			colinfo->colnames[i] = colname;
		}

		/* Remember if any assigned aliases differ from "real" name */
		if (!changed_any && strcmp(colname, real_colname) != 0)
			changed_any = true;
	}

	/*
	 * Calculate number of columns the join would have if it were re-parsed
	 * now, and create storage for the new_colnames and is_new_col arrays.
	 *
	 * Note: colname_is_unique will be consulting new_colnames[] during the
	 * loops below, so its not-yet-filled entries must be zeroes.
	 */
	nnewcolumns = leftcolinfo->num_new_cols + rightcolinfo->num_new_cols -
		list_length(colinfo->usingNames);
	colinfo->num_new_cols = nnewcolumns;
	colinfo->new_colnames = (char **) palloc0(nnewcolumns * sizeof(char *));
	colinfo->is_new_col = (bool *) palloc0(nnewcolumns * sizeof(bool));

	/*
	 * Generating the new_colnames array is a bit tricky since any new columns
	 * added since parse time must be inserted in the right places.  This code
	 * must match the parser, which will order a join's columns as merged
	 * columns first (in USING-clause order), then non-merged columns from the
	 * left input (in attnum order), then non-merged columns from the right
	 * input (ditto).  If one of the inputs is itself a join, its columns will
	 * be ordered according to the same rule, which means newly-added columns
	 * might not be at the end.  We can figure out what's what by consulting
	 * the leftattnos and rightattnos arrays plus the input is_new_col arrays.
	 *
	 * In these loops, i indexes leftattnos/rightattnos (so it's join varattno
	 * less one), j indexes new_colnames/is_new_col, and ic/jc have similar
	 * meanings for the current child RTE.
	 */

	/* Handle merged columns; they are first and can't be new */
	i = j = 0;
	while (i < noldcolumns &&
		   colinfo->leftattnos[i] != 0 &&
		   colinfo->rightattnos[i] != 0)
	{
		/* column name is already determined and known unique */
		colinfo->new_colnames[j] = colinfo->colnames[i];
		colinfo->is_new_col[j] = false;

		/* build bitmapsets of child attnums of merged columns */
		if (colinfo->leftattnos[i] > 0)
			leftmerged = bms_add_member(leftmerged, colinfo->leftattnos[i]);
		if (colinfo->rightattnos[i] > 0)
			rightmerged = bms_add_member(rightmerged, colinfo->rightattnos[i]);

		i++, j++;
	}

	/* Handle non-merged left-child columns */
	ic = 0;
	for (jc = 0; jc < leftcolinfo->num_new_cols; jc++)
	{
		char	   *child_colname = leftcolinfo->new_colnames[jc];

		if (!leftcolinfo->is_new_col[jc])
		{
			/* Advance ic to next non-dropped old column of left child */
			while (ic < leftcolinfo->num_cols &&
				   leftcolinfo->colnames[ic] == NULL)
				ic++;
			Assert(ic < leftcolinfo->num_cols);
			ic++;
			/* If it is a merged column, we already processed it */
			if (bms_is_member(ic, leftmerged))
				continue;
			/* Else, advance i to the corresponding existing join column */
			while (i < colinfo->num_cols &&
				   colinfo->colnames[i] == NULL)
				i++;
			Assert(i < colinfo->num_cols);
			Assert(ic == colinfo->leftattnos[i]);
			/* Use the already-assigned name of this column */
			colinfo->new_colnames[j] = colinfo->colnames[i];
			i++;
		}
		else
		{
			/*
			 * Unique-ify the new child column name and assign, unless we're
			 * in an unnamed join, in which case just copy
			 */
			if (rte->alias != NULL)
			{
				colinfo->new_colnames[j] =
					make_colname_unique(child_colname, dpns, colinfo);
				if (!changed_any &&
					strcmp(colinfo->new_colnames[j], child_colname) != 0)
					changed_any = true;
			}
			else
				colinfo->new_colnames[j] = child_colname;
		}

		colinfo->is_new_col[j] = leftcolinfo->is_new_col[jc];
		j++;
	}

	/* Handle non-merged right-child columns in exactly the same way */
	ic = 0;
	for (jc = 0; jc < rightcolinfo->num_new_cols; jc++)
	{
		char	   *child_colname = rightcolinfo->new_colnames[jc];

		if (!rightcolinfo->is_new_col[jc])
		{
			/* Advance ic to next non-dropped old column of right child */
			while (ic < rightcolinfo->num_cols &&
				   rightcolinfo->colnames[ic] == NULL)
				ic++;
			Assert(ic < rightcolinfo->num_cols);
			ic++;
			/* If it is a merged column, we already processed it */
			if (bms_is_member(ic, rightmerged))
				continue;
			/* Else, advance i to the corresponding existing join column */
			while (i < colinfo->num_cols &&
				   colinfo->colnames[i] == NULL)
				i++;
			Assert(i < colinfo->num_cols);
			Assert(ic == colinfo->rightattnos[i]);
			/* Use the already-assigned name of this column */
			colinfo->new_colnames[j] = colinfo->colnames[i];
			i++;
		}
		else
		{
			/*
			 * Unique-ify the new child column name and assign, unless we're
			 * in an unnamed join, in which case just copy
			 */
			if (rte->alias != NULL)
			{
				colinfo->new_colnames[j] =
					make_colname_unique(child_colname, dpns, colinfo);
				if (!changed_any &&
					strcmp(colinfo->new_colnames[j], child_colname) != 0)
					changed_any = true;
			}
			else
				colinfo->new_colnames[j] = child_colname;
		}

		colinfo->is_new_col[j] = rightcolinfo->is_new_col[jc];
		j++;
	}

	/* Assert we processed the right number of columns */
#ifdef USE_ASSERT_CHECKING
	while (i < colinfo->num_cols && colinfo->colnames[i] == NULL)
		i++;
	Assert(i == colinfo->num_cols);
	Assert(j == nnewcolumns);
#endif

	/*
	 * For a named join, print column aliases if we changed any from the child
	 * names.  Unnamed joins cannot print aliases.
	 */
	if (rte->alias != NULL)
		colinfo->printaliases = changed_any;
	else
		colinfo->printaliases = false;
}

/*
 * colname_is_unique: is colname distinct from already-chosen column names?
 *
 * dpns is query-wide info, colinfo is for the column's RTE
 */
static bool
colname_is_unique(const char *colname, deparse_namespace *dpns,
				  deparse_columns *colinfo)
{
	int			i;
	ListCell   *lc;

	/* Check against already-assigned column aliases within RTE */
	for (i = 0; i < colinfo->num_cols; i++)
	{
		char	   *oldname = colinfo->colnames[i];

		if (oldname && strcmp(oldname, colname) == 0)
			return false;
	}

	/*
	 * If we're building a new_colnames array, check that too (this will be
	 * partially but not completely redundant with the previous checks)
	 */
	for (i = 0; i < colinfo->num_new_cols; i++)
	{
		char	   *oldname = colinfo->new_colnames[i];

		if (oldname && strcmp(oldname, colname) == 0)
			return false;
	}

	/* Also check against USING-column names that must be globally unique */
	foreach(lc, dpns->using_names)
	{
		char	   *oldname = (char *) lfirst(lc);

		if (strcmp(oldname, colname) == 0)
			return false;
	}

	/* Also check against names already assigned for parent-join USING cols */
	foreach(lc, colinfo->parentUsing)
	{
		char	   *oldname = (char *) lfirst(lc);

		if (strcmp(oldname, colname) == 0)
			return false;
	}

	return true;
}

/*
 * make_colname_unique: modify colname if necessary to make it unique
 *
 * dpns is query-wide info, colinfo is for the column's RTE
 */
static char *
make_colname_unique(char *colname, deparse_namespace *dpns,
					deparse_columns *colinfo)
{
	/*
	 * If the selected name isn't unique, append digits to make it so.  For a
	 * very long input name, we might have to truncate to stay within
	 * NAMEDATALEN.
	 */
	if (!colname_is_unique(colname, dpns, colinfo))
	{
		int			colnamelen = strlen(colname);
		char	   *modname = (char *) palloc(colnamelen + 16);
		int			i = 0;

		do
		{
			i++;
			for (;;)
			{
				/*
				 * We avoid using %.*s here because it can misbehave if the
				 * data is not valid in what libc thinks is the prevailing
				 * encoding.
				 */
				memcpy(modname, colname, colnamelen);
				sprintf(modname + colnamelen, "_%d", i);
				if (strlen(modname) < NAMEDATALEN)
					break;
				/* drop chars from colname to keep all the digits */
				colnamelen = pg_mbcliplen(colname, colnamelen,
										  colnamelen - 1);
			}
		} while (!colname_is_unique(modname, dpns, colinfo));
		colname = modname;
	}
	return colname;
}

/*
 * expand_colnames_array_to: make colinfo->colnames at least n items long
 *
 * Any added array entries are initialized to zero.
 */
static void
expand_colnames_array_to(deparse_columns *colinfo, int n)
{
	if (n > colinfo->num_cols)
	{
		if (colinfo->colnames == NULL)
			colinfo->colnames = (char **) palloc0(n * sizeof(char *));
		else
		{
			colinfo->colnames = (char **) repalloc(colinfo->colnames,
												   n * sizeof(char *));
			memset(colinfo->colnames + colinfo->num_cols, 0,
				   (n - colinfo->num_cols) * sizeof(char *));
		}
		colinfo->num_cols = n;
	}
}

/*
 * identify_join_columns: figure out where columns of a join come from
 *
 * Fills the join-specific fields of the colinfo struct, except for
 * usingNames which is filled later.
 */
static void
identify_join_columns(JoinExpr *j, RangeTblEntry *jrte,
					  deparse_columns *colinfo)
{
	int			numjoincols;
	int			i;
	ListCell   *lc;

	/* Extract left/right child RT indexes */
	if (IsA(j->larg, RangeTblRef))
		colinfo->leftrti = ((RangeTblRef *) j->larg)->rtindex;
	else if (IsA(j->larg, JoinExpr))
		colinfo->leftrti = ((JoinExpr *) j->larg)->rtindex;
	else
		elog(ERROR, "unrecognized node type in jointree: %d",
			 (int) nodeTag(j->larg));
	if (IsA(j->rarg, RangeTblRef))
		colinfo->rightrti = ((RangeTblRef *) j->rarg)->rtindex;
	else if (IsA(j->rarg, JoinExpr))
		colinfo->rightrti = ((JoinExpr *) j->rarg)->rtindex;
	else
		elog(ERROR, "unrecognized node type in jointree: %d",
			 (int) nodeTag(j->rarg));

	/* Assert children will be processed earlier than join in second pass */
	Assert(colinfo->leftrti < j->rtindex);
	Assert(colinfo->rightrti < j->rtindex);

	/* Initialize result arrays with zeroes */
	numjoincols = list_length(jrte->joinaliasvars);
	Assert(numjoincols == list_length(jrte->eref->colnames));
	colinfo->leftattnos = (int *) palloc0(numjoincols * sizeof(int));
	colinfo->rightattnos = (int *) palloc0(numjoincols * sizeof(int));

	/* Scan the joinaliasvars list to identify simple column references */
	i = 0;
	foreach(lc, jrte->joinaliasvars)
	{
		Var		   *aliasvar = (Var *) lfirst(lc);

		/* get rid of any implicit coercion above the Var */
		aliasvar = (Var *) strip_implicit_coercions((Node *) aliasvar);

		if (aliasvar == NULL)
		{
			/* It's a dropped column; nothing to do here */
		}
		else if (IsA(aliasvar, Var))
		{
			Assert(aliasvar->varlevelsup == 0);
			Assert(aliasvar->varattno != 0);
			if (aliasvar->varno == colinfo->leftrti)
				colinfo->leftattnos[i] = aliasvar->varattno;
			else if (aliasvar->varno == colinfo->rightrti)
				colinfo->rightattnos[i] = aliasvar->varattno;
			else
				elog(ERROR, "unexpected varno %d in JOIN RTE",
					 aliasvar->varno);
		}
		else if (IsA(aliasvar, CoalesceExpr))
		{
			/*
			 * It's a merged column in FULL JOIN USING.  Ignore it for now and
			 * let the code below identify the merged columns.
			 */
		}
		else
			elog(ERROR, "unrecognized node type in join alias vars: %d",
				 (int) nodeTag(aliasvar));

		i++;
	}

	/*
	 * If there's a USING clause, deconstruct the join quals to identify the
	 * merged columns.  This is a tad painful but if we cannot rely on the
	 * column names, there is no other representation of which columns were
	 * joined by USING.  (Unless the join type is FULL, we can't tell from the
	 * joinaliasvars list which columns are merged.)  Note: we assume that the
	 * merged columns are the first output column(s) of the join.
	 */
	if (j->usingClause)
	{
		List	   *leftvars = NIL;
		List	   *rightvars = NIL;
		ListCell   *lc2;

		/* Extract left- and right-side Vars from the qual expression */
		flatten_join_using_qual(j->quals, &leftvars, &rightvars);
		Assert(list_length(leftvars) == list_length(j->usingClause));
		Assert(list_length(rightvars) == list_length(j->usingClause));

		/* Mark the output columns accordingly */
		i = 0;
		forboth(lc, leftvars, lc2, rightvars)
		{
			Var		   *leftvar = (Var *) lfirst(lc);
			Var		   *rightvar = (Var *) lfirst(lc2);

			Assert(leftvar->varlevelsup == 0);
			Assert(leftvar->varattno != 0);
			if (leftvar->varno != colinfo->leftrti)
				elog(ERROR, "unexpected varno %d in JOIN USING qual",
					 leftvar->varno);
			colinfo->leftattnos[i] = leftvar->varattno;

			Assert(rightvar->varlevelsup == 0);
			Assert(rightvar->varattno != 0);
			if (rightvar->varno != colinfo->rightrti)
				elog(ERROR, "unexpected varno %d in JOIN USING qual",
					 rightvar->varno);
			colinfo->rightattnos[i] = rightvar->varattno;

			i++;
		}
	}
}

/*
 * flatten_join_using_qual: extract Vars being joined from a JOIN/USING qual
 *
 * We assume that transformJoinUsingClause won't have produced anything except
 * AND nodes, equality operator nodes, and possibly implicit coercions, and
 * that the AND node inputs match left-to-right with the original USING list.
 *
 * Caller must initialize the result lists to NIL.
 */
static void
flatten_join_using_qual(Node *qual, List **leftvars, List **rightvars)
{
	if (IsA(qual, BoolExpr))
	{
		/* Handle AND nodes by recursion */
		BoolExpr   *b = (BoolExpr *) qual;
		ListCell   *lc;

		Assert(b->boolop == AND_EXPR);
		foreach(lc, b->args)
		{
			flatten_join_using_qual((Node *) lfirst(lc),
									leftvars, rightvars);
		}
	}
	else if (IsA(qual, OpExpr))
	{
		/* Otherwise we should have an equality operator */
		OpExpr	   *op = (OpExpr *) qual;
		Var		   *var;

		if (list_length(op->args) != 2)
			elog(ERROR, "unexpected unary operator in JOIN/USING qual");
		/* Arguments should be Vars with perhaps implicit coercions */
		var = (Var *) strip_implicit_coercions((Node *) linitial(op->args));
		if (!IsA(var, Var))
			elog(ERROR, "unexpected node type in JOIN/USING qual: %d",
				 (int) nodeTag(var));
		*leftvars = lappend(*leftvars, var);
		var = (Var *) strip_implicit_coercions((Node *) lsecond(op->args));
		if (!IsA(var, Var))
			elog(ERROR, "unexpected node type in JOIN/USING qual: %d",
				 (int) nodeTag(var));
		*rightvars = lappend(*rightvars, var);
	}
	else
	{
		/* Perhaps we have an implicit coercion to boolean? */
		Node	   *q = strip_implicit_coercions(qual);

		if (q != qual)
			flatten_join_using_qual(q, leftvars, rightvars);
		else
			elog(ERROR, "unexpected node type in JOIN/USING qual: %d",
				 (int) nodeTag(qual));
	}
}

/*
 * get_rtable_name: convenience function to get a previously assigned RTE alias
 *
 * The RTE must belong to the topmost namespace level in "context".
 */
static char *
get_rtable_name(int rtindex, deparse_context *context)
{
	deparse_namespace *dpns = (deparse_namespace *) linitial(context->namespaces);

	Assert(rtindex > 0 && rtindex <= list_length(dpns->rtable_names));
	return (char *) list_nth(dpns->rtable_names, rtindex - 1);
}

/*
 * set_deparse_planstate: set up deparse_namespace to parse subexpressions
 * of a given PlanState node
 *
 * This sets the planstate, outer_planstate, inner_planstate, outer_tlist,
 * inner_tlist, and index_tlist fields.  Caller is responsible for adjusting
 * the ancestors list if necessary.  Note that the rtable and ctes fields do
 * not need to change when shifting attention to different plan nodes in a
 * single plan tree.
 */
static void
set_deparse_planstate(deparse_namespace *dpns, PlanState *ps)
{
	dpns->planstate = ps;

	/*
	 * We special-case Append and MergeAppend to pretend that the first child
	 * plan is the OUTER referent; we have to interpret OUTER Vars in their
	 * tlists according to one of the children, and the first one is the most
	 * natural choice.  Likewise special-case ModifyTable to pretend that the
	 * first child plan is the OUTER referent; this is to support RETURNING
	 * lists containing references to non-target relations.
	 */
	if (IsA(ps, AppendState))
		dpns->outer_planstate = ((AppendState *) ps)->appendplans[0];
	else if (IsA(ps, SequenceState))
		/*
		 * A Sequence node returns tuples from the *last* child node only.
		 * The other subplans can even have a different, incompatible tuple
		 * descriptor. A typical case is to have a PartitionSelector node
		 * as the first subplan, and the Dynamic Table Scan as the second
		 * subplan.
		 */
		dpns->outer_planstate = ((SequenceState *) ps)->subplans[1];
	else if (IsA(ps, MergeAppendState))
		dpns->outer_planstate = ((MergeAppendState *) ps)->mergeplans[0];
	else if (IsA(ps, ModifyTableState))
		dpns->outer_planstate = ((ModifyTableState *) ps)->mt_plans[0];
	else
		dpns->outer_planstate = outerPlanState(ps);

	if (dpns->outer_planstate)
		dpns->outer_tlist = dpns->outer_planstate->plan->targetlist;
	else
		dpns->outer_tlist = NIL;

	/*
	 * For a SubqueryScan, pretend the subplan is INNER referent.  (We don't
	 * use OUTER because that could someday conflict with the normal meaning.)
	 * Likewise, for a CteScan, pretend the subquery's plan is INNER referent.
	 * For ON CONFLICT .. UPDATE we just need the inner tlist to point to the
	 * excluded expression's tlist. (Similar to the SubqueryScan we don't want
	 * to reuse OUTER, it's used for RETURNING in some modify table cases,
	 * although not INSERT .. CONFLICT).
	 */
	if (IsA(ps, SubqueryScanState))
		dpns->inner_planstate = ((SubqueryScanState *) ps)->subplan;
	else if (IsA(ps, CteScanState))
		dpns->inner_planstate = ((CteScanState *) ps)->cteplanstate;
	else if (IsA(ps, SequenceState))
		/*
		 * Set the inner_plan to a sequences first child only if it is a
		 * partition selector. This is a specific fix to enable Explain’s of
		 * query plans that have a Partition Selector
		 */
		dpns->inner_planstate = ((SequenceState *) ps)->subplans[0];
	else if (IsA(ps, ModifyTableState))
		dpns->inner_planstate = ps;
	else
		dpns->inner_planstate = innerPlanState(ps);

	if (IsA(ps, ModifyTableState))
		dpns->inner_tlist = ((ModifyTableState *) ps)->mt_excludedtlist;
	else if (dpns->inner_planstate)
		dpns->inner_tlist = dpns->inner_planstate->plan->targetlist;
	else
		dpns->inner_tlist = NIL;

	/* Set up referent for INDEX_VAR Vars, if needed */
	if (IsA(ps->plan, IndexOnlyScan))
		dpns->index_tlist = ((IndexOnlyScan *) ps->plan)->indextlist;
	else if (IsA(ps->plan, ForeignScan))
		dpns->index_tlist = ((ForeignScan *) ps->plan)->fdw_scan_tlist;
	else if (IsA(ps->plan, CustomScan))
		dpns->index_tlist = ((CustomScan *) ps->plan)->custom_scan_tlist;
	else
		dpns->index_tlist = NIL;
}

/*
 * push_child_plan: temporarily transfer deparsing attention to a child plan
 *
 * When expanding an OUTER_VAR or INNER_VAR reference, we must adjust the
 * deparse context in case the referenced expression itself uses
 * OUTER_VAR/INNER_VAR.  We modify the top stack entry in-place to avoid
 * affecting levelsup issues (although in a Plan tree there really shouldn't
 * be any).
 *
 * Caller must provide a local deparse_namespace variable to save the
 * previous state for pop_child_plan.
 */
static void
push_child_plan(deparse_namespace *dpns, PlanState *ps,
				deparse_namespace *save_dpns)
{
	/* Save state for restoration later */
	*save_dpns = *dpns;

	/* Link current plan node into ancestors list */
	dpns->ancestors = lcons(dpns->planstate, dpns->ancestors);

	/* Set attention on selected child */
	set_deparse_planstate(dpns, ps);
}

/*
 * pop_child_plan: undo the effects of push_child_plan
 */
static void
pop_child_plan(deparse_namespace *dpns, deparse_namespace *save_dpns)
{
	List	   *ancestors;

	/* Get rid of ancestors list cell added by push_child_plan */
	ancestors = list_delete_first(dpns->ancestors);

	/* Restore fields changed by push_child_plan */
	*dpns = *save_dpns;

	/* Make sure dpns->ancestors is right (may be unnecessary) */
	dpns->ancestors = ancestors;
}

/*
 * push_ancestor_plan: temporarily transfer deparsing attention to an
 * ancestor plan
 *
 * When expanding a Param reference, we must adjust the deparse context
 * to match the plan node that contains the expression being printed;
 * otherwise we'd fail if that expression itself contains a Param or
 * OUTER_VAR/INNER_VAR/INDEX_VAR variable.
 *
 * The target ancestor is conveniently identified by the ListCell holding it
 * in dpns->ancestors.
 *
 * Caller must provide a local deparse_namespace variable to save the
 * previous state for pop_ancestor_plan.
 */
static void
push_ancestor_plan(deparse_namespace *dpns, ListCell *ancestor_cell,
				   deparse_namespace *save_dpns)
{
	PlanState  *ps = (PlanState *) lfirst(ancestor_cell);
	List	   *ancestors;

	/* Save state for restoration later */
	*save_dpns = *dpns;

	/* Build a new ancestor list with just this node's ancestors */
	ancestors = NIL;
	while ((ancestor_cell = lnext(ancestor_cell)) != NULL)
		ancestors = lappend(ancestors, lfirst(ancestor_cell));
	dpns->ancestors = ancestors;

	/* Set attention on selected ancestor */
	set_deparse_planstate(dpns, ps);
}

/*
 * pop_ancestor_plan: undo the effects of push_ancestor_plan
 */
static void
pop_ancestor_plan(deparse_namespace *dpns, deparse_namespace *save_dpns)
{
	/* Free the ancestor list made in push_ancestor_plan */
	list_free(dpns->ancestors);

	/* Restore fields changed by push_ancestor_plan */
	*dpns = *save_dpns;
}


/* ----------
 * make_ruledef			- reconstruct the CREATE RULE command
 *				  for a given pg_rewrite tuple
 * ----------
 */
static void
make_ruledef(StringInfo buf, HeapTuple ruletup, TupleDesc rulettc,
			 int prettyFlags)
{
	char	   *rulename;
	char		ev_type;
	Oid			ev_class;
	bool		is_instead;
	char	   *ev_qual;
	char	   *ev_action;
	List	   *actions = NIL;
	Relation	ev_relation;
	TupleDesc	viewResultDesc = NULL;
	int			fno;
	Datum		dat;
	bool		isnull;

	/*
	 * Get the attribute values from the rules tuple
	 */
	fno = SPI_fnumber(rulettc, "rulename");
	dat = SPI_getbinval(ruletup, rulettc, fno, &isnull);
	Assert(!isnull);
	rulename = NameStr(*(DatumGetName(dat)));

	fno = SPI_fnumber(rulettc, "ev_type");
	dat = SPI_getbinval(ruletup, rulettc, fno, &isnull);
	Assert(!isnull);
	ev_type = DatumGetChar(dat);

	fno = SPI_fnumber(rulettc, "ev_class");
	dat = SPI_getbinval(ruletup, rulettc, fno, &isnull);
	Assert(!isnull);
	ev_class = DatumGetObjectId(dat);

	fno = SPI_fnumber(rulettc, "is_instead");
	dat = SPI_getbinval(ruletup, rulettc, fno, &isnull);
	Assert(!isnull);
	is_instead = DatumGetBool(dat);

	/* these could be nulls */
	fno = SPI_fnumber(rulettc, "ev_qual");
	ev_qual = SPI_getvalue(ruletup, rulettc, fno);

	fno = SPI_fnumber(rulettc, "ev_action");
	ev_action = SPI_getvalue(ruletup, rulettc, fno);
	if (ev_action != NULL)
		actions = (List *) stringToNode(ev_action);

	ev_relation = table_open(ev_class, AccessShareLock);

	/*
	 * Build the rules definition text
	 */
	appendStringInfo(buf, "CREATE RULE %s AS",
					 quote_identifier(rulename));

	if (prettyFlags & PRETTYFLAG_INDENT)
		appendStringInfoString(buf, "\n    ON ");
	else
		appendStringInfoString(buf, " ON ");

	/* The event the rule is fired for */
	switch (ev_type)
	{
		case '1':
			appendStringInfoString(buf, "SELECT");
			viewResultDesc = RelationGetDescr(ev_relation);
			break;

		case '2':
			appendStringInfoString(buf, "UPDATE");
			break;

		case '3':
			appendStringInfoString(buf, "INSERT");
			break;

		case '4':
			appendStringInfoString(buf, "DELETE");
			break;

		default:
			ereport(ERROR,
					(errcode(ERRCODE_FEATURE_NOT_SUPPORTED),
					 errmsg("rule \"%s\" has unsupported event type %d",
							rulename, ev_type)));
			break;
	}

	/* The relation the rule is fired on */
	appendStringInfo(buf, " TO %s",
					 (prettyFlags & PRETTYFLAG_SCHEMA) ?
					 generate_relation_name(ev_class, NIL) :
					 generate_qualified_relation_name(ev_class));

	/* If the rule has an event qualification, add it */
	if (ev_qual == NULL)
		ev_qual = "";
	if (strlen(ev_qual) > 0 && strcmp(ev_qual, "<>") != 0)
	{
		Node	   *qual;
		Query	   *query;
		deparse_context context;
		deparse_namespace dpns;

		if (prettyFlags & PRETTYFLAG_INDENT)
			appendStringInfoString(buf, "\n  ");
		appendStringInfoString(buf, " WHERE ");

		qual = stringToNode(ev_qual);

		/*
		 * We need to make a context for recognizing any Vars in the qual
		 * (which can only be references to OLD and NEW).  Use the rtable of
		 * the first query in the action list for this purpose.
		 */
		query = (Query *) linitial(actions);

		/*
		 * If the action is INSERT...SELECT, OLD/NEW have been pushed down
		 * into the SELECT, and that's what we need to look at. (Ugly kluge
		 * ... try to fix this when we redesign querytrees.)
		 */
		query = getInsertSelectQuery(query, NULL);

		/* Must acquire locks right away; see notes in get_query_def() */
		AcquireRewriteLocks(query, false, false);

		context.buf = buf;
		context.namespaces = list_make1(&dpns);
		context.groupClause = NIL;
		context.windowClause = NIL;
		context.windowTList = NIL;
		context.varprefix = (list_length(query->rtable) != 1);
		context.prettyFlags = prettyFlags;
		context.wrapColumn = WRAP_COLUMN_DEFAULT;
		context.indentLevel = PRETTYINDENT_STD;
		context.special_exprkind = EXPR_KIND_NONE;

		set_deparse_for_query(&dpns, query, NIL);

		get_rule_expr(qual, &context, false);
	}

	appendStringInfoString(buf, " DO ");

	/* The INSTEAD keyword (if so) */
	if (is_instead)
		appendStringInfoString(buf, "INSTEAD ");

	/* Finally the rules actions */
	if (list_length(actions) > 1)
	{
		ListCell   *action;
		Query	   *query;

		appendStringInfoChar(buf, '(');
		foreach(action, actions)
		{
			query = (Query *) lfirst(action);
			get_query_def(query, buf, NIL, viewResultDesc, true,
						  prettyFlags, WRAP_COLUMN_DEFAULT, 0);
			if (prettyFlags)
				appendStringInfoString(buf, ";\n");
			else
				appendStringInfoString(buf, "; ");
		}
		appendStringInfoString(buf, ");");
	}
	else if (list_length(actions) == 0)
	{
		appendStringInfoString(buf, "NOTHING;");
	}
	else
	{
		Query	   *query;

		query = (Query *) linitial(actions);
		get_query_def(query, buf, NIL, viewResultDesc, true,
					  prettyFlags, WRAP_COLUMN_DEFAULT, 0);
		appendStringInfoChar(buf, ';');
	}

	table_close(ev_relation, AccessShareLock);
}


/* ----------
 * make_viewdef			- reconstruct the SELECT part of a
 *				  view rewrite rule
 * ----------
 */
static void
make_viewdef(StringInfo buf, HeapTuple ruletup, TupleDesc rulettc,
			 int prettyFlags, int wrapColumn)
{
	Query	   *query;
	char		ev_type;
	Oid			ev_class;
	bool		is_instead;
	char	   *ev_qual;
	char	   *ev_action;
	List	   *actions = NIL;
	Relation	ev_relation;
	int			fno;
	Datum		dat;
	bool		isnull;

	/*
	 * Get the attribute values from the rules tuple
	 */
	fno = SPI_fnumber(rulettc, "ev_type");
	dat = SPI_getbinval(ruletup, rulettc, fno, &isnull);
	Assert(!isnull);
	ev_type = DatumGetChar(dat);

	fno = SPI_fnumber(rulettc, "ev_class");
	dat = SPI_getbinval(ruletup, rulettc, fno, &isnull);
	Assert(!isnull);
	ev_class = DatumGetObjectId(dat);

	fno = SPI_fnumber(rulettc, "is_instead");
	dat = SPI_getbinval(ruletup, rulettc, fno, &isnull);
	Assert(!isnull);
	is_instead = DatumGetBool(dat);

	/* these could be nulls */
	fno = SPI_fnumber(rulettc, "ev_qual");
	ev_qual = SPI_getvalue(ruletup, rulettc, fno);

	fno = SPI_fnumber(rulettc, "ev_action");
	ev_action = SPI_getvalue(ruletup, rulettc, fno);
	if (ev_action != NULL)
		actions = (List *) stringToNode(ev_action);

	if (list_length(actions) != 1)
	{
		/* keep output buffer empty and leave */
		return;
	}

	query = (Query *) linitial(actions);

	if (ev_type != '1' || !is_instead ||
		strcmp(ev_qual, "<>") != 0 || query->commandType != CMD_SELECT)
	{
		/* keep output buffer empty and leave */
		return;
	}

	/*
	 * MPP-25160: pg_rewrite was scanned using MVCC snapshot, someone
 	 * else might drop a view that was visible then. We return nothing
 	 * in buf in this case.
	 */
	ev_relation = try_relation_open(ev_class, AccessShareLock, false);
	if (ev_relation == NULL)
	{
		return;
	}

	get_query_def(query, buf, NIL, RelationGetDescr(ev_relation), true,
				  prettyFlags, wrapColumn, 0);
	appendStringInfoChar(buf, ';');

	table_close(ev_relation, AccessShareLock);
}


/* ----------
 * get_query_def			- Parse back one query parsetree
 *
 * query: parsetree to be displayed
 * buf: output text is appended to buf
 * parentnamespace: list (initially empty) of outer-level deparse_namespace's
 * resultDesc: if not NULL, the output tuple descriptor for the view
 *		represented by a SELECT query.  We use the column names from it
 *		to label SELECT output columns, in preference to names in the query
 * colNamesVisible: true if the surrounding context cares about the output
 *		column names at all (as, for example, an EXISTS() context does not);
 *		when false, we can suppress dummy column labels such as "?column?"
 * prettyFlags: bitmask of PRETTYFLAG_XXX options
 * wrapColumn: maximum line length, or -1 to disable wrapping
 * startIndent: initial indentation amount
 * ----------
 */
static void
get_query_def(Query *query, StringInfo buf, List *parentnamespace,
			  TupleDesc resultDesc, bool colNamesVisible,
			  int prettyFlags, int wrapColumn, int startIndent)
{
	deparse_context context;
	deparse_namespace dpns;

	/* Guard against excessively long or deeply-nested queries */
	CHECK_FOR_INTERRUPTS();
	check_stack_depth();

	/*
	 * Before we begin to examine the query, acquire locks on referenced
	 * relations, and fix up deleted columns in JOIN RTEs.  This ensures
	 * consistent results.  Note we assume it's OK to scribble on the passed
	 * querytree!
	 *
	 * We are only deparsing the query (we are not about to execute it), so we
	 * only need AccessShareLock on the relations it mentions.
	 */
	AcquireRewriteLocks(query, false, false);

	context.buf = buf;
	context.namespaces = lcons(&dpns, list_copy(parentnamespace));
	context.groupClause = NIL;
	context.windowClause = NIL;
	context.windowTList = NIL;
	context.varprefix = (parentnamespace != NIL ||
						 list_length(query->rtable) != 1);
	context.prettyFlags = prettyFlags;
	context.wrapColumn = wrapColumn;
	context.indentLevel = startIndent;
	context.special_exprkind = EXPR_KIND_NONE;

	set_deparse_for_query(&dpns, query, parentnamespace);

	switch (query->commandType)
	{
		case CMD_SELECT:
			get_select_query_def(query, &context, resultDesc, colNamesVisible);
			break;

		case CMD_UPDATE:
			get_update_query_def(query, &context, colNamesVisible);
			break;

		case CMD_INSERT:
			get_insert_query_def(query, &context, colNamesVisible);
			break;

		case CMD_DELETE:
			get_delete_query_def(query, &context, colNamesVisible);
			break;

		case CMD_NOTHING:
			appendStringInfoString(buf, "NOTHING");
			break;

		case CMD_UTILITY:
			get_utility_query_def(query, &context);
			break;

		default:
			elog(ERROR, "unrecognized query command type: %d",
				 query->commandType);
			break;
	}
}

/* ----------
 * get_values_def			- Parse back a VALUES list
 * ----------
 */
static void
get_values_def(List *values_lists, deparse_context *context)
{
	StringInfo	buf = context->buf;
	bool		first_list = true;
	ListCell   *vtl;

	appendStringInfoString(buf, "VALUES ");

	foreach(vtl, values_lists)
	{
		List	   *sublist = (List *) lfirst(vtl);
		bool		first_col = true;
		ListCell   *lc;

		if (first_list)
			first_list = false;
		else
			appendStringInfoString(buf, ", ");

		appendStringInfoChar(buf, '(');
		foreach(lc, sublist)
		{
			Node	   *col = (Node *) lfirst(lc);

			if (first_col)
				first_col = false;
			else
				appendStringInfoChar(buf, ',');

			/*
			 * Print the value.  Whole-row Vars need special treatment.
			 */
			get_rule_expr_toplevel(col, context, false);
		}
		appendStringInfoChar(buf, ')');
	}
}

/* ----------
 * get_with_clause			- Parse back a WITH clause
 * ----------
 */
static void
get_with_clause(Query *query, deparse_context *context)
{
	StringInfo	buf = context->buf;
	const char *sep;
	ListCell   *l;

	if (query->cteList == NIL)
		return;

	if (PRETTY_INDENT(context))
	{
		context->indentLevel += PRETTYINDENT_STD;
		appendStringInfoChar(buf, ' ');
	}

	if (query->hasRecursive)
		sep = "WITH RECURSIVE ";
	else
		sep = "WITH ";
	foreach(l, query->cteList)
	{
		CommonTableExpr *cte = (CommonTableExpr *) lfirst(l);

		appendStringInfoString(buf, sep);
		appendStringInfoString(buf, quote_identifier(cte->ctename));
		if (cte->aliascolnames)
		{
			bool		first = true;
			ListCell   *col;

			appendStringInfoChar(buf, '(');
			foreach(col, cte->aliascolnames)
			{
				if (first)
					first = false;
				else
					appendStringInfoString(buf, ", ");
				appendStringInfoString(buf,
									   quote_identifier(strVal(lfirst(col))));
			}
			appendStringInfoChar(buf, ')');
		}
		appendStringInfoString(buf, " AS ");
		switch (cte->ctematerialized)
		{
			case CTEMaterializeDefault:
				break;
			case CTEMaterializeAlways:
				appendStringInfoString(buf, "MATERIALIZED ");
				break;
			case CTEMaterializeNever:
				appendStringInfoString(buf, "NOT MATERIALIZED ");
				break;
		}
		appendStringInfoChar(buf, '(');
		if (PRETTY_INDENT(context))
			appendContextKeyword(context, "", 0, 0, 0);
		get_query_def((Query *) cte->ctequery, buf, context->namespaces, NULL,
					  true,
					  context->prettyFlags, context->wrapColumn,
					  context->indentLevel);
		if (PRETTY_INDENT(context))
			appendContextKeyword(context, "", 0, 0, 0);
		appendStringInfoChar(buf, ')');
		sep = ", ";
	}

	if (PRETTY_INDENT(context))
	{
		context->indentLevel -= PRETTYINDENT_STD;
		appendContextKeyword(context, "", 0, 0, 0);
	}
	else
		appendStringInfoChar(buf, ' ');
}

/* ----------
 * get_select_query_def			- Parse back a SELECT parsetree
 * ----------
 */
static void
get_select_query_def(Query *query, deparse_context *context,
					 TupleDesc resultDesc, bool colNamesVisible)
{
	StringInfo	buf = context->buf;
	List	   *save_windowclause;
	List	   *save_windowtlist;
	List	   *save_groupclause;
	bool		force_colno;
	ListCell   *l;

	/* Insert the WITH clause if given */
	get_with_clause(query, context);

	/* Set up context for possible window functions */
	save_windowclause = context->windowClause;
	context->windowClause = query->windowClause;
	save_windowtlist = context->windowTList;
	context->windowTList = query->targetList;
	save_groupclause = context->groupClause;
	context->groupClause = query->groupClause;

	/*
	 * If the Query node has a setOperations tree, then it's the top level of
	 * a UNION/INTERSECT/EXCEPT query; only the WITH, ORDER BY and LIMIT
	 * fields are interesting in the top query itself.
	 */
	if (query->setOperations)
	{
		get_setop_query(query->setOperations, query, context, resultDesc,
						colNamesVisible);
		/* ORDER BY clauses must be simple in this case */
		force_colno = true;
	}
	else
	{
		get_basic_select_query(query, context, resultDesc, colNamesVisible);
		force_colno = false;
	}

	/* Add the ORDER BY clause if given */
	if (query->sortClause != NIL)
	{
		appendContextKeyword(context, " ORDER BY ",
							 -PRETTYINDENT_STD, PRETTYINDENT_STD, 1);
		get_rule_orderby(query->sortClause, query->targetList,
						 force_colno, context);
	}

	/* Add the LIMIT clause if given */
	if (query->limitOffset != NULL)
	{
		appendContextKeyword(context, " OFFSET ",
							 -PRETTYINDENT_STD, PRETTYINDENT_STD, 0);
		get_rule_expr(query->limitOffset, context, false);
	}
	if (query->limitCount != NULL)
	{
		appendContextKeyword(context, " LIMIT ",
							 -PRETTYINDENT_STD, PRETTYINDENT_STD, 0);
		if (IsA(query->limitCount, Const) &&
			((Const *) query->limitCount)->constisnull)
			appendStringInfoString(buf, "ALL");
		else
			get_rule_expr(query->limitCount, context, false);
	}

	/* Add the SCATTER BY clause, if given */
	if (query->scatterClause)
	{
		appendContextKeyword(context, " SCATTER ",
							 -PRETTYINDENT_STD, PRETTYINDENT_STD, 1);

		/* Distinguish between RANDOMLY and BY <expr-list> */
		if (list_length(query->scatterClause) == 1 &&
			linitial(query->scatterClause) == NULL)
		{
			appendStringInfo(buf, "RANDOMLY");
		}
		else
		{
			ListCell	*lc;

			appendStringInfo(buf, "BY ");
			foreach(lc, query->scatterClause)
			{
				Node *expr = (Node *) lfirst(lc);

				get_rule_expr(expr, context, false);
				if (lc->next)
					appendStringInfo(buf, ", ");
			}
		}
	}

	/* Add FOR [KEY] UPDATE/SHARE clauses if present */
	if (query->hasForUpdate)
	{
		foreach(l, query->rowMarks)
		{
			RowMarkClause *rc = (RowMarkClause *) lfirst(l);

			/* don't print implicit clauses */
			if (rc->pushedDown)
				continue;

			switch (rc->strength)
			{
				case LCS_NONE:
					/* we intentionally throw an error for LCS_NONE */
					elog(ERROR, "unrecognized LockClauseStrength %d",
						 (int) rc->strength);
					break;
				case LCS_FORKEYSHARE:
					appendContextKeyword(context, " FOR KEY SHARE",
										 -PRETTYINDENT_STD, PRETTYINDENT_STD, 0);
					break;
				case LCS_FORSHARE:
					appendContextKeyword(context, " FOR SHARE",
										 -PRETTYINDENT_STD, PRETTYINDENT_STD, 0);
					break;
				case LCS_FORNOKEYUPDATE:
					appendContextKeyword(context, " FOR NO KEY UPDATE",
										 -PRETTYINDENT_STD, PRETTYINDENT_STD, 0);
					break;
				case LCS_FORUPDATE:
					appendContextKeyword(context, " FOR UPDATE",
										 -PRETTYINDENT_STD, PRETTYINDENT_STD, 0);
					break;
			}

			appendStringInfo(buf, " OF %s",
							 quote_identifier(get_rtable_name(rc->rti,
															  context)));
			if (rc->waitPolicy == LockWaitError)
				appendStringInfoString(buf, " NOWAIT");
			else if (rc->waitPolicy == LockWaitSkip)
				appendStringInfoString(buf, " SKIP LOCKED");
		}
	}

	context->windowClause = save_windowclause;
	context->windowTList = save_windowtlist;
	context->groupClause = save_groupclause;
}

/*
 * Detect whether query looks like SELECT ... FROM VALUES(),
 * with no need to rename the output columns of the VALUES RTE.
 * If so, return the VALUES RTE.  Otherwise return NULL.
 */
static RangeTblEntry *
get_simple_values_rte(Query *query, TupleDesc resultDesc)
{
	RangeTblEntry *result = NULL;
	ListCell   *lc;

	/*
	 * We want to detect a match even if the Query also contains OLD or NEW
	 * rule RTEs.  So the idea is to scan the rtable and see if there is only
	 * one inFromCl RTE that is a VALUES RTE.
	 */
	foreach(lc, query->rtable)
	{
		RangeTblEntry *rte = (RangeTblEntry *) lfirst(lc);

		if (rte->rtekind == RTE_VALUES && rte->inFromCl)
		{
			if (result)
				return NULL;	/* multiple VALUES (probably not possible) */
			result = rte;
		}
		else if (rte->rtekind == RTE_RELATION && !rte->inFromCl)
			continue;			/* ignore rule entries */
		else
			return NULL;		/* something else -> not simple VALUES */
	}

	/*
	 * We don't need to check the targetlist in any great detail, because
	 * parser/analyze.c will never generate a "bare" VALUES RTE --- they only
	 * appear inside auto-generated sub-queries with very restricted
	 * structure.  However, DefineView might have modified the tlist by
	 * injecting new column aliases, or we might have some other column
	 * aliases forced by a resultDesc.  We can only simplify if the RTE's
	 * column names match the names that get_target_list() would select.
	 */
	if (result)
	{
		ListCell   *lcn;
		int			colno;

		if (list_length(query->targetList) != list_length(result->eref->colnames))
			return NULL;		/* this probably cannot happen */
		colno = 0;
		forboth(lc, query->targetList, lcn, result->eref->colnames)
		{
			TargetEntry *tle = (TargetEntry *) lfirst(lc);
			char	   *cname = strVal(lfirst(lcn));
			char	   *colname;

			if (tle->resjunk)
				return NULL;	/* this probably cannot happen */

			/* compute name that get_target_list would use for column */
			colno++;
			if (resultDesc && colno <= resultDesc->natts)
				colname = NameStr(TupleDescAttr(resultDesc, colno - 1)->attname);
			else
				colname = tle->resname;

			/* does it match the VALUES RTE? */
			if (colname == NULL || strcmp(colname, cname) != 0)
				return NULL;	/* column name has been changed */
		}
	}

	return result;
}

static void
get_basic_select_query(Query *query, deparse_context *context,
					   TupleDesc resultDesc, bool colNamesVisible)
{
	StringInfo	buf = context->buf;
	RangeTblEntry *values_rte;
	char	   *sep;
	ListCell   *l;

	if (PRETTY_INDENT(context))
	{
		context->indentLevel += PRETTYINDENT_STD;
		appendStringInfoChar(buf, ' ');
	}

	/*
	 * If the query looks like SELECT * FROM (VALUES ...), then print just the
	 * VALUES part.  This reverses what transformValuesClause() did at parse
	 * time.
	 */
	values_rte = get_simple_values_rte(query, resultDesc);
	if (values_rte)
	{
		get_values_def(values_rte->values_lists, context);
		return;
	}

	/*
	 * Build up the query string - first we say SELECT
	 */
	appendStringInfoString(buf, "SELECT");

	/* Add the DISTINCT clause if given */
	if (query->distinctClause != NIL)
	{
		if (query->hasDistinctOn)
		{
			appendStringInfoString(buf, " DISTINCT ON (");
			sep = "";
			foreach(l, query->distinctClause)
			{
				SortGroupClause *srt = (SortGroupClause *) lfirst(l);

				appendStringInfoString(buf, sep);
				get_rule_sortgroupclause(srt->tleSortGroupRef, query->targetList,
										 false, context);
				sep = ", ";
			}
			appendStringInfoChar(buf, ')');
		}
		else
			appendStringInfoString(buf, " DISTINCT");
	}

	/* Then we tell what to select (the targetlist) */
	get_target_list(query->targetList, context, resultDesc, colNamesVisible);

	/* Add the FROM clause if needed */
	get_from_clause(query, " FROM ", context);

	/* Add the WHERE clause if given */
	if (query->jointree->quals != NULL)
	{
		appendContextKeyword(context, " WHERE ",
							 -PRETTYINDENT_STD, PRETTYINDENT_STD, 1);
		get_rule_expr(query->jointree->quals, context, false);
	}

	/* Add the GROUP BY clause if given */
	if (query->groupClause != NULL || query->groupingSets != NULL)
	{
		ParseExprKind save_exprkind;

		appendContextKeyword(context, " GROUP BY ",
							 -PRETTYINDENT_STD, PRETTYINDENT_STD, 1);

		save_exprkind = context->special_exprkind;
		context->special_exprkind = EXPR_KIND_GROUP_BY;

		if (query->groupingSets == NIL)
		{
			sep = "";
			foreach(l, query->groupClause)
			{
				SortGroupClause *grp = (SortGroupClause *) lfirst(l);

				appendStringInfoString(buf, sep);
				get_rule_sortgroupclause(grp->tleSortGroupRef, query->targetList,
										 false, context);
				sep = ", ";
			}
		}
		else
		{
			sep = "";
			foreach(l, query->groupingSets)
			{
				GroupingSet *grp = lfirst(l);

				appendStringInfoString(buf, sep);
				get_rule_groupingset(grp, query->targetList, true, context);
				sep = ", ";
			}
		}

		context->special_exprkind = save_exprkind;
	}

	/* Add the HAVING clause if given */
	if (query->havingQual != NULL)
	{
		appendContextKeyword(context, " HAVING ",
							 -PRETTYINDENT_STD, PRETTYINDENT_STD, 0);
		get_rule_expr(query->havingQual, context, false);
	}

	/* The WINDOW clause must be last */
	if (query->windowClause)
	{
		bool first = true;
		foreach(l, query->windowClause)
		{
			WindowClause *wc = (WindowClause *) lfirst(l);

			/* unnamed windows will be displayed in the target list */
			if (!wc->name)
				continue;

			if (first)
			{
				appendContextKeyword(context, " WINDOW",
									 -PRETTYINDENT_STD, PRETTYINDENT_STD, 1);
				first = false;
			}
			else
				appendStringInfoString(buf, ",");

			appendStringInfo(buf, " %s AS ", quote_identifier(wc->name));
			get_rule_windowspec(wc, context->windowTList, context);
		}
	}
}

/* ----------
 * get_target_list			- Parse back a SELECT target list
 *
 * This is also used for RETURNING lists in INSERT/UPDATE/DELETE.
 *
 * resultDesc and colNamesVisible are as for get_query_def()
 * ----------
 */
static void
get_target_list(List *targetList, deparse_context *context,
				TupleDesc resultDesc, bool colNamesVisible)
{
	StringInfo	buf = context->buf;
	StringInfoData targetbuf;
	bool		last_was_multiline = false;
	char	   *sep;
	int			colno;
	ListCell   *l;

	/* we use targetbuf to hold each TLE's text temporarily */
	initStringInfo(&targetbuf);

	sep = " ";
	colno = 0;
	foreach(l, targetList)
	{
		TargetEntry *tle = (TargetEntry *) lfirst(l);
		char	   *colname;
		char	   *attname;

		if (tle->resjunk)
			continue;			/* ignore junk entries */

		appendStringInfoString(buf, sep);
		sep = ", ";
		colno++;

		/*
		 * Put the new field text into targetbuf so we can decide after we've
		 * got it whether or not it needs to go on a new line.
		 */
		resetStringInfo(&targetbuf);
		context->buf = &targetbuf;

		/*
		 * We special-case Var nodes rather than using get_rule_expr. This is
		 * needed because get_rule_expr will display a whole-row Var as
		 * "foo.*", which is the preferred notation in most contexts, but at
		 * the top level of a SELECT list it's not right (the parser will
		 * expand that notation into multiple columns, yielding behavior
		 * different from a whole-row Var).  We need to call get_variable
		 * directly so that we can tell it to do the right thing, and so that
		 * we can get the attribute name which is the default AS label.
		 */
		if (tle->expr && (IsA(tle->expr, Var)))
		{
			attname = get_variable((Var *) tle->expr, 0, true, context);
		}
		else
		{
			get_rule_expr((Node *) tle->expr, context, true);

			/*
			 * When colNamesVisible is true, we should always show the
			 * assigned column name explicitly.  Otherwise, show it only if
			 * it's not FigureColname's fallback.
			 */
			attname = colNamesVisible ? NULL : "?column?";
		}

		/*
		 * Figure out what the result column should be called.  In the context
		 * of a view, use the view's tuple descriptor (so as to pick up the
		 * effects of any column RENAME that's been done on the view).
		 * Otherwise, just use what we can find in the TLE.
		 */
		if (resultDesc && colno <= resultDesc->natts)
			colname = NameStr(TupleDescAttr(resultDesc, colno - 1)->attname);
		else
			colname = tle->resname;

		/* Show AS unless the column's name is correct as-is */
		if (colname)			/* resname could be NULL */
		{
			if (attname == NULL || strcmp(attname, colname) != 0)
				appendStringInfo(&targetbuf, " AS %s", quote_identifier(colname));
		}

		/* Restore context's output buffer */
		context->buf = buf;

		/* Consider line-wrapping if enabled */
		if (PRETTY_INDENT(context) && context->wrapColumn >= 0)
		{
			int			leading_nl_pos;

			/* Does the new field start with a new line? */
			if (targetbuf.len > 0 && targetbuf.data[0] == '\n')
				leading_nl_pos = 0;
			else
				leading_nl_pos = -1;

			/* If so, we shouldn't add anything */
			if (leading_nl_pos >= 0)
			{
				/* instead, remove any trailing spaces currently in buf */
				removeStringInfoSpaces(buf);
			}
			else
			{
				char	   *trailing_nl;

				/* Locate the start of the current line in the output buffer */
				trailing_nl = strrchr(buf->data, '\n');
				if (trailing_nl == NULL)
					trailing_nl = buf->data;
				else
					trailing_nl++;

				/*
				 * Add a newline, plus some indentation, if the new field is
				 * not the first and either the new field would cause an
				 * overflow or the last field used more than one line.
				 */
				if (colno > 1 &&
					((strlen(trailing_nl) + targetbuf.len > context->wrapColumn) ||
					 last_was_multiline))
					appendContextKeyword(context, "", -PRETTYINDENT_STD,
										 PRETTYINDENT_STD, PRETTYINDENT_VAR);
			}

			/* Remember this field's multiline status for next iteration */
			last_was_multiline =
				(strchr(targetbuf.data + leading_nl_pos + 1, '\n') != NULL);
		}

		/* Add the new field */
		appendStringInfoString(buf, targetbuf.data);
	}

	/* clean up */
	pfree(targetbuf.data);
}

static void
get_setop_query(Node *setOp, Query *query, deparse_context *context,
				TupleDesc resultDesc, bool colNamesVisible)
{
	StringInfo	buf = context->buf;
	bool		need_paren;

	/* Guard against excessively long or deeply-nested queries */
	CHECK_FOR_INTERRUPTS();
	check_stack_depth();

	if (IsA(setOp, RangeTblRef))
	{
		RangeTblRef *rtr = (RangeTblRef *) setOp;
		RangeTblEntry *rte = rt_fetch(rtr->rtindex, query->rtable);
		Query	   *subquery = rte->subquery;

		Assert(subquery != NULL);
		Assert(subquery->setOperations == NULL);
		/* Need parens if WITH, ORDER BY, FOR UPDATE, or LIMIT; see gram.y */
		need_paren = (subquery->cteList ||
					  subquery->sortClause ||
					  subquery->rowMarks ||
					  subquery->limitOffset ||
					  subquery->limitCount);
		if (need_paren)
			appendStringInfoChar(buf, '(');
		get_query_def(subquery, buf, context->namespaces, resultDesc,
					  colNamesVisible,
					  context->prettyFlags, context->wrapColumn,
					  context->indentLevel);
		if (need_paren)
			appendStringInfoChar(buf, ')');
	}
	else if (IsA(setOp, SetOperationStmt))
	{
		SetOperationStmt *op = (SetOperationStmt *) setOp;
		int			subindent;

		/*
		 * We force parens when nesting two SetOperationStmts, except when the
		 * lefthand input is another setop of the same kind.  Syntactically,
		 * we could omit parens in rather more cases, but it seems best to use
		 * parens to flag cases where the setop operator changes.  If we use
		 * parens, we also increase the indentation level for the child query.
		 *
		 * There are some cases in which parens are needed around a leaf query
		 * too, but those are more easily handled at the next level down (see
		 * code above).
		 */
		if (IsA(op->larg, SetOperationStmt))
		{
			SetOperationStmt *lop = (SetOperationStmt *) op->larg;

			if (op->op == lop->op && op->all == lop->all)
				need_paren = false;
			else
				need_paren = true;
		}
		else
			need_paren = false;

		if (need_paren)
		{
			appendStringInfoChar(buf, '(');
			subindent = PRETTYINDENT_STD;
			appendContextKeyword(context, "", subindent, 0, 0);
		}
		else
			subindent = 0;

		get_setop_query(op->larg, query, context, resultDesc, colNamesVisible);

		if (need_paren)
			appendContextKeyword(context, ") ", -subindent, 0, 0);
		else if (PRETTY_INDENT(context))
			appendContextKeyword(context, "", -subindent, 0, 0);
		else
			appendStringInfoChar(buf, ' ');

		switch (op->op)
		{
			case SETOP_UNION:
				appendStringInfoString(buf, "UNION ");
				break;
			case SETOP_INTERSECT:
				appendStringInfoString(buf, "INTERSECT ");
				break;
			case SETOP_EXCEPT:
				appendStringInfoString(buf, "EXCEPT ");
				break;
			default:
				elog(ERROR, "unrecognized set op: %d",
					 (int) op->op);
		}
		if (op->all)
			appendStringInfoString(buf, "ALL ");

		/* Always parenthesize if RHS is another setop */
		need_paren = IsA(op->rarg, SetOperationStmt);

		/*
		 * The indentation code here is deliberately a bit different from that
		 * for the lefthand input, because we want the line breaks in
		 * different places.
		 */
		if (need_paren)
		{
			appendStringInfoChar(buf, '(');
			subindent = PRETTYINDENT_STD;
		}
		else
			subindent = 0;
		appendContextKeyword(context, "", subindent, 0, 0);

		get_setop_query(op->rarg, query, context, resultDesc, false);

		if (PRETTY_INDENT(context))
			context->indentLevel -= subindent;
		if (need_paren)
			appendContextKeyword(context, ")", 0, 0, 0);
	}
	else
	{
		elog(ERROR, "unrecognized node type: %d",
			 (int) nodeTag(setOp));
	}
}

/*
 * Display a sort/group clause.
 *
 * Also returns the expression tree, so caller need not find it again.
 */
static Node *
get_rule_sortgroupclause(Index ref, List *tlist, bool force_colno,
						 deparse_context *context)
{
	StringInfo	buf = context->buf;
	TargetEntry *tle;
	Node	   *expr;

	tle = get_sortgroupref_tle(ref, tlist);
	expr = (Node *) tle->expr;

	/*
	 * Use column-number form if requested by caller.  Otherwise, if
	 * expression is a constant, force it to be dumped with an explicit cast
	 * as decoration --- this is because a simple integer constant is
	 * ambiguous (and will be misinterpreted by findTargetlistEntry()) if we
	 * dump it without any decoration.  If it's anything more complex than a
	 * simple Var, then force extra parens around it, to ensure it can't be
	 * misinterpreted as a cube() or rollup() construct.
	 */
	if (force_colno)
	{
		Assert(!tle->resjunk);
		appendStringInfo(buf, "%d", tle->resno);
	}
	else if (expr && IsA(expr, Const))
		get_const_expr((Const *) expr, context, 1);
	else if (!expr || IsA(expr, Var))
		get_rule_expr(expr, context, true);
	else
	{
		/*
		 * We must force parens for function-like expressions even if
		 * PRETTY_PAREN is off, since those are the ones in danger of
		 * misparsing. For other expressions we need to force them only if
		 * PRETTY_PAREN is on, since otherwise the expression will output them
		 * itself. (We can't skip the parens.)
		 */
		bool		need_paren = (PRETTY_PAREN(context)
								  || IsA(expr, FuncExpr)
								  ||IsA(expr, Aggref)
								  ||IsA(expr, WindowFunc));

		if (need_paren)
			appendStringInfoChar(context->buf, '(');
		get_rule_expr(expr, context, true);
		if (need_paren)
			appendStringInfoChar(context->buf, ')');
	}

	return expr;
}

/*
 * Display a GroupingSet
 */
static void
get_rule_groupingset(GroupingSet *gset, List *targetlist,
					 bool omit_parens, deparse_context *context)
{
	ListCell   *l;
	StringInfo	buf = context->buf;
	bool		omit_child_parens = true;
	char	   *sep = "";

	switch (gset->kind)
	{
		case GROUPING_SET_EMPTY:
			appendStringInfoString(buf, "()");
			return;

		case GROUPING_SET_SIMPLE:
			{
				if (!omit_parens || list_length(gset->content) != 1)
					appendStringInfoChar(buf, '(');

				foreach(l, gset->content)
				{
					Index		ref = lfirst_int(l);

					appendStringInfoString(buf, sep);
					get_rule_sortgroupclause(ref, targetlist,
											 false, context);
					sep = ", ";
				}

				if (!omit_parens || list_length(gset->content) != 1)
					appendStringInfoChar(buf, ')');
			}
			return;

		case GROUPING_SET_ROLLUP:
			appendStringInfoString(buf, "ROLLUP(");
			break;
		case GROUPING_SET_CUBE:
			appendStringInfoString(buf, "CUBE(");
			break;
		case GROUPING_SET_SETS:
			appendStringInfoString(buf, "GROUPING SETS (");
			omit_child_parens = false;
			break;
	}

	foreach(l, gset->content)
	{
		appendStringInfoString(buf, sep);
		get_rule_groupingset(lfirst(l), targetlist, omit_child_parens, context);
		sep = ", ";
	}

	appendStringInfoChar(buf, ')');
}

/*
 * Display an ORDER BY list.
 */
static void
get_rule_orderby(List *orderList, List *targetList,
				 bool force_colno, deparse_context *context)
{
	StringInfo	buf = context->buf;
	const char *sep;
	ListCell   *l;

	sep = "";
	foreach(l, orderList)
	{
		SortGroupClause *srt = (SortGroupClause *) lfirst(l);
		Node	   *sortexpr;
		Oid			sortcoltype;
		TypeCacheEntry *typentry;

		appendStringInfoString(buf, sep);
		sortexpr = get_rule_sortgroupclause(srt->tleSortGroupRef, targetList,
											force_colno, context);
		sortcoltype = exprType(sortexpr);
		/* See whether operator is default < or > for datatype */
		typentry = lookup_type_cache(sortcoltype,
									 TYPECACHE_LT_OPR | TYPECACHE_GT_OPR);
		if (srt->sortop == typentry->lt_opr)
		{
			/* ASC is default, so emit nothing for it */
			if (srt->nulls_first)
				appendStringInfoString(buf, " NULLS FIRST");
		}
		else if (srt->sortop == typentry->gt_opr)
		{
			appendStringInfoString(buf, " DESC");
			/* DESC defaults to NULLS FIRST */
			if (!srt->nulls_first)
				appendStringInfoString(buf, " NULLS LAST");
		}
		else
		{
			appendStringInfo(buf, " USING %s",
							 generate_operator_name(srt->sortop,
													sortcoltype,
													sortcoltype));
			/* be specific to eliminate ambiguity */
			if (srt->nulls_first)
				appendStringInfoString(buf, " NULLS FIRST");
			else
				appendStringInfoString(buf, " NULLS LAST");
		}
		sep = ", ";
	}
}

/*
 * Display a window definition
 */
static void
get_rule_windowspec(WindowClause *wc, List *targetList,
					deparse_context *context)
{
	StringInfo	buf = context->buf;
	bool		needspace = false;
	const char *sep;
	ListCell   *l;

	appendStringInfoChar(buf, '(');
	if (wc->refname)
	{
		appendStringInfoString(buf, quote_identifier(wc->refname));
		needspace = true;
	}
	/* partition clauses are always inherited, so only print if no refname */
	if (wc->partitionClause && !wc->refname)
	{
		if (needspace)
			appendStringInfoChar(buf, ' ');
		appendStringInfoString(buf, "PARTITION BY ");
		sep = "";
		foreach(l, wc->partitionClause)
		{
			SortGroupClause *grp = (SortGroupClause *) lfirst(l);

			appendStringInfoString(buf, sep);
			get_rule_sortgroupclause(grp->tleSortGroupRef, targetList,
									 false, context);
			sep = ", ";
		}
		needspace = true;
	}
	/* print ordering clause only if not inherited */
	if (wc->orderClause && !wc->copiedOrder)
	{
		if (needspace)
			appendStringInfoChar(buf, ' ');
		appendStringInfoString(buf, "ORDER BY ");
		get_rule_orderby(wc->orderClause, targetList, false, context);
		needspace = true;
	}
	/* framing clause is never inherited, so print unless it's default */
	if (wc->frameOptions & FRAMEOPTION_NONDEFAULT)
	{
		if (needspace)
			appendStringInfoChar(buf, ' ');
		if (wc->frameOptions & FRAMEOPTION_RANGE)
			appendStringInfoString(buf, "RANGE ");
		else if (wc->frameOptions & FRAMEOPTION_ROWS)
			appendStringInfoString(buf, "ROWS ");
		else if (wc->frameOptions & FRAMEOPTION_GROUPS)
			appendStringInfoString(buf, "GROUPS ");
		else
			Assert(false);
		if (wc->frameOptions & FRAMEOPTION_BETWEEN)
			appendStringInfoString(buf, "BETWEEN ");
		if (wc->frameOptions & FRAMEOPTION_START_UNBOUNDED_PRECEDING)
			appendStringInfoString(buf, "UNBOUNDED PRECEDING ");
		else if (wc->frameOptions & FRAMEOPTION_START_CURRENT_ROW)
			appendStringInfoString(buf, "CURRENT ROW ");
		else if (wc->frameOptions & FRAMEOPTION_START_OFFSET)
		{
			get_rule_expr(wc->startOffset, context, false);
			if (wc->frameOptions & FRAMEOPTION_START_OFFSET_PRECEDING)
				appendStringInfoString(buf, " PRECEDING ");
			else if (wc->frameOptions & FRAMEOPTION_START_OFFSET_FOLLOWING)
				appendStringInfoString(buf, " FOLLOWING ");
			else
				Assert(false);
		}
		else
			Assert(false);
		if (wc->frameOptions & FRAMEOPTION_BETWEEN)
		{
			appendStringInfoString(buf, "AND ");
			if (wc->frameOptions & FRAMEOPTION_END_UNBOUNDED_FOLLOWING)
				appendStringInfoString(buf, "UNBOUNDED FOLLOWING ");
			else if (wc->frameOptions & FRAMEOPTION_END_CURRENT_ROW)
				appendStringInfoString(buf, "CURRENT ROW ");
			else if (wc->frameOptions & FRAMEOPTION_END_OFFSET)
			{
				get_rule_expr(wc->endOffset, context, false);
				if (wc->frameOptions & FRAMEOPTION_END_OFFSET_PRECEDING)
					appendStringInfoString(buf, " PRECEDING ");
				else if (wc->frameOptions & FRAMEOPTION_END_OFFSET_FOLLOWING)
					appendStringInfoString(buf, " FOLLOWING ");
				else
					Assert(false);
			}
			else
				Assert(false);
		}
		if (wc->frameOptions & FRAMEOPTION_EXCLUDE_CURRENT_ROW)
			appendStringInfoString(buf, "EXCLUDE CURRENT ROW ");
		else if (wc->frameOptions & FRAMEOPTION_EXCLUDE_GROUP)
			appendStringInfoString(buf, "EXCLUDE GROUP ");
		else if (wc->frameOptions & FRAMEOPTION_EXCLUDE_TIES)
			appendStringInfoString(buf, "EXCLUDE TIES ");
		/* we will now have a trailing space; remove it */
		buf->len--;
	}
	appendStringInfoChar(buf, ')');
}

/* ----------
 * get_insert_query_def			- Parse back an INSERT parsetree
 * ----------
 */
static void
get_insert_query_def(Query *query, deparse_context *context,
					 bool colNamesVisible)
{
	StringInfo	buf = context->buf;
	RangeTblEntry *select_rte = NULL;
	RangeTblEntry *values_rte = NULL;
	RangeTblEntry *rte;
	char	   *sep;
	ListCell   *l;
	List	   *strippedexprs;

	/* Insert the WITH clause if given */
	get_with_clause(query, context);

	/*
	 * If it's an INSERT ... SELECT or multi-row VALUES, there will be a
	 * single RTE for the SELECT or VALUES.  Plain VALUES has neither.
	 */
	foreach(l, query->rtable)
	{
		rte = (RangeTblEntry *) lfirst(l);

		if (rte->rtekind == RTE_SUBQUERY)
		{
			if (select_rte)
				elog(ERROR, "too many subquery RTEs in INSERT");
			select_rte = rte;
		}

		if (rte->rtekind == RTE_VALUES)
		{
			if (values_rte)
				elog(ERROR, "too many values RTEs in INSERT");
			values_rte = rte;
		}
	}
	if (select_rte && values_rte)
		elog(ERROR, "both subquery and values RTEs in INSERT");

	/*
	 * Start the query with INSERT INTO relname
	 */
	rte = rt_fetch(query->resultRelation, query->rtable);
	Assert(rte->rtekind == RTE_RELATION);

	if (PRETTY_INDENT(context))
	{
		context->indentLevel += PRETTYINDENT_STD;
		appendStringInfoChar(buf, ' ');
	}
	appendStringInfo(buf, "INSERT INTO %s ",
					 generate_relation_name(rte->relid, NIL));
	/* INSERT requires AS keyword for target alias */
	if (rte->alias != NULL)
		appendStringInfo(buf, "AS %s ",
						 quote_identifier(rte->alias->aliasname));

	/*
	 * Add the insert-column-names list.  Any indirection decoration needed on
	 * the column names can be inferred from the top targetlist.
	 */
	strippedexprs = NIL;
	sep = "";
	if (query->targetList)
		appendStringInfoChar(buf, '(');
	foreach(l, query->targetList)
	{
		TargetEntry *tle = (TargetEntry *) lfirst(l);

		if (tle->resjunk)
			continue;			/* ignore junk entries */

		appendStringInfoString(buf, sep);
		sep = ", ";

		/*
		 * Put out name of target column; look in the catalogs, not at
		 * tle->resname, since resname will fail to track RENAME.
		 */
		appendStringInfoString(buf,
							   quote_identifier(get_attname(rte->relid,
															tle->resno,
															false)));

		/*
		 * Print any indirection needed (subfields or subscripts), and strip
		 * off the top-level nodes representing the indirection assignments.
		 * Add the stripped expressions to strippedexprs.  (If it's a
		 * single-VALUES statement, the stripped expressions are the VALUES to
		 * print below.  Otherwise they're just Vars and not really
		 * interesting.)
		 */
		strippedexprs = lappend(strippedexprs,
								processIndirection((Node *) tle->expr,
												   context));
	}
	if (query->targetList)
		appendStringInfoString(buf, ") ");

	if (query->override)
	{
		if (query->override == OVERRIDING_SYSTEM_VALUE)
			appendStringInfoString(buf, "OVERRIDING SYSTEM VALUE ");
		else if (query->override == OVERRIDING_USER_VALUE)
			appendStringInfoString(buf, "OVERRIDING USER VALUE ");
	}

	if (select_rte)
	{
		/* Add the SELECT */
		get_query_def(select_rte->subquery, buf, NIL, NULL,
					  false,
					  context->prettyFlags, context->wrapColumn,
					  context->indentLevel);
	}
	else if (values_rte)
	{
		/* Add the multi-VALUES expression lists */
		get_values_def(values_rte->values_lists, context);
	}
	else if (strippedexprs)
	{
		/* Add the single-VALUES expression list */
		appendContextKeyword(context, "VALUES (",
							 -PRETTYINDENT_STD, PRETTYINDENT_STD, 2);
		get_rule_list_toplevel(strippedexprs, context, false);
		appendStringInfoChar(buf, ')');
	}
	else
	{
		/* No expressions, so it must be DEFAULT VALUES */
		appendStringInfoString(buf, "DEFAULT VALUES");
	}

	/* Add ON CONFLICT if present */
	if (query->onConflict)
	{
		OnConflictExpr *confl = query->onConflict;

		appendStringInfoString(buf, " ON CONFLICT");

		if (confl->arbiterElems)
		{
			/* Add the single-VALUES expression list */
			appendStringInfoChar(buf, '(');
			get_rule_expr((Node *) confl->arbiterElems, context, false);
			appendStringInfoChar(buf, ')');

			/* Add a WHERE clause (for partial indexes) if given */
			if (confl->arbiterWhere != NULL)
			{
				bool		save_varprefix;

				/*
				 * Force non-prefixing of Vars, since parser assumes that they
				 * belong to target relation.  WHERE clause does not use
				 * InferenceElem, so this is separately required.
				 */
				save_varprefix = context->varprefix;
				context->varprefix = false;

				appendContextKeyword(context, " WHERE ",
									 -PRETTYINDENT_STD, PRETTYINDENT_STD, 1);
				get_rule_expr(confl->arbiterWhere, context, false);

				context->varprefix = save_varprefix;
			}
		}
		else if (OidIsValid(confl->constraint))
		{
			char	   *constraint = get_constraint_name(confl->constraint);

			if (!constraint)
				elog(ERROR, "cache lookup failed for constraint %u",
					 confl->constraint);
			appendStringInfo(buf, " ON CONSTRAINT %s",
							 quote_identifier(constraint));
		}

		if (confl->action == ONCONFLICT_NOTHING)
		{
			appendStringInfoString(buf, " DO NOTHING");
		}
		else
		{
			appendStringInfoString(buf, " DO UPDATE SET ");
			/* Deparse targetlist */
			get_update_query_targetlist_def(query, confl->onConflictSet,
											context, rte);

			/* Add a WHERE clause if given */
			if (confl->onConflictWhere != NULL)
			{
				appendContextKeyword(context, " WHERE ",
									 -PRETTYINDENT_STD, PRETTYINDENT_STD, 1);
				get_rule_expr(confl->onConflictWhere, context, false);
			}
		}
	}

	/* Add RETURNING if present */
	if (query->returningList)
	{
		appendContextKeyword(context, " RETURNING",
							 -PRETTYINDENT_STD, PRETTYINDENT_STD, 1);
		get_target_list(query->returningList, context, NULL, colNamesVisible);
	}
}


/* ----------
 * get_update_query_def			- Parse back an UPDATE parsetree
 * ----------
 */
static void
get_update_query_def(Query *query, deparse_context *context,
					 bool colNamesVisible)
{
	StringInfo	buf = context->buf;
	RangeTblEntry *rte;

	/* Insert the WITH clause if given */
	get_with_clause(query, context);

	/*
	 * Start the query with UPDATE relname SET
	 */
	rte = rt_fetch(query->resultRelation, query->rtable);
	Assert(rte->rtekind == RTE_RELATION);
	if (PRETTY_INDENT(context))
	{
		appendStringInfoChar(buf, ' ');
		context->indentLevel += PRETTYINDENT_STD;
	}
	appendStringInfo(buf, "UPDATE %s%s",
					 only_marker(rte),
					 generate_relation_name(rte->relid, NIL));
	if (rte->alias != NULL)
		appendStringInfo(buf, " %s",
						 quote_identifier(rte->alias->aliasname));
	appendStringInfoString(buf, " SET ");

	/* Deparse targetlist */
	get_update_query_targetlist_def(query, query->targetList, context, rte);

	/* Add the FROM clause if needed */
	get_from_clause(query, " FROM ", context);

	/* Add a WHERE clause if given */
	if (query->jointree->quals != NULL)
	{
		appendContextKeyword(context, " WHERE ",
							 -PRETTYINDENT_STD, PRETTYINDENT_STD, 1);
		get_rule_expr(query->jointree->quals, context, false);
	}

	/* Add RETURNING if present */
	if (query->returningList)
	{
		appendContextKeyword(context, " RETURNING",
							 -PRETTYINDENT_STD, PRETTYINDENT_STD, 1);
		get_target_list(query->returningList, context, NULL, colNamesVisible);
	}
}


/* ----------
 * get_update_query_targetlist_def			- Parse back an UPDATE targetlist
 * ----------
 */
static void
get_update_query_targetlist_def(Query *query, List *targetList,
								deparse_context *context, RangeTblEntry *rte)
{
	StringInfo	buf = context->buf;
	ListCell   *l;
	ListCell   *next_ma_cell;
	int			remaining_ma_columns;
	const char *sep;
	SubLink    *cur_ma_sublink;
	List	   *ma_sublinks;

	/*
	 * Prepare to deal with MULTIEXPR assignments: collect the source SubLinks
	 * into a list.  We expect them to appear, in ID order, in resjunk tlist
	 * entries.
	 */
	ma_sublinks = NIL;
	if (query->hasSubLinks)		/* else there can't be any */
	{
		foreach(l, targetList)
		{
			TargetEntry *tle = (TargetEntry *) lfirst(l);

			if (tle->resjunk && IsA(tle->expr, SubLink))
			{
				SubLink    *sl = (SubLink *) tle->expr;

				if (sl->subLinkType == MULTIEXPR_SUBLINK)
				{
					ma_sublinks = lappend(ma_sublinks, sl);
					Assert(sl->subLinkId == list_length(ma_sublinks));
				}
			}
		}
	}
	next_ma_cell = list_head(ma_sublinks);
	cur_ma_sublink = NULL;
	remaining_ma_columns = 0;

	/* Add the comma separated list of 'attname = value' */
	sep = "";
	foreach(l, targetList)
	{
		TargetEntry *tle = (TargetEntry *) lfirst(l);
		Node	   *expr;

		if (tle->resjunk)
			continue;			/* ignore junk entries */

		/* Emit separator (OK whether we're in multiassignment or not) */
		appendStringInfoString(buf, sep);
		sep = ", ";

		/*
		 * Check to see if we're starting a multiassignment group: if so,
		 * output a left paren.
		 */
		if (next_ma_cell != NULL && cur_ma_sublink == NULL)
		{
			/*
			 * We must dig down into the expr to see if it's a PARAM_MULTIEXPR
			 * Param.  That could be buried under FieldStores and
			 * SubscriptingRefs and CoerceToDomains (cf processIndirection()),
			 * and underneath those there could be an implicit type coercion.
			 * Because we would ignore implicit type coercions anyway, we
			 * don't need to be as careful as processIndirection() is about
			 * descending past implicit CoerceToDomains.
			 */
			expr = (Node *) tle->expr;
			while (expr)
			{
				if (IsA(expr, FieldStore))
				{
					FieldStore *fstore = (FieldStore *) expr;

					expr = (Node *) linitial(fstore->newvals);
				}
				else if (IsA(expr, SubscriptingRef))
				{
					SubscriptingRef *sbsref = (SubscriptingRef *) expr;

					if (sbsref->refassgnexpr == NULL)
						break;

					expr = (Node *) sbsref->refassgnexpr;
				}
				else if (IsA(expr, CoerceToDomain))
				{
					CoerceToDomain *cdomain = (CoerceToDomain *) expr;

					if (cdomain->coercionformat != COERCE_IMPLICIT_CAST)
						break;
					expr = (Node *) cdomain->arg;
				}
				else
					break;
			}
			expr = strip_implicit_coercions(expr);

			if (expr && IsA(expr, Param) &&
				((Param *) expr)->paramkind == PARAM_MULTIEXPR)
			{
				cur_ma_sublink = (SubLink *) lfirst(next_ma_cell);
				next_ma_cell = lnext(next_ma_cell);
				remaining_ma_columns = count_nonjunk_tlist_entries(
																   ((Query *) cur_ma_sublink->subselect)->targetList);
				Assert(((Param *) expr)->paramid ==
					   ((cur_ma_sublink->subLinkId << 16) | 1));
				appendStringInfoChar(buf, '(');
			}
		}

		/*
		 * Put out name of target column; look in the catalogs, not at
		 * tle->resname, since resname will fail to track RENAME.
		 */
		appendStringInfoString(buf,
							   quote_identifier(get_attname(rte->relid,
															tle->resno,
															false)));

		/*
		 * Print any indirection needed (subfields or subscripts), and strip
		 * off the top-level nodes representing the indirection assignments.
		 */
		expr = processIndirection((Node *) tle->expr, context);

		/*
		 * If we're in a multiassignment, skip printing anything more, unless
		 * this is the last column; in which case, what we print should be the
		 * sublink, not the Param.
		 */
		if (cur_ma_sublink != NULL)
		{
			if (--remaining_ma_columns > 0)
				continue;		/* not the last column of multiassignment */
			appendStringInfoChar(buf, ')');
			expr = (Node *) cur_ma_sublink;
			cur_ma_sublink = NULL;
		}

		appendStringInfoString(buf, " = ");

		get_rule_expr(expr, context, false);
	}
}


/* ----------
 * get_delete_query_def			- Parse back a DELETE parsetree
 * ----------
 */
static void
get_delete_query_def(Query *query, deparse_context *context,
					 bool colNamesVisible)
{
	StringInfo	buf = context->buf;
	RangeTblEntry *rte;

	/* Insert the WITH clause if given */
	get_with_clause(query, context);

	/*
	 * Start the query with DELETE FROM relname
	 */
	rte = rt_fetch(query->resultRelation, query->rtable);
	Assert(rte->rtekind == RTE_RELATION);
	if (PRETTY_INDENT(context))
	{
		appendStringInfoChar(buf, ' ');
		context->indentLevel += PRETTYINDENT_STD;
	}
	appendStringInfo(buf, "DELETE FROM %s%s",
					 only_marker(rte),
					 generate_relation_name(rte->relid, NIL));
	if (rte->alias != NULL)
		appendStringInfo(buf, " %s",
						 quote_identifier(rte->alias->aliasname));

	/* Add the USING clause if given */
	get_from_clause(query, " USING ", context);

	/* Add a WHERE clause if given */
	if (query->jointree->quals != NULL)
	{
		appendContextKeyword(context, " WHERE ",
							 -PRETTYINDENT_STD, PRETTYINDENT_STD, 1);
		get_rule_expr(query->jointree->quals, context, false);
	}

	/* Add RETURNING if present */
	if (query->returningList)
	{
		appendContextKeyword(context, " RETURNING",
							 -PRETTYINDENT_STD, PRETTYINDENT_STD, 1);
		get_target_list(query->returningList, context, NULL, colNamesVisible);
	}
}


/* ----------
 * get_utility_query_def			- Parse back a UTILITY parsetree
 * ----------
 */
static void
get_utility_query_def(Query *query, deparse_context *context)
{
	StringInfo	buf = context->buf;

	if (query->utilityStmt && IsA(query->utilityStmt, NotifyStmt))
	{
		NotifyStmt *stmt = (NotifyStmt *) query->utilityStmt;

		appendContextKeyword(context, "",
							 0, PRETTYINDENT_STD, 1);
		appendStringInfo(buf, "NOTIFY %s",
						 quote_identifier(stmt->conditionname));
		if (stmt->payload)
		{
			appendStringInfoString(buf, ", ");
			simple_quote_literal(buf, stmt->payload);
		}
	}
	else
	{
		/* Currently only NOTIFY utility commands can appear in rules */
		elog(ERROR, "unexpected utility statement type");
	}
}

/*
 * Display a Var appropriately.
 *
 * In some cases (currently only when recursing into an unnamed join)
 * the Var's varlevelsup has to be interpreted with respect to a context
 * above the current one; levelsup indicates the offset.
 *
 * If istoplevel is true, the Var is at the top level of a SELECT's
 * targetlist, which means we need special treatment of whole-row Vars.
 * Instead of the normal "tab.*", we'll print "tab.*::typename", which is a
 * dirty hack to prevent "tab.*" from being expanded into multiple columns.
 * (The parser will strip the useless coercion, so no inefficiency is added in
 * dump and reload.)  We used to print just "tab" in such cases, but that is
 * ambiguous and will yield the wrong result if "tab" is also a plain column
 * name in the query.
 *
 * Returns the attname of the Var, or NULL if the Var has no attname (because
 * it is a whole-row Var or a subplan output reference).
 */
static char *
get_variable(Var *var, int levelsup, bool istoplevel, deparse_context *context)
{
	StringInfo	buf = context->buf;
	RangeTblEntry *rte;
	AttrNumber	attnum;
	int			netlevelsup;
	deparse_namespace *dpns;
	deparse_columns *colinfo;
	char	   *refname;
	char	   *attname;

	/* Find appropriate nesting depth */
	netlevelsup = var->varlevelsup + levelsup;
	if (netlevelsup >= list_length(context->namespaces))
		elog(ERROR, "bogus varlevelsup: %d offset %d",
			 var->varlevelsup, levelsup);
	dpns = (deparse_namespace *) list_nth(context->namespaces,
										  netlevelsup);

	/*
	 * Try to find the relevant RTE in this rtable.  In a plan tree, it's
	 * likely that varno is OUTER_VAR or INNER_VAR, in which case we must dig
	 * down into the subplans, or INDEX_VAR, which is resolved similarly. Also
	 * find the aliases previously assigned for this RTE.
	 */
	if (var->varno >= 1 && var->varno <= list_length(dpns->rtable))
	{
		rte = rt_fetch(var->varno, dpns->rtable);
		refname = (char *) list_nth(dpns->rtable_names, var->varno - 1);
		colinfo = deparse_columns_fetch(var->varno, dpns);
		attnum = var->varattno;
	}
	else
	{
		resolve_special_varno((Node *) var, context, NULL,
							  get_special_variable);
		return NULL;
	}

	/*
	 * The planner will sometimes emit Vars referencing resjunk elements of a
	 * subquery's target list (this is currently only possible if it chooses
	 * to generate a "physical tlist" for a SubqueryScan or CteScan node).
	 * Although we prefer to print subquery-referencing Vars using the
	 * subquery's alias, that's not possible for resjunk items since they have
	 * no alias.  So in that case, drill down to the subplan and print the
	 * contents of the referenced tlist item.  This works because in a plan
	 * tree, such Vars can only occur in a SubqueryScan or CteScan node, and
	 * we'll have set dpns->inner_planstate to reference the child plan node.
	 */
	if ((rte->rtekind == RTE_SUBQUERY || rte->rtekind == RTE_CTE) &&
		attnum > list_length(rte->eref->colnames) &&
		dpns->inner_planstate)
	{
		TargetEntry *tle;
		deparse_namespace save_dpns;

		tle = get_tle_by_resno(dpns->inner_tlist, var->varattno);
		if (!tle)
			elog(ERROR, "invalid attnum %d for relation \"%s\"",
				 var->varattno, rte->eref->aliasname);

		Assert(netlevelsup == 0);
		push_child_plan(dpns, dpns->inner_planstate, &save_dpns);

		/*
		 * Force parentheses because our caller probably assumed a Var is a
		 * simple expression.
		 */
		if (!IsA(tle->expr, Var))
			appendStringInfoChar(buf, '(');
		get_rule_expr((Node *) tle->expr, context, true);
		if (!IsA(tle->expr, Var))
			appendStringInfoChar(buf, ')');

		pop_child_plan(dpns, &save_dpns);
		return NULL;
	}

	/*
	 * If it's an unnamed join, look at the expansion of the alias variable.
	 * If it's a simple reference to one of the input vars, then recursively
	 * print the name of that var instead.  When it's not a simple reference,
	 * we have to just print the unqualified join column name.  (This can only
	 * happen with "dangerous" merged columns in a JOIN USING; we took pains
	 * previously to make the unqualified column name unique in such cases.)
	 *
	 * This wouldn't work in decompiling plan trees, because we don't store
	 * joinaliasvars lists after planning; but a plan tree should never
	 * contain a join alias variable.
	 */
	if (rte->rtekind == RTE_JOIN && rte->alias == NULL)
	{
		if (rte->joinaliasvars == NIL)
			elog(ERROR, "cannot decompile join alias var in plan tree");
		if (attnum > 0)
		{
			Var		   *aliasvar;

			aliasvar = (Var *) list_nth(rte->joinaliasvars, attnum - 1);
			/* we intentionally don't strip implicit coercions here */
			if (aliasvar && IsA(aliasvar, Var))
			{
				return get_variable(aliasvar, var->varlevelsup + levelsup,
									istoplevel, context);
			}
		}

		/*
		 * Unnamed join has no refname.  (Note: since it's unnamed, there is
		 * no way the user could have referenced it to create a whole-row Var
		 * for it.  So we don't have to cover that case below.)
		 */
		Assert(refname == NULL);
	}

	if (attnum == InvalidAttrNumber)
		attname = NULL;
	else if (attnum > 0)
	{
		/* Get column name to use from the colinfo struct */
		if (attnum > colinfo->num_cols)
			elog(ERROR, "invalid attnum %d for relation \"%s\"",
				 attnum, rte->eref->aliasname);
		attname = colinfo->colnames[attnum - 1];

		/*
		 * If we find a Var referencing a dropped column, it seems better to
		 * print something (anything) than to fail.  In general this should
		 * not happen, but there are specific cases involving functions
		 * returning named composite types where we don't sufficiently enforce
		 * that you can't drop a column that's referenced in some view.
		 */
		if (attname == NULL)
			attname = "?dropped?column?";
	}
	else
	{
		/* System column - name is fixed, get it from the catalog */
		attname = get_rte_attribute_name(rte, attnum);
	}

	if (refname && (context->varprefix || attname == NULL))
	{
		appendStringInfoString(buf, quote_identifier(refname));
		appendStringInfoChar(buf, '.');
	}
	if (attname)
		appendStringInfoString(buf, quote_identifier(attname));
	else
	{
		appendStringInfoChar(buf, '*');
		if (istoplevel)
			appendStringInfo(buf, "::%s",
							 format_type_with_typemod(var->vartype,
													  var->vartypmod));
	}

	return attname;
}

/*
 * Deparse a Var which references OUTER_VAR, INNER_VAR, or INDEX_VAR.  This
 * routine is actually a callback for get_special_varno, which handles finding
 * the correct TargetEntry.  We get the expression contained in that
 * TargetEntry and just need to deparse it, a job we can throw back on
 * get_rule_expr.
 */
static void
get_special_variable(Node *node, deparse_context *context, void *private)
{
	StringInfo	buf = context->buf;

	/*
	 * Force parentheses because our caller probably assumed a Var is a simple
	 * expression.
	 */
	if (!IsA(node, Var))
		appendStringInfoChar(buf, '(');
	get_rule_expr(node, context, true);
	if (!IsA(node, Var))
		appendStringInfoChar(buf, ')');
}

/*
 * Chase through plan references to special varnos (OUTER_VAR, INNER_VAR,
 * INDEX_VAR) until we find a real Var or some kind of non-Var node; then,
 * invoke the callback provided.
 */
static void
resolve_special_varno(Node *node, deparse_context *context, void *private,
					  void (*callback) (Node *, deparse_context *, void *))
{
	Var		   *var;
	deparse_namespace *dpns;

	/* If it's not a Var, invoke the callback. */
	if (!IsA(node, Var))
	{
		callback(node, context, private);
		return;
	}

	/* Find appropriate nesting depth */
	var = (Var *) node;
	dpns = (deparse_namespace *) list_nth(context->namespaces,
										  var->varlevelsup);

	/*
	 * It's a special RTE, so recurse.
	 */
	if (var->varno == OUTER_VAR && dpns->outer_tlist)
	{
		TargetEntry *tle;
		deparse_namespace save_dpns;

		tle = get_tle_by_resno(dpns->outer_tlist, var->varattno);
		if (!tle)
			elog(ERROR, "bogus varattno for OUTER_VAR var: %d", var->varattno);

		push_child_plan(dpns, dpns->outer_planstate, &save_dpns);
		resolve_special_varno((Node *) tle->expr, context, private, callback);
		pop_child_plan(dpns, &save_dpns);
		return;
	}
	else if (var->varno == INNER_VAR && dpns->inner_tlist)
	{
		TargetEntry *tle;
		deparse_namespace save_dpns;

		tle = get_tle_by_resno(dpns->inner_tlist, var->varattno);
		if (!tle)
			elog(ERROR, "bogus varattno for INNER_VAR var: %d", var->varattno);

		push_child_plan(dpns, dpns->inner_planstate, &save_dpns);
		resolve_special_varno((Node *) tle->expr, context, private, callback);
		pop_child_plan(dpns, &save_dpns);
		return;
	}
	else if (var->varno == INDEX_VAR && dpns->index_tlist)
	{
		TargetEntry *tle;

		tle = get_tle_by_resno(dpns->index_tlist, var->varattno);
		if (!tle)
			elog(ERROR, "bogus varattno for INDEX_VAR var: %d", var->varattno);

		resolve_special_varno((Node *) tle->expr, context, private, callback);
		return;
	}
	else if (var->varno < 1 || var->varno > list_length(dpns->rtable))
		elog(ERROR, "bogus varno: %d", var->varno);

	/* Not special.  Just invoke the callback. */
	callback(node, context, private);
}

/*
 * Get the name of a field of an expression of composite type.  The
 * expression is usually a Var, but we handle other cases too.
 *
 * levelsup is an extra offset to interpret the Var's varlevelsup correctly.
 *
 * This is fairly straightforward when the expression has a named composite
 * type; we need only look up the type in the catalogs.  However, the type
 * could also be RECORD.  Since no actual table or view column is allowed to
 * have type RECORD, a Var of type RECORD must refer to a JOIN or FUNCTION RTE
 * or to a subquery output.  We drill down to find the ultimate defining
 * expression and attempt to infer the field name from it.  We ereport if we
 * can't determine the name.
 *
 * Similarly, a PARAM of type RECORD has to refer to some expression of
 * a determinable composite type.
 */
static const char *
get_name_for_var_field(Var *var, int fieldno,
					   int levelsup, deparse_context *context)
{
	RangeTblEntry *rte;
	AttrNumber	attnum;
	int			netlevelsup;
	deparse_namespace *dpns;
	TupleDesc	tupleDesc;
	Node	   *expr;

	/*
	 * If it's a RowExpr that was expanded from a whole-row Var, use the
	 * column names attached to it.
	 */
	if (IsA(var, RowExpr))
	{
		RowExpr    *r = (RowExpr *) var;

		if (fieldno > 0 && fieldno <= list_length(r->colnames))
			return strVal(list_nth(r->colnames, fieldno - 1));
	}

	/*
	 * If it's a Param of type RECORD, try to find what the Param refers to.
	 */
	if (IsA(var, Param))
	{
		Param	   *param = (Param *) var;
		ListCell   *ancestor_cell;

		expr = find_param_referent(param, context, &dpns, &ancestor_cell);
		if (expr)
		{
			/* Found a match, so recurse to decipher the field name */
			deparse_namespace save_dpns;
			const char *result;

			push_ancestor_plan(dpns, ancestor_cell, &save_dpns);
			result = get_name_for_var_field((Var *) expr, fieldno,
											0, context);
			pop_ancestor_plan(dpns, &save_dpns);
			return result;
		}
	}

	/*
	 * If it's a Var of type RECORD, we have to find what the Var refers to;
	 * if not, we can use get_expr_result_tupdesc().
	 */
	if (!IsA(var, Var) ||
		var->vartype != RECORDOID)
	{
		tupleDesc = get_expr_result_tupdesc((Node *) var, false);
		/* Got the tupdesc, so we can extract the field name */
		Assert(fieldno >= 1 && fieldno <= tupleDesc->natts);
		return NameStr(TupleDescAttr(tupleDesc, fieldno - 1)->attname);
	}

	/* Find appropriate nesting depth */
	netlevelsup = var->varlevelsup + levelsup;
	if (netlevelsup >= list_length(context->namespaces))
		elog(ERROR, "bogus varlevelsup: %d offset %d",
			 var->varlevelsup, levelsup);
	dpns = (deparse_namespace *) list_nth(context->namespaces,
										  netlevelsup);

	/*
	 * Try to find the relevant RTE in this rtable.  In a plan tree, it's
	 * likely that varno is OUTER_VAR or INNER_VAR, in which case we must dig
	 * down into the subplans, or INDEX_VAR, which is resolved similarly.
	 */
	if (var->varno >= 1 && var->varno <= list_length(dpns->rtable))
	{
		rte = rt_fetch(var->varno, dpns->rtable);
		attnum = var->varattno;
	}
	else if (var->varno == OUTER_VAR && dpns->outer_tlist)
	{
		TargetEntry *tle;
		deparse_namespace save_dpns;
		const char *result;

		tle = get_tle_by_resno(dpns->outer_tlist, var->varattno);
		if (!tle)
		{
			elog(ERROR, "bogus varattno for OUTER_VAR var: %d", var->varattno);
			return NULL;
		}

		Assert(netlevelsup == 0);
		push_child_plan(dpns, dpns->outer_planstate, &save_dpns);

		result = get_name_for_var_field((Var *) tle->expr, fieldno,
										levelsup, context);

		pop_child_plan(dpns, &save_dpns);
		return result;
	}
	else if (var->varno == INNER_VAR && dpns->inner_tlist)
	{
		TargetEntry *tle;
		deparse_namespace save_dpns;
		const char *result;

		tle = get_tle_by_resno(dpns->inner_tlist, var->varattno);
		if (!tle)
			elog(ERROR, "bogus varattno for INNER_VAR var: %d", var->varattno);

		Assert(netlevelsup == 0);
		push_child_plan(dpns, dpns->inner_planstate, &save_dpns);

		result = get_name_for_var_field((Var *) tle->expr, fieldno,
										levelsup, context);

		pop_child_plan(dpns, &save_dpns);
		return result;
	}
	else if (var->varno == INDEX_VAR && dpns->index_tlist)
	{
		TargetEntry *tle;
		const char *result;

		tle = get_tle_by_resno(dpns->index_tlist, var->varattno);
		if (!tle)
			elog(ERROR, "bogus varattno for INDEX_VAR var: %d", var->varattno);

		Assert(netlevelsup == 0);

		result = get_name_for_var_field((Var *) tle->expr, fieldno,
										levelsup, context);

		return result;
	}
	else
	{
		elog(WARNING, "bogus varno: %d", var->varno);
		return psprintf("<BOGUS %d>", var->varattno);
		return NULL;			/* keep compiler quiet */
	}

    if (rte == NULL)
    {
        ereport(WARNING, (errcode(ERRCODE_INTERNAL_ERROR),
                          errmsg_internal("bogus var: varno=%d varattno=%d",
                                          var->varno, var->varattno) ));
        return "*BOGUS*";
    }

	if (attnum == InvalidAttrNumber)
	{
		/* Var is whole-row reference to RTE, so select the right field */
		return get_rte_attribute_name(rte, fieldno);
	}

	/*
	 * This part has essentially the same logic as the parser's
	 * expandRecordVariable() function, but we are dealing with a different
	 * representation of the input context, and we only need one field name
	 * not a TupleDesc.  Also, we need special cases for finding subquery and
	 * CTE subplans when deparsing Plan trees.
	 */
	expr = (Node *) var;		/* default if we can't drill down */

	switch (rte->rtekind)
	{
		case RTE_RELATION:
		case RTE_VALUES:
		case RTE_NAMEDTUPLESTORE:
		case RTE_RESULT:

			/*
			 * This case should not occur: a column of a table, values list,
			 * or ENR shouldn't have type RECORD.  Fall through and fail (most
			 * likely) at the bottom.
			 */
			break;
		case RTE_SUBQUERY:
			/* Subselect-in-FROM: examine sub-select's output expr */
			{
				if (rte->subquery)
				{
					TargetEntry *ste = get_tle_by_resno(rte->subquery->targetList,
														attnum);

					if (ste == NULL || ste->resjunk)
						elog(ERROR, "subquery %s does not have attribute %d",
							 rte->eref->aliasname, attnum);
					expr = (Node *) ste->expr;
					if (IsA(expr, Var))
					{
						/*
						 * Recurse into the sub-select to see what its Var
						 * refers to. We have to build an additional level of
						 * namespace to keep in step with varlevelsup in the
						 * subselect.
						 */
						deparse_namespace mydpns;
						const char *result;

						set_deparse_for_query(&mydpns, rte->subquery,
											  context->namespaces);

						context->namespaces = lcons(&mydpns,
													context->namespaces);

						result = get_name_for_var_field((Var *) expr, fieldno,
														0, context);

						context->namespaces =
							list_delete_first(context->namespaces);

						return result;
					}
					/* else fall through to inspect the expression */
				}
				else
				{
					/*
					 * We're deparsing a Plan tree so we don't have complete
					 * RTE entries (in particular, rte->subquery is NULL). But
					 * the only place we'd see a Var directly referencing a
					 * SUBQUERY RTE is in a SubqueryScan plan node, and we can
					 * look into the child plan's tlist instead.
					 */
					TargetEntry *tle;
					deparse_namespace save_dpns;
					const char *result;

					if (!dpns->inner_planstate)
						elog(ERROR, "failed to find plan for subquery %s",
							 rte->eref->aliasname);
					tle = get_tle_by_resno(dpns->inner_tlist, attnum);
					if (!tle)
						elog(ERROR, "bogus varattno for subquery var: %d",
							 attnum);
					Assert(netlevelsup == 0);
					push_child_plan(dpns, dpns->inner_planstate, &save_dpns);

					result = get_name_for_var_field((Var *) tle->expr, fieldno,
													levelsup, context);

					pop_child_plan(dpns, &save_dpns);
					return result;
				}
			}
			break;
		case RTE_JOIN:
			/* Join RTE --- recursively inspect the alias variable */
			if (rte->joinaliasvars == NIL)
				elog(ERROR, "cannot decompile join alias var in plan tree");
			Assert(attnum > 0 && attnum <= list_length(rte->joinaliasvars));
			expr = (Node *) list_nth(rte->joinaliasvars, attnum - 1);
			Assert(expr != NULL);
			/* we intentionally don't strip implicit coercions here */
			if (IsA(expr, Var))
				return get_name_for_var_field((Var *) expr, fieldno,
											  var->varlevelsup + levelsup,
											  context);
			/* else fall through to inspect the expression */
			break;
		case RTE_TABLEFUNCTION:
		case RTE_FUNCTION:
		case RTE_TABLEFUNC:

			/*
			 * We couldn't get here unless a function is declared with one of
			 * its result columns as RECORD, which is not allowed.
			 */
			break;
		case RTE_CTE:
			/* CTE reference: examine subquery's output expr */
			{
				CommonTableExpr *cte = NULL;
				Index		ctelevelsup;
				ListCell   *lc;

				/*
				 * Try to find the referenced CTE using the namespace stack.
				 */
				ctelevelsup = rte->ctelevelsup + netlevelsup;
				if (ctelevelsup >= list_length(context->namespaces))
					lc = NULL;
				else
				{
					deparse_namespace *ctedpns;

					ctedpns = (deparse_namespace *)
						list_nth(context->namespaces, ctelevelsup);
					foreach(lc, ctedpns->ctes)
					{
						cte = (CommonTableExpr *) lfirst(lc);
						if (strcmp(cte->ctename, rte->ctename) == 0)
							break;
					}
				}
				if (lc != NULL)
				{
					Query	   *ctequery = (Query *) cte->ctequery;
					TargetEntry *ste = get_tle_by_resno(GetCTETargetList(cte),
														attnum);

					if (ste == NULL || ste->resjunk)
						elog(ERROR, "subquery %s does not have attribute %d",
							 rte->eref->aliasname, attnum);
					expr = (Node *) ste->expr;
					if (IsA(expr, Var))
					{
						/*
						 * Recurse into the CTE to see what its Var refers to.
						 * We have to build an additional level of namespace
						 * to keep in step with varlevelsup in the CTE.
						 * Furthermore it could be an outer CTE, so we may
						 * have to delete some levels of namespace.
						 */
						List	   *save_nslist = context->namespaces;
						List	   *new_nslist;
						deparse_namespace mydpns;
						const char *result;

						set_deparse_for_query(&mydpns, ctequery,
											  context->namespaces);

						new_nslist = list_copy_tail(context->namespaces,
													ctelevelsup);
						context->namespaces = lcons(&mydpns, new_nslist);

						result = get_name_for_var_field((Var *) expr, fieldno,
														0, context);

						context->namespaces = save_nslist;

						return result;
					}
					/* else fall through to inspect the expression */
				}
				else
				{
					/*
					 * We're deparsing a Plan tree so we don't have a CTE
					 * list.  But the only place we'd see a Var directly
					 * referencing a CTE RTE is in a CteScan plan node, and we
					 * can look into the subplan's tlist instead.
					 */
					TargetEntry *tle;
					deparse_namespace save_dpns;
					const char *result;

					if (!dpns->inner_planstate)
						elog(ERROR, "failed to find plan for CTE %s",
							 rte->eref->aliasname);
					tle = get_tle_by_resno(dpns->inner_tlist, attnum);
					if (!tle)
						elog(ERROR, "bogus varattno for subquery var: %d",
							 attnum);
					Assert(netlevelsup == 0);
					push_child_plan(dpns, dpns->inner_planstate, &save_dpns);

					result = get_name_for_var_field((Var *) tle->expr, fieldno,
													levelsup, context);

					pop_child_plan(dpns, &save_dpns);
					return result;
				}
			}
			break;
		case RTE_VOID:
            /* No references should exist to a deleted RTE. */
			break;
	}

	/*
	 * We now have an expression we can't expand any more, so see if
	 * get_expr_result_tupdesc() can do anything with it.
	 */
	tupleDesc = get_expr_result_tupdesc(expr, false);
	/* Got the tupdesc, so we can extract the field name */
	Assert(fieldno >= 1 && fieldno <= tupleDesc->natts);
	return NameStr(TupleDescAttr(tupleDesc, fieldno - 1)->attname);
}

/*
 * Try to find the referenced expression for a PARAM_EXEC Param that might
 * reference a parameter supplied by an upper NestLoop or SubPlan plan node.
 *
 * If successful, return the expression and set *dpns_p and *ancestor_cell_p
 * appropriately for calling push_ancestor_plan().  If no referent can be
 * found, return NULL.
 */
static Node *
find_param_referent(Param *param, deparse_context *context,
					deparse_namespace **dpns_p, ListCell **ancestor_cell_p)
{
	/* Initialize output parameters to prevent compiler warnings */
	*dpns_p = NULL;
	*ancestor_cell_p = NULL;

	/*
	 * If it's a PARAM_EXEC parameter, look for a matching NestLoopParam or
	 * SubPlan argument.  This will necessarily be in some ancestor of the
	 * current expression's PlanState.
	 */
	if (param->paramkind == PARAM_EXEC)
	{
		deparse_namespace *dpns;
		PlanState  *child_ps;
		bool		in_same_plan_level;
		ListCell   *lc;

		dpns = (deparse_namespace *) linitial(context->namespaces);
		child_ps = dpns->planstate;
		in_same_plan_level = true;

		foreach(lc, dpns->ancestors)
		{
			PlanState  *ps = (PlanState *) lfirst(lc);
			ListCell   *lc2;

			/*
			 * NestLoops transmit params to their inner child only; also, once
			 * we've crawled up out of a subplan, this couldn't possibly be
			 * the right match.
			 */
			if (IsA(ps, NestLoopState) &&
				child_ps == innerPlanState(ps) &&
				in_same_plan_level)
			{
				NestLoop   *nl = (NestLoop *) ps->plan;

				foreach(lc2, nl->nestParams)
				{
					NestLoopParam *nlp = (NestLoopParam *) lfirst(lc2);

					if (nlp->paramno == param->paramid)
					{
						/* Found a match, so return it */
						*dpns_p = dpns;
						*ancestor_cell_p = lc;
						return (Node *) nlp->paramval;
					}
				}
			}

			/*
			 * Check to see if we're crawling up from a subplan.
			 */
			foreach(lc2, ps->subPlan)
			{
				SubPlanState *sstate = (SubPlanState *) lfirst(lc2);
				SubPlan    *subplan = sstate->subplan;
				ListCell   *lc3;
				ListCell   *lc4;

				if (child_ps != sstate->planstate)
					continue;

				/* Matched subplan, so check its arguments */
				forboth(lc3, subplan->parParam, lc4, subplan->args)
				{
					int			paramid = lfirst_int(lc3);
					Node	   *arg = (Node *) lfirst(lc4);

					if (paramid == param->paramid)
					{
						/* Found a match, so return it */
						*dpns_p = dpns;
						*ancestor_cell_p = lc;
						return arg;
					}
				}

				/* Keep looking, but we are emerging from a subplan. */
				in_same_plan_level = false;
				break;
			}

			/*
			 * Likewise check to see if we're emerging from an initplan.
			 * Initplans never have any parParams, so no need to search that
			 * list, but we need to know if we should reset
			 * in_same_plan_level.
			 */
			foreach(lc2, ps->initPlan)
			{
				SubPlanState *sstate = (SubPlanState *) lfirst(lc2);

				if (child_ps != sstate->planstate)
					continue;

				/* No parameters to be had here. */
				Assert(sstate->subplan->parParam == NIL);

				/* Keep looking, but we are emerging from an initplan. */
				in_same_plan_level = false;
				break;
			}

			/* No luck, crawl up to next ancestor */
			child_ps = ps;
		}
	}

	/* No referent found */
	return NULL;
}

/*
 * Display a Param appropriately.
 */
static void
get_parameter(Param *param, deparse_context *context)
{
	Node	   *expr;
	deparse_namespace *dpns;
	ListCell   *ancestor_cell;

	/*
	 * If it's a PARAM_EXEC parameter, try to locate the expression from which
	 * the parameter was computed.  Note that failing to find a referent isn't
	 * an error, since the Param might well be a subplan output rather than an
	 * input.
	 */
	expr = find_param_referent(param, context, &dpns, &ancestor_cell);
	if (expr)
	{
		/* Found a match, so print it */
		deparse_namespace save_dpns;
		bool		save_varprefix;
		bool		need_paren;

		/* Switch attention to the ancestor plan node */
		push_ancestor_plan(dpns, ancestor_cell, &save_dpns);

		/*
		 * Force prefixing of Vars, since they won't belong to the relation
		 * being scanned in the original plan node.
		 */
		save_varprefix = context->varprefix;
		context->varprefix = true;

		/*
		 * A Param's expansion is typically a Var, Aggref, GroupingFunc, or
		 * upper-level Param, which wouldn't need extra parentheses.
		 * Otherwise, insert parens to ensure the expression looks atomic.
		 */
		need_paren = !(IsA(expr, Var) ||
					   IsA(expr, Aggref) ||
					   IsA(expr, GroupingFunc) ||
					   IsA(expr, Param));
		if (need_paren)
			appendStringInfoChar(context->buf, '(');

		get_rule_expr(expr, context, false);

		if (need_paren)
			appendStringInfoChar(context->buf, ')');

		context->varprefix = save_varprefix;

		pop_ancestor_plan(dpns, &save_dpns);

		return;
	}

	/*
	 * Not PARAM_EXEC, or couldn't find referent: just print $N.
	 */
	appendStringInfo(context->buf, "$%d", param->paramid);
}

/*
 * get_simple_binary_op_name
 *
 * helper function for isSimpleNode
 * will return single char binary operator name, or NULL if it's not
 */
static const char *
get_simple_binary_op_name(OpExpr *expr)
{
	List	   *args = expr->args;

	if (list_length(args) == 2)
	{
		/* binary operator */
		Node	   *arg1 = (Node *) linitial(args);
		Node	   *arg2 = (Node *) lsecond(args);
		const char *op;

		op = generate_operator_name(expr->opno, exprType(arg1), exprType(arg2));
		if (strlen(op) == 1)
			return op;
	}
	return NULL;
}


/*
 * isSimpleNode - check if given node is simple (doesn't need parenthesizing)
 *
 *	true   : simple in the context of parent node's type
 *	false  : not simple
 */
static bool
isSimpleNode(Node *node, Node *parentNode, int prettyFlags)
{
	if (!node)
		return false;

	switch (nodeTag(node))
	{
		case T_Var:
		case T_Const:
		case T_Param:
		case T_CoerceToDomainValue:
		case T_SetToDefault:
		case T_CurrentOfExpr:
			/* single words: always simple */
			return true;

		case T_SubscriptingRef:
		case T_ArrayExpr:
		case T_RowExpr:
		case T_CoalesceExpr:
		case T_MinMaxExpr:
		case T_SQLValueFunction:
		case T_XmlExpr:
		case T_NextValueExpr:
		case T_NullIfExpr:
		case T_Aggref:
<<<<<<< HEAD
=======
		case T_GroupingFunc:
		case T_WindowFunc:
>>>>>>> 7cd0d523
		case T_FuncExpr:
			/* function-like: name(..) or name[..] */
			return true;

			/* CASE keywords act as parentheses */
		case T_CaseExpr:
			return true;

		case T_FieldSelect:

			/*
			 * appears simple since . has top precedence, unless parent is
			 * T_FieldSelect itself!
			 */
			return (IsA(parentNode, FieldSelect) ? false : true);

		case T_FieldStore:

			/*
			 * treat like FieldSelect (probably doesn't matter)
			 */
			return (IsA(parentNode, FieldStore) ? false : true);

		case T_CoerceToDomain:
			/* maybe simple, check args */
			return isSimpleNode((Node *) ((CoerceToDomain *) node)->arg,
								node, prettyFlags);
		case T_RelabelType:
			return isSimpleNode((Node *) ((RelabelType *) node)->arg,
								node, prettyFlags);
		case T_CoerceViaIO:
			return isSimpleNode((Node *) ((CoerceViaIO *) node)->arg,
								node, prettyFlags);
		case T_ArrayCoerceExpr:
			return isSimpleNode((Node *) ((ArrayCoerceExpr *) node)->arg,
								node, prettyFlags);
		case T_ConvertRowtypeExpr:
			return isSimpleNode((Node *) ((ConvertRowtypeExpr *) node)->arg,
								node, prettyFlags);

		case T_OpExpr:
			{
				/* depends on parent node type; needs further checking */
				if (prettyFlags & PRETTYFLAG_PAREN && IsA(parentNode, OpExpr))
				{
					const char *op;
					const char *parentOp;
					bool		is_lopriop;
					bool		is_hipriop;
					bool		is_lopriparent;
					bool		is_hipriparent;

					op = get_simple_binary_op_name((OpExpr *) node);
					if (!op)
						return false;

					/* We know only the basic operators + - and * / % */
					is_lopriop = (strchr("+-", *op) != NULL);
					is_hipriop = (strchr("*/%", *op) != NULL);
					if (!(is_lopriop || is_hipriop))
						return false;

					parentOp = get_simple_binary_op_name((OpExpr *) parentNode);
					if (!parentOp)
						return false;

					is_lopriparent = (strchr("+-", *parentOp) != NULL);
					is_hipriparent = (strchr("*/%", *parentOp) != NULL);
					if (!(is_lopriparent || is_hipriparent))
						return false;

					if (is_hipriop && is_lopriparent)
						return true;	/* op binds tighter than parent */

					if (is_lopriop && is_hipriparent)
						return false;

					/*
					 * Operators are same priority --- can skip parens only if
					 * we have (a - b) - c, not a - (b - c).
					 */
					if (node == (Node *) linitial(((OpExpr *) parentNode)->args))
						return true;

					return false;
				}
				/* else do the same stuff as for T_SubLink et al. */
			}
			/* FALLTHROUGH */

		case T_SubLink:
		case T_NullTest:
		case T_BooleanTest:
		case T_DistinctExpr:
			switch (nodeTag(parentNode))
			{
				case T_FuncExpr:
					{
						/* special handling for casts */
						CoercionForm type = ((FuncExpr *) parentNode)->funcformat;

						if (type == COERCE_EXPLICIT_CAST ||
							type == COERCE_IMPLICIT_CAST)
							return false;
						return true;	/* own parentheses */
					}
				case T_BoolExpr:	/* lower precedence */
				case T_SubscriptingRef: /* other separators */
				case T_ArrayExpr:	/* other separators */
				case T_RowExpr: /* other separators */
				case T_CoalesceExpr:	/* own parentheses */
				case T_MinMaxExpr:	/* own parentheses */
				case T_XmlExpr: /* own parentheses */
				case T_NullIfExpr:	/* other separators */
				case T_Aggref:	/* own parentheses */
				case T_GroupingFunc:	/* own parentheses */
				case T_WindowFunc:	/* own parentheses */
				case T_CaseExpr:	/* other separators */
					return true;
				default:
					return false;
			}

		case T_BoolExpr:
			switch (nodeTag(parentNode))
			{
				case T_BoolExpr:
					if (prettyFlags & PRETTYFLAG_PAREN)
					{
						BoolExprType type;
						BoolExprType parentType;

						type = ((BoolExpr *) node)->boolop;
						parentType = ((BoolExpr *) parentNode)->boolop;
						switch (type)
						{
							case NOT_EXPR:
							case AND_EXPR:
								if (parentType == AND_EXPR)
									return true;
								break;
							case OR_EXPR:
								if (parentType == OR_EXPR)
									return true;
								break;
						}
					}
					return false;
				case T_FuncExpr:
					{
						/* special handling for casts */
						CoercionForm type = ((FuncExpr *) parentNode)->funcformat;

						if (type == COERCE_EXPLICIT_CAST ||
							type == COERCE_IMPLICIT_CAST)
							return false;
						return true;	/* own parentheses */
					}
				case T_SubscriptingRef: /* other separators */
				case T_ArrayExpr:	/* other separators */
				case T_RowExpr: /* other separators */
				case T_CoalesceExpr:	/* own parentheses */
				case T_MinMaxExpr:	/* own parentheses */
				case T_XmlExpr: /* own parentheses */
				case T_NullIfExpr:	/* other separators */
				case T_Aggref:	/* own parentheses */
				case T_GroupingFunc:	/* own parentheses */
				case T_WindowFunc:	/* own parentheses */
				case T_CaseExpr:	/* other separators */
					return true;
				default:
					return false;
			}

		default:
			break;
	}
	/* those we don't know: in dubio complexo */
	return false;
}


/*
 * appendContextKeyword - append a keyword to buffer
 *
 * If prettyPrint is enabled, perform a line break, and adjust indentation.
 * Otherwise, just append the keyword.
 */
static void
appendContextKeyword(deparse_context *context, const char *str,
					 int indentBefore, int indentAfter, int indentPlus)
{
	StringInfo	buf = context->buf;

	if (PRETTY_INDENT(context))
	{
		int			indentAmount;

		context->indentLevel += indentBefore;

		/* remove any trailing spaces currently in the buffer ... */
		removeStringInfoSpaces(buf);
		/* ... then add a newline and some spaces */
		appendStringInfoChar(buf, '\n');

		if (context->indentLevel < PRETTYINDENT_LIMIT)
			indentAmount = Max(context->indentLevel, 0) + indentPlus;
		else
		{
			/*
			 * If we're indented more than PRETTYINDENT_LIMIT characters, try
			 * to conserve horizontal space by reducing the per-level
			 * indentation.  For best results the scale factor here should
			 * divide all the indent amounts that get added to indentLevel
			 * (PRETTYINDENT_STD, etc).  It's important that the indentation
			 * not grow unboundedly, else deeply-nested trees use O(N^2)
			 * whitespace; so we also wrap modulo PRETTYINDENT_LIMIT.
			 */
			indentAmount = PRETTYINDENT_LIMIT +
				(context->indentLevel - PRETTYINDENT_LIMIT) /
				(PRETTYINDENT_STD / 2);
			indentAmount %= PRETTYINDENT_LIMIT;
			/* scale/wrap logic affects indentLevel, but not indentPlus */
			indentAmount += indentPlus;
		}
		appendStringInfoSpaces(buf, indentAmount);

		appendStringInfoString(buf, str);

		context->indentLevel += indentAfter;
		if (context->indentLevel < 0)
			context->indentLevel = 0;
	}
	else
		appendStringInfoString(buf, str);
}

/*
 * removeStringInfoSpaces - delete trailing spaces from a buffer.
 *
 * Possibly this should move to stringinfo.c at some point.
 */
static void
removeStringInfoSpaces(StringInfo str)
{
	while (str->len > 0 && str->data[str->len - 1] == ' ')
		str->data[--(str->len)] = '\0';
}


/*
 * get_rule_expr_paren	- deparse expr using get_rule_expr,
 * embracing the string with parentheses if necessary for prettyPrint.
 *
 * Never embrace if prettyFlags=0, because it's done in the calling node.
 *
 * Any node that does *not* embrace its argument node by sql syntax (with
 * parentheses, non-operator keywords like CASE/WHEN/ON, or comma etc) should
 * use get_rule_expr_paren instead of get_rule_expr so parentheses can be
 * added.
 */
static void
get_rule_expr_paren(Node *node, deparse_context *context,
					bool showimplicit, Node *parentNode)
{
	bool		need_paren;

	need_paren = PRETTY_PAREN(context) &&
		!isSimpleNode(node, parentNode, context->prettyFlags);

	if (need_paren)
		appendStringInfoChar(context->buf, '(');

	get_rule_expr(node, context, showimplicit);

	if (need_paren)
		appendStringInfoChar(context->buf, ')');
}


/* ----------
 * get_rule_expr			- Parse back an expression
 *
 * Note: showimplicit determines whether we display any implicit cast that
 * is present at the top of the expression tree.  It is a passed argument,
 * not a field of the context struct, because we change the value as we
 * recurse down into the expression.  In general we suppress implicit casts
 * when the result type is known with certainty (eg, the arguments of an
 * OR must be boolean).  We display implicit casts for arguments of functions
 * and operators, since this is needed to be certain that the same function
 * or operator will be chosen when the expression is re-parsed.
 * ----------
 */
static void
get_rule_expr(Node *node, deparse_context *context,
			  bool showimplicit)
{
	StringInfo	buf = context->buf;

	if (node == NULL)
		return;

	/* Guard against excessively long or deeply-nested queries */
	CHECK_FOR_INTERRUPTS();
	check_stack_depth();

	/*
	 * Each level of get_rule_expr must emit an indivisible term
	 * (parenthesized if necessary) to ensure result is reparsed into the same
	 * expression tree.  The only exception is that when the input is a List,
	 * we emit the component items comma-separated with no surrounding
	 * decoration; this is convenient for most callers.
	 */
	switch (nodeTag(node))
	{
		case T_Var:
			(void) get_variable((Var *) node, 0, false, context);
			break;

		case T_Const:
			get_const_expr((Const *) node, context, 0);
			break;

		case T_Param:
			get_parameter((Param *) node, context);
			break;

		case T_Aggref:
			get_agg_expr((Aggref *) node, context, (Aggref *) node);
			break;
		case T_DQAExpr:
			get_dqa_expr((DQAExpr *) node, context);
			break;

		case T_GroupingFunc:
			{
				GroupingFunc *gexpr = (GroupingFunc *) node;

				appendStringInfoString(buf, "GROUPING(");
				get_rule_expr((Node *) gexpr->args, context, true);
				appendStringInfoChar(buf, ')');
			}
			break;
		case T_GroupId:
			appendStringInfo(buf, "GROUP_ID()");
			break;

		case T_GroupingSetId:
			appendStringInfo(buf, "GROUPINGSET_ID()");
			break;

		case T_WindowFunc:
			get_windowfunc_expr((WindowFunc *) node, context);
			break;

		case T_SubscriptingRef:
			{
				SubscriptingRef *sbsref = (SubscriptingRef *) node;
				bool		need_parens;

				/*
				 * If the argument is a CaseTestExpr, we must be inside a
				 * FieldStore, ie, we are assigning to an element of an array
				 * within a composite column.  Since we already punted on
				 * displaying the FieldStore's target information, just punt
				 * here too, and display only the assignment source
				 * expression.
				 */
				if (IsA(sbsref->refexpr, CaseTestExpr))
				{
					Assert(sbsref->refassgnexpr);
					get_rule_expr((Node *) sbsref->refassgnexpr,
								  context, showimplicit);
					break;
				}

				/*
				 * Parenthesize the argument unless it's a simple Var or a
				 * FieldSelect.  (In particular, if it's another
				 * SubscriptingRef, we *must* parenthesize to avoid
				 * confusion.)
				 */
				need_parens = !IsA(sbsref->refexpr, Var) &&
					!IsA(sbsref->refexpr, FieldSelect);
				if (need_parens)
					appendStringInfoChar(buf, '(');
				get_rule_expr((Node *) sbsref->refexpr, context, showimplicit);
				if (need_parens)
					appendStringInfoChar(buf, ')');

				/*
				 * If there's a refassgnexpr, we want to print the node in the
				 * format "container[subscripts] := refassgnexpr".  This is
				 * not legal SQL, so decompilation of INSERT or UPDATE
				 * statements should always use processIndirection as part of
				 * the statement-level syntax.  We should only see this when
				 * EXPLAIN tries to print the targetlist of a plan resulting
				 * from such a statement.
				 */
				if (sbsref->refassgnexpr)
				{
					Node	   *refassgnexpr;

					/*
					 * Use processIndirection to print this node's subscripts
					 * as well as any additional field selections or
					 * subscripting in immediate descendants.  It returns the
					 * RHS expr that is actually being "assigned".
					 */
					refassgnexpr = processIndirection(node, context);
					appendStringInfoString(buf, " := ");
					get_rule_expr(refassgnexpr, context, showimplicit);
				}
				else
				{
					/* Just an ordinary container fetch, so print subscripts */
					printSubscripts(sbsref, context);
				}
			}
			break;

		case T_FuncExpr:
			get_func_expr((FuncExpr *) node, context, showimplicit);
			break;

		case T_NamedArgExpr:
			{
				NamedArgExpr *na = (NamedArgExpr *) node;

				appendStringInfo(buf, "%s => ", quote_identifier(na->name));
				get_rule_expr((Node *) na->arg, context, showimplicit);
			}
			break;

		case T_OpExpr:
			get_oper_expr((OpExpr *) node, context);
			break;

		case T_DistinctExpr:
			{
				DistinctExpr *expr = (DistinctExpr *) node;
				List	   *args = expr->args;
				Node	   *arg1 = (Node *) linitial(args);
				Node	   *arg2 = (Node *) lsecond(args);

				if (!PRETTY_PAREN(context))
					appendStringInfoChar(buf, '(');
				get_rule_expr_paren(arg1, context, true, node);
				appendStringInfoString(buf, " IS DISTINCT FROM ");
				get_rule_expr_paren(arg2, context, true, node);
				if (!PRETTY_PAREN(context))
					appendStringInfoChar(buf, ')');
			}
			break;

		case T_NullIfExpr:
			{
				NullIfExpr *nullifexpr = (NullIfExpr *) node;

				appendStringInfoString(buf, "NULLIF(");
				get_rule_expr((Node *) nullifexpr->args, context, true);
				appendStringInfoChar(buf, ')');
			}
			break;

		case T_ScalarArrayOpExpr:
			{
				ScalarArrayOpExpr *expr = (ScalarArrayOpExpr *) node;
				List	   *args = expr->args;
				Node	   *arg1 = (Node *) linitial(args);
				Node	   *arg2 = (Node *) lsecond(args);

				if (!PRETTY_PAREN(context))
					appendStringInfoChar(buf, '(');
				get_rule_expr_paren(arg1, context, true, node);
				appendStringInfo(buf, " %s %s (",
								 generate_operator_name(expr->opno,
														exprType(arg1),
														get_base_element_type(exprType(arg2))),
								 expr->useOr ? "ANY" : "ALL");
				get_rule_expr_paren(arg2, context, true, node);

				/*
				 * There's inherent ambiguity in "x op ANY/ALL (y)" when y is
				 * a bare sub-SELECT.  Since we're here, the sub-SELECT must
				 * be meant as a scalar sub-SELECT yielding an array value to
				 * be used in ScalarArrayOpExpr; but the grammar will
				 * preferentially interpret such a construct as an ANY/ALL
				 * SubLink.  To prevent misparsing the output that way, insert
				 * a dummy coercion (which will be stripped by parse analysis,
				 * so no inefficiency is added in dump and reload).  This is
				 * indeed most likely what the user wrote to get the construct
				 * accepted in the first place.
				 */
				if (IsA(arg2, SubLink) &&
					((SubLink *) arg2)->subLinkType == EXPR_SUBLINK)
					appendStringInfo(buf, "::%s",
									 format_type_with_typemod(exprType(arg2),
															  exprTypmod(arg2)));
				appendStringInfoChar(buf, ')');
				if (!PRETTY_PAREN(context))
					appendStringInfoChar(buf, ')');
			}
			break;

		case T_BoolExpr:
			{
				BoolExpr   *expr = (BoolExpr *) node;
				Node	   *first_arg = linitial(expr->args);
				ListCell   *arg = lnext(list_head(expr->args));

				switch (expr->boolop)
				{
					case AND_EXPR:
						if (!PRETTY_PAREN(context))
							appendStringInfoChar(buf, '(');
						get_rule_expr_paren(first_arg, context,
											false, node);
						while (arg)
						{
							appendStringInfoString(buf, " AND ");
							get_rule_expr_paren((Node *) lfirst(arg), context,
												false, node);
							arg = lnext(arg);
						}
						if (!PRETTY_PAREN(context))
							appendStringInfoChar(buf, ')');
						break;

					case OR_EXPR:
						if (!PRETTY_PAREN(context))
							appendStringInfoChar(buf, '(');
						get_rule_expr_paren(first_arg, context,
											false, node);
						while (arg)
						{
							appendStringInfoString(buf, " OR ");
							get_rule_expr_paren((Node *) lfirst(arg), context,
												false, node);
							arg = lnext(arg);
						}
						if (!PRETTY_PAREN(context))
							appendStringInfoChar(buf, ')');
						break;

					case NOT_EXPR:
						if (!PRETTY_PAREN(context))
							appendStringInfoChar(buf, '(');
						appendStringInfoString(buf, "NOT ");
						get_rule_expr_paren(first_arg, context,
											false, node);
						if (!PRETTY_PAREN(context))
							appendStringInfoChar(buf, ')');
						break;

					default:
						elog(ERROR, "unrecognized boolop: %d",
							 (int) expr->boolop);
				}
			}
			break;

		case T_SubLink:
			get_sublink_expr((SubLink *) node, context);
			break;

		case T_SubPlan:
			{
				SubPlan    *subplan = (SubPlan *) node;

				/*
				 * We cannot see an already-planned subplan in rule deparsing,
				 * only while EXPLAINing a query plan.  We don't try to
				 * reconstruct the original SQL, just reference the subplan
				 * that appears elsewhere in EXPLAIN's result.
				 */
				if (subplan->useHashTable)
					appendStringInfo(buf, "(hashed %s)", subplan->plan_name);
				else
					appendStringInfo(buf, "(%s)", subplan->plan_name);
			}
			break;

		case T_AlternativeSubPlan:
			{
				AlternativeSubPlan *asplan = (AlternativeSubPlan *) node;
				ListCell   *lc;

				/* As above, this can only happen during EXPLAIN */
				appendStringInfoString(buf, "(alternatives: ");
				foreach(lc, asplan->subplans)
				{
					SubPlan    *splan = lfirst_node(SubPlan, lc);

					if (splan->useHashTable)
						appendStringInfo(buf, "hashed %s", splan->plan_name);
					else
						appendStringInfoString(buf, splan->plan_name);
					if (lnext(lc))
						appendStringInfoString(buf, " or ");
				}
				appendStringInfoChar(buf, ')');
			}
			break;

		case T_FieldSelect:
			{
				FieldSelect *fselect = (FieldSelect *) node;
				Node	   *arg = (Node *) fselect->arg;
				int			fno = fselect->fieldnum;
				const char *fieldname;
				bool		need_parens;

				/*
				 * Parenthesize the argument unless it's an SubscriptingRef or
				 * another FieldSelect.  Note in particular that it would be
				 * WRONG to not parenthesize a Var argument; simplicity is not
				 * the issue here, having the right number of names is.
				 */
				need_parens = !IsA(arg, SubscriptingRef) &&
					!IsA(arg, FieldSelect);
				if (need_parens)
					appendStringInfoChar(buf, '(');
				get_rule_expr(arg, context, true);
				if (need_parens)
					appendStringInfoChar(buf, ')');

				/*
				 * Get and print the field name.
				 */
				fieldname = get_name_for_var_field((Var *) arg, fno,
												   0, context);
				appendStringInfo(buf, ".%s", quote_identifier(fieldname));
			}
			break;

		case T_FieldStore:
			{
				FieldStore *fstore = (FieldStore *) node;
				bool		need_parens;

				/*
				 * There is no good way to represent a FieldStore as real SQL,
				 * so decompilation of INSERT or UPDATE statements should
				 * always use processIndirection as part of the
				 * statement-level syntax.  We should only get here when
				 * EXPLAIN tries to print the targetlist of a plan resulting
				 * from such a statement.  The plan case is even harder than
				 * ordinary rules would be, because the planner tries to
				 * collapse multiple assignments to the same field or subfield
				 * into one FieldStore; so we can see a list of target fields
				 * not just one, and the arguments could be FieldStores
				 * themselves.  We don't bother to try to print the target
				 * field names; we just print the source arguments, with a
				 * ROW() around them if there's more than one.  This isn't
				 * terribly complete, but it's probably good enough for
				 * EXPLAIN's purposes; especially since anything more would be
				 * either hopelessly confusing or an even poorer
				 * representation of what the plan is actually doing.
				 */
				need_parens = (list_length(fstore->newvals) != 1);
				if (need_parens)
					appendStringInfoString(buf, "ROW(");
				get_rule_expr((Node *) fstore->newvals, context, showimplicit);
				if (need_parens)
					appendStringInfoChar(buf, ')');
			}
			break;

		case T_RelabelType:
			{
				RelabelType *relabel = (RelabelType *) node;
				Node	   *arg = (Node *) relabel->arg;

				if (relabel->relabelformat == COERCE_IMPLICIT_CAST &&
					!showimplicit)
				{
					/* don't show the implicit cast */
					get_rule_expr_paren(arg, context, false, node);
				}
				else
				{
					get_coercion_expr(arg, context,
									  relabel->resulttype,
									  relabel->resulttypmod,
									  node);
				}
			}
			break;

		case T_CoerceViaIO:
			{
				CoerceViaIO *iocoerce = (CoerceViaIO *) node;
				Node	   *arg = (Node *) iocoerce->arg;

				if (iocoerce->coerceformat == COERCE_IMPLICIT_CAST &&
					!showimplicit)
				{
					/* don't show the implicit cast */
					get_rule_expr_paren(arg, context, false, node);
				}
				else
				{
					get_coercion_expr(arg, context,
									  iocoerce->resulttype,
									  -1,
									  node);
				}
			}
			break;

		case T_ArrayCoerceExpr:
			{
				ArrayCoerceExpr *acoerce = (ArrayCoerceExpr *) node;
				Node	   *arg = (Node *) acoerce->arg;

				if (acoerce->coerceformat == COERCE_IMPLICIT_CAST &&
					!showimplicit)
				{
					/* don't show the implicit cast */
					get_rule_expr_paren(arg, context, false, node);
				}
				else
				{
					get_coercion_expr(arg, context,
									  acoerce->resulttype,
									  acoerce->resulttypmod,
									  node);
				}
			}
			break;

		case T_ConvertRowtypeExpr:
			{
				ConvertRowtypeExpr *convert = (ConvertRowtypeExpr *) node;
				Node	   *arg = (Node *) convert->arg;

				if (convert->convertformat == COERCE_IMPLICIT_CAST &&
					!showimplicit)
				{
					/* don't show the implicit cast */
					get_rule_expr_paren(arg, context, false, node);
				}
				else
				{
					get_coercion_expr(arg, context,
									  convert->resulttype, -1,
									  node);
				}
			}
			break;

		case T_CollateExpr:
			{
				CollateExpr *collate = (CollateExpr *) node;
				Node	   *arg = (Node *) collate->arg;

				if (!PRETTY_PAREN(context))
					appendStringInfoChar(buf, '(');
				get_rule_expr_paren(arg, context, showimplicit, node);
				appendStringInfo(buf, " COLLATE %s",
								 generate_collation_name(collate->collOid));
				if (!PRETTY_PAREN(context))
					appendStringInfoChar(buf, ')');
			}
			break;

		case T_CaseExpr:
			{
				CaseExpr   *caseexpr = (CaseExpr *) node;
				ListCell   *temp;

				appendContextKeyword(context, "CASE",
									 0, PRETTYINDENT_VAR, 0);
				if (caseexpr->arg)
				{
					appendStringInfoChar(buf, ' ');
					get_rule_expr((Node *) caseexpr->arg, context, true);
				}
				foreach(temp, caseexpr->args)
				{
					CaseWhen   *when = (CaseWhen *) lfirst(temp);
					Node	   *w = (Node *) when->expr;

					if (caseexpr->arg)
					{
						/*
						 * The parser should have produced WHEN clauses of
						 * the form "CaseTestExpr = RHS", possibly with an
						 * implicit coercion inserted above the CaseTestExpr.
						 * For accurate decompilation of rules it's essential
						 * that we show just the RHS.  However in an
						 * expression that's been through the optimizer, the
						 * WHEN clause could be almost anything (since the
						 * equality operator could have been expanded into an
						 * inline function).  If we don't recognize the form
						 * of the WHEN clause, just punt and display it as-is.
						 */
						if (IsA(w, OpExpr))
						{
							List	   *args = ((OpExpr *) w)->args;

							if (list_length(args) == 2 &&
								IsA(strip_implicit_coercions(linitial(args)),
									CaseTestExpr))
								w = (Node *) lsecond(args);
						}
					}

					if (!PRETTY_INDENT(context))
						appendStringInfoChar(buf, ' ');
					appendContextKeyword(context, "WHEN ",
										 0, 0, 0);

					/* WHEN IS NOT DISTINCT FROM */
					if (is_notclause(w))
					{
						Expr *arg = get_notclausearg((Expr *) w);

						if (IsA(arg, DistinctExpr))
						{
							DistinctExpr 	*dexpr = (DistinctExpr *) arg;
							Node			*lhs = (Node *) linitial(dexpr->args);
							Node			*rhs = (Node *) lsecond(dexpr->args);

							/*
							 * If lhs contains CaseTestExpr node as placeholder, we should
							 * omit the lhs for dump
							 */
							if (!IsA(strip_implicit_coercions(lhs), CaseTestExpr))
							{
								get_rule_expr(lhs, context, false);
								appendStringInfoChar(buf, ' ');
							}
							appendStringInfoString(buf, "IS NOT DISTINCT FROM ");
							get_rule_expr(rhs, context, false);
						}
						else
							get_rule_expr(w, context, false);
					}
					else
						get_rule_expr(w, context, false);
					appendStringInfoString(buf, " THEN ");
					get_rule_expr((Node *) when->result, context, true);
				}
				if (!PRETTY_INDENT(context))
					appendStringInfoChar(buf, ' ');
				appendContextKeyword(context, "ELSE ",
									 0, 0, 0);
				get_rule_expr((Node *) caseexpr->defresult, context, true);
				if (!PRETTY_INDENT(context))
					appendStringInfoChar(buf, ' ');
				appendContextKeyword(context, "END",
									 -PRETTYINDENT_VAR, 0, 0);
			}
			break;

		case T_CaseTestExpr:
			{
				/*
				 * Normally we should never get here, since for expressions
				 * that can contain this node type we attempt to avoid
				 * recursing to it.  But in an optimized expression we might
				 * be unable to avoid that (see comments for CaseExpr).  If we
				 * do see one, print it as CASE_TEST_EXPR.
				 */
				appendStringInfoString(buf, "CASE_TEST_EXPR");
			}
			break;

		case T_ArrayExpr:
			{
				ArrayExpr  *arrayexpr = (ArrayExpr *) node;

				appendStringInfoString(buf, "ARRAY[");
				get_rule_expr((Node *) arrayexpr->elements, context, true);
				appendStringInfoChar(buf, ']');

				/*
				 * If the array isn't empty, we assume its elements are
				 * coerced to the desired type.  If it's empty, though, we
				 * need an explicit coercion to the array type.
				 */
				if (arrayexpr->elements == NIL)
					appendStringInfo(buf, "::%s",
									 format_type_with_typemod(arrayexpr->array_typeid, -1));
			}
			break;

		case T_TableValueExpr:
			{
				TableValueExpr	*tabexpr  = (TableValueExpr *) node;
				Query			*subquery = (Query*) tabexpr->subquery;

				appendStringInfo(buf, "TABLE(");
				get_query_def(subquery, buf, context->namespaces, NULL,
							  context->prettyFlags, context->wrapColumn,
							  context->indentLevel);
				appendStringInfoChar(buf, ')');
			}
			break;

		case T_RowExpr:
			{
				RowExpr    *rowexpr = (RowExpr *) node;
				TupleDesc	tupdesc = NULL;
				ListCell   *arg;
				int			i;
				char	   *sep;

				/*
				 * If it's a named type and not RECORD, we may have to skip
				 * dropped columns and/or claim there are NULLs for added
				 * columns.
				 */
				if (rowexpr->row_typeid != RECORDOID)
				{
					tupdesc = lookup_rowtype_tupdesc(rowexpr->row_typeid, -1);
					Assert(list_length(rowexpr->args) <= tupdesc->natts);
				}

				/*
				 * SQL99 allows "ROW" to be omitted when there is more than
				 * one column, but for simplicity we always print it.
				 */
				appendStringInfoString(buf, "ROW(");
				sep = "";
				i = 0;
				foreach(arg, rowexpr->args)
				{
					Node	   *e = (Node *) lfirst(arg);

					if (tupdesc == NULL ||
						!TupleDescAttr(tupdesc, i)->attisdropped)
					{
						appendStringInfoString(buf, sep);
						/* Whole-row Vars need special treatment here */
						get_rule_expr_toplevel(e, context, true);
						sep = ", ";
					}
					i++;
				}
				if (tupdesc != NULL)
				{
					while (i < tupdesc->natts)
					{
						if (!TupleDescAttr(tupdesc, i)->attisdropped)
						{
							appendStringInfoString(buf, sep);
							appendStringInfoString(buf, "NULL");
							sep = ", ";
						}
						i++;
					}

					ReleaseTupleDesc(tupdesc);
				}
				appendStringInfoChar(buf, ')');
				if (rowexpr->row_format == COERCE_EXPLICIT_CAST)
					appendStringInfo(buf, "::%s",
									 format_type_with_typemod(rowexpr->row_typeid, -1));
			}
			break;

		case T_RowCompareExpr:
			{
				RowCompareExpr *rcexpr = (RowCompareExpr *) node;

				/*
				 * SQL99 allows "ROW" to be omitted when there is more than
				 * one column, but for simplicity we always print it.  Within
				 * a ROW expression, whole-row Vars need special treatment, so
				 * use get_rule_list_toplevel.
				 */
				appendStringInfoString(buf, "(ROW(");
				get_rule_list_toplevel(rcexpr->largs, context, true);

				/*
				 * We assume that the name of the first-column operator will
				 * do for all the rest too.  This is definitely open to
				 * failure, eg if some but not all operators were renamed
				 * since the construct was parsed, but there seems no way to
				 * be perfect.
				 */
				appendStringInfo(buf, ") %s ROW(",
								 generate_operator_name(linitial_oid(rcexpr->opnos),
														exprType(linitial(rcexpr->largs)),
														exprType(linitial(rcexpr->rargs))));
				get_rule_list_toplevel(rcexpr->rargs, context, true);
				appendStringInfoString(buf, "))");
			}
			break;

		case T_CoalesceExpr:
			{
				CoalesceExpr *coalesceexpr = (CoalesceExpr *) node;

				appendStringInfoString(buf, "COALESCE(");
				get_rule_expr((Node *) coalesceexpr->args, context, true);
				appendStringInfoChar(buf, ')');
			}
			break;

		case T_MinMaxExpr:
			{
				MinMaxExpr *minmaxexpr = (MinMaxExpr *) node;

				switch (minmaxexpr->op)
				{
					case IS_GREATEST:
						appendStringInfoString(buf, "GREATEST(");
						break;
					case IS_LEAST:
						appendStringInfoString(buf, "LEAST(");
						break;
				}
				get_rule_expr((Node *) minmaxexpr->args, context, true);
				appendStringInfoChar(buf, ')');
			}
			break;

		case T_SQLValueFunction:
			{
				SQLValueFunction *svf = (SQLValueFunction *) node;

				/*
				 * Note: this code knows that typmod for time, timestamp, and
				 * timestamptz just prints as integer.
				 */
				switch (svf->op)
				{
					case SVFOP_CURRENT_DATE:
						appendStringInfoString(buf, "CURRENT_DATE");
						break;
					case SVFOP_CURRENT_TIME:
						appendStringInfoString(buf, "CURRENT_TIME");
						break;
					case SVFOP_CURRENT_TIME_N:
						appendStringInfo(buf, "CURRENT_TIME(%d)", svf->typmod);
						break;
					case SVFOP_CURRENT_TIMESTAMP:
						appendStringInfoString(buf, "CURRENT_TIMESTAMP");
						break;
					case SVFOP_CURRENT_TIMESTAMP_N:
						appendStringInfo(buf, "CURRENT_TIMESTAMP(%d)",
										 svf->typmod);
						break;
					case SVFOP_LOCALTIME:
						appendStringInfoString(buf, "LOCALTIME");
						break;
					case SVFOP_LOCALTIME_N:
						appendStringInfo(buf, "LOCALTIME(%d)", svf->typmod);
						break;
					case SVFOP_LOCALTIMESTAMP:
						appendStringInfoString(buf, "LOCALTIMESTAMP");
						break;
					case SVFOP_LOCALTIMESTAMP_N:
						appendStringInfo(buf, "LOCALTIMESTAMP(%d)",
										 svf->typmod);
						break;
					case SVFOP_CURRENT_ROLE:
						appendStringInfoString(buf, "CURRENT_ROLE");
						break;
					case SVFOP_CURRENT_USER:
						appendStringInfoString(buf, "CURRENT_USER");
						break;
					case SVFOP_USER:
						appendStringInfoString(buf, "USER");
						break;
					case SVFOP_SESSION_USER:
						appendStringInfoString(buf, "SESSION_USER");
						break;
					case SVFOP_CURRENT_CATALOG:
						appendStringInfoString(buf, "CURRENT_CATALOG");
						break;
					case SVFOP_CURRENT_SCHEMA:
						appendStringInfoString(buf, "CURRENT_SCHEMA");
						break;
				}
			}
			break;

		case T_XmlExpr:
			{
				XmlExpr    *xexpr = (XmlExpr *) node;
				bool		needcomma = false;
				ListCell   *arg;
				ListCell   *narg;
				Const	   *con;

				switch (xexpr->op)
				{
					case IS_XMLCONCAT:
						appendStringInfoString(buf, "XMLCONCAT(");
						break;
					case IS_XMLELEMENT:
						appendStringInfoString(buf, "XMLELEMENT(");
						break;
					case IS_XMLFOREST:
						appendStringInfoString(buf, "XMLFOREST(");
						break;
					case IS_XMLPARSE:
						appendStringInfoString(buf, "XMLPARSE(");
						break;
					case IS_XMLPI:
						appendStringInfoString(buf, "XMLPI(");
						break;
					case IS_XMLROOT:
						appendStringInfoString(buf, "XMLROOT(");
						break;
					case IS_XMLSERIALIZE:
						appendStringInfoString(buf, "XMLSERIALIZE(");
						break;
					case IS_DOCUMENT:
						break;
				}
				if (xexpr->op == IS_XMLPARSE || xexpr->op == IS_XMLSERIALIZE)
				{
					if (xexpr->xmloption == XMLOPTION_DOCUMENT)
						appendStringInfoString(buf, "DOCUMENT ");
					else
						appendStringInfoString(buf, "CONTENT ");
				}
				if (xexpr->name)
				{
					appendStringInfo(buf, "NAME %s",
									 quote_identifier(map_xml_name_to_sql_identifier(xexpr->name)));
					needcomma = true;
				}
				if (xexpr->named_args)
				{
					if (xexpr->op != IS_XMLFOREST)
					{
						if (needcomma)
							appendStringInfoString(buf, ", ");
						appendStringInfoString(buf, "XMLATTRIBUTES(");
						needcomma = false;
					}
					forboth(arg, xexpr->named_args, narg, xexpr->arg_names)
					{
						Node	   *e = (Node *) lfirst(arg);
						char	   *argname = strVal(lfirst(narg));

						if (needcomma)
							appendStringInfoString(buf, ", ");
						get_rule_expr((Node *) e, context, true);
						appendStringInfo(buf, " AS %s",
										 quote_identifier(map_xml_name_to_sql_identifier(argname)));
						needcomma = true;
					}
					if (xexpr->op != IS_XMLFOREST)
						appendStringInfoChar(buf, ')');
				}
				if (xexpr->args)
				{
					if (needcomma)
						appendStringInfoString(buf, ", ");
					switch (xexpr->op)
					{
						case IS_XMLCONCAT:
						case IS_XMLELEMENT:
						case IS_XMLFOREST:
						case IS_XMLPI:
						case IS_XMLSERIALIZE:
							/* no extra decoration needed */
							get_rule_expr((Node *) xexpr->args, context, true);
							break;
						case IS_XMLPARSE:
							Assert(list_length(xexpr->args) == 2);

							get_rule_expr((Node *) linitial(xexpr->args),
										  context, true);

							con = lsecond_node(Const, xexpr->args);
							Assert(!con->constisnull);
							if (DatumGetBool(con->constvalue))
								appendStringInfoString(buf,
													   " PRESERVE WHITESPACE");
							else
								appendStringInfoString(buf,
													   " STRIP WHITESPACE");
							break;
						case IS_XMLROOT:
							Assert(list_length(xexpr->args) == 3);

							get_rule_expr((Node *) linitial(xexpr->args),
										  context, true);

							appendStringInfoString(buf, ", VERSION ");
							con = (Const *) lsecond(xexpr->args);
							if (IsA(con, Const) &&
								con->constisnull)
								appendStringInfoString(buf, "NO VALUE");
							else
								get_rule_expr((Node *) con, context, false);

							con = lthird_node(Const, xexpr->args);
							if (con->constisnull)
								 /* suppress STANDALONE NO VALUE */ ;
							else
							{
								switch (DatumGetInt32(con->constvalue))
								{
									case XML_STANDALONE_YES:
										appendStringInfoString(buf,
															   ", STANDALONE YES");
										break;
									case XML_STANDALONE_NO:
										appendStringInfoString(buf,
															   ", STANDALONE NO");
										break;
									case XML_STANDALONE_NO_VALUE:
										appendStringInfoString(buf,
															   ", STANDALONE NO VALUE");
										break;
									default:
										break;
								}
							}
							break;
						case IS_DOCUMENT:
							get_rule_expr_paren((Node *) xexpr->args, context, false, node);
							break;
					}

				}
				if (xexpr->op == IS_XMLSERIALIZE)
					appendStringInfo(buf, " AS %s",
									 format_type_with_typemod(xexpr->type,
															  xexpr->typmod));
				if (xexpr->op == IS_DOCUMENT)
					appendStringInfoString(buf, " IS DOCUMENT");
				else
					appendStringInfoChar(buf, ')');
			}
			break;

		case T_NullTest:
			{
				NullTest   *ntest = (NullTest *) node;

				if (!PRETTY_PAREN(context))
					appendStringInfoChar(buf, '(');
				get_rule_expr_paren((Node *) ntest->arg, context, true, node);

				/*
				 * For scalar inputs, we prefer to print as IS [NOT] NULL,
				 * which is shorter and traditional.  If it's a rowtype input
				 * but we're applying a scalar test, must print IS [NOT]
				 * DISTINCT FROM NULL to be semantically correct.
				 */
				if (ntest->argisrow ||
					!type_is_rowtype(exprType((Node *) ntest->arg)))
				{
					switch (ntest->nulltesttype)
					{
						case IS_NULL:
							appendStringInfoString(buf, " IS NULL");
							break;
						case IS_NOT_NULL:
							appendStringInfoString(buf, " IS NOT NULL");
							break;
						default:
							elog(ERROR, "unrecognized nulltesttype: %d",
								 (int) ntest->nulltesttype);
					}
				}
				else
				{
					switch (ntest->nulltesttype)
					{
						case IS_NULL:
							appendStringInfoString(buf, " IS NOT DISTINCT FROM NULL");
							break;
						case IS_NOT_NULL:
							appendStringInfoString(buf, " IS DISTINCT FROM NULL");
							break;
						default:
							elog(ERROR, "unrecognized nulltesttype: %d",
								 (int) ntest->nulltesttype);
					}
				}
				if (!PRETTY_PAREN(context))
					appendStringInfoChar(buf, ')');
			}
			break;

		case T_BooleanTest:
			{
				BooleanTest *btest = (BooleanTest *) node;

				if (!PRETTY_PAREN(context))
					appendStringInfoChar(buf, '(');
				get_rule_expr_paren((Node *) btest->arg, context, false, node);
				switch (btest->booltesttype)
				{
					case IS_TRUE:
						appendStringInfoString(buf, " IS TRUE");
						break;
					case IS_NOT_TRUE:
						appendStringInfoString(buf, " IS NOT TRUE");
						break;
					case IS_FALSE:
						appendStringInfoString(buf, " IS FALSE");
						break;
					case IS_NOT_FALSE:
						appendStringInfoString(buf, " IS NOT FALSE");
						break;
					case IS_UNKNOWN:
						appendStringInfoString(buf, " IS UNKNOWN");
						break;
					case IS_NOT_UNKNOWN:
						appendStringInfoString(buf, " IS NOT UNKNOWN");
						break;
					default:
						elog(ERROR, "unrecognized booltesttype: %d",
							 (int) btest->booltesttype);
				}
				if (!PRETTY_PAREN(context))
					appendStringInfoChar(buf, ')');
			}
			break;

		case T_CoerceToDomain:
			{
				CoerceToDomain *ctest = (CoerceToDomain *) node;
				Node	   *arg = (Node *) ctest->arg;

				if (ctest->coercionformat == COERCE_IMPLICIT_CAST &&
					!showimplicit)
				{
					/* don't show the implicit cast */
					get_rule_expr(arg, context, false);
				}
				else
				{
					get_coercion_expr(arg, context,
									  ctest->resulttype,
									  ctest->resulttypmod,
									  node);
				}
			}
			break;

		case T_CoerceToDomainValue:
			appendStringInfoString(buf, "VALUE");
			break;

		case T_SetToDefault:
			appendStringInfoString(buf, "DEFAULT");
			break;

		case T_CurrentOfExpr:
			{
				CurrentOfExpr *cexpr = (CurrentOfExpr *) node;

				if (cexpr->cursor_name)
					appendStringInfo(buf, "CURRENT OF %s",
									 quote_identifier(cexpr->cursor_name));
				else
					appendStringInfo(buf, "CURRENT OF $%d",
									 cexpr->cursor_param);
			}
			break;

		case T_NextValueExpr:
			{
				NextValueExpr *nvexpr = (NextValueExpr *) node;

				/*
				 * This isn't exactly nextval(), but that seems close enough
				 * for EXPLAIN's purposes.
				 */
				appendStringInfoString(buf, "nextval(");
				simple_quote_literal(buf,
									 generate_relation_name(nvexpr->seqid,
															NIL));
				appendStringInfoChar(buf, ')');
			}
			break;

		case T_InferenceElem:
			{
				InferenceElem *iexpr = (InferenceElem *) node;
				bool		save_varprefix;
				bool		need_parens;

				/*
				 * InferenceElem can only refer to target relation, so a
				 * prefix is not useful, and indeed would cause parse errors.
				 */
				save_varprefix = context->varprefix;
				context->varprefix = false;

				/*
				 * Parenthesize the element unless it's a simple Var or a bare
				 * function call.  Follows pg_get_indexdef_worker().
				 */
				need_parens = !IsA(iexpr->expr, Var);
				if (IsA(iexpr->expr, FuncExpr) &&
					((FuncExpr *) iexpr->expr)->funcformat ==
					COERCE_EXPLICIT_CALL)
					need_parens = false;

				if (need_parens)
					appendStringInfoChar(buf, '(');
				get_rule_expr((Node *) iexpr->expr,
							  context, false);
				if (need_parens)
					appendStringInfoChar(buf, ')');

				context->varprefix = save_varprefix;

				if (iexpr->infercollid)
					appendStringInfo(buf, " COLLATE %s",
									 generate_collation_name(iexpr->infercollid));

				/* Add the operator class name, if not default */
				if (iexpr->inferopclass)
				{
					Oid			inferopclass = iexpr->inferopclass;
					Oid			inferopcinputtype = get_opclass_input_type(iexpr->inferopclass);

					get_opclass_name(inferopclass, inferopcinputtype, buf);
				}
			}
			break;

		case T_PartitionBoundSpec:
			{
				PartitionBoundSpec *spec = (PartitionBoundSpec *) node;
				ListCell   *cell;
				char	   *sep;

				if (spec->is_default)
				{
					appendStringInfoString(buf, "DEFAULT");
					break;
				}

				switch (spec->strategy)
				{
					case PARTITION_STRATEGY_HASH:
						Assert(spec->modulus > 0 && spec->remainder >= 0);
						Assert(spec->modulus > spec->remainder);

						appendStringInfoString(buf, "FOR VALUES");
						appendStringInfo(buf, " WITH (modulus %d, remainder %d)",
										 spec->modulus, spec->remainder);
						break;

					case PARTITION_STRATEGY_LIST:
						Assert(spec->listdatums != NIL);

						appendStringInfoString(buf, "FOR VALUES IN (");
						sep = "";
						foreach(cell, spec->listdatums)
						{
							Const	   *val = castNode(Const, lfirst(cell));

							appendStringInfoString(buf, sep);
							get_const_expr(val, context, -1);
							sep = ", ";
						}

						appendStringInfoChar(buf, ')');
						break;

					case PARTITION_STRATEGY_RANGE:
						Assert(spec->lowerdatums != NIL &&
							   spec->upperdatums != NIL &&
							   list_length(spec->lowerdatums) ==
							   list_length(spec->upperdatums));

						appendStringInfo(buf, "FOR VALUES FROM %s TO %s",
										 get_range_partbound_string(spec->lowerdatums),
										 get_range_partbound_string(spec->upperdatums));
						break;

					default:
						elog(ERROR, "unrecognized partition strategy: %d",
							 (int) spec->strategy);
						break;
				}
			}
			break;

		case T_List:
			{
				char	   *sep;
				ListCell   *l;

				sep = "";
				foreach(l, (List *) node)
				{
					appendStringInfoString(buf, sep);
					get_rule_expr((Node *) lfirst(l), context, showimplicit);
					sep = ", ";
				}
			}
			break;

		case T_TableFunc:
			get_tablefunc((TableFunc *) node, context, showimplicit);
			break;

		case T_DMLActionExpr:
			appendStringInfo(buf, "DMLAction");
			break;

		case T_AggExprId:
			appendStringInfo(buf, "AggExprId");
			break;

		case T_RowIdExpr:
			{
				appendStringInfo(buf, "RowIdExpr");
			}
			break;

		case T_GpPartitionDefinition:
			{
				GpPartitionDefinition *def = (GpPartitionDefinition*)node;
				ListCell *lc;
				char *sep = "";

				if (def->isTemplate)
					appendStringInfo(buf, "SUBPARTITION TEMPLATE(");

				foreach(lc, def->partDefElems)
				{
					GpPartDefElem *elem = lfirst_node(GpPartDefElem, lc);

					if (elem->colencs)
						elog(ERROR, "Partition specific ENCODING clause not supported yet");

					appendStringInfoString(buf, sep);
					sep = ", ";
					if (elem->partName)
					{
						if (elem->isDefault)
							appendStringInfo(buf, "DEFAULT SUBPARTITION %s", elem->partName);
						else
							appendStringInfo(buf, "SUBPARTITION %s", elem->partName);
					}

					if (elem->boundSpec)
					{
						switch (nodeTag(elem->boundSpec))
						{
							case T_GpPartitionRangeSpec:
							{
								GpPartitionRangeSpec *rspec =
														 (GpPartitionRangeSpec *) elem->boundSpec;
								if (rspec->partStart)
								{
									Const *val = castNode(Const,
														  linitial(rspec->partStart->val));
									Assert(!val->constisnull);
									Assert(rspec->partStart->edge ==
											   PART_EDGE_INCLUSIVE);
									appendStringInfo(buf, " START (");
									get_const_expr(val, context, true);
									appendStringInfo(buf, ")");
								}
								if (rspec->partEnd)
								{
									Const *val = castNode(Const,
														  linitial(rspec->partEnd->val));
									Assert(!val->constisnull);
									Assert(rspec->partEnd->edge ==
											   PART_EDGE_EXCLUSIVE);
									appendStringInfo(buf, " END (");
									get_const_expr(val, context, true);
									appendStringInfo(buf, ")");
								}
								if (rspec->partEvery)
								{
									OpExpr *opexpr;
									Node   *every;

									opexpr =
										(OpExpr *) strip_implicit_coercions((Node *) linitial(
											rspec->partEvery));
									every  = (Node *) lsecond(opexpr->args);

									appendStringInfo(buf, " Every (");
									get_rule_expr(every, context, true);
									appendStringInfo(buf, ")");
								}
							}
								break;
							case T_GpPartitionListSpec:
							{
								GpPartitionListSpec *lspec = (GpPartitionListSpec *) elem->boundSpec;
								ListCell *cell;

								appendStringInfoString(buf, " VALUES (");
								sep = "";
								foreach(cell, lspec->partValues)
								{
									Const *val;

									Assert(list_length(lfirst(cell)) == 1);
									val = castNode(Const, linitial(lfirst(cell)));
									appendStringInfoString(buf, sep);
									get_const_expr(val, context, -1);
									sep = ", ";
								}
								appendStringInfoChar(buf, ')');
							}
								break;
							default:
								elog(ERROR, "unrecognized node type: %d", (int) nodeTag(node));
						}
					}
					if (elem->options)
					{
						ListCell *cell;

						appendStringInfoString(buf, sep);
						appendStringInfoString(buf, " WITH (");
						if (elem->accessMethod)
						{
							if (pg_strcasecmp(elem->accessMethod, "ao_row") != 0)
							{
								appendStringInfoString(buf, "appendonly=true, orientation=row");
								sep = ", ";
							}
							else if (pg_strcasecmp(elem->accessMethod, "ao_column") != 0)
							{
								appendStringInfoString(buf, "appendonly=true, orientation=column");
								sep = ", ";
							}
						}
						foreach (cell, elem->options)
						{
							DefElem *el = lfirst_node(DefElem, cell);
							char *arg;

							appendStringInfoString(buf, sep);
							appendStringInfo(buf, "%s=", el->defname);
							appendStringInfo(buf, "%s", arg = defGetString(el));
							sep = ", ";
						}
						appendStringInfoChar(buf, ')');
					}
				}

				if (def->encClauses)
					appendStringInfoString(buf, ", ");

				sep = "";
				foreach(lc, def->encClauses)
				{
					ColumnReferenceStorageDirective *crsd = lfirst_node(ColumnReferenceStorageDirective, lc);
					ListCell *cell;

					appendStringInfoString(buf, sep);
					if (crsd->deflt)
						appendStringInfo(buf, "DEFAULT COLUMN ENCODING (");
					else
						appendStringInfo(buf, "COLUMN %s ENCODING (", crsd->column);

					sep = "";
					foreach(cell, crsd->encoding)
					{
						DefElem *el = lfirst_node(DefElem, cell);
						char *arg;

						appendStringInfoString(buf, sep);
						appendStringInfo(buf, "%s=", el->defname);
						appendStringInfo(buf, "%s", arg = defGetString(el));
						sep = ", ";
					}
					appendStringInfo(buf, ")");
				}
				if (def->isTemplate)
					appendStringInfo(buf, ")");
			}
			break;

		default:
			elog(ERROR, "unrecognized node type: %d", (int) nodeTag(node));
			break;
	}
}

/*
 * get_rule_expr_toplevel		- Parse back a toplevel expression
 *
 * Same as get_rule_expr(), except that if the expr is just a Var, we pass
 * istoplevel = true not false to get_variable().  This causes whole-row Vars
 * to get printed with decoration that will prevent expansion of "*".
 * We need to use this in contexts such as ROW() and VALUES(), where the
 * parser would expand "foo.*" appearing at top level.  (In principle we'd
 * use this in get_target_list() too, but that has additional worries about
 * whether to print AS, so it needs to invoke get_variable() directly anyway.)
 */
static void
get_rule_expr_toplevel(Node *node, deparse_context *context,
					   bool showimplicit)
{
	if (node && IsA(node, Var))
		(void) get_variable((Var *) node, 0, true, context);
	else
		get_rule_expr(node, context, showimplicit);
}

/*
 * get_rule_list_toplevel		- Parse back a list of toplevel expressions
 *
 * Apply get_rule_expr_toplevel() to each element of a List.
 *
 * This adds commas between the expressions, but caller is responsible
 * for printing surrounding decoration.
 */
static void
get_rule_list_toplevel(List *lst, deparse_context *context,
					   bool showimplicit)
{
	const char *sep;
	ListCell   *lc;

	sep = "";
	foreach(lc, lst)
	{
		Node	   *e = (Node *) lfirst(lc);

		appendStringInfoString(context->buf, sep);
		get_rule_expr_toplevel(e, context, showimplicit);
		sep = ", ";
	}
}

/*
 * get_rule_expr_funccall		- Parse back a function-call expression
 *
 * Same as get_rule_expr(), except that we guarantee that the output will
 * look like a function call, or like one of the things the grammar treats as
 * equivalent to a function call (see the func_expr_windowless production).
 * This is needed in places where the grammar uses func_expr_windowless and
 * you can't substitute a parenthesized a_expr.  If what we have isn't going
 * to look like a function call, wrap it in a dummy CAST() expression, which
 * will satisfy the grammar --- and, indeed, is likely what the user wrote to
 * produce such a thing.
 */
static void
get_rule_expr_funccall(Node *node, deparse_context *context,
					   bool showimplicit)
{
	if (looks_like_function(node))
		get_rule_expr(node, context, showimplicit);
	else
	{
		StringInfo	buf = context->buf;

		appendStringInfoString(buf, "CAST(");
		/* no point in showing any top-level implicit cast */
		get_rule_expr(node, context, false);
		appendStringInfo(buf, " AS %s)",
						 format_type_with_typemod(exprType(node),
												  exprTypmod(node)));
	}
}

/*
 * Helper function to identify node types that satisfy func_expr_windowless.
 * If in doubt, "false" is always a safe answer.
 */
static bool
looks_like_function(Node *node)
{
	if (node == NULL)
		return false;			/* probably shouldn't happen */
	switch (nodeTag(node))
	{
		case T_FuncExpr:
			/* OK, unless it's going to deparse as a cast */
			return (((FuncExpr *) node)->funcformat == COERCE_EXPLICIT_CALL);
		case T_NullIfExpr:
		case T_CoalesceExpr:
		case T_MinMaxExpr:
		case T_SQLValueFunction:
		case T_XmlExpr:
			/* these are all accepted by func_expr_common_subexpr */
			return true;
		default:
			break;
	}
	return false;
}


/*
 * get_oper_expr			- Parse back an OpExpr node
 */
static void
get_oper_expr(OpExpr *expr, deparse_context *context)
{
	StringInfo	buf = context->buf;
	Oid			opno = expr->opno;
	List	   *args = expr->args;

	if (!PRETTY_PAREN(context))
		appendStringInfoChar(buf, '(');
	if (list_length(args) == 2)
	{
		/* binary operator */
		Node	   *arg1 = (Node *) linitial(args);
		Node	   *arg2 = (Node *) lsecond(args);

		get_rule_expr_paren(arg1, context, true, (Node *) expr);
		appendStringInfo(buf, " %s ",
						 generate_operator_name(opno,
												exprType(arg1),
												exprType(arg2)));
		get_rule_expr_paren(arg2, context, true, (Node *) expr);
	}
	else
	{
		/* unary operator --- but which side? */
		Node	   *arg = (Node *) linitial(args);
		HeapTuple	tp;
		Form_pg_operator optup;

		tp = SearchSysCache1(OPEROID, ObjectIdGetDatum(opno));
		if (!HeapTupleIsValid(tp))
			elog(ERROR, "cache lookup failed for operator %u", opno);
		optup = (Form_pg_operator) GETSTRUCT(tp);
		switch (optup->oprkind)
		{
			case 'l':
				appendStringInfo(buf, "%s ",
								 generate_operator_name(opno,
														InvalidOid,
														exprType(arg)));
				get_rule_expr_paren(arg, context, true, (Node *) expr);
				break;
			case 'r':
				get_rule_expr_paren(arg, context, true, (Node *) expr);
				appendStringInfo(buf, " %s",
								 generate_operator_name(opno,
														exprType(arg),
														InvalidOid));
				break;
			default:
				elog(ERROR, "bogus oprkind: %d", optup->oprkind);
		}
		ReleaseSysCache(tp);
	}
	if (!PRETTY_PAREN(context))
		appendStringInfoChar(buf, ')');
}

/*
 * get_func_expr			- Parse back a FuncExpr node
 */
static void
get_func_expr(FuncExpr *expr, deparse_context *context,
			  bool showimplicit)
{
	StringInfo	buf = context->buf;
	Oid			funcoid = expr->funcid;
	Oid			argtypes[FUNC_MAX_ARGS];
	int			nargs;
	List	   *argnames;
	bool		use_variadic;
	ListCell   *l;

	/*
	 * If the function call came from an implicit coercion, then just show the
	 * first argument --- unless caller wants to see implicit coercions.
	 */
	if (expr->funcformat == COERCE_IMPLICIT_CAST && !showimplicit)
	{
		get_rule_expr_paren((Node *) linitial(expr->args), context,
							false, (Node *) expr);
		return;
	}

	/*
	 * If the function call came from a cast, then show the first argument
	 * plus an explicit cast operation.
	 */
	if (expr->funcformat == COERCE_EXPLICIT_CAST ||
		expr->funcformat == COERCE_IMPLICIT_CAST)
	{
		Node	   *arg = linitial(expr->args);
		Oid			rettype = expr->funcresulttype;
		int32		coercedTypmod;

		/* Get the typmod if this is a length-coercion function */
		(void) exprIsLengthCoercion((Node *) expr, &coercedTypmod);

		get_coercion_expr(arg, context,
						  rettype, coercedTypmod,
						  (Node *) expr);

		return;
	}

	/*
	 * Normal function: display as proname(args).  First we need to extract
	 * the argument datatypes.
	 */
	if (list_length(expr->args) > FUNC_MAX_ARGS)
		ereport(ERROR,
				(errcode(ERRCODE_TOO_MANY_ARGUMENTS),
				 errmsg("too many arguments")));
	nargs = 0;
	argnames = NIL;
	foreach(l, expr->args)
	{
		Node	   *arg = (Node *) lfirst(l);

		if (IsA(arg, NamedArgExpr))
			argnames = lappend(argnames, ((NamedArgExpr *) arg)->name);
		argtypes[nargs] = exprType(arg);
		nargs++;
	}

	appendStringInfo(buf, "%s(",
					 generate_function_name(funcoid, nargs,
											argnames, argtypes,
											expr->funcvariadic,
											&use_variadic,
											context->special_exprkind));
	nargs = 0;
	foreach(l, expr->args)
	{
		if (nargs++ > 0)
			appendStringInfoString(buf, ", ");
		if (use_variadic && lnext(l) == NULL)
			appendStringInfoString(buf, "VARIADIC ");
		get_rule_expr((Node *) lfirst(l), context, true);
	}
	appendStringInfoChar(buf, ')');
}

/*
 * Deparse an Aggref as a special MEDIAN() construct, if it looks like
 * one.
 *
 * Returns true if the reference was handled as MEDIAN, false otherwise.
 */
static bool
get_median_expr(Aggref *aggref, deparse_context *context)
{
	StringInfo	buf = context->buf;
	TargetEntry *tle;

	if (!IS_MEDIAN_OID(aggref->aggfnoid))
		return false;
	if (list_length(aggref->aggdirectargs) != 1)
		return false;
	if (list_length(aggref->args) != 1)
		return false;

	tle = (TargetEntry *) linitial(aggref->args);
	if (tle->resjunk)
		return false;

	/* Ok, it looks like a MEDIAN */
	appendStringInfoString(buf, "MEDIAN(");

	get_rule_expr((Node *) tle->expr, context, false);

	/*
	 * MEDIAN (...) FILTER (...) isn't currently allowed by the grammar,
	 * but it's easy enough to handle here, so let's be prepared.
	 */
	if (aggref->aggfilter != NULL)
	{
		appendStringInfoString(buf, ") FILTER (WHERE ");
		get_rule_expr((Node *) aggref->aggfilter, context, false);
	}
	appendStringInfoChar(buf, ')');

	return true;
}

static void
get_dqa_expr(DQAExpr *dqa_expr,deparse_context *context)
{
	int id = -1;
	StringInfo	buf = context->buf;
	Bitmapset *bm = dqa_expr->agg_args_id_bms;
	deparse_namespace *dnps = (deparse_namespace *) linitial(context->namespaces);
	struct PlanState *planstate = dnps->planstate;

	resetStringInfo(buf);
	appendStringInfoChar(buf, '(');
	while ((id = bms_next_member(bm, id)) >= 0)
	{
		TargetEntry *te = get_sortgroupref_tle((Index)id, planstate->plan->targetlist);
		char	   *exprstr;

		if (!te)
			elog(ERROR, "no tlist entry for sort key: %d", id);
		/* Deparse the expression, showing any top-level cast */
		exprstr = deparse_expression((Node *) te->expr, context->namespaces,
		                             context->varprefix, true);

		appendStringInfoString(buf, exprstr);
		appendStringInfoChar(buf, ',');
	}
	buf->data[buf->len - 1] = ')';

	if (dqa_expr->agg_filter != NULL)
	{
		appendStringInfoString(buf, " FILTER (WHERE ");
		get_rule_expr((Node *) dqa_expr->agg_filter, context, false);
		appendStringInfoChar(buf, ')');
	}

}

/*
 * get_agg_expr			- Parse back an Aggref node
 */
static void
get_agg_expr(Aggref *aggref, deparse_context *context,
			 Aggref *original_aggref)
{
	StringInfo	buf = context->buf;
	Oid			argtypes[FUNC_MAX_ARGS];
	int			nargs;
	bool		use_variadic;

	/* Special handling of MEDIAN */
	if (get_median_expr(aggref, context))
		return;

	/*
	 * For a combining aggregate, we look up and deparse the corresponding
	 * partial aggregate instead.  This is necessary because our input
	 * argument list has been replaced; the new argument list always has just
	 * one element, which will point to a partial Aggref that supplies us with
	 * transition states to combine.
	 */
	if (DO_AGGSPLIT_COMBINE(aggref->aggsplit))
	{
		TargetEntry *tle = linitial_node(TargetEntry, aggref->args);

		Assert(list_length(aggref->args) == 1);
		resolve_special_varno((Node *) tle->expr, context, original_aggref,
							  get_agg_combine_expr);
		return;
	}

	/*
	 * Mark as PARTIAL, if appropriate.  We look to the original aggref so as
	 * to avoid printing this when recursing from the code just above.
	 */
	if (DO_AGGSPLIT_SKIPFINAL(original_aggref->aggsplit))
		appendStringInfoString(buf, "PARTIAL ");

	/* Extract the argument types as seen by the parser */
	nargs = get_aggregate_argtypes(aggref, argtypes);

	/* Print the aggregate name, schema-qualified if needed */
	appendStringInfo(buf, "%s(%s",
					 generate_function_name(aggref->aggfnoid, nargs,
											NIL, argtypes,
											aggref->aggvariadic,
											&use_variadic,
											context->special_exprkind),
					 (aggref->aggdistinct != NIL) ? "DISTINCT " : "");

	if (AGGKIND_IS_ORDERED_SET(aggref->aggkind))
	{
		/*
		 * Ordered-set aggregates do not use "*" syntax.  Also, we needn't
		 * worry about inserting VARIADIC.  So we can just dump the direct
		 * args as-is.
		 */
		Assert(!aggref->aggvariadic);
		get_rule_expr((Node *) aggref->aggdirectargs, context, true);
		Assert(aggref->aggorder != NIL);
		appendStringInfoString(buf, ") WITHIN GROUP (ORDER BY ");
		get_rule_orderby(aggref->aggorder, aggref->args, false, context);
	}
	else
	{
		/* aggstar can be set only in zero-argument aggregates */
		if (aggref->aggstar)
			appendStringInfoChar(buf, '*');
		else
		{
			ListCell   *l;
			int			i;

			i = 0;
			foreach(l, aggref->args)
			{
				TargetEntry *tle = (TargetEntry *) lfirst(l);
				Node	   *arg = (Node *) tle->expr;

				Assert(!IsA(arg, NamedArgExpr));
				if (tle->resjunk)
					continue;
				if (i++ > 0)
					appendStringInfoString(buf, ", ");
				if (use_variadic && i == nargs)
					appendStringInfoString(buf, "VARIADIC ");
				get_rule_expr(arg, context, true);
			}
		}

		if (aggref->aggorder != NIL)
		{
			appendStringInfoString(buf, " ORDER BY ");
			get_rule_orderby(aggref->aggorder, aggref->args, false, context);
		}
	}

	if (aggref->aggfilter != NULL)
	{
		appendStringInfoString(buf, ") FILTER (WHERE ");
		get_rule_expr((Node *) aggref->aggfilter, context, false);
	}

	appendStringInfoChar(buf, ')');
}

/*
 * This is a helper function for get_agg_expr().  It's used when we deparse
 * a combining Aggref; resolve_special_varno locates the corresponding partial
 * Aggref and then calls this.
 */
static void
get_agg_combine_expr(Node *node, deparse_context *context, void *private)
{
	Aggref	   *aggref;
	Aggref	   *original_aggref = private;

	if (!IsA(node, Aggref))
		elog(ERROR, "combining Aggref does not point to an Aggref");

	aggref = (Aggref *) node;
	get_agg_expr(aggref, context, original_aggref);
}

/*
 * get_windowfunc_expr	- Parse back a WindowFunc node
 */
static void
get_windowfunc_expr(WindowFunc *wfunc, deparse_context *context)
{
	StringInfo	buf = context->buf;
	Oid			argtypes[FUNC_MAX_ARGS];
	int			nargs;
	List	   *argnames;
	ListCell   *l;

	if (list_length(wfunc->args) >= FUNC_MAX_ARGS)
		ereport(ERROR,
				(errcode(ERRCODE_TOO_MANY_ARGUMENTS),
				 errmsg("too many arguments")));
	nargs = 0;
	argnames = NIL;
	foreach(l, wfunc->args)
	{
		Node	   *arg = (Node *) lfirst(l);

		if (IsA(arg, NamedArgExpr))
			argnames = lappend(argnames, ((NamedArgExpr *) arg)->name);
		argtypes[nargs] = exprType(arg);
		nargs++;
	}

	appendStringInfo(buf, "%s(%s",
					 generate_function_name(wfunc->winfnoid, nargs,
											argnames, argtypes,
											false, NULL,
											context->special_exprkind),
					 wfunc->windistinct ? "DISTINCT " : "");
	/* winstar can be set only in zero-argument aggregates */
	if (wfunc->winstar)
		appendStringInfoChar(buf, '*');
	else
		get_rule_expr((Node *) wfunc->args, context, true);

	if (wfunc->aggfilter != NULL)
	{
		appendStringInfoString(buf, ") FILTER (WHERE ");
		get_rule_expr((Node *) wfunc->aggfilter, context, false);
	}

	appendStringInfoString(buf, ") OVER ");

	foreach(l, context->windowClause)
	{
		WindowClause *wc = (WindowClause *) lfirst(l);

		if (wc->winref == wfunc->winref)
		{
			if (wc->name)
				appendStringInfoString(buf, quote_identifier(wc->name));
			else
				get_rule_windowspec(wc, context->windowTList, context);
			break;
		}
	}
	if (l == NULL)
	{
		if (context->windowClause)
			elog(ERROR, "could not find window clause for winref %u",
				 wfunc->winref);

		/*
		 * In EXPLAIN, we don't have window context information available, so
		 * we have to settle for this:
		 */
		appendStringInfoString(buf, "(?)");
	}
}

/* ----------
 * get_coercion_expr
 *
 *	Make a string representation of a value coerced to a specific type
 * ----------
 */
static void
get_coercion_expr(Node *arg, deparse_context *context,
				  Oid resulttype, int32 resulttypmod,
				  Node *parentNode)
{
	StringInfo	buf = context->buf;

	/*
	 * Since parse_coerce.c doesn't immediately collapse application of
	 * length-coercion functions to constants, what we'll typically see in
	 * such cases is a Const with typmod -1 and a length-coercion function
	 * right above it.  Avoid generating redundant output. However, beware of
	 * suppressing casts when the user actually wrote something like
	 * 'foo'::text::char(3).
	 *
	 * Note: it might seem that we are missing the possibility of needing to
	 * print a COLLATE clause for such a Const.  However, a Const could only
	 * have nondefault collation in a post-constant-folding tree, in which the
	 * length coercion would have been folded too.  See also the special
	 * handling of CollateExpr in coerce_to_target_type(): any collation
	 * marking will be above the coercion node, not below it.
	 */
	if (arg && IsA(arg, Const) &&
		((Const *) arg)->consttype == resulttype &&
		((Const *) arg)->consttypmod == -1)
	{
		/* Show the constant without normal ::typename decoration */
		get_const_expr((Const *) arg, context, -1);
	}
	else
	{
		if (!PRETTY_PAREN(context))
			appendStringInfoChar(buf, '(');
		get_rule_expr_paren(arg, context, false, parentNode);
		if (!PRETTY_PAREN(context))
			appendStringInfoChar(buf, ')');
	}

	/*
	 * Never emit resulttype(arg) functional notation. A pg_proc entry could
	 * take precedence, and a resulttype in pg_temp would require schema
	 * qualification that format_type_with_typemod() would usually omit. We've
	 * standardized on arg::resulttype, but CAST(arg AS resulttype) notation
	 * would work fine.
	 */
	appendStringInfo(buf, "::%s",
					 format_type_with_typemod(resulttype, resulttypmod));
}

/* ----------
 * get_const_expr
 *
 *	Make a string representation of a Const
 *
 * showtype can be -1 to never show "::typename" decoration, or +1 to always
 * show it, or 0 to show it only if the constant wouldn't be assumed to be
 * the right type by default.
 *
 * If the Const's collation isn't default for its type, show that too.
 * We mustn't do this when showtype is -1 (since that means the caller will
 * print "::typename", and we can't put a COLLATE clause in between).  It's
 * caller's responsibility that collation isn't missed in such cases.
 * ----------
 */
static void
get_const_expr(Const *constval, deparse_context *context, int showtype)
{
	StringInfo	buf = context->buf;
	Oid			typoutput;
	bool		typIsVarlena;
	char	   *extval;
	bool		needlabel = false;

	if (constval->constisnull)
	{
		/*
		 * Always label the type of a NULL constant to prevent misdecisions
		 * about type when reparsing.
		 */
		appendStringInfoString(buf, "NULL");
		if (showtype >= 0)
		{
			appendStringInfo(buf, "::%s",
							 format_type_with_typemod(constval->consttype,
													  constval->consttypmod));
			get_const_collation(constval, context);
		}
		return;
	}

	getTypeOutputInfo(constval->consttype,
					  &typoutput, &typIsVarlena);

	extval = OidOutputFunctionCall(typoutput, constval->constvalue);

	switch (constval->consttype)
	{
		case INT4OID:

			/*
			 * INT4 can be printed without any decoration, unless it is
			 * negative; in that case print it as '-nnn'::integer to ensure
			 * that the output will re-parse as a constant, not as a constant
			 * plus operator.  In most cases we could get away with printing
			 * (-nnn) instead, because of the way that gram.y handles negative
			 * literals; but that doesn't work for INT_MIN, and it doesn't
			 * seem that much prettier anyway.
			 */
			if (extval[0] != '-')
				appendStringInfoString(buf, extval);
			else
			{
				appendStringInfo(buf, "'%s'", extval);
				needlabel = true;	/* we must attach a cast */
			}
			break;

		case NUMERICOID:

			/*
			 * NUMERIC can be printed without quotes if it looks like a float
			 * constant (not an integer, and not Infinity or NaN) and doesn't
			 * have a leading sign (for the same reason as for INT4).
			 */
			if (isdigit((unsigned char) extval[0]) &&
				strcspn(extval, "eE.") != strlen(extval))
			{
				appendStringInfoString(buf, extval);
			}
			else
			{
				appendStringInfo(buf, "'%s'", extval);
				needlabel = true;	/* we must attach a cast */
			}
			break;

		case BOOLOID:
			if (strcmp(extval, "t") == 0)
				appendStringInfoString(buf, "true");
			else
				appendStringInfoString(buf, "false");
			break;

		default:
			simple_quote_literal(buf, extval);
			break;
	}

	pfree(extval);

	if (showtype < 0)
		return;

	/*
	 * For showtype == 0, append ::typename unless the constant will be
	 * implicitly typed as the right type when it is read in.
	 *
	 * XXX this code has to be kept in sync with the behavior of the parser,
	 * especially make_const.
	 */
	switch (constval->consttype)
	{
		case BOOLOID:
		case UNKNOWNOID:
			/* These types can be left unlabeled */
			needlabel = false;
			break;
		case INT4OID:
			/* We determined above whether a label is needed */
			break;
		case NUMERICOID:

			/*
			 * Float-looking constants will be typed as numeric, which we
			 * checked above; but if there's a nondefault typmod we need to
			 * show it.
			 */
			needlabel |= (constval->consttypmod >= 0);
			break;
		default:
			needlabel = true;
			break;
	}
	if (needlabel || showtype > 0)
		appendStringInfo(buf, "::%s",
						 format_type_with_typemod(constval->consttype,
												  constval->consttypmod));

	get_const_collation(constval, context);
}

/*
 * helper for get_const_expr: append COLLATE if needed
 */
static void
get_const_collation(Const *constval, deparse_context *context)
{
	StringInfo	buf = context->buf;

	if (OidIsValid(constval->constcollid))
	{
		Oid			typcollation = get_typcollation(constval->consttype);

		if (constval->constcollid != typcollation)
		{
			appendStringInfo(buf, " COLLATE %s",
							 generate_collation_name(constval->constcollid));
		}
	}
}

/*
 * simple_quote_literal - Format a string as a SQL literal, append to buf
 */
static void
simple_quote_literal(StringInfo buf, const char *val)
{
	const char *valptr;

	/*
	 * We form the string literal according to the prevailing setting of
	 * standard_conforming_strings; we never use E''. User is responsible for
	 * making sure result is used correctly.
	 */
	appendStringInfoChar(buf, '\'');
	for (valptr = val; *valptr; valptr++)
	{
		char		ch = *valptr;

		if (SQL_STR_DOUBLE(ch, !standard_conforming_strings))
			appendStringInfoChar(buf, ch);
		appendStringInfoChar(buf, ch);
	}
	appendStringInfoChar(buf, '\'');
}


/* ----------
 * get_sublink_expr			- Parse back a sublink
 * ----------
 */
static void
get_sublink_expr(SubLink *sublink, deparse_context *context)
{
	StringInfo	buf = context->buf;
	Query	   *query = (Query *) (sublink->subselect);
	char	   *opname = NULL;
	bool		need_paren;

	if (sublink->subLinkType == ARRAY_SUBLINK)
		appendStringInfoString(buf, "ARRAY(");
	else
		appendStringInfoChar(buf, '(');

	/*
	 * Note that we print the name of only the first operator, when there are
	 * multiple combining operators.  This is an approximation that could go
	 * wrong in various scenarios (operators in different schemas, renamed
	 * operators, etc) but there is not a whole lot we can do about it, since
	 * the syntax allows only one operator to be shown.
	 */
	if (sublink->testexpr)
	{
		if (IsA(sublink->testexpr, OpExpr))
		{
			/* single combining operator */
			OpExpr	   *opexpr = (OpExpr *) sublink->testexpr;

			get_rule_expr(linitial(opexpr->args), context, true);
			opname = generate_operator_name(opexpr->opno,
											exprType(linitial(opexpr->args)),
											exprType(lsecond(opexpr->args)));
		}
		else if (IsA(sublink->testexpr, BoolExpr))
		{
			/* multiple combining operators, = or <> cases */
			char	   *sep;
			ListCell   *l;

			appendStringInfoChar(buf, '(');
			sep = "";
			foreach(l, ((BoolExpr *) sublink->testexpr)->args)
			{
				OpExpr	   *opexpr = lfirst_node(OpExpr, l);

				appendStringInfoString(buf, sep);
				get_rule_expr(linitial(opexpr->args), context, true);
				if (!opname)
					opname = generate_operator_name(opexpr->opno,
													exprType(linitial(opexpr->args)),
													exprType(lsecond(opexpr->args)));
				sep = ", ";
			}
			appendStringInfoChar(buf, ')');
		}
		else if (IsA(sublink->testexpr, RowCompareExpr))
		{
			/* multiple combining operators, < <= > >= cases */
			RowCompareExpr *rcexpr = (RowCompareExpr *) sublink->testexpr;

			appendStringInfoChar(buf, '(');
			get_rule_expr((Node *) rcexpr->largs, context, true);
			opname = generate_operator_name(linitial_oid(rcexpr->opnos),
											exprType(linitial(rcexpr->largs)),
											exprType(linitial(rcexpr->rargs)));
			appendStringInfoChar(buf, ')');
		}
		else
			elog(ERROR, "unrecognized testexpr type: %d",
				 (int) nodeTag(sublink->testexpr));
	}

	need_paren = true;

	switch (sublink->subLinkType)
	{
		case EXISTS_SUBLINK:
			appendStringInfoString(buf, "EXISTS ");
			break;

		case ANY_SUBLINK:
			if (strcmp(opname, "=") == 0)	/* Represent = ANY as IN */
				appendStringInfoString(buf, " IN ");
			else
				appendStringInfo(buf, " %s ANY ", opname);
			break;

		case ALL_SUBLINK:
			appendStringInfo(buf, " %s ALL ", opname);
			break;

		case ROWCOMPARE_SUBLINK:
			appendStringInfo(buf, " %s ", opname);
			break;

		case EXPR_SUBLINK:
		case MULTIEXPR_SUBLINK:
		case ARRAY_SUBLINK:
			need_paren = false;
			break;

		case CTE_SUBLINK:		/* shouldn't occur in a SubLink */
		default:
			elog(ERROR, "unrecognized sublink type: %d",
				 (int) sublink->subLinkType);
			break;
	}

	if (need_paren)
		appendStringInfoChar(buf, '(');

	get_query_def(query, buf, context->namespaces, NULL, false,
				  context->prettyFlags, context->wrapColumn,
				  context->indentLevel);

	if (need_paren)
		appendStringInfoString(buf, "))");
	else
		appendStringInfoChar(buf, ')');
}


/* ----------
 * get_tablefunc			- Parse back a table function
 * ----------
 */
static void
get_tablefunc(TableFunc *tf, deparse_context *context, bool showimplicit)
{
	StringInfo	buf = context->buf;

	/* XMLTABLE is the only existing implementation.  */

	appendStringInfoString(buf, "XMLTABLE(");

	if (tf->ns_uris != NIL)
	{
		ListCell   *lc1,
				   *lc2;
		bool		first = true;

		appendStringInfoString(buf, "XMLNAMESPACES (");
		forboth(lc1, tf->ns_uris, lc2, tf->ns_names)
		{
			Node	   *expr = (Node *) lfirst(lc1);
			Value	   *ns_node = (Value *) lfirst(lc2);

			if (!first)
				appendStringInfoString(buf, ", ");
			else
				first = false;

			if (ns_node != NULL)
			{
				get_rule_expr(expr, context, showimplicit);
				appendStringInfo(buf, " AS %s", strVal(ns_node));
			}
			else
			{
				appendStringInfoString(buf, "DEFAULT ");
				get_rule_expr(expr, context, showimplicit);
			}
		}
		appendStringInfoString(buf, "), ");
	}

	appendStringInfoChar(buf, '(');
	get_rule_expr((Node *) tf->rowexpr, context, showimplicit);
	appendStringInfoString(buf, ") PASSING (");
	get_rule_expr((Node *) tf->docexpr, context, showimplicit);
	appendStringInfoChar(buf, ')');

	if (tf->colexprs != NIL)
	{
		ListCell   *l1;
		ListCell   *l2;
		ListCell   *l3;
		ListCell   *l4;
		ListCell   *l5;
		int			colnum = 0;

		appendStringInfoString(buf, " COLUMNS ");
		forfive(l1, tf->colnames, l2, tf->coltypes, l3, tf->coltypmods,
				l4, tf->colexprs, l5, tf->coldefexprs)
		{
			char	   *colname = strVal(lfirst(l1));
			Oid			typid = lfirst_oid(l2);
			int32		typmod = lfirst_int(l3);
			Node	   *colexpr = (Node *) lfirst(l4);
			Node	   *coldefexpr = (Node *) lfirst(l5);
			bool		ordinality = (tf->ordinalitycol == colnum);
			bool		notnull = bms_is_member(colnum, tf->notnulls);

			if (colnum > 0)
				appendStringInfoString(buf, ", ");
			colnum++;

			appendStringInfo(buf, "%s %s", quote_identifier(colname),
							 ordinality ? "FOR ORDINALITY" :
							 format_type_with_typemod(typid, typmod));
			if (ordinality)
				continue;

			if (coldefexpr != NULL)
			{
				appendStringInfoString(buf, " DEFAULT (");
				get_rule_expr((Node *) coldefexpr, context, showimplicit);
				appendStringInfoChar(buf, ')');
			}
			if (colexpr != NULL)
			{
				appendStringInfoString(buf, " PATH (");
				get_rule_expr((Node *) colexpr, context, showimplicit);
				appendStringInfoChar(buf, ')');
			}
			if (notnull)
				appendStringInfoString(buf, " NOT NULL");
		}
	}

	appendStringInfoChar(buf, ')');
}

/* ----------
 * get_from_clause			- Parse back a FROM clause
 *
 * "prefix" is the keyword that denotes the start of the list of FROM
 * elements. It is FROM when used to parse back SELECT and UPDATE, but
 * is USING when parsing back DELETE.
 * ----------
 */
static void
get_from_clause(Query *query, const char *prefix, deparse_context *context)
{
	StringInfo	buf = context->buf;
	bool		first = true;
	ListCell   *l;

	/*
	 * We use the query's jointree as a guide to what to print.  However, we
	 * must ignore auto-added RTEs that are marked not inFromCl. (These can
	 * only appear at the top level of the jointree, so it's sufficient to
	 * check here.)  This check also ensures we ignore the rule pseudo-RTEs
	 * for NEW and OLD.
	 */
	foreach(l, query->jointree->fromlist)
	{
		Node	   *jtnode = (Node *) lfirst(l);

		if (IsA(jtnode, RangeTblRef))
		{
			int			varno = ((RangeTblRef *) jtnode)->rtindex;
			RangeTblEntry *rte = rt_fetch(varno, query->rtable);

			if (!rte->inFromCl)
				continue;
		}

		if (first)
		{
			appendContextKeyword(context, prefix,
								 -PRETTYINDENT_STD, PRETTYINDENT_STD, 2);
			first = false;

			get_from_clause_item(jtnode, query, context);
		}
		else
		{
			StringInfoData itembuf;

			appendStringInfoString(buf, ", ");

			/*
			 * Put the new FROM item's text into itembuf so we can decide
			 * after we've got it whether or not it needs to go on a new line.
			 */
			initStringInfo(&itembuf);
			context->buf = &itembuf;

			get_from_clause_item(jtnode, query, context);

			/* Restore context's output buffer */
			context->buf = buf;

			/* Consider line-wrapping if enabled */
			if (PRETTY_INDENT(context) && context->wrapColumn >= 0)
			{
				/* Does the new item start with a new line? */
				if (itembuf.len > 0 && itembuf.data[0] == '\n')
				{
					/* If so, we shouldn't add anything */
					/* instead, remove any trailing spaces currently in buf */
					removeStringInfoSpaces(buf);
				}
				else
				{
					char	   *trailing_nl;

					/* Locate the start of the current line in the buffer */
					trailing_nl = strrchr(buf->data, '\n');
					if (trailing_nl == NULL)
						trailing_nl = buf->data;
					else
						trailing_nl++;

					/*
					 * Add a newline, plus some indentation, if the new item
					 * would cause an overflow.
					 */
					if (strlen(trailing_nl) + itembuf.len > context->wrapColumn)
						appendContextKeyword(context, "", -PRETTYINDENT_STD,
											 PRETTYINDENT_STD,
											 PRETTYINDENT_VAR);
				}
			}

			/* Add the new item */
			appendStringInfoString(buf, itembuf.data);

			/* clean up */
			pfree(itembuf.data);
		}
	}
}

static void
get_from_clause_item(Node *jtnode, Query *query, deparse_context *context)
{
	StringInfo	buf = context->buf;
	deparse_namespace *dpns = (deparse_namespace *) linitial(context->namespaces);

	if (IsA(jtnode, RangeTblRef))
	{
		int			varno = ((RangeTblRef *) jtnode)->rtindex;
		RangeTblEntry *rte = rt_fetch(varno, query->rtable);
		char	   *refname = get_rtable_name(varno, context);
		deparse_columns *colinfo = deparse_columns_fetch(varno, dpns);
		RangeTblFunction *rtfunc1 = NULL;
		bool		printalias;

		if (rte->lateral)
			appendStringInfoString(buf, "LATERAL ");

		/* Print the FROM item proper */
		switch (rte->rtekind)
		{
			case RTE_RELATION:
				/* Normal relation RTE */
				if (rte->forceDistRandom)
				{
					char * relname = generate_relation_name(rte->relid,
															context->namespaces);
					appendStringInfo(buf, "gp_dist_random(%s)",
									 quote_literal_cstr(relname));
				}
				else
					appendStringInfo(buf, "%s%s",
									 only_marker(rte),
									 generate_relation_name(rte->relid,
															context->namespaces));
				break;
			case RTE_SUBQUERY:
				/* Subquery RTE */
				appendStringInfoChar(buf, '(');
				get_query_def(rte->subquery, buf, context->namespaces, NULL,
							  true,
							  context->prettyFlags, context->wrapColumn,
							  context->indentLevel);
				appendStringInfoChar(buf, ')');
				break;
			case RTE_TABLEFUNCTION:
				/* Table Function RTE */
				/* fallthrough */
			case RTE_FUNCTION:
				/* Function RTE */
				rtfunc1 = (RangeTblFunction *) linitial(rte->functions);

				/*
				 * Omit ROWS FROM() syntax for just one function, unless it
				 * has both a coldeflist and WITH ORDINALITY. If it has both,
				 * we must use ROWS FROM() syntax to avoid ambiguity about
				 * whether the coldeflist includes the ordinality column.
				 */
				if (list_length(rte->functions) == 1 &&
					(rtfunc1->funccolnames == NIL || !rte->funcordinality))
				{
					get_rule_expr_funccall(rtfunc1->funcexpr, context, true);
					/* we'll print the coldeflist below, if it has one */
				}
				else
				{
					bool		all_unnest;
					ListCell   *lc;

					/*
					 * If all the function calls in the list are to unnest,
					 * and none need a coldeflist, then collapse the list back
					 * down to UNNEST(args).  (If we had more than one
					 * built-in unnest function, this would get more
					 * difficult.)
					 *
					 * XXX This is pretty ugly, since it makes not-terribly-
					 * future-proof assumptions about what the parser would do
					 * with the output; but the alternative is to emit our
					 * nonstandard ROWS FROM() notation for what might have
					 * been a perfectly spec-compliant multi-argument
					 * UNNEST().
					 */
					all_unnest = true;
					foreach(lc, rte->functions)
					{
						RangeTblFunction *rtfunc = (RangeTblFunction *) lfirst(lc);

						if (!IsA(rtfunc->funcexpr, FuncExpr) ||
							((FuncExpr *) rtfunc->funcexpr)->funcid != F_ARRAY_UNNEST ||
							rtfunc->funccolnames != NIL)
						{
							all_unnest = false;
							break;
						}
					}

					if (all_unnest)
					{
						List	   *allargs = NIL;

						foreach(lc, rte->functions)
						{
							RangeTblFunction *rtfunc = (RangeTblFunction *) lfirst(lc);
							List	   *args = ((FuncExpr *) rtfunc->funcexpr)->args;

							allargs = list_concat(allargs, list_copy(args));
						}

						appendStringInfoString(buf, "UNNEST(");
						get_rule_expr((Node *) allargs, context, true);
						appendStringInfoChar(buf, ')');
					}
					else
					{
						int			funcno = 0;

						appendStringInfoString(buf, "ROWS FROM(");
						foreach(lc, rte->functions)
						{
							RangeTblFunction *rtfunc = (RangeTblFunction *) lfirst(lc);

							if (funcno > 0)
								appendStringInfoString(buf, ", ");
							get_rule_expr_funccall(rtfunc->funcexpr, context, true);
							if (rtfunc->funccolnames != NIL)
							{
								/* Reconstruct the column definition list */
								appendStringInfoString(buf, " AS ");
								get_from_clause_coldeflist(rtfunc,
														   NULL,
														   context);
							}
							funcno++;
						}
						appendStringInfoChar(buf, ')');
					}
					/* prevent printing duplicate coldeflist below */
					rtfunc1 = NULL;
				}
				if (rte->funcordinality)
					appendStringInfoString(buf, " WITH ORDINALITY");
				break;
			case RTE_TABLEFUNC:
				get_tablefunc(rte->tablefunc, context, true);
				break;
			case RTE_VALUES:
				/* Values list RTE */
				appendStringInfoChar(buf, '(');
				get_values_def(rte->values_lists, context);
				appendStringInfoChar(buf, ')');
				break;
			case RTE_CTE:
				appendStringInfoString(buf, quote_identifier(rte->ctename));
				break;
			default:
				elog(ERROR, "unrecognized RTE kind: %d", (int) rte->rtekind);
				break;
		}

		/* Print the relation alias, if needed */
		printalias = false;
		if (rte->alias != NULL)
		{
			/* Always print alias if user provided one */
			printalias = true;
		}
		else if (colinfo->printaliases)
		{
			/* Always print alias if we need to print column aliases */
			printalias = true;
		}
		else if (rte->rtekind == RTE_RELATION)
		{
			/*
			 * No need to print alias if it's same as relation name (this
			 * would normally be the case, but not if set_rtable_names had to
			 * resolve a conflict).
			 */
			if (strcmp(refname, get_relation_name(rte->relid)) != 0)
				printalias = true;
		}
		else if (rte->rtekind == RTE_FUNCTION || rte->rtekind == RTE_TABLEFUNCTION)
		{
			/*
			 * For a function RTE, always print alias.  This covers possible
			 * renaming of the function and/or instability of the
			 * FigureColname rules for things that aren't simple functions.
			 * Note we'd need to force it anyway for the columndef list case.
			 */
			printalias = true;
		}
		else if (rte->rtekind == RTE_VALUES)
		{
			/* Alias is syntactically required for VALUES */
			printalias = true;
		}
		else if (rte->rtekind == RTE_CTE)
		{
			/*
			 * No need to print alias if it's same as CTE name (this would
			 * normally be the case, but not if set_rtable_names had to
			 * resolve a conflict).
			 */
			if (strcmp(refname, rte->ctename) != 0)
				printalias = true;
		}
		if (printalias)
			appendStringInfo(buf, " %s", quote_identifier(refname));

		/* Print the column definitions or aliases, if needed */
		if (rtfunc1 && rtfunc1->funccolnames != NIL)
		{
			/* Reconstruct the columndef list, which is also the aliases */
			get_from_clause_coldeflist(rtfunc1, colinfo, context);
		}
		else
		{
			/* Else print column aliases as needed */
			get_column_alias_list(colinfo, context);
		}

		/* Tablesample clause must go after any alias */
		if (rte->rtekind == RTE_RELATION && rte->tablesample)
			get_tablesample_def(rte->tablesample, context);
	}
	else if (IsA(jtnode, JoinExpr))
	{
		JoinExpr   *j = (JoinExpr *) jtnode;
		deparse_columns *colinfo = deparse_columns_fetch(j->rtindex, dpns);
		bool		need_paren_on_right;

		need_paren_on_right = PRETTY_PAREN(context) &&
			!IsA(j->rarg, RangeTblRef) &&
			!(IsA(j->rarg, JoinExpr) &&((JoinExpr *) j->rarg)->alias != NULL);

		if (!PRETTY_PAREN(context) || j->alias != NULL)
			appendStringInfoChar(buf, '(');

		get_from_clause_item(j->larg, query, context);

		switch (j->jointype)
		{
			case JOIN_INNER:
				if (j->quals)
					appendContextKeyword(context, " JOIN ",
										 -PRETTYINDENT_STD,
										 PRETTYINDENT_STD,
										 PRETTYINDENT_JOIN);
				else
					appendContextKeyword(context, " CROSS JOIN ",
										 -PRETTYINDENT_STD,
										 PRETTYINDENT_STD,
										 PRETTYINDENT_JOIN);
				break;
			case JOIN_LEFT:
				appendContextKeyword(context, " LEFT JOIN ",
									 -PRETTYINDENT_STD,
									 PRETTYINDENT_STD,
									 PRETTYINDENT_JOIN);
				break;
			case JOIN_FULL:
				appendContextKeyword(context, " FULL JOIN ",
									 -PRETTYINDENT_STD,
									 PRETTYINDENT_STD,
									 PRETTYINDENT_JOIN);
				break;
			case JOIN_RIGHT:
				appendContextKeyword(context, " RIGHT JOIN ",
									 -PRETTYINDENT_STD,
									 PRETTYINDENT_STD,
									 PRETTYINDENT_JOIN);
				break;
			default:
				elog(ERROR, "unrecognized join type: %d",
					 (int) j->jointype);
		}

		if (need_paren_on_right)
			appendStringInfoChar(buf, '(');
		get_from_clause_item(j->rarg, query, context);
		if (need_paren_on_right)
			appendStringInfoChar(buf, ')');

		if (j->usingClause)
		{
			ListCell   *lc;
			bool		first = true;

			appendStringInfoString(buf, " USING (");
			/* Use the assigned names, not what's in usingClause */
			foreach(lc, colinfo->usingNames)
			{
				char	   *colname = (char *) lfirst(lc);

				if (first)
					first = false;
				else
					appendStringInfoString(buf, ", ");
				appendStringInfoString(buf, quote_identifier(colname));
			}
			appendStringInfoChar(buf, ')');
		}
		else if (j->quals)
		{
			appendStringInfoString(buf, " ON ");
			if (!PRETTY_PAREN(context))
				appendStringInfoChar(buf, '(');
			get_rule_expr(j->quals, context, false);
			if (!PRETTY_PAREN(context))
				appendStringInfoChar(buf, ')');
		}
		else if (j->jointype != JOIN_INNER)
		{
			/* If we didn't say CROSS JOIN above, we must provide an ON */
			appendStringInfoString(buf, " ON TRUE");
		}

		if (!PRETTY_PAREN(context) || j->alias != NULL)
			appendStringInfoChar(buf, ')');

		/* Yes, it's correct to put alias after the right paren ... */
		if (j->alias != NULL)
		{
			/*
			 * Note that it's correct to emit an alias clause if and only if
			 * there was one originally.  Otherwise we'd be converting a named
			 * join to unnamed or vice versa, which creates semantic
			 * subtleties we don't want.  However, we might print a different
			 * alias name than was there originally.
			 */
			appendStringInfo(buf, " %s",
							 quote_identifier(get_rtable_name(j->rtindex,
															  context)));
			get_column_alias_list(colinfo, context);
		}
	}
	else
		elog(ERROR, "unrecognized node type: %d",
			 (int) nodeTag(jtnode));
}

/*
 * get_column_alias_list - print column alias list for an RTE
 *
 * Caller must already have printed the relation's alias name.
 */
static void
get_column_alias_list(deparse_columns *colinfo, deparse_context *context)
{
	StringInfo	buf = context->buf;
	int			i;
	bool		first = true;

	/* Don't print aliases if not needed */
	if (!colinfo->printaliases)
		return;

	for (i = 0; i < colinfo->num_new_cols; i++)
	{
		char	   *colname = colinfo->new_colnames[i];

		if (first)
		{
			appendStringInfoChar(buf, '(');
			first = false;
		}
		else
			appendStringInfoString(buf, ", ");
		appendStringInfoString(buf, quote_identifier(colname));
	}
	if (!first)
		appendStringInfoChar(buf, ')');
}

/*
 * get_from_clause_coldeflist - reproduce FROM clause coldeflist
 *
 * When printing a top-level coldeflist (which is syntactically also the
 * relation's column alias list), use column names from colinfo.  But when
 * printing a coldeflist embedded inside ROWS FROM(), we prefer to use the
 * original coldeflist's names, which are available in rtfunc->funccolnames.
 * Pass NULL for colinfo to select the latter behavior.
 *
 * The coldeflist is appended immediately (no space) to buf.  Caller is
 * responsible for ensuring that an alias or AS is present before it.
 */
static void
get_from_clause_coldeflist(RangeTblFunction *rtfunc,
						   deparse_columns *colinfo,
						   deparse_context *context)
{
	StringInfo	buf = context->buf;
	ListCell   *l1;
	ListCell   *l2;
	ListCell   *l3;
	ListCell   *l4;
	int			i;

	appendStringInfoChar(buf, '(');

	i = 0;
	forfour(l1, rtfunc->funccoltypes,
			l2, rtfunc->funccoltypmods,
			l3, rtfunc->funccolcollations,
			l4, rtfunc->funccolnames)
	{
		Oid			atttypid = lfirst_oid(l1);
		int32		atttypmod = lfirst_int(l2);
		Oid			attcollation = lfirst_oid(l3);
		char	   *attname;

		if (colinfo)
			attname = colinfo->colnames[i];
		else
			attname = strVal(lfirst(l4));

		Assert(attname);		/* shouldn't be any dropped columns here */

		if (i > 0)
			appendStringInfoString(buf, ", ");
		appendStringInfo(buf, "%s %s",
						 quote_identifier(attname),
						 format_type_with_typemod(atttypid, atttypmod));
		if (OidIsValid(attcollation) &&
			attcollation != get_typcollation(atttypid))
			appendStringInfo(buf, " COLLATE %s",
							 generate_collation_name(attcollation));

		i++;
	}

	appendStringInfoChar(buf, ')');
}

/*
 * get_tablesample_def			- print a TableSampleClause
 */
static void
get_tablesample_def(TableSampleClause *tablesample, deparse_context *context)
{
	StringInfo	buf = context->buf;
	Oid			argtypes[1];
	int			nargs;
	ListCell   *l;

	/*
	 * We should qualify the handler's function name if it wouldn't be
	 * resolved by lookup in the current search path.
	 */
	argtypes[0] = INTERNALOID;
	appendStringInfo(buf, " TABLESAMPLE %s (",
					 generate_function_name(tablesample->tsmhandler, 1,
											NIL, argtypes,
											false, NULL, EXPR_KIND_NONE));

	nargs = 0;
	foreach(l, tablesample->args)
	{
		if (nargs++ > 0)
			appendStringInfoString(buf, ", ");
		get_rule_expr((Node *) lfirst(l), context, false);
	}
	appendStringInfoChar(buf, ')');

	if (tablesample->repeatable != NULL)
	{
		appendStringInfoString(buf, " REPEATABLE (");
		get_rule_expr((Node *) tablesample->repeatable, context, false);
		appendStringInfoChar(buf, ')');
	}
}

/*
 * get_opclass_name			- fetch name of an index operator class
 *
 * The opclass name is appended (after a space) to buf.
 *
 * Output is suppressed if the opclass is the default for the given
 * actual_datatype.  (If you don't want this behavior, just pass
 * InvalidOid for actual_datatype.)
 */
static void
get_opclass_name(Oid opclass, Oid actual_datatype,
				 StringInfo buf)
{
	HeapTuple	ht_opc;
	Form_pg_opclass opcrec;
	char	   *opcname;
	char	   *nspname;

	ht_opc = SearchSysCache1(CLAOID, ObjectIdGetDatum(opclass));
	if (!HeapTupleIsValid(ht_opc))
		elog(ERROR, "cache lookup failed for opclass %u", opclass);
	opcrec = (Form_pg_opclass) GETSTRUCT(ht_opc);

	if (!OidIsValid(actual_datatype) ||
		GetDefaultOpClass(actual_datatype, opcrec->opcmethod) != opclass)
	{
		/* Okay, we need the opclass name.  Do we need to qualify it? */
		opcname = NameStr(opcrec->opcname);
		if (OpclassIsVisible(opclass))
			appendStringInfo(buf, " %s", quote_identifier(opcname));
		else
		{
			nspname = get_namespace_name(opcrec->opcnamespace);
			appendStringInfo(buf, " %s.%s",
							 quote_identifier(nspname),
							 quote_identifier(opcname));
		}
	}
	ReleaseSysCache(ht_opc);
}

/*
 * Like get_opclass_name(), but with special treatment for gp_use_legacy_hashops=on
 */
static void
get_opclass_name_for_distribution_key(Oid opclass, Oid actual_datatype,
									  StringInfo buf)
{
	Oid		legacy_opclass;

	Assert(OidIsValid(actual_datatype));

	/* With gp_use_legacy_hashops=off, use the normal rules. */
	if (!gp_use_legacy_hashops)
	{
		get_opclass_name(opclass, actual_datatype, buf);
		return;
	}

	/*
	 * Otherwise, treat the legacy opclasses as the default, and refrain
	 * from outputting them.
	 */
	legacy_opclass = get_legacy_cdbhash_opclass_for_base_type(actual_datatype);

	if (legacy_opclass == InvalidOid)
	{
		/*
		 * No legacy opclass for this datatype. Then treat the usual default
		 * as the default like usual.
		 */
		get_opclass_name(opclass, actual_datatype, buf);
	}
	else if (opclass != legacy_opclass)
	{
		/*
		 * This is not the legacy opclass. Force printing it, by
		 * passing InvalidOid as the 'actual_datatype' to get_opclass_name.
		 */
		get_opclass_name(opclass, InvalidOid, buf);
	}
	else
	{
		/* it is the legacy opclass. Don't print it */
	}
}


/*
 * processIndirection - take care of array and subfield assignment
 *
 * We strip any top-level FieldStore or assignment SubscriptingRef nodes that
 * appear in the input, printing them as decoration for the base column
 * name (which we assume the caller just printed).  We might also need to
 * strip CoerceToDomain nodes, but only ones that appear above assignment
 * nodes.
 *
 * Returns the subexpression that's to be assigned.
 */
static Node *
processIndirection(Node *node, deparse_context *context)
{
	StringInfo	buf = context->buf;
	CoerceToDomain *cdomain = NULL;

	for (;;)
	{
		if (node == NULL)
			break;
		if (IsA(node, FieldStore))
		{
			FieldStore *fstore = (FieldStore *) node;
			Oid			typrelid;
			char	   *fieldname;

			/* lookup tuple type */
			typrelid = get_typ_typrelid(fstore->resulttype);
			if (!OidIsValid(typrelid))
				elog(ERROR, "argument type %s of FieldStore is not a tuple type",
					 format_type_be(fstore->resulttype));

			/*
			 * Print the field name.  There should only be one target field in
			 * stored rules.  There could be more than that in executable
			 * target lists, but this function cannot be used for that case.
			 */
			Assert(list_length(fstore->fieldnums) == 1);
			fieldname = get_attname(typrelid,
									linitial_int(fstore->fieldnums), false);
			appendStringInfo(buf, ".%s", quote_identifier(fieldname));

			/*
			 * We ignore arg since it should be an uninteresting reference to
			 * the target column or subcolumn.
			 */
			node = (Node *) linitial(fstore->newvals);
		}
		else if (IsA(node, SubscriptingRef))
		{
			SubscriptingRef *sbsref = (SubscriptingRef *) node;

			if (sbsref->refassgnexpr == NULL)
				break;

			printSubscripts(sbsref, context);

			/*
			 * We ignore refexpr since it should be an uninteresting reference
			 * to the target column or subcolumn.
			 */
			node = (Node *) sbsref->refassgnexpr;
		}
		else if (IsA(node, CoerceToDomain))
		{
			cdomain = (CoerceToDomain *) node;
			/* If it's an explicit domain coercion, we're done */
			if (cdomain->coercionformat != COERCE_IMPLICIT_CAST)
				break;
			/* Tentatively descend past the CoerceToDomain */
			node = (Node *) cdomain->arg;
		}
		else if (IsA(node, CoerceToDomain))
		{
			cdomain = (CoerceToDomain *) node;
			/* If it's an explicit domain coercion, we're done */
			if (cdomain->coercionformat != COERCE_IMPLICIT_CAST)
				break;
			/* Tentatively descend past the CoerceToDomain */
			node = (Node *) cdomain->arg;
		}
		else
			break;
	}

	/*
	 * If we descended past a CoerceToDomain whose argument turned out not to
	 * be a FieldStore or array assignment, back up to the CoerceToDomain.
	 * (This is not enough to be fully correct if there are nested implicit
	 * CoerceToDomains, but such cases shouldn't ever occur.)
	 */
	if (cdomain && node == (Node *) cdomain->arg)
		node = (Node *) cdomain;

	return node;
}

static void
printSubscripts(SubscriptingRef *sbsref, deparse_context *context)
{
	StringInfo	buf = context->buf;
	ListCell   *lowlist_item;
	ListCell   *uplist_item;

	lowlist_item = list_head(sbsref->reflowerindexpr);	/* could be NULL */
	foreach(uplist_item, sbsref->refupperindexpr)
	{
		appendStringInfoChar(buf, '[');
		if (lowlist_item)
		{
			/* If subexpression is NULL, get_rule_expr prints nothing */
			get_rule_expr((Node *) lfirst(lowlist_item), context, false);
			appendStringInfoChar(buf, ':');
			lowlist_item = lnext(lowlist_item);
		}
		/* If subexpression is NULL, get_rule_expr prints nothing */
		get_rule_expr((Node *) lfirst(uplist_item), context, false);
		appendStringInfoChar(buf, ']');
	}
}

/*
 * quote_identifier			- Quote an identifier only if needed
 *
 * When quotes are needed, we palloc the required space; slightly
 * space-wasteful but well worth it for notational simplicity.
 */
const char *
quote_identifier(const char *ident)
{
	/*
	 * Can avoid quoting if ident starts with a lowercase letter or underscore
	 * and contains only lowercase letters, digits, and underscores, *and* is
	 * not any SQL keyword.  Otherwise, supply quotes.
	 */
	int			nquotes = 0;
	bool		safe;
	const char *ptr;
	char	   *result;
	char	   *optr;

	/*
	 * would like to use <ctype.h> macros here, but they might yield unwanted
	 * locale-specific results...
	 */
	safe = ((ident[0] >= 'a' && ident[0] <= 'z') || ident[0] == '_');

	for (ptr = ident; *ptr; ptr++)
	{
		char		ch = *ptr;

		if ((ch >= 'a' && ch <= 'z') ||
			(ch >= '0' && ch <= '9') ||
			(ch == '_'))
		{
			/* okay */
		}
		else
		{
			safe = false;
			if (ch == '"')
				nquotes++;
		}
	}

	if (quote_all_identifiers)
		safe = false;

	if (safe)
	{
		/*
		 * Check for keyword.  We quote keywords except for unreserved ones.
		 * (In some cases we could avoid quoting a col_name or type_func_name
		 * keyword, but it seems much harder than it's worth to tell that.)
		 *
		 * Note: ScanKeywordLookup() does case-insensitive comparison, but
		 * that's fine, since we already know we have all-lower-case.
		 */
		int			kwnum = ScanKeywordLookup(ident, &ScanKeywords);

		if (kwnum >= 0 && ScanKeywordCategories[kwnum] != UNRESERVED_KEYWORD)
			safe = false;
	}

	if (safe)
		return ident;			/* no change needed */

	result = (char *) palloc(strlen(ident) + nquotes + 2 + 1);

	optr = result;
	*optr++ = '"';
	for (ptr = ident; *ptr; ptr++)
	{
		char		ch = *ptr;

		if (ch == '"')
			*optr++ = '"';
		*optr++ = ch;
	}
	*optr++ = '"';
	*optr = '\0';

	return result;
}

/*
 * quote_qualified_identifier	- Quote a possibly-qualified identifier
 *
 * Return a name of the form qualifier.ident, or just ident if qualifier
 * is NULL, quoting each component if necessary.  The result is palloc'd.
 */
char *
quote_qualified_identifier(const char *qualifier,
						   const char *ident)
{
	StringInfoData buf;

	initStringInfo(&buf);
	if (qualifier)
		appendStringInfo(&buf, "%s.", quote_identifier(qualifier));
	appendStringInfoString(&buf, quote_identifier(ident));
	return buf.data;
}

/*
 * get_relation_name
 *		Get the unqualified name of a relation specified by OID
 *
 * This differs from the underlying get_rel_name() function in that it will
 * throw error instead of silently returning NULL if the OID is bad.
 */
static char *
get_relation_name(Oid relid)
{
	char	   *relname = get_rel_name(relid);

	if (!relname)
		elog(ERROR, "cache lookup failed for relation %u", relid);
	return relname;
}

/*
 * generate_relation_name
 *		Compute the name to display for a relation specified by OID
 *
 * The result includes all necessary quoting and schema-prefixing.
 *
 * If namespaces isn't NIL, it must be a list of deparse_namespace nodes.
 * We will forcibly qualify the relation name if it equals any CTE name
 * visible in the namespace list.
 */
static char *
generate_relation_name(Oid relid, List *namespaces)
{
	HeapTuple	tp;
	Form_pg_class reltup;
	bool		need_qual;
	ListCell   *nslist;
	char	   *relname;
	char	   *nspname;
	char	   *result;

	tp = SearchSysCache1(RELOID, ObjectIdGetDatum(relid));
	if (!HeapTupleIsValid(tp))
		elog(ERROR, "cache lookup failed for relation %u", relid);
	reltup = (Form_pg_class) GETSTRUCT(tp);
	relname = NameStr(reltup->relname);

	/* Check for conflicting CTE name */
	need_qual = false;
	foreach(nslist, namespaces)
	{
		deparse_namespace *dpns = (deparse_namespace *) lfirst(nslist);
		ListCell   *ctlist;

		foreach(ctlist, dpns->ctes)
		{
			CommonTableExpr *cte = (CommonTableExpr *) lfirst(ctlist);

			if (strcmp(cte->ctename, relname) == 0)
			{
				need_qual = true;
				break;
			}
		}
		if (need_qual)
			break;
	}

	/* Otherwise, qualify the name if not visible in search path */
	if (!need_qual)
		need_qual = !RelationIsVisible(relid);

	if (need_qual)
		nspname = get_namespace_name(reltup->relnamespace);
	else
		nspname = NULL;

	result = quote_qualified_identifier(nspname, relname);

	ReleaseSysCache(tp);

	return result;
}

/*
 * generate_qualified_relation_name
 *		Compute the name to display for a relation specified by OID
 *
 * As above, but unconditionally schema-qualify the name.
 */
static char *
generate_qualified_relation_name(Oid relid)
{
	HeapTuple	tp;
	Form_pg_class reltup;
	char	   *relname;
	char	   *nspname;
	char	   *result;

	tp = SearchSysCache1(RELOID, ObjectIdGetDatum(relid));
	if (!HeapTupleIsValid(tp))
		elog(ERROR, "cache lookup failed for relation %u", relid);
	reltup = (Form_pg_class) GETSTRUCT(tp);
	relname = NameStr(reltup->relname);

	nspname = get_namespace_name(reltup->relnamespace);
	if (!nspname)
		elog(ERROR, "cache lookup failed for namespace %u",
			 reltup->relnamespace);

	result = quote_qualified_identifier(nspname, relname);

	ReleaseSysCache(tp);

	return result;
}

/*
 * generate_function_name
 *		Compute the name to display for a function specified by OID,
 *		given that it is being called with the specified actual arg names and
 *		types.  (Those matter because of ambiguous-function resolution rules.)
 *
 * If we're dealing with a potentially variadic function (in practice, this
 * means a FuncExpr or Aggref, not some other way of calling a function), then
 * has_variadic must specify whether variadic arguments have been merged,
 * and *use_variadic_p will be set to indicate whether to print VARIADIC in
 * the output.  For non-FuncExpr cases, has_variadic should be false and
 * use_variadic_p can be NULL.
 *
 * The result includes all necessary quoting and schema-prefixing.
 */
static char *
generate_function_name(Oid funcid, int nargs, List *argnames, Oid *argtypes,
					   bool has_variadic, bool *use_variadic_p,
					   ParseExprKind special_exprkind)
{
	char	   *result;
	HeapTuple	proctup;
	Form_pg_proc procform;
	char	   *proname;
	bool		use_variadic;
	char	   *nspname;
	FuncDetailCode p_result;
	Oid			p_funcid;
	Oid			p_rettype;
	bool		p_retset;
	int			p_nvargs;
	Oid			p_vatype;
	Oid		   *p_true_typeids;
	bool		force_qualify = false;

	proctup = SearchSysCache1(PROCOID, ObjectIdGetDatum(funcid));
	if (!HeapTupleIsValid(proctup))
		elog(ERROR, "cache lookup failed for function %u", funcid);
	procform = (Form_pg_proc) GETSTRUCT(proctup);
	proname = NameStr(procform->proname);

	/*
	 * Due to parser hacks to avoid needing to reserve CUBE, we need to force
	 * qualification in some special cases.
	 */
	if (special_exprkind == EXPR_KIND_GROUP_BY)
	{
		if (strcmp(proname, "cube") == 0 || strcmp(proname, "rollup") == 0)
			force_qualify = true;
	}

	/*
	 * Determine whether VARIADIC should be printed.  We must do this first
	 * since it affects the lookup rules in func_get_detail().
	 *
	 * We always print VARIADIC if the function has a merged variadic-array
	 * argument.  Note that this is always the case for functions taking a
	 * VARIADIC argument type other than VARIADIC ANY.  If we omitted VARIADIC
	 * and printed the array elements as separate arguments, the call could
	 * match a newer non-VARIADIC function.
	 */
	if (use_variadic_p)
	{
		/* Parser should not have set funcvariadic unless fn is variadic */
		Assert(!has_variadic || OidIsValid(procform->provariadic));
		use_variadic = has_variadic;
		*use_variadic_p = use_variadic;
	}
	else
	{
		Assert(!has_variadic);
		use_variadic = false;
	}

	/*
	 * The idea here is to schema-qualify only if the parser would fail to
	 * resolve the correct function given the unqualified func name with the
	 * specified argtypes and VARIADIC flag.  But if we already decided to
	 * force qualification, then we can skip the lookup and pretend we didn't
	 * find it.
	 */
	if (!force_qualify)
		p_result = func_get_detail(list_make1(makeString(proname)),
								   NIL, argnames, nargs, argtypes,
								   !use_variadic, true,
								   &p_funcid, &p_rettype,
								   &p_retset, &p_nvargs, &p_vatype,
								   &p_true_typeids, NULL);
	else
	{
		p_result = FUNCDETAIL_NOTFOUND;
		p_funcid = InvalidOid;
	}

	if ((p_result == FUNCDETAIL_NORMAL ||
		 p_result == FUNCDETAIL_AGGREGATE ||
		 p_result == FUNCDETAIL_WINDOWFUNC) &&
		p_funcid == funcid)
		nspname = NULL;
	else
		nspname = get_namespace_name(procform->pronamespace);

	result = quote_qualified_identifier(nspname, proname);

	ReleaseSysCache(proctup);

	return result;
}

/*
 * generate_operator_name
 *		Compute the name to display for an operator specified by OID,
 *		given that it is being called with the specified actual arg types.
 *		(Arg types matter because of ambiguous-operator resolution rules.
 *		Pass InvalidOid for unused arg of a unary operator.)
 *
 * The result includes all necessary quoting and schema-prefixing,
 * plus the OPERATOR() decoration needed to use a qualified operator name
 * in an expression.
 */
static char *
generate_operator_name(Oid operid, Oid arg1, Oid arg2)
{
	StringInfoData buf;
	HeapTuple	opertup;
	Form_pg_operator operform;
	char	   *oprname;
	char	   *nspname;
	Operator	p_result;

	initStringInfo(&buf);

	opertup = SearchSysCache1(OPEROID, ObjectIdGetDatum(operid));
	if (!HeapTupleIsValid(opertup))
		elog(ERROR, "cache lookup failed for operator %u", operid);
	operform = (Form_pg_operator) GETSTRUCT(opertup);
	oprname = NameStr(operform->oprname);

	/*
	 * The idea here is to schema-qualify only if the parser would fail to
	 * resolve the correct operator given the unqualified op name with the
	 * specified argtypes.
	 */
	switch (operform->oprkind)
	{
		case 'b':
			p_result = oper(NULL, list_make1(makeString(oprname)), arg1, arg2,
							true, -1);
			break;
		case 'l':
			p_result = left_oper(NULL, list_make1(makeString(oprname)), arg2,
								 true, -1);
			break;
		case 'r':
			p_result = right_oper(NULL, list_make1(makeString(oprname)), arg1,
								  true, -1);
			break;
		default:
			elog(ERROR, "unrecognized oprkind: %d", operform->oprkind);
			p_result = NULL;	/* keep compiler quiet */
			break;
	}

	if (p_result != NULL && oprid(p_result) == operid)
		nspname = NULL;
	else
	{
		nspname = get_namespace_name(operform->oprnamespace);
		appendStringInfo(&buf, "OPERATOR(%s.", quote_identifier(nspname));
	}

	appendStringInfoString(&buf, oprname);

	if (nspname)
		appendStringInfoChar(&buf, ')');

	if (p_result != NULL)
		ReleaseSysCache(p_result);

	ReleaseSysCache(opertup);

	return buf.data;
}

/*
 * generate_operator_clause --- generate a binary-operator WHERE clause
 *
 * This is used for internally-generated-and-executed SQL queries, where
 * precision is essential and readability is secondary.  The basic
 * requirement is to append "leftop op rightop" to buf, where leftop and
 * rightop are given as strings and are assumed to yield types leftoptype
 * and rightoptype; the operator is identified by OID.  The complexity
 * comes from needing to be sure that the parser will select the desired
 * operator when the query is parsed.  We always name the operator using
 * OPERATOR(schema.op) syntax, so as to avoid search-path uncertainties.
 * We have to emit casts too, if either input isn't already the input type
 * of the operator; else we are at the mercy of the parser's heuristics for
 * ambiguous-operator resolution.  The caller must ensure that leftop and
 * rightop are suitable arguments for a cast operation; it's best to insert
 * parentheses if they aren't just variables or parameters.
 */
void
generate_operator_clause(StringInfo buf,
						 const char *leftop, Oid leftoptype,
						 Oid opoid,
						 const char *rightop, Oid rightoptype)
{
	HeapTuple	opertup;
	Form_pg_operator operform;
	char	   *oprname;
	char	   *nspname;

	opertup = SearchSysCache1(OPEROID, ObjectIdGetDatum(opoid));
	if (!HeapTupleIsValid(opertup))
		elog(ERROR, "cache lookup failed for operator %u", opoid);
	operform = (Form_pg_operator) GETSTRUCT(opertup);
	Assert(operform->oprkind == 'b');
	oprname = NameStr(operform->oprname);

	nspname = get_namespace_name(operform->oprnamespace);

	appendStringInfoString(buf, leftop);
	if (leftoptype != operform->oprleft)
		add_cast_to(buf, operform->oprleft);
	appendStringInfo(buf, " OPERATOR(%s.", quote_identifier(nspname));
	appendStringInfoString(buf, oprname);
	appendStringInfo(buf, ") %s", rightop);
	if (rightoptype != operform->oprright)
		add_cast_to(buf, operform->oprright);

	ReleaseSysCache(opertup);
}

/*
 * Add a cast specification to buf.  We spell out the type name the hard way,
 * intentionally not using format_type_be().  This is to avoid corner cases
 * for CHARACTER, BIT, and perhaps other types, where specifying the type
 * using SQL-standard syntax results in undesirable data truncation.  By
 * doing it this way we can be certain that the cast will have default (-1)
 * target typmod.
 */
static void
add_cast_to(StringInfo buf, Oid typid)
{
	HeapTuple	typetup;
	Form_pg_type typform;
	char	   *typname;
	char	   *nspname;

	typetup = SearchSysCache1(TYPEOID, ObjectIdGetDatum(typid));
	if (!HeapTupleIsValid(typetup))
		elog(ERROR, "cache lookup failed for type %u", typid);
	typform = (Form_pg_type) GETSTRUCT(typetup);

	typname = NameStr(typform->typname);
	nspname = get_namespace_name(typform->typnamespace);

	appendStringInfo(buf, "::%s.%s",
					 quote_identifier(nspname), quote_identifier(typname));

	ReleaseSysCache(typetup);
}

/*
 * generate_qualified_type_name
 *		Compute the name to display for a type specified by OID
 *
 * This is different from format_type_be() in that we unconditionally
 * schema-qualify the name.  That also means no special syntax for
 * SQL-standard type names ... although in current usage, this should
 * only get used for domains, so such cases wouldn't occur anyway.
 */
static char *
generate_qualified_type_name(Oid typid)
{
	HeapTuple	tp;
	Form_pg_type typtup;
	char	   *typname;
	char	   *nspname;
	char	   *result;

	tp = SearchSysCache1(TYPEOID, ObjectIdGetDatum(typid));
	if (!HeapTupleIsValid(tp))
		elog(ERROR, "cache lookup failed for type %u", typid);
	typtup = (Form_pg_type) GETSTRUCT(tp);
	typname = NameStr(typtup->typname);

	nspname = get_namespace_name(typtup->typnamespace);
	if (!nspname)
		elog(ERROR, "cache lookup failed for namespace %u",
			 typtup->typnamespace);

	result = quote_qualified_identifier(nspname, typname);

	ReleaseSysCache(tp);

	return result;
}

/*
 * generate_collation_name
 *		Compute the name to display for a collation specified by OID
 *
 * The result includes all necessary quoting and schema-prefixing.
 */
char *
generate_collation_name(Oid collid)
{
	HeapTuple	tp;
	Form_pg_collation colltup;
	char	   *collname;
	char	   *nspname;
	char	   *result;

	tp = SearchSysCache1(COLLOID, ObjectIdGetDatum(collid));
	if (!HeapTupleIsValid(tp))
		elog(ERROR, "cache lookup failed for collation %u", collid);
	colltup = (Form_pg_collation) GETSTRUCT(tp);
	collname = NameStr(colltup->collname);

	if (!CollationIsVisible(collid))
		nspname = get_namespace_name(colltup->collnamespace);
	else
		nspname = NULL;

	result = quote_qualified_identifier(nspname, collname);

	ReleaseSysCache(tp);

	return result;
}

/*
 * Given a C string, produce a TEXT datum.
 *
 * We assume that the input was palloc'd and may be freed.
 */
static text *
string_to_text(char *str)
{
	text	   *result;

	result = cstring_to_text(str);
	pfree(str);
	return result;
}

/*
 * Generate a C string representing a relation's reloptions, or NULL if none.
 */
static char *
flatten_reloptions(Oid relid)
{
	char	   *result = NULL;
	HeapTuple	tuple;
	Datum		reloptions;
	bool		isnull;

	tuple = SearchSysCache1(RELOID, ObjectIdGetDatum(relid));
	if (!HeapTupleIsValid(tuple))
		elog(ERROR, "cache lookup failed for relation %u", relid);

	reloptions = SysCacheGetAttr(RELOID, tuple,
								 Anum_pg_class_reloptions, &isnull);
	if (!isnull)
	{
		StringInfoData buf;
		Datum	   *options;
		int			noptions;
		int			i;

		initStringInfo(&buf);

		deconstruct_array(DatumGetArrayTypeP(reloptions),
						  TEXTOID, -1, false, 'i',
						  &options, NULL, &noptions);

		for (i = 0; i < noptions; i++)
		{
			char	   *option = TextDatumGetCString(options[i]);
			char	   *name;
			char	   *separator;
			char	   *value;

			/*
			 * Each array element should have the form name=value.  If the "="
			 * is missing for some reason, treat it like an empty value.
			 */
			name = option;
			separator = strchr(option, '=');
			if (separator)
			{
				*separator = '\0';
				value = separator + 1;
			}
			else
				value = "";

			if (i > 0)
				appendStringInfoString(&buf, ", ");
			appendStringInfo(&buf, "%s=", quote_identifier(name));

			/*
			 * In general we need to quote the value; but to avoid unnecessary
			 * clutter, do not quote if it is an identifier that would not
			 * need quoting.  (We could also allow numbers, but that is a bit
			 * trickier than it looks --- for example, are leading zeroes
			 * significant?  We don't want to assume very much here about what
			 * custom reloptions might mean.)
			 */
			if (quote_identifier(value) == value)
				appendStringInfoString(&buf, value);
			else
				simple_quote_literal(&buf, value);

			pfree(option);
		}

		result = buf.data;
	}

	ReleaseSysCache(tuple);

	return result;
}

/* ----------
 * get_table_distributedby		- Get the DISTRIBUTED BY definition of a table.
 * ----------
 */
Datum
pg_get_table_distributedby(PG_FUNCTION_ARGS)
{
	Oid			relid = PG_GETARG_OID(0);
	HeapTuple	gp_policy_tuple;
	Form_gp_distribution_policy policyform;
	StringInfoData buf;

	/*
	 * Fetch the policy tuple
	 */
	gp_policy_tuple = SearchSysCache1(GPPOLICYID, ObjectIdGetDatum(relid));
	if (!HeapTupleIsValid(gp_policy_tuple))
	{
		/* not distributed */
		PG_RETURN_TEXT_P(cstring_to_text(""));
	}
	policyform = (Form_gp_distribution_policy) GETSTRUCT(gp_policy_tuple);

	initStringInfo(&buf);

	if (policyform->policytype == SYM_POLICYTYPE_REPLICATED)
	{
		appendStringInfo(&buf, "DISTRIBUTED REPLICATED");
	}
	else if (policyform->policytype == SYM_POLICYTYPE_PARTITIONED)
	{
		int			nkeys;
		bool		isNull;
		int2vector *distkey;
		oidvector  *distclass;

		/*
		 * Get the attributes on which to partition.
		 */
		distkey = (int2vector *) DatumGetPointer(
			SysCacheGetAttr(GPPOLICYID, gp_policy_tuple,
							Anum_gp_distribution_policy_distkey,
							&isNull));

		nkeys = isNull ? 0 : distkey->dim1;

		if (nkeys == 0)
			appendStringInfo(&buf, "DISTRIBUTED RANDOMLY");
		else
		{
			int			keyno;
			char	   *sep;

			distclass = (oidvector *) DatumGetPointer(
				SysCacheGetAttr(GPPOLICYID, gp_policy_tuple,
								Anum_gp_distribution_policy_distclass,
								&isNull));
			Assert(!isNull);
			Assert(distclass->dim1 == nkeys);

			appendStringInfoString(&buf, "DISTRIBUTED BY (");

			sep = "";
			for (keyno = 0; keyno < nkeys; keyno++)
			{
				AttrNumber	attnum = distkey->values[keyno];
				Oid			opclass = distclass->values[keyno];
				Oid			keycoltype;
				char	   *attname;

				appendStringInfoString(&buf, sep);
				sep = ", ";

				attname = get_attname(relid, attnum, false);
				appendStringInfoString(&buf, quote_identifier(attname));

				/* Add the operator class name, if not default */
				keycoltype = get_atttype(relid, attnum);
				get_opclass_name_for_distribution_key(opclass, keycoltype, &buf);
			}
			appendStringInfoChar(&buf, ')');
		}
	}
	else
	{
		elog(ERROR, "unexpected policy type '%c'", policyform->policytype);
	}

	/* Clean up */
	ReleaseSysCache(gp_policy_tuple);

	PG_RETURN_TEXT_P(string_to_text(buf.data));
}

/*
 * get_one_range_partition_bound_string
 *		A C string representation of one range partition bound
 */
char *
get_range_partbound_string(List *bound_datums)
{
	deparse_context context;
	StringInfo	buf = makeStringInfo();
	ListCell   *cell;
	char	   *sep;

	memset(&context, 0, sizeof(deparse_context));
	context.buf = buf;

	appendStringInfoString(buf, "(");
	sep = "";
	foreach(cell, bound_datums)
	{
		PartitionRangeDatum *datum =
		castNode(PartitionRangeDatum, lfirst(cell));

		appendStringInfoString(buf, sep);
		if (datum->kind == PARTITION_RANGE_DATUM_MINVALUE)
			appendStringInfoString(buf, "MINVALUE");
		else if (datum->kind == PARTITION_RANGE_DATUM_MAXVALUE)
			appendStringInfoString(buf, "MAXVALUE");
		else
		{
			Const	   *val = castNode(Const, datum->value);

			get_const_expr(val, &context, -1);
		}
		sep = ", ";
	}
	appendStringInfoChar(buf, ')');

	return buf->data;
}<|MERGE_RESOLUTION|>--- conflicted
+++ resolved
@@ -56,11 +56,7 @@
 #include "parser/parse_expr.h"
 #include "parser/parse_func.h"
 #include "parser/parse_oper.h"
-<<<<<<< HEAD
-#include "parser/parse_cte.h"
-=======
 #include "parser/parse_relation.h"
->>>>>>> 7cd0d523
 #include "parser/parser.h"
 #include "parser/parsetree.h"
 #include "rewrite/rewriteHandler.h"
@@ -7690,11 +7686,8 @@
 		case T_NextValueExpr:
 		case T_NullIfExpr:
 		case T_Aggref:
-<<<<<<< HEAD
-=======
 		case T_GroupingFunc:
 		case T_WindowFunc:
->>>>>>> 7cd0d523
 		case T_FuncExpr:
 			/* function-like: name(..) or name[..] */
 			return true;
@@ -8590,7 +8583,7 @@
 				Query			*subquery = (Query*) tabexpr->subquery;
 
 				appendStringInfo(buf, "TABLE(");
-				get_query_def(subquery, buf, context->namespaces, NULL,
+				get_query_def(subquery, buf, context->namespaces, NULL, false,
 							  context->prettyFlags, context->wrapColumn,
 							  context->indentLevel);
 				appendStringInfoChar(buf, ')');
