--- conflicted
+++ resolved
@@ -685,11 +685,7 @@
 	 * incorrect, so just ifdef it out.)
 	 */
 #ifndef USE_FLOAT8_BYVAL		/* controls int8 too */
-<<<<<<< HEAD
-	if (fcinfo->context && IsA(fcinfo->context, AggState))
-=======
 	if (AggCheckCallContext(fcinfo, NULL))
->>>>>>> 1084f317
 	{
 		int64	   *arg = (int64 *) PG_GETARG_POINTER(0);
 		int64		result;
