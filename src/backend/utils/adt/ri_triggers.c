/*-------------------------------------------------------------------------
 *
 * ri_triggers.c
 *
 *	Generic trigger procedures for referential integrity constraint
 *	checks.
 *
 *	Note about memory management: the private hashtables kept here live
 *	across query and transaction boundaries, in fact they live as long as
 *	the backend does.  This works because the hashtable structures
 *	themselves are allocated by dynahash.c in its permanent DynaHashCxt,
 *	and the SPI plans they point to are saved using SPI_keepplan().
 *	There is not currently any provision for throwing away a no-longer-needed
 *	plan --- consider improving this someday.
 *
 *
 * Portions Copyright (c) 1996-2019, PostgreSQL Global Development Group
 *
 * src/backend/utils/adt/ri_triggers.c
 *
 *-------------------------------------------------------------------------
 */

#include "postgres.h"

#include "access/htup_details.h"
#include "access/sysattr.h"
#include "access/table.h"
#include "access/tableam.h"
#include "access/xact.h"
#include "catalog/pg_collation.h"
#include "catalog/pg_constraint.h"
#include "catalog/pg_operator.h"
#include "catalog/pg_type.h"
#include "commands/trigger.h"
#include "executor/executor.h"
#include "executor/spi.h"
#include "lib/ilist.h"
#include "parser/parse_coerce.h"
#include "parser/parse_relation.h"
#include "miscadmin.h"
#include "storage/bufmgr.h"
#include "utils/acl.h"
#include "utils/builtins.h"
#include "utils/datum.h"
#include "utils/fmgroids.h"
#include "utils/guc.h"
#include "utils/inval.h"
#include "utils/lsyscache.h"
#include "utils/memutils.h"
#include "utils/rel.h"
#include "utils/rls.h"
#include "utils/ruleutils.h"
#include "utils/snapmgr.h"
#include "utils/syscache.h"


/*
 * Local definitions
 */

#define RI_MAX_NUMKEYS					INDEX_MAX_KEYS

#define RI_INIT_CONSTRAINTHASHSIZE		64
#define RI_INIT_QUERYHASHSIZE			(RI_INIT_CONSTRAINTHASHSIZE * 4)

#define RI_KEYS_ALL_NULL				0
#define RI_KEYS_SOME_NULL				1
#define RI_KEYS_NONE_NULL				2

/* RI query type codes */
/* these queries are executed against the PK (referenced) table: */
#define RI_PLAN_CHECK_LOOKUPPK			1
#define RI_PLAN_CHECK_LOOKUPPK_FROM_PK	2
#define RI_PLAN_LAST_ON_PK				RI_PLAN_CHECK_LOOKUPPK_FROM_PK
/* these queries are executed against the FK (referencing) table: */
#define RI_PLAN_CASCADE_DEL_DODELETE	3
#define RI_PLAN_CASCADE_UPD_DOUPDATE	4
#define RI_PLAN_RESTRICT_CHECKREF		5
#define RI_PLAN_SETNULL_DOUPDATE		6
#define RI_PLAN_SETDEFAULT_DOUPDATE		7

#define MAX_QUOTED_NAME_LEN  (NAMEDATALEN*2+3)
#define MAX_QUOTED_REL_NAME_LEN  (MAX_QUOTED_NAME_LEN*2)

#define RIAttName(rel, attnum)	NameStr(*attnumAttName(rel, attnum))
#define RIAttType(rel, attnum)	attnumTypeId(rel, attnum)
#define RIAttCollation(rel, attnum) attnumCollationId(rel, attnum)

#define RI_TRIGTYPE_INSERT 1
#define RI_TRIGTYPE_UPDATE 2
#define RI_TRIGTYPE_DELETE 3


/*
 * RI_ConstraintInfo
 *
 * Information extracted from an FK pg_constraint entry.  This is cached in
 * ri_constraint_cache.
 */
typedef struct RI_ConstraintInfo
{
	Oid			constraint_id;	/* OID of pg_constraint entry (hash key) */
	bool		valid;			/* successfully initialized? */
	uint32		oidHashValue;	/* hash value of pg_constraint OID */
	NameData	conname;		/* name of the FK constraint */
	Oid			pk_relid;		/* referenced relation */
	Oid			fk_relid;		/* referencing relation */
	char		confupdtype;	/* foreign key's ON UPDATE action */
	char		confdeltype;	/* foreign key's ON DELETE action */
	char		confmatchtype;	/* foreign key's match type */
	int			nkeys;			/* number of key columns */
	int16		pk_attnums[RI_MAX_NUMKEYS]; /* attnums of referenced cols */
	int16		fk_attnums[RI_MAX_NUMKEYS]; /* attnums of referencing cols */
	Oid			pf_eq_oprs[RI_MAX_NUMKEYS]; /* equality operators (PK = FK) */
	Oid			pp_eq_oprs[RI_MAX_NUMKEYS]; /* equality operators (PK = PK) */
	Oid			ff_eq_oprs[RI_MAX_NUMKEYS]; /* equality operators (FK = FK) */
	dlist_node	valid_link;		/* Link in list of valid entries */
} RI_ConstraintInfo;

/*
 * RI_QueryKey
 *
 * The key identifying a prepared SPI plan in our query hashtable
 */
typedef struct RI_QueryKey
{
	Oid			constr_id;		/* OID of pg_constraint entry */
	int32		constr_queryno; /* query type ID, see RI_PLAN_XXX above */
} RI_QueryKey;

/*
 * RI_QueryHashEntry
 */
typedef struct RI_QueryHashEntry
{
	RI_QueryKey key;
	SPIPlanPtr	plan;
} RI_QueryHashEntry;

/*
 * RI_CompareKey
 *
 * The key identifying an entry showing how to compare two values
 */
typedef struct RI_CompareKey
{
	Oid			eq_opr;			/* the equality operator to apply */
	Oid			typeid;			/* the data type to apply it to */
} RI_CompareKey;

/*
 * RI_CompareHashEntry
 */
typedef struct RI_CompareHashEntry
{
	RI_CompareKey key;
	bool		valid;			/* successfully initialized? */
	FmgrInfo	eq_opr_finfo;	/* call info for equality fn */
	FmgrInfo	cast_func_finfo;	/* in case we must coerce input */
} RI_CompareHashEntry;


/*
 * Local data
 */
static HTAB *ri_constraint_cache = NULL;
static HTAB *ri_query_cache = NULL;
static HTAB *ri_compare_cache = NULL;
static dlist_head ri_constraint_cache_valid_list;
static int	ri_constraint_cache_valid_count = 0;


/*
 * Local function prototypes
 */
static bool ri_Check_Pk_Match(Relation pk_rel, Relation fk_rel,
							  TupleTableSlot *oldslot,
							  const RI_ConstraintInfo *riinfo);
static Datum ri_restrict(TriggerData *trigdata, bool is_no_action);
static Datum ri_set(TriggerData *trigdata, bool is_set_null);
static void quoteOneName(char *buffer, const char *name);
static void quoteRelationName(char *buffer, Relation rel);
static void ri_GenerateQual(StringInfo buf,
<<<<<<< HEAD
				const char *sep,
				const char *leftop, Oid leftoptype,
				Oid opoid,
				const char *rightop, Oid rightoptype);
=======
							const char *sep,
							const char *leftop, Oid leftoptype,
							Oid opoid,
							const char *rightop, Oid rightoptype);
>>>>>>> 9e1c9f95
static void ri_GenerateQualCollation(StringInfo buf, Oid collation);
static int	ri_NullCheck(TupleDesc tupdesc, TupleTableSlot *slot,
						 const RI_ConstraintInfo *riinfo, bool rel_is_pk);
static void ri_BuildQueryKey(RI_QueryKey *key,
							 const RI_ConstraintInfo *riinfo,
							 int32 constr_queryno);
static bool ri_KeysEqual(Relation rel, TupleTableSlot *oldslot, TupleTableSlot *newslot,
						 const RI_ConstraintInfo *riinfo, bool rel_is_pk);
static bool ri_AttributesEqual(Oid eq_opr, Oid typeid,
							   Datum oldvalue, Datum newvalue);

static void ri_InitHashTables(void);
static void InvalidateConstraintCacheCallBack(Datum arg, int cacheid, uint32 hashvalue);
static SPIPlanPtr ri_FetchPreparedPlan(RI_QueryKey *key);
static void ri_HashPreparedPlan(RI_QueryKey *key, SPIPlanPtr plan);
static RI_CompareHashEntry *ri_HashCompareOp(Oid eq_opr, Oid typeid);

static void ri_CheckTrigger(FunctionCallInfo fcinfo, const char *funcname,
							int tgkind);
static const RI_ConstraintInfo *ri_FetchConstraintInfo(Trigger *trigger,
													   Relation trig_rel, bool rel_is_pk);
static const RI_ConstraintInfo *ri_LoadConstraintInfo(Oid constraintOid);
static SPIPlanPtr ri_PlanCheck(const char *querystr, int nargs, Oid *argtypes,
							   RI_QueryKey *qkey, Relation fk_rel, Relation pk_rel,
							   bool cache_plan);
static bool ri_PerformCheck(const RI_ConstraintInfo *riinfo,
							RI_QueryKey *qkey, SPIPlanPtr qplan,
							Relation fk_rel, Relation pk_rel,
							TupleTableSlot *oldslot, TupleTableSlot *newslot,
							bool detectNewRows, int expect_OK);
static void ri_ExtractValues(Relation rel, TupleTableSlot *slot,
							 const RI_ConstraintInfo *riinfo, bool rel_is_pk,
							 Datum *vals, char *nulls);
static void ri_ReportViolation(const RI_ConstraintInfo *riinfo,
							   Relation pk_rel, Relation fk_rel,
							   TupleTableSlot *violatorslot, TupleDesc tupdesc,
							   int queryno, bool partgone) pg_attribute_noreturn();


/*
 * RI_FKey_check -
 *
 * Check foreign key existence (combined for INSERT and UPDATE).
 */
static Datum
RI_FKey_check(TriggerData *trigdata)
{
	const RI_ConstraintInfo *riinfo;
	Relation	fk_rel;
	Relation	pk_rel;
	TupleTableSlot *newslot;
	RI_QueryKey qkey;
	SPIPlanPtr	qplan;

	riinfo = ri_FetchConstraintInfo(trigdata->tg_trigger,
									trigdata->tg_relation, false);

	if (TRIGGER_FIRED_BY_UPDATE(trigdata->tg_event))
		newslot = trigdata->tg_newslot;
	else
		newslot = trigdata->tg_trigslot;

	/*
	 * We should not even consider checking the row if it is no longer valid,
	 * since it was either deleted (so the deferred check should be skipped)
	 * or updated (in which case only the latest version of the row should be
	 * checked).  Test its liveness according to SnapshotSelf.  We need pin
	 * and lock on the buffer to call HeapTupleSatisfiesVisibility.  Caller
	 * should be holding pin, but not lock.
	 */
<<<<<<< HEAD
	LockBuffer(new_row_buf, BUFFER_LOCK_SHARE);
	if (!HeapTupleSatisfiesVisibility(NULL, new_row, SnapshotSelf, new_row_buf))
	{
		LockBuffer(new_row_buf, BUFFER_LOCK_UNLOCK);
=======
	if (!table_tuple_satisfies_snapshot(trigdata->tg_relation, newslot, SnapshotSelf))
>>>>>>> 9e1c9f95
		return PointerGetDatum(NULL);
	}
	LockBuffer(new_row_buf, BUFFER_LOCK_UNLOCK);

	/*
	 * Get the relation descriptors of the FK and PK tables.
	 *
	 * pk_rel is opened in RowShareLock mode since that's what our eventual
	 * SELECT FOR KEY SHARE will get on it.
	 */
	fk_rel = trigdata->tg_relation;
	pk_rel = table_open(riinfo->pk_relid, RowShareLock);

	switch (ri_NullCheck(RelationGetDescr(fk_rel), newslot, riinfo, false))
	{
		case RI_KEYS_ALL_NULL:

			/*
			 * No further check needed - an all-NULL key passes every type of
			 * foreign key constraint.
			 */
			table_close(pk_rel, RowShareLock);
			return PointerGetDatum(NULL);

		case RI_KEYS_SOME_NULL:

			/*
			 * This is the only case that differs between the three kinds of
			 * MATCH.
			 */
			switch (riinfo->confmatchtype)
			{
				case FKCONSTR_MATCH_FULL:

					/*
					 * Not allowed - MATCH FULL says either all or none of the
					 * attributes can be NULLs
					 */
					ereport(ERROR,
							(errcode(ERRCODE_FOREIGN_KEY_VIOLATION),
							 errmsg("insert or update on table \"%s\" violates foreign key constraint \"%s\"",
									RelationGetRelationName(fk_rel),
									NameStr(riinfo->conname)),
							 errdetail("MATCH FULL does not allow mixing of null and nonnull key values."),
							 errtableconstraint(fk_rel,
												NameStr(riinfo->conname))));
					table_close(pk_rel, RowShareLock);
					return PointerGetDatum(NULL);

				case FKCONSTR_MATCH_SIMPLE:

					/*
					 * MATCH SIMPLE - if ANY column is null, the key passes
					 * the constraint.
					 */
					table_close(pk_rel, RowShareLock);
					return PointerGetDatum(NULL);

#ifdef NOT_USED
				case FKCONSTR_MATCH_PARTIAL:

					/*
					 * MATCH PARTIAL - all non-null columns must match. (not
					 * implemented, can be done by modifying the query below
					 * to only include non-null columns, or by writing a
					 * special version here)
					 */
					break;
#endif
			}

		case RI_KEYS_NONE_NULL:

			/*
			 * Have a full qualified key - continue below for all three kinds
			 * of MATCH.
			 */
			break;
	}

	if (SPI_connect() != SPI_OK_CONNECT)
		elog(ERROR, "SPI_connect failed");

	/* Fetch or prepare a saved plan for the real check */
	ri_BuildQueryKey(&qkey, riinfo, RI_PLAN_CHECK_LOOKUPPK);

	if ((qplan = ri_FetchPreparedPlan(&qkey)) == NULL)
	{
		StringInfoData querybuf;
		char		pkrelname[MAX_QUOTED_REL_NAME_LEN];
		char		attname[MAX_QUOTED_NAME_LEN];
		char		paramname[16];
		const char *querysep;
		Oid			queryoids[RI_MAX_NUMKEYS];
		const char *pk_only;

		/* ----------
		 * The query string built is
		 *	SELECT 1 FROM [ONLY] <pktable> x WHERE pkatt1 = $1 [AND ...]
		 *		   FOR KEY SHARE OF x
		 * The type id's for the $ parameters are those of the
		 * corresponding FK attributes.
		 * ----------
		 */
		initStringInfo(&querybuf);
		pk_only = pk_rel->rd_rel->relkind == RELKIND_PARTITIONED_TABLE ?
			"" : "ONLY ";
		quoteRelationName(pkrelname, pk_rel);
		appendStringInfo(&querybuf, "SELECT 1 FROM %s%s x",
						 pk_only, pkrelname);
		querysep = "WHERE";
		for (int i = 0; i < riinfo->nkeys; i++)
		{
			Oid			pk_type = RIAttType(pk_rel, riinfo->pk_attnums[i]);
			Oid			fk_type = RIAttType(fk_rel, riinfo->fk_attnums[i]);

			quoteOneName(attname,
						 RIAttName(pk_rel, riinfo->pk_attnums[i]));
			sprintf(paramname, "$%d", i + 1);
			ri_GenerateQual(&querybuf, querysep,
							attname, pk_type,
							riinfo->pf_eq_oprs[i],
							paramname, fk_type);
			querysep = "AND";
			queryoids[i] = fk_type;
		}
		appendStringInfoString(&querybuf, " FOR KEY SHARE OF x");

		/* Prepare and save the plan */
		qplan = ri_PlanCheck(querybuf.data, riinfo->nkeys, queryoids,
							 &qkey, fk_rel, pk_rel, true);
	}

	/*
	 * Now check that foreign key exists in PK table
	 */
	ri_PerformCheck(riinfo, &qkey, qplan,
					fk_rel, pk_rel,
					NULL, newslot,
					false,
					SPI_OK_SELECT);

	if (SPI_finish() != SPI_OK_FINISH)
		elog(ERROR, "SPI_finish failed");

	table_close(pk_rel, RowShareLock);

	return PointerGetDatum(NULL);
}


/*
 * RI_FKey_check_ins -
 *
 * Check foreign key existence at insert event on FK table.
 */
Datum
RI_FKey_check_ins(PG_FUNCTION_ARGS)
{
	/* Check that this is a valid trigger call on the right time and event. */
	ri_CheckTrigger(fcinfo, "RI_FKey_check_ins", RI_TRIGTYPE_INSERT);

	/* Share code with UPDATE case. */
	return RI_FKey_check((TriggerData *) fcinfo->context);
}


/*
 * RI_FKey_check_upd -
 *
 * Check foreign key existence at update event on FK table.
 */
Datum
RI_FKey_check_upd(PG_FUNCTION_ARGS)
{
	/* Check that this is a valid trigger call on the right time and event. */
	ri_CheckTrigger(fcinfo, "RI_FKey_check_upd", RI_TRIGTYPE_UPDATE);

	/* Share code with INSERT case. */
	return RI_FKey_check((TriggerData *) fcinfo->context);
}


/*
 * ri_Check_Pk_Match
 *
 * Check to see if another PK row has been created that provides the same
 * key values as the "oldslot" that's been modified or deleted in our trigger
 * event.  Returns true if a match is found in the PK table.
 *
 * We assume the caller checked that the oldslot contains no NULL key values,
 * since otherwise a match is impossible.
 */
static bool
ri_Check_Pk_Match(Relation pk_rel, Relation fk_rel,
				  TupleTableSlot *oldslot,
				  const RI_ConstraintInfo *riinfo)
{
	SPIPlanPtr	qplan;
	RI_QueryKey qkey;
	bool		result;

	/* Only called for non-null rows */
	Assert(ri_NullCheck(RelationGetDescr(pk_rel), oldslot, riinfo, true) == RI_KEYS_NONE_NULL);

	if (SPI_connect() != SPI_OK_CONNECT)
		elog(ERROR, "SPI_connect failed");

	/*
	 * Fetch or prepare a saved plan for checking PK table with values coming
	 * from a PK row
	 */
	ri_BuildQueryKey(&qkey, riinfo, RI_PLAN_CHECK_LOOKUPPK_FROM_PK);

	if ((qplan = ri_FetchPreparedPlan(&qkey)) == NULL)
	{
		StringInfoData querybuf;
		char		pkrelname[MAX_QUOTED_REL_NAME_LEN];
		char		attname[MAX_QUOTED_NAME_LEN];
		char		paramname[16];
		const char *querysep;
		const char *pk_only;
		Oid			queryoids[RI_MAX_NUMKEYS];

		/* ----------
		 * The query string built is
		 *	SELECT 1 FROM [ONLY] <pktable> x WHERE pkatt1 = $1 [AND ...]
		 *		   FOR KEY SHARE OF x
		 * The type id's for the $ parameters are those of the
		 * PK attributes themselves.
		 * ----------
		 */
		initStringInfo(&querybuf);
		pk_only = pk_rel->rd_rel->relkind == RELKIND_PARTITIONED_TABLE ?
			"" : "ONLY ";
		quoteRelationName(pkrelname, pk_rel);
		appendStringInfo(&querybuf, "SELECT 1 FROM %s%s x",
						 pk_only, pkrelname);
		querysep = "WHERE";
		for (int i = 0; i < riinfo->nkeys; i++)
		{
			Oid			pk_type = RIAttType(pk_rel, riinfo->pk_attnums[i]);

			quoteOneName(attname,
						 RIAttName(pk_rel, riinfo->pk_attnums[i]));
			sprintf(paramname, "$%d", i + 1);
			ri_GenerateQual(&querybuf, querysep,
							attname, pk_type,
							riinfo->pp_eq_oprs[i],
							paramname, pk_type);
			querysep = "AND";
			queryoids[i] = pk_type;
		}
		appendStringInfoString(&querybuf, " FOR KEY SHARE OF x");

		/* Prepare and save the plan */
		qplan = ri_PlanCheck(querybuf.data, riinfo->nkeys, queryoids,
							 &qkey, fk_rel, pk_rel, true);
	}

	/*
	 * We have a plan now. Run it.
	 */
	result = ri_PerformCheck(riinfo, &qkey, qplan,
							 fk_rel, pk_rel,
							 oldslot, NULL,
							 true,	/* treat like update */
							 SPI_OK_SELECT);

	if (SPI_finish() != SPI_OK_FINISH)
		elog(ERROR, "SPI_finish failed");

	return result;
}


/*
 * RI_FKey_noaction_del -
 *
 * Give an error and roll back the current transaction if the
 * delete has resulted in a violation of the given referential
 * integrity constraint.
 */
Datum
RI_FKey_noaction_del(PG_FUNCTION_ARGS)
{
	/* Check that this is a valid trigger call on the right time and event. */
	ri_CheckTrigger(fcinfo, "RI_FKey_noaction_del", RI_TRIGTYPE_DELETE);

	/* Share code with RESTRICT/UPDATE cases. */
	return ri_restrict((TriggerData *) fcinfo->context, true);
}

/*
 * RI_FKey_restrict_del -
 *
 * Restrict delete from PK table to rows unreferenced by foreign key.
 *
 * The SQL standard intends that this referential action occur exactly when
 * the delete is performed, rather than after.  This appears to be
 * the only difference between "NO ACTION" and "RESTRICT".  In Postgres
 * we still implement this as an AFTER trigger, but it's non-deferrable.
 */
Datum
RI_FKey_restrict_del(PG_FUNCTION_ARGS)
{
	/* Check that this is a valid trigger call on the right time and event. */
	ri_CheckTrigger(fcinfo, "RI_FKey_restrict_del", RI_TRIGTYPE_DELETE);

	/* Share code with NO ACTION/UPDATE cases. */
	return ri_restrict((TriggerData *) fcinfo->context, false);
}

/*
 * RI_FKey_noaction_upd -
 *
 * Give an error and roll back the current transaction if the
 * update has resulted in a violation of the given referential
 * integrity constraint.
 */
Datum
RI_FKey_noaction_upd(PG_FUNCTION_ARGS)
{
	/* Check that this is a valid trigger call on the right time and event. */
	ri_CheckTrigger(fcinfo, "RI_FKey_noaction_upd", RI_TRIGTYPE_UPDATE);

	/* Share code with RESTRICT/DELETE cases. */
	return ri_restrict((TriggerData *) fcinfo->context, true);
}

/*
 * RI_FKey_restrict_upd -
 *
 * Restrict update of PK to rows unreferenced by foreign key.
 *
 * The SQL standard intends that this referential action occur exactly when
 * the update is performed, rather than after.  This appears to be
 * the only difference between "NO ACTION" and "RESTRICT".  In Postgres
 * we still implement this as an AFTER trigger, but it's non-deferrable.
 */
Datum
RI_FKey_restrict_upd(PG_FUNCTION_ARGS)
{
	/* Check that this is a valid trigger call on the right time and event. */
	ri_CheckTrigger(fcinfo, "RI_FKey_restrict_upd", RI_TRIGTYPE_UPDATE);

	/* Share code with NO ACTION/DELETE cases. */
	return ri_restrict((TriggerData *) fcinfo->context, false);
}

/*
 * ri_restrict -
 *
 * Common code for ON DELETE RESTRICT, ON DELETE NO ACTION,
 * ON UPDATE RESTRICT, and ON UPDATE NO ACTION.
 */
static Datum
ri_restrict(TriggerData *trigdata, bool is_no_action)
{
	const RI_ConstraintInfo *riinfo;
	Relation	fk_rel;
	Relation	pk_rel;
	TupleTableSlot *oldslot;
	RI_QueryKey qkey;
	SPIPlanPtr	qplan;

	riinfo = ri_FetchConstraintInfo(trigdata->tg_trigger,
									trigdata->tg_relation, true);

	/*
	 * Get the relation descriptors of the FK and PK tables and the old tuple.
	 *
	 * fk_rel is opened in RowShareLock mode since that's what our eventual
	 * SELECT FOR KEY SHARE will get on it.
	 */
	fk_rel = table_open(riinfo->fk_relid, RowShareLock);
	pk_rel = trigdata->tg_relation;
	oldslot = trigdata->tg_trigslot;

	/*
	 * If another PK row now exists providing the old key values, we should
	 * not do anything.  However, this check should only be made in the NO
	 * ACTION case; in RESTRICT cases we don't wish to allow another row to be
	 * substituted.
	 */
	if (is_no_action &&
		ri_Check_Pk_Match(pk_rel, fk_rel, oldslot, riinfo))
	{
		table_close(fk_rel, RowShareLock);
		return PointerGetDatum(NULL);
	}

	if (SPI_connect() != SPI_OK_CONNECT)
		elog(ERROR, "SPI_connect failed");

	/*
	 * Fetch or prepare a saved plan for the restrict lookup (it's the same
	 * query for delete and update cases)
	 */
	ri_BuildQueryKey(&qkey, riinfo, RI_PLAN_RESTRICT_CHECKREF);

	if ((qplan = ri_FetchPreparedPlan(&qkey)) == NULL)
	{
		StringInfoData querybuf;
		char		fkrelname[MAX_QUOTED_REL_NAME_LEN];
		char		attname[MAX_QUOTED_NAME_LEN];
		char		paramname[16];
		const char *querysep;
		Oid			queryoids[RI_MAX_NUMKEYS];
		const char *fk_only;

		/* ----------
		 * The query string built is
		 *	SELECT 1 FROM [ONLY] <fktable> x WHERE $1 = fkatt1 [AND ...]
		 *		   FOR KEY SHARE OF x
		 * The type id's for the $ parameters are those of the
		 * corresponding PK attributes.
		 * ----------
		 */
		initStringInfo(&querybuf);
		fk_only = fk_rel->rd_rel->relkind == RELKIND_PARTITIONED_TABLE ?
			"" : "ONLY ";
		quoteRelationName(fkrelname, fk_rel);
		appendStringInfo(&querybuf, "SELECT 1 FROM %s%s x",
						 fk_only, fkrelname);
		querysep = "WHERE";
		for (int i = 0; i < riinfo->nkeys; i++)
		{
			Oid			pk_type = RIAttType(pk_rel, riinfo->pk_attnums[i]);
			Oid			fk_type = RIAttType(fk_rel, riinfo->fk_attnums[i]);
			Oid			pk_coll = RIAttCollation(pk_rel, riinfo->pk_attnums[i]);
			Oid			fk_coll = RIAttCollation(fk_rel, riinfo->fk_attnums[i]);

			quoteOneName(attname,
						 RIAttName(fk_rel, riinfo->fk_attnums[i]));
			sprintf(paramname, "$%d", i + 1);
			ri_GenerateQual(&querybuf, querysep,
							paramname, pk_type,
							riinfo->pf_eq_oprs[i],
							attname, fk_type);
			if (pk_coll != fk_coll && !get_collation_isdeterministic(pk_coll))
				ri_GenerateQualCollation(&querybuf, pk_coll);
			querysep = "AND";
			queryoids[i] = pk_type;
		}
		appendStringInfoString(&querybuf, " FOR KEY SHARE OF x");

		/* Prepare and save the plan */
		qplan = ri_PlanCheck(querybuf.data, riinfo->nkeys, queryoids,
							 &qkey, fk_rel, pk_rel, true);
	}

	/*
	 * We have a plan now. Run it to check for existing references.
	 */
	ri_PerformCheck(riinfo, &qkey, qplan,
					fk_rel, pk_rel,
					oldslot, NULL,
					true,		/* must detect new rows */
					SPI_OK_SELECT);

	if (SPI_finish() != SPI_OK_FINISH)
		elog(ERROR, "SPI_finish failed");

	table_close(fk_rel, RowShareLock);

	return PointerGetDatum(NULL);
}


/*
 * RI_FKey_cascade_del -
 *
 * Cascaded delete foreign key references at delete event on PK table.
 */
Datum
RI_FKey_cascade_del(PG_FUNCTION_ARGS)
{
	TriggerData *trigdata = (TriggerData *) fcinfo->context;
	const RI_ConstraintInfo *riinfo;
	Relation	fk_rel;
	Relation	pk_rel;
	TupleTableSlot *oldslot;
	RI_QueryKey qkey;
	SPIPlanPtr	qplan;

	/* Check that this is a valid trigger call on the right time and event. */
	ri_CheckTrigger(fcinfo, "RI_FKey_cascade_del", RI_TRIGTYPE_DELETE);

	riinfo = ri_FetchConstraintInfo(trigdata->tg_trigger,
									trigdata->tg_relation, true);

	/*
	 * Get the relation descriptors of the FK and PK tables and the old tuple.
	 *
	 * fk_rel is opened in RowExclusiveLock mode since that's what our
	 * eventual DELETE will get on it.
	 */
	fk_rel = table_open(riinfo->fk_relid, RowExclusiveLock);
	pk_rel = trigdata->tg_relation;
	oldslot = trigdata->tg_trigslot;

	if (SPI_connect() != SPI_OK_CONNECT)
		elog(ERROR, "SPI_connect failed");

	/* Fetch or prepare a saved plan for the cascaded delete */
	ri_BuildQueryKey(&qkey, riinfo, RI_PLAN_CASCADE_DEL_DODELETE);

	if ((qplan = ri_FetchPreparedPlan(&qkey)) == NULL)
	{
		StringInfoData querybuf;
		char		fkrelname[MAX_QUOTED_REL_NAME_LEN];
		char		attname[MAX_QUOTED_NAME_LEN];
		char		paramname[16];
		const char *querysep;
		Oid			queryoids[RI_MAX_NUMKEYS];
		const char *fk_only;

		/* ----------
		 * The query string built is
		 *	DELETE FROM [ONLY] <fktable> WHERE $1 = fkatt1 [AND ...]
		 * The type id's for the $ parameters are those of the
		 * corresponding PK attributes.
		 * ----------
		 */
		initStringInfo(&querybuf);
		fk_only = fk_rel->rd_rel->relkind == RELKIND_PARTITIONED_TABLE ?
			"" : "ONLY ";
		quoteRelationName(fkrelname, fk_rel);
		appendStringInfo(&querybuf, "DELETE FROM %s%s",
						 fk_only, fkrelname);
		querysep = "WHERE";
		for (int i = 0; i < riinfo->nkeys; i++)
		{
			Oid			pk_type = RIAttType(pk_rel, riinfo->pk_attnums[i]);
			Oid			fk_type = RIAttType(fk_rel, riinfo->fk_attnums[i]);
			Oid			pk_coll = RIAttCollation(pk_rel, riinfo->pk_attnums[i]);
			Oid			fk_coll = RIAttCollation(fk_rel, riinfo->fk_attnums[i]);

			quoteOneName(attname,
						 RIAttName(fk_rel, riinfo->fk_attnums[i]));
			sprintf(paramname, "$%d", i + 1);
			ri_GenerateQual(&querybuf, querysep,
							paramname, pk_type,
							riinfo->pf_eq_oprs[i],
							attname, fk_type);
			if (pk_coll != fk_coll && !get_collation_isdeterministic(pk_coll))
				ri_GenerateQualCollation(&querybuf, pk_coll);
			querysep = "AND";
			queryoids[i] = pk_type;
		}

		/* Prepare and save the plan */
		qplan = ri_PlanCheck(querybuf.data, riinfo->nkeys, queryoids,
							 &qkey, fk_rel, pk_rel, true);
	}

	/*
	 * We have a plan now. Build up the arguments from the key values in the
	 * deleted PK tuple and delete the referencing rows
	 */
	ri_PerformCheck(riinfo, &qkey, qplan,
					fk_rel, pk_rel,
					oldslot, NULL,
					true,		/* must detect new rows */
					SPI_OK_DELETE);

	if (SPI_finish() != SPI_OK_FINISH)
		elog(ERROR, "SPI_finish failed");

	table_close(fk_rel, RowExclusiveLock);

	return PointerGetDatum(NULL);
}


/*
 * RI_FKey_cascade_upd -
 *
 * Cascaded update foreign key references at update event on PK table.
 */
Datum
RI_FKey_cascade_upd(PG_FUNCTION_ARGS)
{
	TriggerData *trigdata = (TriggerData *) fcinfo->context;
	const RI_ConstraintInfo *riinfo;
	Relation	fk_rel;
	Relation	pk_rel;
	TupleTableSlot *newslot;
	TupleTableSlot *oldslot;
	RI_QueryKey qkey;
	SPIPlanPtr	qplan;

	/* Check that this is a valid trigger call on the right time and event. */
	ri_CheckTrigger(fcinfo, "RI_FKey_cascade_upd", RI_TRIGTYPE_UPDATE);

	riinfo = ri_FetchConstraintInfo(trigdata->tg_trigger,
									trigdata->tg_relation, true);

	/*
	 * Get the relation descriptors of the FK and PK tables and the new and
	 * old tuple.
	 *
	 * fk_rel is opened in RowExclusiveLock mode since that's what our
	 * eventual UPDATE will get on it.
	 */
	fk_rel = table_open(riinfo->fk_relid, RowExclusiveLock);
	pk_rel = trigdata->tg_relation;
	newslot = trigdata->tg_newslot;
	oldslot = trigdata->tg_trigslot;

	if (SPI_connect() != SPI_OK_CONNECT)
		elog(ERROR, "SPI_connect failed");

	/* Fetch or prepare a saved plan for the cascaded update */
	ri_BuildQueryKey(&qkey, riinfo, RI_PLAN_CASCADE_UPD_DOUPDATE);

	if ((qplan = ri_FetchPreparedPlan(&qkey)) == NULL)
	{
		StringInfoData querybuf;
		StringInfoData qualbuf;
		char		fkrelname[MAX_QUOTED_REL_NAME_LEN];
		char		attname[MAX_QUOTED_NAME_LEN];
		char		paramname[16];
		const char *querysep;
		const char *qualsep;
		Oid			queryoids[RI_MAX_NUMKEYS * 2];
		const char *fk_only;

		/* ----------
		 * The query string built is
		 *	UPDATE [ONLY] <fktable> SET fkatt1 = $1 [, ...]
		 *			WHERE $n = fkatt1 [AND ...]
		 * The type id's for the $ parameters are those of the
		 * corresponding PK attributes.  Note that we are assuming
		 * there is an assignment cast from the PK to the FK type;
		 * else the parser will fail.
		 * ----------
		 */
		initStringInfo(&querybuf);
		initStringInfo(&qualbuf);
		fk_only = fk_rel->rd_rel->relkind == RELKIND_PARTITIONED_TABLE ?
			"" : "ONLY ";
		quoteRelationName(fkrelname, fk_rel);
		appendStringInfo(&querybuf, "UPDATE %s%s SET",
						 fk_only, fkrelname);
		querysep = "";
		qualsep = "WHERE";
		for (int i = 0, j = riinfo->nkeys; i < riinfo->nkeys; i++, j++)
		{
			Oid			pk_type = RIAttType(pk_rel, riinfo->pk_attnums[i]);
			Oid			fk_type = RIAttType(fk_rel, riinfo->fk_attnums[i]);
			Oid			pk_coll = RIAttCollation(pk_rel, riinfo->pk_attnums[i]);
			Oid			fk_coll = RIAttCollation(fk_rel, riinfo->fk_attnums[i]);

			quoteOneName(attname,
						 RIAttName(fk_rel, riinfo->fk_attnums[i]));
			appendStringInfo(&querybuf,
							 "%s %s = $%d",
							 querysep, attname, i + 1);
			sprintf(paramname, "$%d", j + 1);
			ri_GenerateQual(&qualbuf, qualsep,
							paramname, pk_type,
							riinfo->pf_eq_oprs[i],
							attname, fk_type);
			if (pk_coll != fk_coll && !get_collation_isdeterministic(pk_coll))
				ri_GenerateQualCollation(&querybuf, pk_coll);
			querysep = ",";
			qualsep = "AND";
			queryoids[i] = pk_type;
			queryoids[j] = pk_type;
		}
		appendStringInfoString(&querybuf, qualbuf.data);

		/* Prepare and save the plan */
		qplan = ri_PlanCheck(querybuf.data, riinfo->nkeys * 2, queryoids,
							 &qkey, fk_rel, pk_rel, true);
	}

	/*
	 * We have a plan now. Run it to update the existing references.
	 */
	ri_PerformCheck(riinfo, &qkey, qplan,
					fk_rel, pk_rel,
					oldslot, newslot,
					true,		/* must detect new rows */
					SPI_OK_UPDATE);

	if (SPI_finish() != SPI_OK_FINISH)
		elog(ERROR, "SPI_finish failed");

	table_close(fk_rel, RowExclusiveLock);

	return PointerGetDatum(NULL);
}


/*
 * RI_FKey_setnull_del -
 *
 * Set foreign key references to NULL values at delete event on PK table.
 */
Datum
RI_FKey_setnull_del(PG_FUNCTION_ARGS)
{
	/* Check that this is a valid trigger call on the right time and event. */
	ri_CheckTrigger(fcinfo, "RI_FKey_setnull_del", RI_TRIGTYPE_DELETE);

	/* Share code with UPDATE case */
	return ri_set((TriggerData *) fcinfo->context, true);
}

/*
 * RI_FKey_setnull_upd -
 *
 * Set foreign key references to NULL at update event on PK table.
 */
Datum
RI_FKey_setnull_upd(PG_FUNCTION_ARGS)
{
	/* Check that this is a valid trigger call on the right time and event. */
	ri_CheckTrigger(fcinfo, "RI_FKey_setnull_upd", RI_TRIGTYPE_UPDATE);

	/* Share code with DELETE case */
	return ri_set((TriggerData *) fcinfo->context, true);
}

/*
 * RI_FKey_setdefault_del -
 *
 * Set foreign key references to defaults at delete event on PK table.
 */
Datum
RI_FKey_setdefault_del(PG_FUNCTION_ARGS)
{
	/* Check that this is a valid trigger call on the right time and event. */
	ri_CheckTrigger(fcinfo, "RI_FKey_setdefault_del", RI_TRIGTYPE_DELETE);

	/* Share code with UPDATE case */
	return ri_set((TriggerData *) fcinfo->context, false);
}

/*
 * RI_FKey_setdefault_upd -
 *
 * Set foreign key references to defaults at update event on PK table.
 */
Datum
RI_FKey_setdefault_upd(PG_FUNCTION_ARGS)
{
	/* Check that this is a valid trigger call on the right time and event. */
	ri_CheckTrigger(fcinfo, "RI_FKey_setdefault_upd", RI_TRIGTYPE_UPDATE);

	/* Share code with DELETE case */
	return ri_set((TriggerData *) fcinfo->context, false);
}

/*
 * ri_set -
 *
 * Common code for ON DELETE SET NULL, ON DELETE SET DEFAULT, ON UPDATE SET
 * NULL, and ON UPDATE SET DEFAULT.
 */
static Datum
ri_set(TriggerData *trigdata, bool is_set_null)
{
	const RI_ConstraintInfo *riinfo;
	Relation	fk_rel;
	Relation	pk_rel;
	TupleTableSlot *oldslot;
	RI_QueryKey qkey;
	SPIPlanPtr	qplan;

	riinfo = ri_FetchConstraintInfo(trigdata->tg_trigger,
									trigdata->tg_relation, true);

	/*
	 * Get the relation descriptors of the FK and PK tables and the old tuple.
	 *
	 * fk_rel is opened in RowExclusiveLock mode since that's what our
	 * eventual UPDATE will get on it.
	 */
	fk_rel = table_open(riinfo->fk_relid, RowExclusiveLock);
	pk_rel = trigdata->tg_relation;
	oldslot = trigdata->tg_trigslot;

	if (SPI_connect() != SPI_OK_CONNECT)
		elog(ERROR, "SPI_connect failed");

	/*
	 * Fetch or prepare a saved plan for the set null/default operation (it's
	 * the same query for delete and update cases)
	 */
	ri_BuildQueryKey(&qkey, riinfo,
					 (is_set_null
					  ? RI_PLAN_SETNULL_DOUPDATE
					  : RI_PLAN_SETDEFAULT_DOUPDATE));

	if ((qplan = ri_FetchPreparedPlan(&qkey)) == NULL)
	{
		StringInfoData querybuf;
		StringInfoData qualbuf;
		char		fkrelname[MAX_QUOTED_REL_NAME_LEN];
		char		attname[MAX_QUOTED_NAME_LEN];
		char		paramname[16];
		const char *querysep;
		const char *qualsep;
		Oid			queryoids[RI_MAX_NUMKEYS];
		const char *fk_only;

		/* ----------
		 * The query string built is
		 *	UPDATE [ONLY] <fktable> SET fkatt1 = {NULL|DEFAULT} [, ...]
		 *			WHERE $1 = fkatt1 [AND ...]
		 * The type id's for the $ parameters are those of the
		 * corresponding PK attributes.
		 * ----------
		 */
		initStringInfo(&querybuf);
		initStringInfo(&qualbuf);
		fk_only = fk_rel->rd_rel->relkind == RELKIND_PARTITIONED_TABLE ?
			"" : "ONLY ";
		quoteRelationName(fkrelname, fk_rel);
		appendStringInfo(&querybuf, "UPDATE %s%s SET",
						 fk_only, fkrelname);
		querysep = "";
		qualsep = "WHERE";
		for (int i = 0; i < riinfo->nkeys; i++)
		{
			Oid			pk_type = RIAttType(pk_rel, riinfo->pk_attnums[i]);
			Oid			fk_type = RIAttType(fk_rel, riinfo->fk_attnums[i]);
			Oid			pk_coll = RIAttCollation(pk_rel, riinfo->pk_attnums[i]);
			Oid			fk_coll = RIAttCollation(fk_rel, riinfo->fk_attnums[i]);

			quoteOneName(attname,
						 RIAttName(fk_rel, riinfo->fk_attnums[i]));
			appendStringInfo(&querybuf,
							 "%s %s = %s",
							 querysep, attname,
							 is_set_null ? "NULL" : "DEFAULT");
			sprintf(paramname, "$%d", i + 1);
			ri_GenerateQual(&qualbuf, qualsep,
							paramname, pk_type,
							riinfo->pf_eq_oprs[i],
							attname, fk_type);
			if (pk_coll != fk_coll && !get_collation_isdeterministic(pk_coll))
				ri_GenerateQualCollation(&querybuf, pk_coll);
			querysep = ",";
			qualsep = "AND";
			queryoids[i] = pk_type;
		}
		appendStringInfoString(&querybuf, qualbuf.data);

		/* Prepare and save the plan */
		qplan = ri_PlanCheck(querybuf.data, riinfo->nkeys, queryoids,
							 &qkey, fk_rel, pk_rel, true);
	}

	/*
	 * We have a plan now. Run it to update the existing references.
	 */
	ri_PerformCheck(riinfo, &qkey, qplan,
					fk_rel, pk_rel,
					oldslot, NULL,
					true,		/* must detect new rows */
					SPI_OK_UPDATE);

	if (SPI_finish() != SPI_OK_FINISH)
		elog(ERROR, "SPI_finish failed");

	table_close(fk_rel, RowExclusiveLock);

	if (is_set_null)
		return PointerGetDatum(NULL);
	else
	{
		/*
		 * If we just deleted or updated the PK row whose key was equal to the
		 * FK columns' default values, and a referencing row exists in the FK
		 * table, we would have updated that row to the same values it already
		 * had --- and RI_FKey_fk_upd_check_required would hence believe no
		 * check is necessary.  So we need to do another lookup now and in
		 * case a reference still exists, abort the operation.  That is
		 * already implemented in the NO ACTION trigger, so just run it. (This
		 * recheck is only needed in the SET DEFAULT case, since CASCADE would
		 * remove such rows in case of a DELETE operation or would change the
		 * FK key values in case of an UPDATE, while SET NULL is certain to
		 * result in rows that satisfy the FK constraint.)
		 */
		return ri_restrict(trigdata, true);
	}
}


/*
 * RI_FKey_pk_upd_check_required -
 *
 * Check if we really need to fire the RI trigger for an update or delete to a PK
 * relation.  This is called by the AFTER trigger queue manager to see if
 * it can skip queuing an instance of an RI trigger.  Returns true if the
 * trigger must be fired, false if we can prove the constraint will still
 * be satisfied.
 *
 * newslot will be NULL if this is called for a delete.
 */
bool
RI_FKey_pk_upd_check_required(Trigger *trigger, Relation pk_rel,
							  TupleTableSlot *oldslot, TupleTableSlot *newslot)
{
	const RI_ConstraintInfo *riinfo;

	riinfo = ri_FetchConstraintInfo(trigger, pk_rel, true);

	/*
	 * If any old key value is NULL, the row could not have been referenced by
	 * an FK row, so no check is needed.
	 */
	if (ri_NullCheck(RelationGetDescr(pk_rel), oldslot, riinfo, true) != RI_KEYS_NONE_NULL)
		return false;

	/* If all old and new key values are equal, no check is needed */
	if (newslot && ri_KeysEqual(pk_rel, oldslot, newslot, riinfo, true))
		return false;

	/* Else we need to fire the trigger. */
	return true;
}

/*
 * RI_FKey_fk_upd_check_required -
 *
 * Check if we really need to fire the RI trigger for an update to an FK
 * relation.  This is called by the AFTER trigger queue manager to see if
 * it can skip queuing an instance of an RI trigger.  Returns true if the
 * trigger must be fired, false if we can prove the constraint will still
 * be satisfied.
 */
bool
RI_FKey_fk_upd_check_required(Trigger *trigger, Relation fk_rel,
							  TupleTableSlot *oldslot, TupleTableSlot *newslot)
{
	const RI_ConstraintInfo *riinfo;
	int			ri_nullcheck;
	Datum		xminDatum;
	TransactionId xmin;
	bool		isnull;

	riinfo = ri_FetchConstraintInfo(trigger, fk_rel, false);

	ri_nullcheck = ri_NullCheck(RelationGetDescr(fk_rel), newslot, riinfo, false);

	/*
	 * If all new key values are NULL, the row satisfies the constraint, so no
	 * check is needed.
	 */
	if (ri_nullcheck == RI_KEYS_ALL_NULL)
		return false;

	/*
	 * If some new key values are NULL, the behavior depends on the match
	 * type.
	 */
	else if (ri_nullcheck == RI_KEYS_SOME_NULL)
	{
		switch (riinfo->confmatchtype)
		{
			case FKCONSTR_MATCH_SIMPLE:

				/*
				 * If any new key value is NULL, the row must satisfy the
				 * constraint, so no check is needed.
				 */
				return false;

			case FKCONSTR_MATCH_PARTIAL:

				/*
				 * Don't know, must run full check.
				 */
				break;

			case FKCONSTR_MATCH_FULL:

				/*
				 * If some new key values are NULL, the row fails the
				 * constraint.  We must not throw error here, because the row
				 * might get invalidated before the constraint is to be
				 * checked, but we should queue the event to apply the check
				 * later.
				 */
				return true;
		}
	}

	/*
	 * Continues here for no new key values are NULL, or we couldn't decide
	 * yet.
	 */

	/*
	 * If the original row was inserted by our own transaction, we must fire
	 * the trigger whether or not the keys are equal.  This is because our
	 * UPDATE will invalidate the INSERT so that the INSERT RI trigger will
	 * not do anything; so we had better do the UPDATE check.  (We could skip
	 * this if we knew the INSERT trigger already fired, but there is no easy
	 * way to know that.)
	 */
	xminDatum = slot_getsysattr(oldslot, MinTransactionIdAttributeNumber, &isnull);
	Assert(!isnull);
	xmin = DatumGetTransactionId(xminDatum);
	if (TransactionIdIsCurrentTransactionId(xmin))
		return true;

	/* If all old and new key values are equal, no check is needed */
	if (ri_KeysEqual(fk_rel, oldslot, newslot, riinfo, false))
		return false;

	/* Else we need to fire the trigger. */
	return true;
}

/*
 * RI_Initial_Check -
 *
 * Check an entire table for non-matching values using a single query.
 * This is not a trigger procedure, but is called during ALTER TABLE
 * ADD FOREIGN KEY to validate the initial table contents.
 *
 * We expect that the caller has made provision to prevent any problems
 * caused by concurrent actions. This could be either by locking rel and
 * pkrel at ShareRowExclusiveLock or higher, or by otherwise ensuring
 * that triggers implementing the checks are already active.
 * Hence, we do not need to lock individual rows for the check.
 *
 * If the check fails because the current user doesn't have permissions
 * to read both tables, return false to let our caller know that they will
 * need to do something else to check the constraint.
 */
bool
RI_Initial_Check(Trigger *trigger, Relation fk_rel, Relation pk_rel)
{
	const RI_ConstraintInfo *riinfo;
	StringInfoData querybuf;
	char		pkrelname[MAX_QUOTED_REL_NAME_LEN];
	char		fkrelname[MAX_QUOTED_REL_NAME_LEN];
	char		pkattname[MAX_QUOTED_NAME_LEN + 3];
	char		fkattname[MAX_QUOTED_NAME_LEN + 3];
	RangeTblEntry *pkrte;
	RangeTblEntry *fkrte;
	const char *sep;
	const char *fk_only;
	const char *pk_only;
	int			save_nestlevel;
	char		workmembuf[32];
	int			spi_result;
	SPIPlanPtr	qplan;

	riinfo = ri_FetchConstraintInfo(trigger, fk_rel, false);

	/*
	 * Check to make sure current user has enough permissions to do the test
	 * query.  (If not, caller can fall back to the trigger method, which
	 * works because it changes user IDs on the fly.)
	 *
	 * XXX are there any other show-stopper conditions to check?
	 */
	pkrte = makeNode(RangeTblEntry);
	pkrte->rtekind = RTE_RELATION;
	pkrte->relid = RelationGetRelid(pk_rel);
	pkrte->relkind = pk_rel->rd_rel->relkind;
	pkrte->rellockmode = AccessShareLock;
	pkrte->requiredPerms = ACL_SELECT;

	fkrte = makeNode(RangeTblEntry);
	fkrte->rtekind = RTE_RELATION;
	fkrte->relid = RelationGetRelid(fk_rel);
	fkrte->relkind = fk_rel->rd_rel->relkind;
	fkrte->rellockmode = AccessShareLock;
	fkrte->requiredPerms = ACL_SELECT;

	for (int i = 0; i < riinfo->nkeys; i++)
	{
		int			attno;

		attno = riinfo->pk_attnums[i] - FirstLowInvalidHeapAttributeNumber;
		pkrte->selectedCols = bms_add_member(pkrte->selectedCols, attno);

		attno = riinfo->fk_attnums[i] - FirstLowInvalidHeapAttributeNumber;
		fkrte->selectedCols = bms_add_member(fkrte->selectedCols, attno);
	}

	if (!ExecCheckRTPerms(list_make2(fkrte, pkrte), false))
		return false;

	/*
	 * Also punt if RLS is enabled on either table unless this role has the
	 * bypassrls right or is the table owner of the table(s) involved which
	 * have RLS enabled.
	 */
	if (!has_bypassrls_privilege(GetUserId()) &&
		((pk_rel->rd_rel->relrowsecurity &&
		  !pg_class_ownercheck(pkrte->relid, GetUserId())) ||
		 (fk_rel->rd_rel->relrowsecurity &&
		  !pg_class_ownercheck(fkrte->relid, GetUserId()))))
		return false;

	/*----------
	 * The query string built is:
	 *	SELECT fk.keycols FROM [ONLY] relname fk
	 *	 LEFT OUTER JOIN [ONLY] pkrelname pk
	 *	 ON (pk.pkkeycol1=fk.keycol1 [AND ...])
	 *	 WHERE pk.pkkeycol1 IS NULL AND
	 * For MATCH SIMPLE:
	 *	 (fk.keycol1 IS NOT NULL [AND ...])
	 * For MATCH FULL:
	 *	 (fk.keycol1 IS NOT NULL [OR ...])
	 *
	 * We attach COLLATE clauses to the operators when comparing columns
	 * that have different collations.
	 *----------
	 */
	initStringInfo(&querybuf);
	appendStringInfoString(&querybuf, "SELECT ");
	sep = "";
	for (int i = 0; i < riinfo->nkeys; i++)
	{
		quoteOneName(fkattname,
					 RIAttName(fk_rel, riinfo->fk_attnums[i]));
		appendStringInfo(&querybuf, "%sfk.%s", sep, fkattname);
		sep = ", ";
	}

	quoteRelationName(pkrelname, pk_rel);
	quoteRelationName(fkrelname, fk_rel);
	fk_only = fk_rel->rd_rel->relkind == RELKIND_PARTITIONED_TABLE ?
		"" : "ONLY ";
	pk_only = pk_rel->rd_rel->relkind == RELKIND_PARTITIONED_TABLE ?
		"" : "ONLY ";
	appendStringInfo(&querybuf,
					 " FROM %s%s fk LEFT OUTER JOIN %s%s pk ON",
					 fk_only, fkrelname, pk_only, pkrelname);

	strcpy(pkattname, "pk.");
	strcpy(fkattname, "fk.");
	sep = "(";
	for (int i = 0; i < riinfo->nkeys; i++)
	{
		Oid			pk_type = RIAttType(pk_rel, riinfo->pk_attnums[i]);
		Oid			fk_type = RIAttType(fk_rel, riinfo->fk_attnums[i]);
		Oid			pk_coll = RIAttCollation(pk_rel, riinfo->pk_attnums[i]);
		Oid			fk_coll = RIAttCollation(fk_rel, riinfo->fk_attnums[i]);

		quoteOneName(pkattname + 3,
					 RIAttName(pk_rel, riinfo->pk_attnums[i]));
		quoteOneName(fkattname + 3,
					 RIAttName(fk_rel, riinfo->fk_attnums[i]));
		ri_GenerateQual(&querybuf, sep,
						pkattname, pk_type,
						riinfo->pf_eq_oprs[i],
						fkattname, fk_type);
		if (pk_coll != fk_coll)
			ri_GenerateQualCollation(&querybuf, pk_coll);
		sep = "AND";
	}

	/*
	 * It's sufficient to test any one pk attribute for null to detect a join
	 * failure.
	 */
	quoteOneName(pkattname, RIAttName(pk_rel, riinfo->pk_attnums[0]));
	appendStringInfo(&querybuf, ") WHERE pk.%s IS NULL AND (", pkattname);

	sep = "";
	for (int i = 0; i < riinfo->nkeys; i++)
	{
		quoteOneName(fkattname, RIAttName(fk_rel, riinfo->fk_attnums[i]));
		appendStringInfo(&querybuf,
						 "%sfk.%s IS NOT NULL",
						 sep, fkattname);
		switch (riinfo->confmatchtype)
		{
			case FKCONSTR_MATCH_SIMPLE:
				sep = " AND ";
				break;
			case FKCONSTR_MATCH_FULL:
				sep = " OR ";
				break;
		}
	}
	appendStringInfoChar(&querybuf, ')');

	/*
	 * Temporarily increase work_mem so that the check query can be executed
	 * more efficiently.  It seems okay to do this because the query is simple
	 * enough to not use a multiple of work_mem, and one typically would not
	 * have many large foreign-key validations happening concurrently.  So
	 * this seems to meet the criteria for being considered a "maintenance"
	 * operation, and accordingly we use maintenance_work_mem.
	 *
	 * We use the equivalent of a function SET option to allow the setting to
	 * persist for exactly the duration of the check query.  guc.c also takes
	 * care of undoing the setting on error.
	 */
	save_nestlevel = NewGUCNestLevel();

	snprintf(workmembuf, sizeof(workmembuf), "%d", maintenance_work_mem);
	(void) set_config_option("work_mem", workmembuf,
							 PGC_USERSET, PGC_S_SESSION,
							 GUC_ACTION_SAVE, true, 0, false);

	if (SPI_connect() != SPI_OK_CONNECT)
		elog(ERROR, "SPI_connect failed");

	/*
	 * Generate the plan.  We don't need to cache it, and there are no
	 * arguments to the plan.
	 */
	qplan = SPI_prepare(querybuf.data, 0, NULL);

	if (qplan == NULL)
		elog(ERROR, "SPI_prepare returned %s for %s",
			 SPI_result_code_string(SPI_result), querybuf.data);

	/*
	 * Run the plan.  For safety we force a current snapshot to be used. (In
	 * transaction-snapshot mode, this arguably violates transaction isolation
	 * rules, but we really haven't got much choice.) We don't need to
	 * register the snapshot, because SPI_execute_snapshot will see to it. We
	 * need at most one tuple returned, so pass limit = 1.
	 */
	spi_result = SPI_execute_snapshot(qplan,
									  NULL, NULL,
									  GetLatestSnapshot(),
									  InvalidSnapshot,
									  true, false, 1);

	/* Check result */
	if (spi_result != SPI_OK_SELECT)
		elog(ERROR, "SPI_execute_snapshot returned %s", SPI_result_code_string(spi_result));

	/* Did we find a tuple violating the constraint? */
	if (SPI_processed > 0)
	{
		TupleTableSlot *slot;
		HeapTuple	tuple = SPI_tuptable->vals[0];
		TupleDesc	tupdesc = SPI_tuptable->tupdesc;
		RI_ConstraintInfo fake_riinfo;

		slot = MakeSingleTupleTableSlot(tupdesc, &TTSOpsVirtual);

		heap_deform_tuple(tuple, tupdesc,
						  slot->tts_values, slot->tts_isnull);
		ExecStoreVirtualTuple(slot);

		/*
		 * The columns to look at in the result tuple are 1..N, not whatever
		 * they are in the fk_rel.  Hack up riinfo so that the subroutines
		 * called here will behave properly.
		 *
		 * In addition to this, we have to pass the correct tupdesc to
		 * ri_ReportViolation, overriding its normal habit of using the pk_rel
		 * or fk_rel's tupdesc.
		 */
		memcpy(&fake_riinfo, riinfo, sizeof(RI_ConstraintInfo));
		for (int i = 0; i < fake_riinfo.nkeys; i++)
			fake_riinfo.fk_attnums[i] = i + 1;

		/*
		 * If it's MATCH FULL, and there are any nulls in the FK keys,
		 * complain about that rather than the lack of a match.  MATCH FULL
		 * disallows partially-null FK rows.
		 */
		if (fake_riinfo.confmatchtype == FKCONSTR_MATCH_FULL &&
			ri_NullCheck(tupdesc, slot, &fake_riinfo, false) != RI_KEYS_NONE_NULL)
			ereport(ERROR,
					(errcode(ERRCODE_FOREIGN_KEY_VIOLATION),
					 errmsg("insert or update on table \"%s\" violates foreign key constraint \"%s\"",
							RelationGetRelationName(fk_rel),
							NameStr(fake_riinfo.conname)),
					 errdetail("MATCH FULL does not allow mixing of null and nonnull key values."),
					 errtableconstraint(fk_rel,
										NameStr(fake_riinfo.conname))));

		/*
		 * We tell ri_ReportViolation we were doing the RI_PLAN_CHECK_LOOKUPPK
		 * query, which isn't true, but will cause it to use
		 * fake_riinfo.fk_attnums as we need.
		 */
		ri_ReportViolation(&fake_riinfo,
						   pk_rel, fk_rel,
						   slot, tupdesc,
						   RI_PLAN_CHECK_LOOKUPPK, false);

		ExecDropSingleTupleTableSlot(slot);
	}

	if (SPI_finish() != SPI_OK_FINISH)
		elog(ERROR, "SPI_finish failed");

	/*
	 * Restore work_mem.
	 */
	AtEOXact_GUC(true, save_nestlevel);

	return true;
}

/*
 * RI_PartitionRemove_Check -
 *
 * Verify no referencing values exist, when a partition is detached on
 * the referenced side of a foreign key constraint.
 */
void
RI_PartitionRemove_Check(Trigger *trigger, Relation fk_rel, Relation pk_rel)
{
	const RI_ConstraintInfo *riinfo;
	StringInfoData querybuf;
	char	   *constraintDef;
	char		pkrelname[MAX_QUOTED_REL_NAME_LEN];
	char		fkrelname[MAX_QUOTED_REL_NAME_LEN];
	char		pkattname[MAX_QUOTED_NAME_LEN + 3];
	char		fkattname[MAX_QUOTED_NAME_LEN + 3];
	const char *sep;
	const char *fk_only;
	int			save_nestlevel;
	char		workmembuf[32];
	int			spi_result;
	SPIPlanPtr	qplan;
	int			i;

	riinfo = ri_FetchConstraintInfo(trigger, fk_rel, false);

	/*
	 * We don't check permissions before displaying the error message, on the
	 * assumption that the user detaching the partition must have enough
	 * privileges to examine the table contents anyhow.
	 */

	/*----------
	 * The query string built is:
	 *  SELECT fk.keycols FROM [ONLY] relname fk
	 *    JOIN pkrelname pk
	 *    ON (pk.pkkeycol1=fk.keycol1 [AND ...])
	 *    WHERE (<partition constraint>) AND
	 * For MATCH SIMPLE:
	 *   (fk.keycol1 IS NOT NULL [AND ...])
	 * For MATCH FULL:
	 *   (fk.keycol1 IS NOT NULL [OR ...])
	 *
	 * We attach COLLATE clauses to the operators when comparing columns
	 * that have different collations.
	 *----------
	 */
	initStringInfo(&querybuf);
	appendStringInfoString(&querybuf, "SELECT ");
	sep = "";
	for (i = 0; i < riinfo->nkeys; i++)
	{
		quoteOneName(fkattname,
					 RIAttName(fk_rel, riinfo->fk_attnums[i]));
		appendStringInfo(&querybuf, "%sfk.%s", sep, fkattname);
		sep = ", ";
	}

	quoteRelationName(pkrelname, pk_rel);
	quoteRelationName(fkrelname, fk_rel);
	fk_only = fk_rel->rd_rel->relkind == RELKIND_PARTITIONED_TABLE ?
		"" : "ONLY ";
	appendStringInfo(&querybuf,
					 " FROM %s%s fk JOIN %s pk ON",
					 fk_only, fkrelname, pkrelname);
	strcpy(pkattname, "pk.");
	strcpy(fkattname, "fk.");
	sep = "(";
	for (i = 0; i < riinfo->nkeys; i++)
	{
		Oid			pk_type = RIAttType(pk_rel, riinfo->pk_attnums[i]);
		Oid			fk_type = RIAttType(fk_rel, riinfo->fk_attnums[i]);
		Oid			pk_coll = RIAttCollation(pk_rel, riinfo->pk_attnums[i]);
		Oid			fk_coll = RIAttCollation(fk_rel, riinfo->fk_attnums[i]);

		quoteOneName(pkattname + 3,
					 RIAttName(pk_rel, riinfo->pk_attnums[i]));
		quoteOneName(fkattname + 3,
					 RIAttName(fk_rel, riinfo->fk_attnums[i]));
		ri_GenerateQual(&querybuf, sep,
						pkattname, pk_type,
						riinfo->pf_eq_oprs[i],
						fkattname, fk_type);
		if (pk_coll != fk_coll)
			ri_GenerateQualCollation(&querybuf, pk_coll);
		sep = "AND";
	}

	/*
	 * Start the WHERE clause with the partition constraint (except if this is
	 * the default partition and there's no other partition, because the
	 * partition constraint is the empty string in that case.)
	 */
	constraintDef = pg_get_partconstrdef_string(RelationGetRelid(pk_rel), "pk");
	if (constraintDef && constraintDef[0] != '\0')
		appendStringInfo(&querybuf, ") WHERE %s AND (",
						 constraintDef);
	else
		appendStringInfo(&querybuf, ") WHERE (");

	sep = "";
	for (i = 0; i < riinfo->nkeys; i++)
	{
		quoteOneName(fkattname, RIAttName(fk_rel, riinfo->fk_attnums[i]));
		appendStringInfo(&querybuf,
						 "%sfk.%s IS NOT NULL",
						 sep, fkattname);
		switch (riinfo->confmatchtype)
		{
			case FKCONSTR_MATCH_SIMPLE:
				sep = " AND ";
				break;
			case FKCONSTR_MATCH_FULL:
				sep = " OR ";
				break;
		}
	}
	appendStringInfoChar(&querybuf, ')');

	/*
	 * Temporarily increase work_mem so that the check query can be executed
	 * more efficiently.  It seems okay to do this because the query is simple
	 * enough to not use a multiple of work_mem, and one typically would not
	 * have many large foreign-key validations happening concurrently.  So
	 * this seems to meet the criteria for being considered a "maintenance"
	 * operation, and accordingly we use maintenance_work_mem.
	 *
	 * We use the equivalent of a function SET option to allow the setting to
	 * persist for exactly the duration of the check query.  guc.c also takes
	 * care of undoing the setting on error.
	 */
	save_nestlevel = NewGUCNestLevel();

	snprintf(workmembuf, sizeof(workmembuf), "%d", maintenance_work_mem);
	(void) set_config_option("work_mem", workmembuf,
							 PGC_USERSET, PGC_S_SESSION,
							 GUC_ACTION_SAVE, true, 0, false);

	if (SPI_connect() != SPI_OK_CONNECT)
		elog(ERROR, "SPI_connect failed");

	/*
	 * Generate the plan.  We don't need to cache it, and there are no
	 * arguments to the plan.
	 */
	qplan = SPI_prepare(querybuf.data, 0, NULL);

	if (qplan == NULL)
		elog(ERROR, "SPI_prepare returned %s for %s",
			 SPI_result_code_string(SPI_result), querybuf.data);

	/*
	 * Run the plan.  For safety we force a current snapshot to be used. (In
	 * transaction-snapshot mode, this arguably violates transaction isolation
	 * rules, but we really haven't got much choice.) We don't need to
	 * register the snapshot, because SPI_execute_snapshot will see to it. We
	 * need at most one tuple returned, so pass limit = 1.
	 */
	spi_result = SPI_execute_snapshot(qplan,
									  NULL, NULL,
									  GetLatestSnapshot(),
									  InvalidSnapshot,
									  true, false, 1);

	/* Check result */
	if (spi_result != SPI_OK_SELECT)
		elog(ERROR, "SPI_execute_snapshot returned %s", SPI_result_code_string(spi_result));

	/* Did we find a tuple that would violate the constraint? */
	if (SPI_processed > 0)
	{
		TupleTableSlot *slot;
		HeapTuple	tuple = SPI_tuptable->vals[0];
		TupleDesc	tupdesc = SPI_tuptable->tupdesc;
		RI_ConstraintInfo fake_riinfo;

		slot = MakeSingleTupleTableSlot(tupdesc, &TTSOpsVirtual);

		heap_deform_tuple(tuple, tupdesc,
						  slot->tts_values, slot->tts_isnull);
		ExecStoreVirtualTuple(slot);

		/*
		 * The columns to look at in the result tuple are 1..N, not whatever
		 * they are in the fk_rel.  Hack up riinfo so that ri_ReportViolation
		 * will behave properly.
		 *
		 * In addition to this, we have to pass the correct tupdesc to
		 * ri_ReportViolation, overriding its normal habit of using the pk_rel
		 * or fk_rel's tupdesc.
		 */
		memcpy(&fake_riinfo, riinfo, sizeof(RI_ConstraintInfo));
		for (i = 0; i < fake_riinfo.nkeys; i++)
			fake_riinfo.pk_attnums[i] = i + 1;

		ri_ReportViolation(&fake_riinfo, pk_rel, fk_rel,
						   slot, tupdesc, 0, true);
	}

	if (SPI_finish() != SPI_OK_FINISH)
		elog(ERROR, "SPI_finish failed");

	/*
	 * Restore work_mem.
	 */
	AtEOXact_GUC(true, save_nestlevel);
}


/* ----------
 * Local functions below
 * ----------
 */


/*
 * quoteOneName --- safely quote a single SQL name
 *
 * buffer must be MAX_QUOTED_NAME_LEN long (includes room for \0)
 */
static void
quoteOneName(char *buffer, const char *name)
{
	/* Rather than trying to be smart, just always quote it. */
	*buffer++ = '"';
	while (*name)
	{
		if (*name == '"')
			*buffer++ = '"';
		*buffer++ = *name++;
	}
	*buffer++ = '"';
	*buffer = '\0';
}

/*
 * quoteRelationName --- safely quote a fully qualified relation name
 *
 * buffer must be MAX_QUOTED_REL_NAME_LEN long (includes room for \0)
 */
static void
quoteRelationName(char *buffer, Relation rel)
{
	quoteOneName(buffer, get_namespace_name(RelationGetNamespace(rel)));
	buffer += strlen(buffer);
	*buffer++ = '.';
	quoteOneName(buffer, RelationGetRelationName(rel));
}

/*
 * ri_GenerateQual --- generate a WHERE clause equating two variables
 *
 * This basically appends " sep leftop op rightop" to buf, adding casts
 * and schema qualification as needed to ensure that the parser will select
 * the operator we specify.  leftop and rightop should be parenthesized
 * if they aren't variables or parameters.
 */
static void
ri_GenerateQual(StringInfo buf,
				const char *sep,
				const char *leftop, Oid leftoptype,
				Oid opoid,
				const char *rightop, Oid rightoptype)
{
	appendStringInfo(buf, " %s ", sep);
	generate_operator_clause(buf, leftop, leftoptype, opoid,
							 rightop, rightoptype);
}

/*
 * ri_GenerateQualCollation --- add a COLLATE spec to a WHERE clause
 *
 * At present, we intentionally do not use this function for RI queries that
 * compare a variable to a $n parameter.  Since parameter symbols always have
 * default collation, the effect will be to use the variable's collation.
 * Now that is only strictly correct when testing the referenced column, since
 * the SQL standard specifies that RI comparisons should use the referenced
 * column's collation.  However, so long as all collations have the same
 * notion of equality (which they do, because texteq reduces to bitwise
 * equality), there's no visible semantic impact from using the referencing
 * column's collation when testing it, and this is a good thing to do because
 * it lets us use a normal index on the referencing column.  However, we do
 * have to use this function when directly comparing the referencing and
 * referenced columns, if they are of different collations; else the parser
 * will fail to resolve the collation to use.
 */
static void
ri_GenerateQualCollation(StringInfo buf, Oid collation)
{
	HeapTuple	tp;
	Form_pg_collation colltup;
	char	   *collname;
	char		onename[MAX_QUOTED_NAME_LEN];

	/* Nothing to do if it's a noncollatable data type */
	if (!OidIsValid(collation))
		return;

	tp = SearchSysCache1(COLLOID, ObjectIdGetDatum(collation));
	if (!HeapTupleIsValid(tp))
		elog(ERROR, "cache lookup failed for collation %u", collation);
	colltup = (Form_pg_collation) GETSTRUCT(tp);
	collname = NameStr(colltup->collname);

	/*
	 * We qualify the name always, for simplicity and to ensure the query is
	 * not search-path-dependent.
	 */
	quoteOneName(onename, get_namespace_name(colltup->collnamespace));
	appendStringInfo(buf, " COLLATE %s", onename);
	quoteOneName(onename, collname);
	appendStringInfo(buf, ".%s", onename);

	ReleaseSysCache(tp);
}

/* ----------
 * ri_BuildQueryKey -
 *
 *	Construct a hashtable key for a prepared SPI plan of an FK constraint.
 *
 *		key: output argument, *key is filled in based on the other arguments
 *		riinfo: info from pg_constraint entry
 *		constr_queryno: an internal number identifying the query type
 *			(see RI_PLAN_XXX constants at head of file)
 * ----------
 */
static void
ri_BuildQueryKey(RI_QueryKey *key, const RI_ConstraintInfo *riinfo,
				 int32 constr_queryno)
{
	/*
	 * We assume struct RI_QueryKey contains no padding bytes, else we'd need
	 * to use memset to clear them.
	 */
	key->constr_id = riinfo->constraint_id;
	key->constr_queryno = constr_queryno;
}

/*
 * Check that RI trigger function was called in expected context
 */
static void
ri_CheckTrigger(FunctionCallInfo fcinfo, const char *funcname, int tgkind)
{
	TriggerData *trigdata = (TriggerData *) fcinfo->context;

	if (!CALLED_AS_TRIGGER(fcinfo))
		ereport(ERROR,
				(errcode(ERRCODE_E_R_I_E_TRIGGER_PROTOCOL_VIOLATED),
				 errmsg("function \"%s\" was not called by trigger manager", funcname)));

	/*
	 * Check proper event
	 */
	if (!TRIGGER_FIRED_AFTER(trigdata->tg_event) ||
		!TRIGGER_FIRED_FOR_ROW(trigdata->tg_event))
		ereport(ERROR,
				(errcode(ERRCODE_E_R_I_E_TRIGGER_PROTOCOL_VIOLATED),
				 errmsg("function \"%s\" must be fired AFTER ROW", funcname)));

	switch (tgkind)
	{
		case RI_TRIGTYPE_INSERT:
			if (!TRIGGER_FIRED_BY_INSERT(trigdata->tg_event))
				ereport(ERROR,
						(errcode(ERRCODE_E_R_I_E_TRIGGER_PROTOCOL_VIOLATED),
						 errmsg("function \"%s\" must be fired for INSERT", funcname)));
			break;
		case RI_TRIGTYPE_UPDATE:
			if (!TRIGGER_FIRED_BY_UPDATE(trigdata->tg_event))
				ereport(ERROR,
						(errcode(ERRCODE_E_R_I_E_TRIGGER_PROTOCOL_VIOLATED),
						 errmsg("function \"%s\" must be fired for UPDATE", funcname)));
			break;
		case RI_TRIGTYPE_DELETE:
			if (!TRIGGER_FIRED_BY_DELETE(trigdata->tg_event))
				ereport(ERROR,
						(errcode(ERRCODE_E_R_I_E_TRIGGER_PROTOCOL_VIOLATED),
						 errmsg("function \"%s\" must be fired for DELETE", funcname)));
			break;
	}
}


/*
 * Fetch the RI_ConstraintInfo struct for the trigger's FK constraint.
 */
static const RI_ConstraintInfo *
ri_FetchConstraintInfo(Trigger *trigger, Relation trig_rel, bool rel_is_pk)
{
	Oid			constraintOid = trigger->tgconstraint;
	const RI_ConstraintInfo *riinfo;

	/*
	 * Check that the FK constraint's OID is available; it might not be if
	 * we've been invoked via an ordinary trigger or an old-style "constraint
	 * trigger".
	 */
	if (!OidIsValid(constraintOid))
		ereport(ERROR,
				(errcode(ERRCODE_INVALID_OBJECT_DEFINITION),
				 errmsg("no pg_constraint entry for trigger \"%s\" on table \"%s\"",
						trigger->tgname, RelationGetRelationName(trig_rel)),
				 errhint("Remove this referential integrity trigger and its mates, then do ALTER TABLE ADD CONSTRAINT.")));

	/* Find or create a hashtable entry for the constraint */
	riinfo = ri_LoadConstraintInfo(constraintOid);

	/* Do some easy cross-checks against the trigger call data */
	if (rel_is_pk)
	{
		if (riinfo->fk_relid != trigger->tgconstrrelid ||
			riinfo->pk_relid != RelationGetRelid(trig_rel))
			elog(ERROR, "wrong pg_constraint entry for trigger \"%s\" on table \"%s\"",
				 trigger->tgname, RelationGetRelationName(trig_rel));
	}
	else
	{
		if (riinfo->fk_relid != RelationGetRelid(trig_rel) ||
			riinfo->pk_relid != trigger->tgconstrrelid)
			elog(ERROR, "wrong pg_constraint entry for trigger \"%s\" on table \"%s\"",
				 trigger->tgname, RelationGetRelationName(trig_rel));
	}

	if (riinfo->confmatchtype != FKCONSTR_MATCH_FULL &&
		riinfo->confmatchtype != FKCONSTR_MATCH_PARTIAL &&
		riinfo->confmatchtype != FKCONSTR_MATCH_SIMPLE)
		elog(ERROR, "unrecognized confmatchtype: %d",
			 riinfo->confmatchtype);

	if (riinfo->confmatchtype == FKCONSTR_MATCH_PARTIAL)
		ereport(ERROR,
				(errcode(ERRCODE_FEATURE_NOT_SUPPORTED),
				 errmsg("MATCH PARTIAL not yet implemented")));

	return riinfo;
}

/*
 * Fetch or create the RI_ConstraintInfo struct for an FK constraint.
 */
static const RI_ConstraintInfo *
ri_LoadConstraintInfo(Oid constraintOid)
{
	RI_ConstraintInfo *riinfo;
	bool		found;
	HeapTuple	tup;
	Form_pg_constraint conForm;

	/*
	 * On the first call initialize the hashtable
	 */
	if (!ri_constraint_cache)
		ri_InitHashTables();

	/*
	 * Find or create a hash entry.  If we find a valid one, just return it.
	 */
	riinfo = (RI_ConstraintInfo *) hash_search(ri_constraint_cache,
											   (void *) &constraintOid,
											   HASH_ENTER, &found);
	if (!found)
		riinfo->valid = false;
	else if (riinfo->valid)
		return riinfo;

	/*
	 * Fetch the pg_constraint row so we can fill in the entry.
	 */
	tup = SearchSysCache1(CONSTROID, ObjectIdGetDatum(constraintOid));
	if (!HeapTupleIsValid(tup)) /* should not happen */
		elog(ERROR, "cache lookup failed for constraint %u", constraintOid);
	conForm = (Form_pg_constraint) GETSTRUCT(tup);

	if (conForm->contype != CONSTRAINT_FOREIGN) /* should not happen */
		elog(ERROR, "constraint %u is not a foreign key constraint",
			 constraintOid);

	/* And extract data */
	Assert(riinfo->constraint_id == constraintOid);
	riinfo->oidHashValue = GetSysCacheHashValue1(CONSTROID,
												 ObjectIdGetDatum(constraintOid));
	memcpy(&riinfo->conname, &conForm->conname, sizeof(NameData));
	riinfo->pk_relid = conForm->confrelid;
	riinfo->fk_relid = conForm->conrelid;
	riinfo->confupdtype = conForm->confupdtype;
	riinfo->confdeltype = conForm->confdeltype;
	riinfo->confmatchtype = conForm->confmatchtype;

	DeconstructFkConstraintRow(tup,
							   &riinfo->nkeys,
							   riinfo->fk_attnums,
							   riinfo->pk_attnums,
							   riinfo->pf_eq_oprs,
							   riinfo->pp_eq_oprs,
							   riinfo->ff_eq_oprs);

	ReleaseSysCache(tup);

	/*
	 * For efficient processing of invalidation messages below, we keep a
	 * doubly-linked list, and a count, of all currently valid entries.
	 */
	dlist_push_tail(&ri_constraint_cache_valid_list, &riinfo->valid_link);
	ri_constraint_cache_valid_count++;

	riinfo->valid = true;

	return riinfo;
}

/*
 * Callback for pg_constraint inval events
 *
 * While most syscache callbacks just flush all their entries, pg_constraint
 * gets enough update traffic that it's probably worth being smarter.
 * Invalidate any ri_constraint_cache entry associated with the syscache
 * entry with the specified hash value, or all entries if hashvalue == 0.
 *
 * Note: at the time a cache invalidation message is processed there may be
 * active references to the cache.  Because of this we never remove entries
 * from the cache, but only mark them invalid, which is harmless to active
 * uses.  (Any query using an entry should hold a lock sufficient to keep that
 * data from changing under it --- but we may get cache flushes anyway.)
 */
static void
InvalidateConstraintCacheCallBack(Datum arg, int cacheid, uint32 hashvalue)
{
	dlist_mutable_iter iter;

	Assert(ri_constraint_cache != NULL);

	/*
	 * If the list of currently valid entries gets excessively large, we mark
	 * them all invalid so we can empty the list.  This arrangement avoids
	 * O(N^2) behavior in situations where a session touches many foreign keys
	 * and also does many ALTER TABLEs, such as a restore from pg_dump.
	 */
	if (ri_constraint_cache_valid_count > 1000)
		hashvalue = 0;			/* pretend it's a cache reset */

	dlist_foreach_modify(iter, &ri_constraint_cache_valid_list)
	{
		RI_ConstraintInfo *riinfo = dlist_container(RI_ConstraintInfo,
													valid_link, iter.cur);

		if (hashvalue == 0 || riinfo->oidHashValue == hashvalue)
		{
			riinfo->valid = false;
			/* Remove invalidated entries from the list, too */
			dlist_delete(iter.cur);
			ri_constraint_cache_valid_count--;
		}
	}
}


/*
 * Prepare execution plan for a query to enforce an RI restriction
 *
 * If cache_plan is true, the plan is saved into our plan hashtable
 * so that we don't need to plan it again.
 */
static SPIPlanPtr
ri_PlanCheck(const char *querystr, int nargs, Oid *argtypes,
			 RI_QueryKey *qkey, Relation fk_rel, Relation pk_rel,
			 bool cache_plan)
{
	SPIPlanPtr	qplan;
	Relation	query_rel;
	Oid			save_userid;
	int			save_sec_context;

	/*
	 * Use the query type code to determine whether the query is run against
	 * the PK or FK table; we'll do the check as that table's owner
	 */
	if (qkey->constr_queryno <= RI_PLAN_LAST_ON_PK)
		query_rel = pk_rel;
	else
		query_rel = fk_rel;

	/* Switch to proper UID to perform check as */
	GetUserIdAndSecContext(&save_userid, &save_sec_context);
	SetUserIdAndSecContext(RelationGetForm(query_rel)->relowner,
						   save_sec_context | SECURITY_LOCAL_USERID_CHANGE |
						   SECURITY_NOFORCE_RLS);

	/* Create the plan */
	qplan = SPI_prepare(querystr, nargs, argtypes);

	if (qplan == NULL)
		elog(ERROR, "SPI_prepare returned %s for %s", SPI_result_code_string(SPI_result), querystr);

	/* Restore UID and security context */
	SetUserIdAndSecContext(save_userid, save_sec_context);

	/* Save the plan if requested */
	if (cache_plan)
	{
		SPI_keepplan(qplan);
		ri_HashPreparedPlan(qkey, qplan);
	}

	return qplan;
}

/*
 * Perform a query to enforce an RI restriction
 */
static bool
ri_PerformCheck(const RI_ConstraintInfo *riinfo,
				RI_QueryKey *qkey, SPIPlanPtr qplan,
				Relation fk_rel, Relation pk_rel,
				TupleTableSlot *oldslot, TupleTableSlot *newslot,
				bool detectNewRows, int expect_OK)
{
	Relation	query_rel,
				source_rel;
	bool		source_is_pk;
	Snapshot	test_snapshot;
	Snapshot	crosscheck_snapshot;
	int			limit;
	int			spi_result;
	Oid			save_userid;
	int			save_sec_context;
	Datum		vals[RI_MAX_NUMKEYS * 2];
	char		nulls[RI_MAX_NUMKEYS * 2];

	/*
	 * Use the query type code to determine whether the query is run against
	 * the PK or FK table; we'll do the check as that table's owner
	 */
	if (qkey->constr_queryno <= RI_PLAN_LAST_ON_PK)
		query_rel = pk_rel;
	else
		query_rel = fk_rel;

	/*
	 * The values for the query are taken from the table on which the trigger
	 * is called - it is normally the other one with respect to query_rel. An
	 * exception is ri_Check_Pk_Match(), which uses the PK table for both (and
	 * sets queryno to RI_PLAN_CHECK_LOOKUPPK_FROM_PK).  We might eventually
	 * need some less klugy way to determine this.
	 */
	if (qkey->constr_queryno == RI_PLAN_CHECK_LOOKUPPK)
	{
		source_rel = fk_rel;
		source_is_pk = false;
	}
	else
	{
		source_rel = pk_rel;
		source_is_pk = true;
	}

	/* Extract the parameters to be passed into the query */
	if (newslot)
	{
		ri_ExtractValues(source_rel, newslot, riinfo, source_is_pk,
						 vals, nulls);
		if (oldslot)
			ri_ExtractValues(source_rel, oldslot, riinfo, source_is_pk,
							 vals + riinfo->nkeys, nulls + riinfo->nkeys);
	}
	else
	{
		ri_ExtractValues(source_rel, oldslot, riinfo, source_is_pk,
						 vals, nulls);
	}

	/*
	 * In READ COMMITTED mode, we just need to use an up-to-date regular
	 * snapshot, and we will see all rows that could be interesting. But in
	 * transaction-snapshot mode, we can't change the transaction snapshot. If
	 * the caller passes detectNewRows == false then it's okay to do the query
	 * with the transaction snapshot; otherwise we use a current snapshot, and
	 * tell the executor to error out if it finds any rows under the current
	 * snapshot that wouldn't be visible per the transaction snapshot.  Note
	 * that SPI_execute_snapshot will register the snapshots, so we don't need
	 * to bother here.
	 */
	if (IsolationUsesXactSnapshot() && detectNewRows)
	{
		CommandCounterIncrement();	/* be sure all my own work is visible */
		test_snapshot = GetLatestSnapshot();
		crosscheck_snapshot = GetTransactionSnapshot();
	}
	else
	{
		/* the default SPI behavior is okay */
		test_snapshot = InvalidSnapshot;
		crosscheck_snapshot = InvalidSnapshot;
	}

	/*
	 * If this is a select query (e.g., for a 'no action' or 'restrict'
	 * trigger), we only need to see if there is a single row in the table,
	 * matching the key.  Otherwise, limit = 0 - because we want the query to
	 * affect ALL the matching rows.
	 */
	limit = (expect_OK == SPI_OK_SELECT) ? 1 : 0;

	/* Switch to proper UID to perform check as */
	GetUserIdAndSecContext(&save_userid, &save_sec_context);
	SetUserIdAndSecContext(RelationGetForm(query_rel)->relowner,
						   save_sec_context | SECURITY_LOCAL_USERID_CHANGE |
						   SECURITY_NOFORCE_RLS);

	/* Finally we can run the query. */
	spi_result = SPI_execute_snapshot(qplan,
									  vals, nulls,
									  test_snapshot, crosscheck_snapshot,
									  false, false, limit);

	/* Restore UID and security context */
	SetUserIdAndSecContext(save_userid, save_sec_context);

	/* Check result */
	if (spi_result < 0)
		elog(ERROR, "SPI_execute_snapshot returned %s", SPI_result_code_string(spi_result));

	if (expect_OK >= 0 && spi_result != expect_OK)
		ereport(ERROR,
				(errcode(ERRCODE_INTERNAL_ERROR),
				 errmsg("referential integrity query on \"%s\" from constraint \"%s\" on \"%s\" gave unexpected result",
						RelationGetRelationName(pk_rel),
						NameStr(riinfo->conname),
						RelationGetRelationName(fk_rel)),
				 errhint("This is most likely due to a rule having rewritten the query.")));

	/* XXX wouldn't it be clearer to do this part at the caller? */
	if (qkey->constr_queryno != RI_PLAN_CHECK_LOOKUPPK_FROM_PK &&
		expect_OK == SPI_OK_SELECT &&
		(SPI_processed == 0) == (qkey->constr_queryno == RI_PLAN_CHECK_LOOKUPPK))
		ri_ReportViolation(riinfo,
						   pk_rel, fk_rel,
						   newslot ? newslot : oldslot,
						   NULL,
						   qkey->constr_queryno, false);

	return SPI_processed != 0;
}

/*
 * Extract fields from a tuple into Datum/nulls arrays
 */
static void
ri_ExtractValues(Relation rel, TupleTableSlot *slot,
				 const RI_ConstraintInfo *riinfo, bool rel_is_pk,
				 Datum *vals, char *nulls)
{
	const int16 *attnums;
	bool		isnull;

	if (rel_is_pk)
		attnums = riinfo->pk_attnums;
	else
		attnums = riinfo->fk_attnums;

	for (int i = 0; i < riinfo->nkeys; i++)
	{
		vals[i] = slot_getattr(slot, attnums[i], &isnull);
		nulls[i] = isnull ? 'n' : ' ';
	}
}

/*
 * Produce an error report
 *
 * If the failed constraint was on insert/update to the FK table,
 * we want the key names and values extracted from there, and the error
 * message to look like 'key blah is not present in PK'.
 * Otherwise, the attr names and values come from the PK table and the
 * message looks like 'key blah is still referenced from FK'.
 */
static void
ri_ReportViolation(const RI_ConstraintInfo *riinfo,
				   Relation pk_rel, Relation fk_rel,
				   TupleTableSlot *violatorslot, TupleDesc tupdesc,
				   int queryno, bool partgone)
{
	StringInfoData key_names;
	StringInfoData key_values;
	bool		onfk;
	const int16 *attnums;
	Oid			rel_oid;
	AclResult	aclresult;
	bool		has_perm = true;

	/*
	 * Determine which relation to complain about.  If tupdesc wasn't passed
	 * by caller, assume the violator tuple came from there.
	 */
	onfk = (queryno == RI_PLAN_CHECK_LOOKUPPK);
	if (onfk)
	{
		attnums = riinfo->fk_attnums;
		rel_oid = fk_rel->rd_id;
		if (tupdesc == NULL)
			tupdesc = fk_rel->rd_att;
	}
	else
	{
		attnums = riinfo->pk_attnums;
		rel_oid = pk_rel->rd_id;
		if (tupdesc == NULL)
			tupdesc = pk_rel->rd_att;
	}

	/*
	 * Check permissions- if the user does not have access to view the data in
	 * any of the key columns then we don't include the errdetail() below.
	 *
	 * Check if RLS is enabled on the relation first.  If so, we don't return
	 * any specifics to avoid leaking data.
	 *
	 * Check table-level permissions next and, failing that, column-level
	 * privileges.
	 *
	 * When a partition at the referenced side is being detached/dropped, we
	 * needn't check, since the user must be the table owner anyway.
	 */
	if (partgone)
		has_perm = true;
	else if (check_enable_rls(rel_oid, InvalidOid, true) != RLS_ENABLED)
	{
		aclresult = pg_class_aclcheck(rel_oid, GetUserId(), ACL_SELECT);
		if (aclresult != ACLCHECK_OK)
		{
			/* Try for column-level permissions */
			for (int idx = 0; idx < riinfo->nkeys; idx++)
			{
				aclresult = pg_attribute_aclcheck(rel_oid, attnums[idx],
												  GetUserId(),
												  ACL_SELECT);

				/* No access to the key */
				if (aclresult != ACLCHECK_OK)
				{
					has_perm = false;
					break;
				}
			}
		}
	}
	else
		has_perm = false;

	if (has_perm)
	{
		/* Get printable versions of the keys involved */
		initStringInfo(&key_names);
		initStringInfo(&key_values);
		for (int idx = 0; idx < riinfo->nkeys; idx++)
		{
			int			fnum = attnums[idx];
<<<<<<< HEAD
			char		*name,
						*val;
=======
			Form_pg_attribute att = TupleDescAttr(tupdesc, fnum - 1);
			char	   *name,
					   *val;
			Datum		datum;
			bool		isnull;

			name = NameStr(att->attname);
>>>>>>> 9e1c9f95

			datum = slot_getattr(violatorslot, fnum, &isnull);
			if (!isnull)
			{
				Oid			foutoid;
				bool		typisvarlena;

				getTypeOutputInfo(att->atttypid, &foutoid, &typisvarlena);
				val = OidOutputFunctionCall(foutoid, datum);
			}
			else
				val = "null";

			if (idx > 0)
			{
				appendStringInfoString(&key_names, ", ");
				appendStringInfoString(&key_values, ", ");
			}
			appendStringInfoString(&key_names, name);
			appendStringInfoString(&key_values, val);
		}
	}

	if (partgone)
		ereport(ERROR,
				(errcode(ERRCODE_FOREIGN_KEY_VIOLATION),
				 errmsg("removing partition \"%s\" violates foreign key constraint \"%s\"",
						RelationGetRelationName(pk_rel),
						NameStr(riinfo->conname)),
				 errdetail("Key (%s)=(%s) still referenced from table \"%s\".",
						   key_names.data, key_values.data,
						   RelationGetRelationName(fk_rel))));
	else if (onfk)
		ereport(ERROR,
				(errcode(ERRCODE_FOREIGN_KEY_VIOLATION),
				 errmsg("insert or update on table \"%s\" violates foreign key constraint \"%s\"",
						RelationGetRelationName(fk_rel),
						NameStr(riinfo->conname)),
				 has_perm ?
				 errdetail("Key (%s)=(%s) is not present in table \"%s\".",
						   key_names.data, key_values.data,
						   RelationGetRelationName(pk_rel)) :
				 errdetail("Key is not present in table \"%s\".",
						   RelationGetRelationName(pk_rel)),
				 errtableconstraint(fk_rel, NameStr(riinfo->conname))));
	else
		ereport(ERROR,
				(errcode(ERRCODE_FOREIGN_KEY_VIOLATION),
				 errmsg("update or delete on table \"%s\" violates foreign key constraint \"%s\" on table \"%s\"",
						RelationGetRelationName(pk_rel),
						NameStr(riinfo->conname),
						RelationGetRelationName(fk_rel)),
				 has_perm ?
				 errdetail("Key (%s)=(%s) is still referenced from table \"%s\".",
						   key_names.data, key_values.data,
						   RelationGetRelationName(fk_rel)) :
				 errdetail("Key is still referenced from table \"%s\".",
						   RelationGetRelationName(fk_rel)),
				 errtableconstraint(fk_rel, NameStr(riinfo->conname))));
}


/*
 * ri_NullCheck -
 *
 * Determine the NULL state of all key values in a tuple
 *
 * Returns one of RI_KEYS_ALL_NULL, RI_KEYS_NONE_NULL or RI_KEYS_SOME_NULL.
 */
static int
ri_NullCheck(TupleDesc tupDesc,
			 TupleTableSlot *slot,
			 const RI_ConstraintInfo *riinfo, bool rel_is_pk)
{
	const int16 *attnums;
	bool		allnull = true;
	bool		nonenull = true;

	if (rel_is_pk)
		attnums = riinfo->pk_attnums;
	else
		attnums = riinfo->fk_attnums;

	for (int i = 0; i < riinfo->nkeys; i++)
	{
		if (slot_attisnull(slot, attnums[i]))
			nonenull = false;
		else
			allnull = false;
	}

	if (allnull)
		return RI_KEYS_ALL_NULL;

	if (nonenull)
		return RI_KEYS_NONE_NULL;

	return RI_KEYS_SOME_NULL;
}


/*
 * ri_InitHashTables -
 *
 * Initialize our internal hash tables.
 */
static void
ri_InitHashTables(void)
{
	HASHCTL		ctl;

	memset(&ctl, 0, sizeof(ctl));
	ctl.keysize = sizeof(Oid);
	ctl.entrysize = sizeof(RI_ConstraintInfo);
	ri_constraint_cache = hash_create("RI constraint cache",
									  RI_INIT_CONSTRAINTHASHSIZE,
									  &ctl, HASH_ELEM | HASH_BLOBS);

	/* Arrange to flush cache on pg_constraint changes */
	CacheRegisterSyscacheCallback(CONSTROID,
								  InvalidateConstraintCacheCallBack,
								  (Datum) 0);

	memset(&ctl, 0, sizeof(ctl));
	ctl.keysize = sizeof(RI_QueryKey);
	ctl.entrysize = sizeof(RI_QueryHashEntry);
	ri_query_cache = hash_create("RI query cache",
								 RI_INIT_QUERYHASHSIZE,
								 &ctl, HASH_ELEM | HASH_BLOBS);

	memset(&ctl, 0, sizeof(ctl));
	ctl.keysize = sizeof(RI_CompareKey);
	ctl.entrysize = sizeof(RI_CompareHashEntry);
	ri_compare_cache = hash_create("RI compare cache",
								   RI_INIT_QUERYHASHSIZE,
								   &ctl, HASH_ELEM | HASH_BLOBS);
}


/*
 * ri_FetchPreparedPlan -
 *
 * Lookup for a query key in our private hash table of prepared
 * and saved SPI execution plans. Return the plan if found or NULL.
 */
static SPIPlanPtr
ri_FetchPreparedPlan(RI_QueryKey *key)
{
	RI_QueryHashEntry *entry;
	SPIPlanPtr	plan;

	/*
	 * On the first call initialize the hashtable
	 */
	if (!ri_query_cache)
		ri_InitHashTables();

	/*
	 * Lookup for the key
	 */
	entry = (RI_QueryHashEntry *) hash_search(ri_query_cache,
											  (void *) key,
											  HASH_FIND, NULL);
	if (entry == NULL)
		return NULL;

	/*
	 * Check whether the plan is still valid.  If it isn't, we don't want to
	 * simply rely on plancache.c to regenerate it; rather we should start
	 * from scratch and rebuild the query text too.  This is to cover cases
	 * such as table/column renames.  We depend on the plancache machinery to
	 * detect possible invalidations, though.
	 *
	 * CAUTION: this check is only trustworthy if the caller has already
	 * locked both FK and PK rels.
	 */
	plan = entry->plan;
	if (plan && SPI_plan_is_valid(plan))
		return plan;

	/*
	 * Otherwise we might as well flush the cached plan now, to free a little
	 * memory space before we make a new one.
	 */
	entry->plan = NULL;
	if (plan)
		SPI_freeplan(plan);

	return NULL;
}


/*
 * ri_HashPreparedPlan -
 *
 * Add another plan to our private SPI query plan hashtable.
 */
static void
ri_HashPreparedPlan(RI_QueryKey *key, SPIPlanPtr plan)
{
	RI_QueryHashEntry *entry;
	bool		found;

	/*
	 * On the first call initialize the hashtable
	 */
	if (!ri_query_cache)
		ri_InitHashTables();

	/*
	 * Add the new plan.  We might be overwriting an entry previously found
	 * invalid by ri_FetchPreparedPlan.
	 */
	entry = (RI_QueryHashEntry *) hash_search(ri_query_cache,
											  (void *) key,
											  HASH_ENTER, &found);
	Assert(!found || entry->plan == NULL);
	entry->plan = plan;
}


/*
 * ri_KeysEqual -
 *
 * Check if all key values in OLD and NEW are equal.
 *
 * Note: at some point we might wish to redefine this as checking for
 * "IS NOT DISTINCT" rather than "=", that is, allow two nulls to be
 * considered equal.  Currently there is no need since all callers have
 * previously found at least one of the rows to contain no nulls.
 */
static bool
ri_KeysEqual(Relation rel, TupleTableSlot *oldslot, TupleTableSlot *newslot,
			 const RI_ConstraintInfo *riinfo, bool rel_is_pk)
{
	const int16 *attnums;

	if (rel_is_pk)
		attnums = riinfo->pk_attnums;
	else
		attnums = riinfo->fk_attnums;

	/* XXX: could be worthwhile to fetch all necessary attrs at once */
	for (int i = 0; i < riinfo->nkeys; i++)
	{
		Datum		oldvalue;
		Datum		newvalue;
		bool		isnull;

		/*
		 * Get one attribute's oldvalue. If it is NULL - they're not equal.
		 */
		oldvalue = slot_getattr(oldslot, attnums[i], &isnull);
		if (isnull)
			return false;

		/*
		 * Get one attribute's newvalue. If it is NULL - they're not equal.
		 */
		newvalue = slot_getattr(newslot, attnums[i], &isnull);
		if (isnull)
			return false;

		if (rel_is_pk)
		{
			/*
			 * If we are looking at the PK table, then do a bytewise
			 * comparison.  We must propagate PK changes if the value is
			 * changed to one that "looks" different but would compare as
			 * equal using the equality operator.  This only makes a
			 * difference for ON UPDATE CASCADE, but for consistency we treat
			 * all changes to the PK the same.
			 */
			Form_pg_attribute att = TupleDescAttr(oldslot->tts_tupleDescriptor, attnums[i] - 1);

			if (!datum_image_eq(oldvalue, newvalue, att->attbyval, att->attlen))
				return false;
		}
		else
		{
			/*
			 * For the FK table, compare with the appropriate equality
			 * operator.  Changes that compare equal will still satisfy the
			 * constraint after the update.
			 */
			if (!ri_AttributesEqual(riinfo->ff_eq_oprs[i], RIAttType(rel, attnums[i]),
									oldvalue, newvalue))
				return false;
		}
	}

	return true;
}


/*
 * ri_AttributesEqual -
 *
 * Call the appropriate equality comparison operator for two values.
 *
 * NB: we have already checked that neither value is null.
 */
static bool
ri_AttributesEqual(Oid eq_opr, Oid typeid,
				   Datum oldvalue, Datum newvalue)
{
	RI_CompareHashEntry *entry = ri_HashCompareOp(eq_opr, typeid);

	/* Do we need to cast the values? */
	if (OidIsValid(entry->cast_func_finfo.fn_oid))
	{
		oldvalue = FunctionCall3(&entry->cast_func_finfo,
								 oldvalue,
								 Int32GetDatum(-1), /* typmod */
								 BoolGetDatum(false));	/* implicit coercion */
		newvalue = FunctionCall3(&entry->cast_func_finfo,
								 newvalue,
								 Int32GetDatum(-1), /* typmod */
								 BoolGetDatum(false));	/* implicit coercion */
	}

	/*
	 * Apply the comparison operator.
	 *
	 * Note: This function is part of a call stack that determines whether an
	 * update to a row is significant enough that it needs checking or action
	 * on the other side of a foreign-key constraint.  Therefore, the
	 * comparison here would need to be done with the collation of the *other*
	 * table.  For simplicity (e.g., we might not even have the other table
	 * open), we'll just use the default collation here, which could lead to
	 * some false negatives.  All this would break if we ever allow
	 * database-wide collations to be nondeterministic.
	 */
	return DatumGetBool(FunctionCall2Coll(&entry->eq_opr_finfo,
										  DEFAULT_COLLATION_OID,
										  oldvalue, newvalue));
}

/*
 * ri_HashCompareOp -
 *
 * See if we know how to compare two values, and create a new hash entry
 * if not.
 */
static RI_CompareHashEntry *
ri_HashCompareOp(Oid eq_opr, Oid typeid)
{
	RI_CompareKey key;
	RI_CompareHashEntry *entry;
	bool		found;

	/*
	 * On the first call initialize the hashtable
	 */
	if (!ri_compare_cache)
		ri_InitHashTables();

	/*
	 * Find or create a hash entry.  Note we're assuming RI_CompareKey
	 * contains no struct padding.
	 */
	key.eq_opr = eq_opr;
	key.typeid = typeid;
	entry = (RI_CompareHashEntry *) hash_search(ri_compare_cache,
												(void *) &key,
												HASH_ENTER, &found);
	if (!found)
		entry->valid = false;

	/*
	 * If not already initialized, do so.  Since we'll keep this hash entry
	 * for the life of the backend, put any subsidiary info for the function
	 * cache structs into TopMemoryContext.
	 */
	if (!entry->valid)
	{
		Oid			lefttype,
					righttype,
					castfunc;
		CoercionPathType pathtype;

		/* We always need to know how to call the equality operator */
		fmgr_info_cxt(get_opcode(eq_opr), &entry->eq_opr_finfo,
					  TopMemoryContext);

		/*
		 * If we chose to use a cast from FK to PK type, we may have to apply
		 * the cast function to get to the operator's input type.
		 *
		 * XXX eventually it would be good to support array-coercion cases
		 * here and in ri_AttributesEqual().  At the moment there is no point
		 * because cases involving nonidentical array types will be rejected
		 * at constraint creation time.
		 *
		 * XXX perhaps also consider supporting CoerceViaIO?  No need at the
		 * moment since that will never be generated for implicit coercions.
		 */
		op_input_types(eq_opr, &lefttype, &righttype);
		Assert(lefttype == righttype);
		if (typeid == lefttype)
			castfunc = InvalidOid;	/* simplest case */
		else
		{
			pathtype = find_coercion_pathway(lefttype, typeid,
											 COERCION_IMPLICIT,
											 &castfunc);
			if (pathtype != COERCION_PATH_FUNC &&
				pathtype != COERCION_PATH_RELABELTYPE)
			{
				/*
				 * The declared input type of the eq_opr might be a
				 * polymorphic type such as ANYARRAY or ANYENUM, or other
				 * special cases such as RECORD; find_coercion_pathway
				 * currently doesn't subsume these special cases.
				 */
				if (!IsBinaryCoercible(typeid, lefttype))
					elog(ERROR, "no conversion function from %s to %s",
						 format_type_be(typeid),
						 format_type_be(lefttype));
			}
		}
		if (OidIsValid(castfunc))
			fmgr_info_cxt(castfunc, &entry->cast_func_finfo,
						  TopMemoryContext);
		else
			entry->cast_func_finfo.fn_oid = InvalidOid;
		entry->valid = true;
	}

	return entry;
}


/*
 * Given a trigger function OID, determine whether it is an RI trigger,
 * and if so whether it is attached to PK or FK relation.
 */
int
RI_FKey_trigger_type(Oid tgfoid)
{
	switch (tgfoid)
	{
		case F_RI_FKEY_CASCADE_DEL:
		case F_RI_FKEY_CASCADE_UPD:
		case F_RI_FKEY_RESTRICT_DEL:
		case F_RI_FKEY_RESTRICT_UPD:
		case F_RI_FKEY_SETNULL_DEL:
		case F_RI_FKEY_SETNULL_UPD:
		case F_RI_FKEY_SETDEFAULT_DEL:
		case F_RI_FKEY_SETDEFAULT_UPD:
		case F_RI_FKEY_NOACTION_DEL:
		case F_RI_FKEY_NOACTION_UPD:
			return RI_TRIGGER_PK;

		case F_RI_FKEY_CHECK_INS:
		case F_RI_FKEY_CHECK_UPD:
			return RI_TRIGGER_FK;
	}

	return RI_TRIGGER_NONE;
}<|MERGE_RESOLUTION|>--- conflicted
+++ resolved
@@ -182,17 +182,10 @@
 static void quoteOneName(char *buffer, const char *name);
 static void quoteRelationName(char *buffer, Relation rel);
 static void ri_GenerateQual(StringInfo buf,
-<<<<<<< HEAD
-				const char *sep,
-				const char *leftop, Oid leftoptype,
-				Oid opoid,
-				const char *rightop, Oid rightoptype);
-=======
 							const char *sep,
 							const char *leftop, Oid leftoptype,
 							Oid opoid,
 							const char *rightop, Oid rightoptype);
->>>>>>> 9e1c9f95
 static void ri_GenerateQualCollation(StringInfo buf, Oid collation);
 static int	ri_NullCheck(TupleDesc tupdesc, TupleTableSlot *slot,
 						 const RI_ConstraintInfo *riinfo, bool rel_is_pk);
@@ -263,17 +256,8 @@
 	 * and lock on the buffer to call HeapTupleSatisfiesVisibility.  Caller
 	 * should be holding pin, but not lock.
 	 */
-<<<<<<< HEAD
-	LockBuffer(new_row_buf, BUFFER_LOCK_SHARE);
-	if (!HeapTupleSatisfiesVisibility(NULL, new_row, SnapshotSelf, new_row_buf))
-	{
-		LockBuffer(new_row_buf, BUFFER_LOCK_UNLOCK);
-=======
 	if (!table_tuple_satisfies_snapshot(trigdata->tg_relation, newslot, SnapshotSelf))
->>>>>>> 9e1c9f95
 		return PointerGetDatum(NULL);
-	}
-	LockBuffer(new_row_buf, BUFFER_LOCK_UNLOCK);
 
 	/*
 	 * Get the relation descriptors of the FK and PK tables.
@@ -2436,10 +2420,6 @@
 		for (int idx = 0; idx < riinfo->nkeys; idx++)
 		{
 			int			fnum = attnums[idx];
-<<<<<<< HEAD
-			char		*name,
-						*val;
-=======
 			Form_pg_attribute att = TupleDescAttr(tupdesc, fnum - 1);
 			char	   *name,
 					   *val;
@@ -2447,7 +2427,6 @@
 			bool		isnull;
 
 			name = NameStr(att->attname);
->>>>>>> 9e1c9f95
 
 			datum = slot_getattr(violatorslot, fnum, &isnull);
 			if (!isnull)
