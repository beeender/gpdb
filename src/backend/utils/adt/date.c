/*-------------------------------------------------------------------------
 *
 * date.c
 *	  implements DATE and TIME data types specified in SQL-92 standard
 *
 * Portions Copyright (c) 1996-2008, PostgreSQL Global Development Group
 * Portions Copyright (c) 1994-5, Regents of the University of California
 *
 *
 * IDENTIFICATION
<<<<<<< HEAD
 *	  $PostgreSQL: pgsql/src/backend/utils/adt/date.c,v 1.138.2.1 2008/07/07 18:09:53 tgl Exp $
=======
 *	  $PostgreSQL: pgsql/src/backend/utils/adt/date.c,v 1.139 2008/02/17 02:09:28 tgl Exp $
>>>>>>> 0f855d62
 *
 *-------------------------------------------------------------------------
 */

#include "postgres.h"

#include <ctype.h>
#include <limits.h>
#include <float.h>
#include <time.h>

#include "access/hash.h"
#include "libpq/pqformat.h"
#include "miscadmin.h"
#include "parser/scansup.h"
#include "utils/array.h"
#include "utils/builtins.h"
#include "utils/date.h"
#include "utils/nabstime.h"

/*
 * gcc's -ffast-math switch breaks routines that expect exact results from
 * expressions like timeval / SECS_PER_HOUR, where timeval is double.
 */
#ifdef __FAST_MATH__
#error -ffast-math is known to break this code
#endif


static int	time2tm(TimeADT time, struct pg_tm * tm, fsec_t *fsec);
static int	timetz2tm(TimeTzADT *time, struct pg_tm * tm, fsec_t *fsec, int *tzp);
static int	tm2time(struct pg_tm * tm, fsec_t fsec, TimeADT *result);
static int	tm2timetz(struct pg_tm * tm, fsec_t fsec, int tz, TimeTzADT *result);
static void AdjustTimeForTypmod(TimeADT *time, int32 typmod);


/* common code for timetypmodin and timetztypmodin */
static int32
anytime_typmodin(bool istz, ArrayType *ta)
{
	int32		typmod;
	int32	   *tl;
	int			n;

	tl = ArrayGetIntegerTypmods(ta, &n);

	/*
	 * we're not too tense about good error message here because grammar
	 * shouldn't allow wrong number of modifiers for TIME
	 */
	if (n != 1)
		ereport(ERROR,
				(errcode(ERRCODE_INVALID_PARAMETER_VALUE),
				 errmsg("invalid type modifier")));

	if (*tl < 0)
		ereport(ERROR,
				(errcode(ERRCODE_INVALID_PARAMETER_VALUE),
				 errmsg("TIME(%d)%s precision must not be negative",
						*tl, (istz ? " WITH TIME ZONE" : ""))));
	if (*tl > MAX_TIME_PRECISION)
	{
		ereport(WARNING,
				(errcode(ERRCODE_INVALID_PARAMETER_VALUE),
				 errmsg("TIME(%d)%s precision reduced to maximum allowed, %d",
						*tl, (istz ? " WITH TIME ZONE" : ""),
						MAX_TIME_PRECISION)));
		typmod = MAX_TIME_PRECISION;
	}
	else
		typmod = *tl;

	return typmod;
}

/* common code for timetypmodout and timetztypmodout */
static char *
anytime_typmodout(bool istz, int32 typmod)
{
	char	   *res = (char *) palloc(64);
	const char *tz = istz ? " with time zone" : " without time zone";

	if (typmod >= 0)
		snprintf(res, 64, "(%d)%s", (int) typmod, tz);
	else
		snprintf(res, 64, "%s", tz);
	return res;
}


/*****************************************************************************
 *	 Date ADT
 *****************************************************************************/


/* date_in()
 * Given date text string, convert to internal date format.
 */
Datum
date_in(PG_FUNCTION_ARGS)
{
	char	   *str = PG_GETARG_CSTRING(0);
	DateADT		date;
	fsec_t		fsec;
	struct pg_tm tt,
			   *tm = &tt;
	int			tzp;
	int			dtype;
	int			nf;
	int			dterr;
	char	   *field[MAXDATEFIELDS];
	int			ftype[MAXDATEFIELDS];
	char		workbuf[MAXDATELEN + 1];

	dterr = ParseDateTime(str, workbuf, sizeof(workbuf),
						  field, ftype, MAXDATEFIELDS, &nf);
	if (dterr == 0)
		dterr = DecodeDateTime(field, ftype, nf, &dtype, tm, &fsec, &tzp);
	if (dterr != 0)
		DateTimeParseError(dterr, str, "date");

	switch (dtype)
	{
		case DTK_DATE:
			break;

		case DTK_CURRENT:
			ereport(ERROR,
					(errcode(ERRCODE_FEATURE_NOT_SUPPORTED),
			  errmsg("date/time value \"current\" is no longer supported")));

			GetCurrentDateTime(tm);
			break;

		case DTK_EPOCH:
			GetEpochTime(tm);
			break;

		default:
			DateTimeParseError(DTERR_BAD_FORMAT, str, "date");
			break;
	}

	if (!IS_VALID_JULIAN(tm->tm_year, tm->tm_mon, tm->tm_mday))
		ereport(ERROR,
				(errcode(ERRCODE_DATETIME_VALUE_OUT_OF_RANGE),
				 errmsg("date out of range: \"%s\"", str)));

	date = date2j(tm->tm_year, tm->tm_mon, tm->tm_mday) - POSTGRES_EPOCH_JDATE;

	PG_RETURN_DATEADT(date);
}

/* date_out()
 * Given internal format date, convert to text string.
 */
Datum
date_out(PG_FUNCTION_ARGS)
{
	DateADT		date = PG_GETARG_DATEADT(0);
	char	   *result;
	struct pg_tm tt,
			   *tm = &tt;
	char		buf[MAXDATELEN + 1];

	j2date(date + POSTGRES_EPOCH_JDATE,
		   &(tm->tm_year), &(tm->tm_mon), &(tm->tm_mday));

	EncodeDateOnly(tm, DateStyle, buf);

	result = pstrdup(buf);
	PG_RETURN_CSTRING(result);
}

/*
 *		date_recv			- converts external binary format to date
 */
Datum
date_recv(PG_FUNCTION_ARGS)
{
	StringInfo	buf = (StringInfo) PG_GETARG_POINTER(0);

	PG_RETURN_DATEADT((DateADT) pq_getmsgint(buf, sizeof(DateADT)));
}

/*
 *		date_send			- converts date to binary format
 */
Datum
date_send(PG_FUNCTION_ARGS)
{
	DateADT		date = PG_GETARG_DATEADT(0);
	StringInfoData buf;

	pq_begintypsend(&buf);
	pq_sendint(&buf, date, sizeof(date));
	PG_RETURN_BYTEA_P(pq_endtypsend(&buf));
}


/*
 * Comparison functions for dates
 */

Datum
date_eq(PG_FUNCTION_ARGS)
{
	DateADT		dateVal1 = PG_GETARG_DATEADT(0);
	DateADT		dateVal2 = PG_GETARG_DATEADT(1);

	PG_RETURN_BOOL(dateVal1 == dateVal2);
}

Datum
date_ne(PG_FUNCTION_ARGS)
{
	DateADT		dateVal1 = PG_GETARG_DATEADT(0);
	DateADT		dateVal2 = PG_GETARG_DATEADT(1);

	PG_RETURN_BOOL(dateVal1 != dateVal2);
}

Datum
date_lt(PG_FUNCTION_ARGS)
{
	DateADT		dateVal1 = PG_GETARG_DATEADT(0);
	DateADT		dateVal2 = PG_GETARG_DATEADT(1);

	PG_RETURN_BOOL(dateVal1 < dateVal2);
}

Datum
date_le(PG_FUNCTION_ARGS)
{
	DateADT		dateVal1 = PG_GETARG_DATEADT(0);
	DateADT		dateVal2 = PG_GETARG_DATEADT(1);

	PG_RETURN_BOOL(dateVal1 <= dateVal2);
}

Datum
date_gt(PG_FUNCTION_ARGS)
{
	DateADT		dateVal1 = PG_GETARG_DATEADT(0);
	DateADT		dateVal2 = PG_GETARG_DATEADT(1);

	PG_RETURN_BOOL(dateVal1 > dateVal2);
}

Datum
date_ge(PG_FUNCTION_ARGS)
{
	DateADT		dateVal1 = PG_GETARG_DATEADT(0);
	DateADT		dateVal2 = PG_GETARG_DATEADT(1);

	PG_RETURN_BOOL(dateVal1 >= dateVal2);
}

Datum
date_cmp(PG_FUNCTION_ARGS)
{
	DateADT		dateVal1 = PG_GETARG_DATEADT(0);
	DateADT		dateVal2 = PG_GETARG_DATEADT(1);

	if (dateVal1 < dateVal2)
		PG_RETURN_INT32(-1);
	else if (dateVal1 > dateVal2)
		PG_RETURN_INT32(1);
	PG_RETURN_INT32(0);
}

Datum
date_larger(PG_FUNCTION_ARGS)
{
	DateADT		dateVal1 = PG_GETARG_DATEADT(0);
	DateADT		dateVal2 = PG_GETARG_DATEADT(1);

	PG_RETURN_DATEADT((dateVal1 > dateVal2) ? dateVal1 : dateVal2);
}

Datum
date_smaller(PG_FUNCTION_ARGS)
{
	DateADT		dateVal1 = PG_GETARG_DATEADT(0);
	DateADT		dateVal2 = PG_GETARG_DATEADT(1);

	PG_RETURN_DATEADT((dateVal1 < dateVal2) ? dateVal1 : dateVal2);
}

/* Compute difference between two dates in days.
 */
Datum
date_mi(PG_FUNCTION_ARGS)
{
	DateADT		dateVal1 = PG_GETARG_DATEADT(0);
	DateADT		dateVal2 = PG_GETARG_DATEADT(1);

	PG_RETURN_INT32(date_diff(dateVal1, dateVal2));
}

/* Add a number of days to a date, giving a new date.
 * Must handle both positive and negative numbers of days.
 */
Datum
date_pli(PG_FUNCTION_ARGS)
{
	DateADT		dateVal = PG_GETARG_DATEADT(0);
	int32		days = PG_GETARG_INT32(1);

	PG_RETURN_DATEADT(date_pl_days(dateVal, days));
}

/* Subtract a number of days from a date, giving a new date.
 */
Datum
date_mii(PG_FUNCTION_ARGS)
{
	DateADT		dateVal = PG_GETARG_DATEADT(0);
	int32		days = PG_GETARG_INT32(1);

	PG_RETURN_DATEADT(dateVal - days);
}

/*
 * Internal routines for promoting date to timestamp and timestamp with
 * time zone
 */

static Timestamp
date2timestamp(DateADT dateVal)
{
	Timestamp	result;

#ifdef HAVE_INT64_TIMESTAMP
	/* date is days since 2000, timestamp is microseconds since same... */
	result = dateVal * USECS_PER_DAY;
	/* Date's range is wider than timestamp's, so must check for overflow */
	if (result / USECS_PER_DAY != dateVal)
		ereport(ERROR,
				(errcode(ERRCODE_DATETIME_VALUE_OUT_OF_RANGE),
				 errmsg("date out of range for timestamp")));
#else
	/* date is days since 2000, timestamp is seconds since same... */
	result = dateVal * (double) SECS_PER_DAY;
#endif

	return result;
}

static TimestampTz
date2timestamptz(DateADT dateVal)
{
	TimestampTz result;
	struct pg_tm tt,
			   *tm = &tt;
	int			tz;

	j2date(dateVal + POSTGRES_EPOCH_JDATE,
		   &(tm->tm_year), &(tm->tm_mon), &(tm->tm_mday));

	tm->tm_hour = 0;
	tm->tm_min = 0;
	tm->tm_sec = 0;
	tz = DetermineTimeZoneOffset(tm, session_timezone);

#ifdef HAVE_INT64_TIMESTAMP
	result = dateVal * USECS_PER_DAY + tz * USECS_PER_SEC;
	/* Date's range is wider than timestamp's, so must check for overflow */
	if ((result - tz * USECS_PER_SEC) / USECS_PER_DAY != dateVal)
		ereport(ERROR,
				(errcode(ERRCODE_DATETIME_VALUE_OUT_OF_RANGE),
				 errmsg("date out of range for timestamp")));
#else
	result = dateVal * (double) SECS_PER_DAY + tz;
#endif

	return result;
}

/*
 * date2timestamp_no_overflow
 *
 * This is chartered to produce a double value that is numerically
 * equivalent to the corresponding Timestamp value, if the date is in the
 * valid range of Timestamps, but in any case not throw an overflow error.
 * We can do this since the numerical range of double is greater than
 * that of non-erroneous timestamps.  The results are currently only
 * used for statistical estimation purposes.
 */
double
date2timestamp_no_overflow(DateADT dateVal)
{
	double	result;

#ifdef HAVE_INT64_TIMESTAMP
	/* date is days since 2000, timestamp is microseconds since same... */
	result = dateVal * (double) USECS_PER_DAY;
#else
	/* date is days since 2000, timestamp is seconds since same... */
	result = dateVal * (double) SECS_PER_DAY;
#endif

	return result;
}


/*
 * Crosstype comparison functions for dates
 */

Datum
date_eq_timestamp(PG_FUNCTION_ARGS)
{
	DateADT		dateVal = PG_GETARG_DATEADT(0);
	Timestamp	dt2 = PG_GETARG_TIMESTAMP(1);
	Timestamp	dt1;

	dt1 = date2timestamp(dateVal);

	PG_RETURN_BOOL(timestamp_cmp_internal(dt1, dt2) == 0);
}

Datum
date_ne_timestamp(PG_FUNCTION_ARGS)
{
	DateADT		dateVal = PG_GETARG_DATEADT(0);
	Timestamp	dt2 = PG_GETARG_TIMESTAMP(1);
	Timestamp	dt1;

	dt1 = date2timestamp(dateVal);

	PG_RETURN_BOOL(timestamp_cmp_internal(dt1, dt2) != 0);
}

Datum
date_lt_timestamp(PG_FUNCTION_ARGS)
{
	DateADT		dateVal = PG_GETARG_DATEADT(0);
	Timestamp	dt2 = PG_GETARG_TIMESTAMP(1);
	Timestamp	dt1;

	dt1 = date2timestamp(dateVal);

	PG_RETURN_BOOL(timestamp_cmp_internal(dt1, dt2) < 0);
}

Datum
date_gt_timestamp(PG_FUNCTION_ARGS)
{
	DateADT		dateVal = PG_GETARG_DATEADT(0);
	Timestamp	dt2 = PG_GETARG_TIMESTAMP(1);
	Timestamp	dt1;

	dt1 = date2timestamp(dateVal);

	PG_RETURN_BOOL(timestamp_cmp_internal(dt1, dt2) > 0);
}

Datum
date_le_timestamp(PG_FUNCTION_ARGS)
{
	DateADT		dateVal = PG_GETARG_DATEADT(0);
	Timestamp	dt2 = PG_GETARG_TIMESTAMP(1);
	Timestamp	dt1;

	dt1 = date2timestamp(dateVal);

	PG_RETURN_BOOL(timestamp_cmp_internal(dt1, dt2) <= 0);
}

Datum
date_ge_timestamp(PG_FUNCTION_ARGS)
{
	DateADT		dateVal = PG_GETARG_DATEADT(0);
	Timestamp	dt2 = PG_GETARG_TIMESTAMP(1);
	Timestamp	dt1;

	dt1 = date2timestamp(dateVal);

	PG_RETURN_BOOL(timestamp_cmp_internal(dt1, dt2) >= 0);
}

Datum
date_cmp_timestamp(PG_FUNCTION_ARGS)
{
	DateADT		dateVal = PG_GETARG_DATEADT(0);
	Timestamp	dt2 = PG_GETARG_TIMESTAMP(1);
	Timestamp	dt1;

	dt1 = date2timestamp(dateVal);

	PG_RETURN_INT32(timestamp_cmp_internal(dt1, dt2));
}

Datum
date_eq_timestamptz(PG_FUNCTION_ARGS)
{
	DateADT		dateVal = PG_GETARG_DATEADT(0);
	TimestampTz dt2 = PG_GETARG_TIMESTAMPTZ(1);
	TimestampTz dt1;

	dt1 = date2timestamptz(dateVal);

	PG_RETURN_BOOL(timestamptz_cmp_internal(dt1, dt2) == 0);
}

Datum
date_ne_timestamptz(PG_FUNCTION_ARGS)
{
	DateADT		dateVal = PG_GETARG_DATEADT(0);
	TimestampTz dt2 = PG_GETARG_TIMESTAMPTZ(1);
	TimestampTz dt1;

	dt1 = date2timestamptz(dateVal);

	PG_RETURN_BOOL(timestamptz_cmp_internal(dt1, dt2) != 0);
}

Datum
date_lt_timestamptz(PG_FUNCTION_ARGS)
{
	DateADT		dateVal = PG_GETARG_DATEADT(0);
	TimestampTz dt2 = PG_GETARG_TIMESTAMPTZ(1);
	TimestampTz dt1;

	dt1 = date2timestamptz(dateVal);

	PG_RETURN_BOOL(timestamptz_cmp_internal(dt1, dt2) < 0);
}

Datum
date_gt_timestamptz(PG_FUNCTION_ARGS)
{
	DateADT		dateVal = PG_GETARG_DATEADT(0);
	TimestampTz dt2 = PG_GETARG_TIMESTAMPTZ(1);
	TimestampTz dt1;

	dt1 = date2timestamptz(dateVal);

	PG_RETURN_BOOL(timestamptz_cmp_internal(dt1, dt2) > 0);
}

Datum
date_le_timestamptz(PG_FUNCTION_ARGS)
{
	DateADT		dateVal = PG_GETARG_DATEADT(0);
	TimestampTz dt2 = PG_GETARG_TIMESTAMPTZ(1);
	TimestampTz dt1;

	dt1 = date2timestamptz(dateVal);

	PG_RETURN_BOOL(timestamptz_cmp_internal(dt1, dt2) <= 0);
}

Datum
date_ge_timestamptz(PG_FUNCTION_ARGS)
{
	DateADT		dateVal = PG_GETARG_DATEADT(0);
	TimestampTz dt2 = PG_GETARG_TIMESTAMPTZ(1);
	TimestampTz dt1;

	dt1 = date2timestamptz(dateVal);

	PG_RETURN_BOOL(timestamptz_cmp_internal(dt1, dt2) >= 0);
}

Datum
date_cmp_timestamptz(PG_FUNCTION_ARGS)
{
	DateADT		dateVal = PG_GETARG_DATEADT(0);
	TimestampTz dt2 = PG_GETARG_TIMESTAMPTZ(1);
	TimestampTz dt1;

	dt1 = date2timestamptz(dateVal);

	PG_RETURN_INT32(timestamptz_cmp_internal(dt1, dt2));
}

Datum
timestamp_eq_date(PG_FUNCTION_ARGS)
{
	Timestamp	dt1 = PG_GETARG_TIMESTAMP(0);
	DateADT		dateVal = PG_GETARG_DATEADT(1);
	Timestamp	dt2;

	dt2 = date2timestamp(dateVal);

	PG_RETURN_BOOL(timestamp_cmp_internal(dt1, dt2) == 0);
}

Datum
timestamp_ne_date(PG_FUNCTION_ARGS)
{
	Timestamp	dt1 = PG_GETARG_TIMESTAMP(0);
	DateADT		dateVal = PG_GETARG_DATEADT(1);
	Timestamp	dt2;

	dt2 = date2timestamp(dateVal);

	PG_RETURN_BOOL(timestamp_cmp_internal(dt1, dt2) != 0);
}

Datum
timestamp_lt_date(PG_FUNCTION_ARGS)
{
	Timestamp	dt1 = PG_GETARG_TIMESTAMP(0);
	DateADT		dateVal = PG_GETARG_DATEADT(1);
	Timestamp	dt2;

	dt2 = date2timestamp(dateVal);

	PG_RETURN_BOOL(timestamp_cmp_internal(dt1, dt2) < 0);
}

Datum
timestamp_gt_date(PG_FUNCTION_ARGS)
{
	Timestamp	dt1 = PG_GETARG_TIMESTAMP(0);
	DateADT		dateVal = PG_GETARG_DATEADT(1);
	Timestamp	dt2;

	dt2 = date2timestamp(dateVal);

	PG_RETURN_BOOL(timestamp_cmp_internal(dt1, dt2) > 0);
}

Datum
timestamp_le_date(PG_FUNCTION_ARGS)
{
	Timestamp	dt1 = PG_GETARG_TIMESTAMP(0);
	DateADT		dateVal = PG_GETARG_DATEADT(1);
	Timestamp	dt2;

	dt2 = date2timestamp(dateVal);

	PG_RETURN_BOOL(timestamp_cmp_internal(dt1, dt2) <= 0);
}

Datum
timestamp_ge_date(PG_FUNCTION_ARGS)
{
	Timestamp	dt1 = PG_GETARG_TIMESTAMP(0);
	DateADT		dateVal = PG_GETARG_DATEADT(1);
	Timestamp	dt2;

	dt2 = date2timestamp(dateVal);

	PG_RETURN_BOOL(timestamp_cmp_internal(dt1, dt2) >= 0);
}

Datum
timestamp_cmp_date(PG_FUNCTION_ARGS)
{
	Timestamp	dt1 = PG_GETARG_TIMESTAMP(0);
	DateADT		dateVal = PG_GETARG_DATEADT(1);
	Timestamp	dt2;

	dt2 = date2timestamp(dateVal);

	PG_RETURN_INT32(timestamp_cmp_internal(dt1, dt2));
}

Datum
timestamptz_eq_date(PG_FUNCTION_ARGS)
{
	TimestampTz dt1 = PG_GETARG_TIMESTAMPTZ(0);
	DateADT		dateVal = PG_GETARG_DATEADT(1);
	TimestampTz dt2;

	dt2 = date2timestamptz(dateVal);

	PG_RETURN_BOOL(timestamptz_cmp_internal(dt1, dt2) == 0);
}

Datum
timestamptz_ne_date(PG_FUNCTION_ARGS)
{
	TimestampTz dt1 = PG_GETARG_TIMESTAMPTZ(0);
	DateADT		dateVal = PG_GETARG_DATEADT(1);
	TimestampTz dt2;

	dt2 = date2timestamptz(dateVal);

	PG_RETURN_BOOL(timestamptz_cmp_internal(dt1, dt2) != 0);
}

Datum
timestamptz_lt_date(PG_FUNCTION_ARGS)
{
	TimestampTz dt1 = PG_GETARG_TIMESTAMPTZ(0);
	DateADT		dateVal = PG_GETARG_DATEADT(1);
	TimestampTz dt2;

	dt2 = date2timestamptz(dateVal);

	PG_RETURN_BOOL(timestamptz_cmp_internal(dt1, dt2) < 0);
}

Datum
timestamptz_gt_date(PG_FUNCTION_ARGS)
{
	TimestampTz dt1 = PG_GETARG_TIMESTAMPTZ(0);
	DateADT		dateVal = PG_GETARG_DATEADT(1);
	TimestampTz dt2;

	dt2 = date2timestamptz(dateVal);

	PG_RETURN_BOOL(timestamptz_cmp_internal(dt1, dt2) > 0);
}

Datum
timestamptz_le_date(PG_FUNCTION_ARGS)
{
	TimestampTz dt1 = PG_GETARG_TIMESTAMPTZ(0);
	DateADT		dateVal = PG_GETARG_DATEADT(1);
	TimestampTz dt2;

	dt2 = date2timestamptz(dateVal);

	PG_RETURN_BOOL(timestamptz_cmp_internal(dt1, dt2) <= 0);
}

Datum
timestamptz_ge_date(PG_FUNCTION_ARGS)
{
	TimestampTz dt1 = PG_GETARG_TIMESTAMPTZ(0);
	DateADT		dateVal = PG_GETARG_DATEADT(1);
	TimestampTz dt2;

	dt2 = date2timestamptz(dateVal);

	PG_RETURN_BOOL(timestamptz_cmp_internal(dt1, dt2) >= 0);
}

Datum
timestamptz_cmp_date(PG_FUNCTION_ARGS)
{
	TimestampTz dt1 = PG_GETARG_TIMESTAMPTZ(0);
	DateADT		dateVal = PG_GETARG_DATEADT(1);
	TimestampTz dt2;

	dt2 = date2timestamptz(dateVal);

	PG_RETURN_INT32(timestamptz_cmp_internal(dt1, dt2));
}


/* Add an interval to a date, giving a new date.
 * Must handle both positive and negative intervals.
 *
 * We implement this by promoting the date to timestamp (without time zone)
 * and then using the timestamp plus interval function.
 */
Datum
date_pl_interval(PG_FUNCTION_ARGS)
{
	DateADT		dateVal = PG_GETARG_DATEADT(0);
	Interval   *span = PG_GETARG_INTERVAL_P(1);
	Timestamp	dateStamp;

	dateStamp = date2timestamp(dateVal);

	return DirectFunctionCall2(timestamp_pl_interval,
							   TimestampGetDatum(dateStamp),
							   PointerGetDatum(span));
}

/* Subtract an interval from a date, giving a new date.
 * Must handle both positive and negative intervals.
 *
 * We implement this by promoting the date to timestamp (without time zone)
 * and then using the timestamp minus interval function.
 */
Datum
date_mi_interval(PG_FUNCTION_ARGS)
{
	DateADT		dateVal = PG_GETARG_DATEADT(0);
	Interval   *span = PG_GETARG_INTERVAL_P(1);
	Timestamp	dateStamp;

	dateStamp = date2timestamp(dateVal);

	return DirectFunctionCall2(timestamp_mi_interval,
							   TimestampGetDatum(dateStamp),
							   PointerGetDatum(span));
}

/* date_timestamp()
 * Convert date to timestamp data type.
 */
Datum
date_timestamp(PG_FUNCTION_ARGS)
{
	DateADT		dateVal = PG_GETARG_DATEADT(0);
	Timestamp	result;

	result = date2timestamp(dateVal);

	PG_RETURN_TIMESTAMP(result);
}


/* timestamp_date()
 * Convert timestamp to date data type.
 */
Datum
timestamp_date(PG_FUNCTION_ARGS)
{
	Timestamp	timestamp = PG_GETARG_TIMESTAMP(0);
	DateADT		result;
	struct pg_tm tt,
			   *tm = &tt;
	fsec_t		fsec;

	if (TIMESTAMP_NOT_FINITE(timestamp))
		PG_RETURN_NULL();

	if (timestamp2tm(timestamp, NULL, tm, &fsec, NULL, NULL) != 0)
		ereport(ERROR,
				(errcode(ERRCODE_DATETIME_VALUE_OUT_OF_RANGE),
				 errmsg("timestamp out of range")));

	result = date2j(tm->tm_year, tm->tm_mon, tm->tm_mday) - POSTGRES_EPOCH_JDATE;

	PG_RETURN_DATEADT(result);
}


/* date_timestamptz()
 * Convert date to timestamp with time zone data type.
 */
Datum
date_timestamptz(PG_FUNCTION_ARGS)
{
	DateADT		dateVal = PG_GETARG_DATEADT(0);
	TimestampTz result;

	result = date2timestamptz(dateVal);

	PG_RETURN_TIMESTAMP(result);
}


/* timestamptz_date()
 * Convert timestamp with time zone to date data type.
 */
Datum
timestamptz_date(PG_FUNCTION_ARGS)
{
	TimestampTz timestamp = PG_GETARG_TIMESTAMP(0);
	DateADT		result;
	struct pg_tm tt,
			   *tm = &tt;
	fsec_t		fsec;
	int			tz;
	char	   *tzn;

	if (TIMESTAMP_NOT_FINITE(timestamp))
		PG_RETURN_NULL();

	if (timestamp2tm(timestamp, &tz, tm, &fsec, &tzn, NULL) != 0)
		ereport(ERROR,
				(errcode(ERRCODE_DATETIME_VALUE_OUT_OF_RANGE),
				 errmsg("timestamp out of range")));

	result = date2j(tm->tm_year, tm->tm_mon, tm->tm_mday) - POSTGRES_EPOCH_JDATE;

	PG_RETURN_DATEADT(result);
}


/* abstime_date()
 * Convert abstime to date data type.
 */
Datum
abstime_date(PG_FUNCTION_ARGS)
{
	AbsoluteTime abstime = PG_GETARG_ABSOLUTETIME(0);
	DateADT		result;
	struct pg_tm tt,
			   *tm = &tt;
	int			tz;

	switch (abstime)
	{
		case INVALID_ABSTIME:
		case NOSTART_ABSTIME:
		case NOEND_ABSTIME:
			ereport(ERROR,
					(errcode(ERRCODE_FEATURE_NOT_SUPPORTED),
				   errmsg("cannot convert reserved abstime value to date")));

			/*
			 * pretend to drop through to make compiler think that result will
			 * be set
			 */

		default:
			abstime2tm(abstime, &tz, tm, NULL);
			result = date2j(tm->tm_year, tm->tm_mon, tm->tm_mday) - POSTGRES_EPOCH_JDATE;
			break;
	}

	PG_RETURN_DATEADT(result);
}


/*****************************************************************************
 *	 Time ADT
 *****************************************************************************/

Datum
time_in(PG_FUNCTION_ARGS)
{
	char	   *str = PG_GETARG_CSTRING(0);

#ifdef NOT_USED
	Oid			typelem = PG_GETARG_OID(1);
#endif
	int32		typmod = PG_GETARG_INT32(2);
	TimeADT		result;
	fsec_t		fsec;
	struct pg_tm tt,
			   *tm = &tt;
	int			tz;
	int			nf;
	int			dterr;
	char		workbuf[MAXDATELEN + 1];
	char	   *field[MAXDATEFIELDS];
	int			dtype;
	int			ftype[MAXDATEFIELDS];

	dterr = ParseDateTime(str, workbuf, sizeof(workbuf),
						  field, ftype, MAXDATEFIELDS, &nf);
	if (dterr == 0)
		dterr = DecodeTimeOnly(field, ftype, nf, &dtype, tm, &fsec, &tz);
	if (dterr != 0)
		DateTimeParseError(dterr, str, "time");

	tm2time(tm, fsec, &result);
	AdjustTimeForTypmod(&result, typmod);

	PG_RETURN_TIMEADT(result);
}

/* tm2time()
 * Convert a tm structure to a time data type.
 */
static int
tm2time(struct pg_tm * tm, fsec_t fsec, TimeADT *result)
{
#ifdef HAVE_INT64_TIMESTAMP
	*result = ((((tm->tm_hour * MINS_PER_HOUR + tm->tm_min) * SECS_PER_MINUTE) + tm->tm_sec)
			   * USECS_PER_SEC) + fsec;
#else
	*result = ((tm->tm_hour * MINS_PER_HOUR + tm->tm_min) * SECS_PER_MINUTE) + tm->tm_sec + fsec;
#endif
	return 0;
}

/* time2tm()
 * Convert time data type to POSIX time structure.
 *
 * For dates within the range of pg_time_t, convert to the local time zone.
 * If out of this range, leave as UTC (in practice that could only happen
 * if pg_time_t is just 32 bits) - thomas 97/05/27
 */
static int
time2tm(TimeADT time, struct pg_tm * tm, fsec_t *fsec)
{
#ifdef HAVE_INT64_TIMESTAMP
	tm->tm_hour = time / USECS_PER_HOUR;
	time -= tm->tm_hour * USECS_PER_HOUR;
	tm->tm_min = time / USECS_PER_MINUTE;
	time -= tm->tm_min * USECS_PER_MINUTE;
	tm->tm_sec = time / USECS_PER_SEC;
	time -= tm->tm_sec * USECS_PER_SEC;
	*fsec = time;
#else
	double		trem;

recalc:
	trem = time;
	TMODULO(trem, tm->tm_hour, (double) SECS_PER_HOUR);
	TMODULO(trem, tm->tm_min, (double) SECS_PER_MINUTE);
	TMODULO(trem, tm->tm_sec, 1.0);
	trem = TIMEROUND(trem);
	/* roundoff may need to propagate to higher-order fields */
	if (trem >= 1.0)
	{
		time = ceil(time);
		goto recalc;
	}
	*fsec = trem;
#endif

	return 0;
}

Datum
time_out(PG_FUNCTION_ARGS)
{
	TimeADT		time = PG_GETARG_TIMEADT(0);
	char	   *result;
	struct pg_tm tt,
			   *tm = &tt;
	fsec_t		fsec;
	char		buf[MAXDATELEN + 1];

	time2tm(time, tm, &fsec);
	EncodeTimeOnly(tm, fsec, NULL, DateStyle, buf);

	result = pstrdup(buf);
	PG_RETURN_CSTRING(result);
}

/*
 *		time_recv			- converts external binary format to time
 *
 * We make no attempt to provide compatibility between int and float
 * time representations ...
 */
Datum
time_recv(PG_FUNCTION_ARGS)
{
	StringInfo	buf = (StringInfo) PG_GETARG_POINTER(0);

#ifdef NOT_USED
	Oid			typelem = PG_GETARG_OID(1);
#endif
	int32		typmod = PG_GETARG_INT32(2);
	TimeADT		result;

#ifdef HAVE_INT64_TIMESTAMP
	result = pq_getmsgint64(buf);
#else
	result = pq_getmsgfloat8(buf);
#endif

	AdjustTimeForTypmod(&result, typmod);

	PG_RETURN_TIMEADT(result);
}

/*
 *		time_send			- converts time to binary format
 */
Datum
time_send(PG_FUNCTION_ARGS)
{
	TimeADT		time = PG_GETARG_TIMEADT(0);
	StringInfoData buf;

	pq_begintypsend(&buf);
#ifdef HAVE_INT64_TIMESTAMP
	pq_sendint64(&buf, time);
#else
	pq_sendfloat8(&buf, time);
#endif
	PG_RETURN_BYTEA_P(pq_endtypsend(&buf));
}

Datum
timetypmodin(PG_FUNCTION_ARGS)
{
	ArrayType  *ta = PG_GETARG_ARRAYTYPE_P(0);

	PG_RETURN_INT32(anytime_typmodin(false, ta));
}

Datum
timetypmodout(PG_FUNCTION_ARGS)
{
	int32		typmod = PG_GETARG_INT32(0);

	PG_RETURN_CSTRING(anytime_typmodout(false, typmod));
}


/* time_scale()
 * Adjust time type for specified scale factor.
 * Used by PostgreSQL type system to stuff columns.
 */
Datum
time_scale(PG_FUNCTION_ARGS)
{
	TimeADT		time = PG_GETARG_TIMEADT(0);
	int32		typmod = PG_GETARG_INT32(1);
	TimeADT		result;

	result = time;
	AdjustTimeForTypmod(&result, typmod);

	PG_RETURN_TIMEADT(result);
}

/* AdjustTimeForTypmod()
 * Force the precision of the time value to a specified value.
 * Uses *exactly* the same code as in AdjustTimestampForTypemod()
 * but we make a separate copy because those types do not
 * have a fundamental tie together but rather a coincidence of
 * implementation. - thomas
 */
static void
AdjustTimeForTypmod(TimeADT *time, int32 typmod)
{
#ifdef HAVE_INT64_TIMESTAMP
	static const int64 TimeScales[MAX_TIME_PRECISION + 1] = {
		INT64CONST(1000000),
		INT64CONST(100000),
		INT64CONST(10000),
		INT64CONST(1000),
		INT64CONST(100),
		INT64CONST(10),
		INT64CONST(1)
	};

	static const int64 TimeOffsets[MAX_TIME_PRECISION + 1] = {
		INT64CONST(500000),
		INT64CONST(50000),
		INT64CONST(5000),
		INT64CONST(500),
		INT64CONST(50),
		INT64CONST(5),
		INT64CONST(0)
	};
#else
	/* note MAX_TIME_PRECISION differs in this case */
	static const double TimeScales[MAX_TIME_PRECISION + 1] = {
		1.0,
		10.0,
		100.0,
		1000.0,
		10000.0,
		100000.0,
		1000000.0,
		10000000.0,
		100000000.0,
		1000000000.0,
		10000000000.0
	};
#endif

	if (typmod >= 0 && typmod <= MAX_TIME_PRECISION)
	{
		/*
		 * Note: this round-to-nearest code is not completely consistent about
		 * rounding values that are exactly halfway between integral values.
		 * On most platforms, rint() will implement round-to-nearest-even, but
		 * the integer code always rounds up (away from zero).	Is it worth
		 * trying to be consistent?
		 */
#ifdef HAVE_INT64_TIMESTAMP
		if (*time >= INT64CONST(0))
			*time = ((*time + TimeOffsets[typmod]) / TimeScales[typmod]) *
				TimeScales[typmod];
		else
			*time = -((((-*time) + TimeOffsets[typmod]) / TimeScales[typmod]) *
					  TimeScales[typmod]);
#else
		*time = rint((double) *time * TimeScales[typmod]) / TimeScales[typmod];
#endif
	}
}


Datum
time_eq(PG_FUNCTION_ARGS)
{
	TimeADT		time1 = PG_GETARG_TIMEADT(0);
	TimeADT		time2 = PG_GETARG_TIMEADT(1);

	PG_RETURN_BOOL(time1 == time2);
}

Datum
time_ne(PG_FUNCTION_ARGS)
{
	TimeADT		time1 = PG_GETARG_TIMEADT(0);
	TimeADT		time2 = PG_GETARG_TIMEADT(1);

	PG_RETURN_BOOL(time1 != time2);
}

Datum
time_lt(PG_FUNCTION_ARGS)
{
	TimeADT		time1 = PG_GETARG_TIMEADT(0);
	TimeADT		time2 = PG_GETARG_TIMEADT(1);

	PG_RETURN_BOOL(time1 < time2);
}

Datum
time_le(PG_FUNCTION_ARGS)
{
	TimeADT		time1 = PG_GETARG_TIMEADT(0);
	TimeADT		time2 = PG_GETARG_TIMEADT(1);

	PG_RETURN_BOOL(time1 <= time2);
}

Datum
time_gt(PG_FUNCTION_ARGS)
{
	TimeADT		time1 = PG_GETARG_TIMEADT(0);
	TimeADT		time2 = PG_GETARG_TIMEADT(1);

	PG_RETURN_BOOL(time1 > time2);
}

Datum
time_ge(PG_FUNCTION_ARGS)
{
	TimeADT		time1 = PG_GETARG_TIMEADT(0);
	TimeADT		time2 = PG_GETARG_TIMEADT(1);

	PG_RETURN_BOOL(time1 >= time2);
}

Datum
time_cmp(PG_FUNCTION_ARGS)
{
	TimeADT		time1 = PG_GETARG_TIMEADT(0);
	TimeADT		time2 = PG_GETARG_TIMEADT(1);

	if (time1 < time2)
		PG_RETURN_INT32(-1);
	if (time1 > time2)
		PG_RETURN_INT32(1);
	PG_RETURN_INT32(0);
}

Datum
time_hash(PG_FUNCTION_ARGS)
{
	/* We can use either hashint8 or hashfloat8 directly */
#ifdef HAVE_INT64_TIMESTAMP
	return hashint8(fcinfo);
#else
	return hashfloat8(fcinfo);
#endif
}

Datum
time_larger(PG_FUNCTION_ARGS)
{
	TimeADT		time1 = PG_GETARG_TIMEADT(0);
	TimeADT		time2 = PG_GETARG_TIMEADT(1);

	PG_RETURN_TIMEADT((time1 > time2) ? time1 : time2);
}

Datum
time_smaller(PG_FUNCTION_ARGS)
{
	TimeADT		time1 = PG_GETARG_TIMEADT(0);
	TimeADT		time2 = PG_GETARG_TIMEADT(1);

	PG_RETURN_TIMEADT((time1 < time2) ? time1 : time2);
}

/* overlaps_time() --- implements the SQL92 OVERLAPS operator.
 *
 * Algorithm is per SQL92 spec.  This is much harder than you'd think
 * because the spec requires us to deliver a non-null answer in some cases
 * where some of the inputs are null.
 */
Datum
overlaps_time(PG_FUNCTION_ARGS)
{
	/*
	 * The arguments are TimeADT, but we leave them as generic Datums to avoid
	 * dereferencing nulls (TimeADT is pass-by-reference!)
	 */
	Datum		ts1 = PG_GETARG_DATUM(0);
	Datum		te1 = PG_GETARG_DATUM(1);
	Datum		ts2 = PG_GETARG_DATUM(2);
	Datum		te2 = PG_GETARG_DATUM(3);
	bool		ts1IsNull = PG_ARGISNULL(0);
	bool		te1IsNull = PG_ARGISNULL(1);
	bool		ts2IsNull = PG_ARGISNULL(2);
	bool		te2IsNull = PG_ARGISNULL(3);

#define TIMEADT_GT(t1,t2) \
	(DatumGetTimeADT(t1) > DatumGetTimeADT(t2))
#define TIMEADT_LT(t1,t2) \
	(DatumGetTimeADT(t1) < DatumGetTimeADT(t2))

	/*
	 * If both endpoints of interval 1 are null, the result is null (unknown).
	 * If just one endpoint is null, take ts1 as the non-null one. Otherwise,
	 * take ts1 as the lesser endpoint.
	 */
	if (ts1IsNull)
	{
		if (te1IsNull)
			PG_RETURN_NULL();
		/* swap null for non-null */
		ts1 = te1;
		te1IsNull = true;
	}
	else if (!te1IsNull)
	{
		if (TIMEADT_GT(ts1, te1))
		{
			Datum		tt = ts1;

			ts1 = te1;
			te1 = tt;
		}
	}

	/* Likewise for interval 2. */
	if (ts2IsNull)
	{
		if (te2IsNull)
			PG_RETURN_NULL();
		/* swap null for non-null */
		ts2 = te2;
		te2IsNull = true;
	}
	else if (!te2IsNull)
	{
		if (TIMEADT_GT(ts2, te2))
		{
			Datum		tt = ts2;

			ts2 = te2;
			te2 = tt;
		}
	}

	/*
	 * At this point neither ts1 nor ts2 is null, so we can consider three
	 * cases: ts1 > ts2, ts1 < ts2, ts1 = ts2
	 */
	if (TIMEADT_GT(ts1, ts2))
	{
		/*
		 * This case is ts1 < te2 OR te1 < te2, which may look redundant but
		 * in the presence of nulls it's not quite completely so.
		 */
		if (te2IsNull)
			PG_RETURN_NULL();
		if (TIMEADT_LT(ts1, te2))
			PG_RETURN_BOOL(true);
		if (te1IsNull)
			PG_RETURN_NULL();

		/*
		 * If te1 is not null then we had ts1 <= te1 above, and we just found
		 * ts1 >= te2, hence te1 >= te2.
		 */
		PG_RETURN_BOOL(false);
	}
	else if (TIMEADT_LT(ts1, ts2))
	{
		/* This case is ts2 < te1 OR te2 < te1 */
		if (te1IsNull)
			PG_RETURN_NULL();
		if (TIMEADT_LT(ts2, te1))
			PG_RETURN_BOOL(true);
		if (te2IsNull)
			PG_RETURN_NULL();

		/*
		 * If te2 is not null then we had ts2 <= te2 above, and we just found
		 * ts2 >= te1, hence te2 >= te1.
		 */
		PG_RETURN_BOOL(false);
	}
	else
	{
		/*
		 * For ts1 = ts2 the spec says te1 <> te2 OR te1 = te2, which is a
		 * rather silly way of saying "true if both are nonnull, else null".
		 */
		if (te1IsNull || te2IsNull)
			PG_RETURN_NULL();
		PG_RETURN_BOOL(true);
	}

#undef TIMEADT_GT
#undef TIMEADT_LT
}

/* timestamp_time()
 * Convert timestamp to time data type.
 */
Datum
timestamp_time(PG_FUNCTION_ARGS)
{
	Timestamp	timestamp = PG_GETARG_TIMESTAMP(0);
	TimeADT		result;
	struct pg_tm tt,
			   *tm = &tt;
	fsec_t		fsec;

	if (TIMESTAMP_NOT_FINITE(timestamp))
		PG_RETURN_NULL();

	if (timestamp2tm(timestamp, NULL, tm, &fsec, NULL, NULL) != 0)
		ereport(ERROR,
				(errcode(ERRCODE_DATETIME_VALUE_OUT_OF_RANGE),
				 errmsg("timestamp out of range")));

#ifdef HAVE_INT64_TIMESTAMP

	/*
	 * Could also do this with time = (timestamp / USECS_PER_DAY *
	 * USECS_PER_DAY) - timestamp;
	 */
	result = ((((tm->tm_hour * MINS_PER_HOUR + tm->tm_min) * SECS_PER_MINUTE) + tm->tm_sec) *
			  USECS_PER_SEC) + fsec;
#else
	result = ((tm->tm_hour * MINS_PER_HOUR + tm->tm_min) * SECS_PER_MINUTE) + tm->tm_sec + fsec;
#endif

	PG_RETURN_TIMEADT(result);
}

/* timestamptz_time()
 * Convert timestamptz to time data type.
 */
Datum
timestamptz_time(PG_FUNCTION_ARGS)
{
	TimestampTz timestamp = PG_GETARG_TIMESTAMP(0);
	TimeADT		result;
	struct pg_tm tt,
			   *tm = &tt;
	int			tz;
	fsec_t		fsec;
	char	   *tzn;

	if (TIMESTAMP_NOT_FINITE(timestamp))
		PG_RETURN_NULL();

	if (timestamp2tm(timestamp, &tz, tm, &fsec, &tzn, NULL) != 0)
		ereport(ERROR,
				(errcode(ERRCODE_DATETIME_VALUE_OUT_OF_RANGE),
				 errmsg("timestamp out of range")));

#ifdef HAVE_INT64_TIMESTAMP

	/*
	 * Could also do this with time = (timestamp / USECS_PER_DAY *
	 * USECS_PER_DAY) - timestamp;
	 */
	result = ((((tm->tm_hour * MINS_PER_HOUR + tm->tm_min) * SECS_PER_MINUTE) + tm->tm_sec) *
			  USECS_PER_SEC) + fsec;
#else
	result = ((tm->tm_hour * MINS_PER_HOUR + tm->tm_min) * SECS_PER_MINUTE) + tm->tm_sec + fsec;
#endif

	PG_RETURN_TIMEADT(result);
}

/* datetime_timestamp()
 * Convert date and time to timestamp data type.
 */
Datum
datetime_timestamp(PG_FUNCTION_ARGS)
{
	DateADT		date = PG_GETARG_DATEADT(0);
	TimeADT		time = PG_GETARG_TIMEADT(1);
	Timestamp	result;

	result = DatumGetTimestamp(DirectFunctionCall1(date_timestamp,
												   DateADTGetDatum(date)));
	result += time;

	PG_RETURN_TIMESTAMP(result);
}

/* time_interval()
 * Convert time to interval data type.
 */
Datum
time_interval(PG_FUNCTION_ARGS)
{
	TimeADT		time = PG_GETARG_TIMEADT(0);
	Interval   *result;

	result = (Interval *) palloc(sizeof(Interval));

	result->time = time;
	result->day = 0;
	result->month = 0;

	PG_RETURN_INTERVAL_P(result);
}

/* interval_time()
 * Convert interval to time data type.
 *
 * This is defined as producing the fractional-day portion of the interval.
 * Therefore, we can just ignore the months field.	It is not real clear
 * what to do with negative intervals, but we choose to subtract the floor,
 * so that, say, '-2 hours' becomes '22:00:00'.
 */
Datum
interval_time(PG_FUNCTION_ARGS)
{
	Interval   *span = PG_GETARG_INTERVAL_P(0);
	TimeADT		result;

#ifdef HAVE_INT64_TIMESTAMP
	int64		days;

	result = span->time;
	if (result >= USECS_PER_DAY)
	{
		days = result / USECS_PER_DAY;
		result -= days * USECS_PER_DAY;
	}
	else if (result < 0)
	{
		days = (-result + USECS_PER_DAY - 1) / USECS_PER_DAY;
		result += days * USECS_PER_DAY;
	}
#else
	result = span->time;
	if (result >= (double) SECS_PER_DAY || result < 0)
		result -= floor(result / (double) SECS_PER_DAY) * (double) SECS_PER_DAY;
#endif

	PG_RETURN_TIMEADT(result);
}

/* time_mi_time()
 * Subtract two times to produce an interval.
 */
Datum
time_mi_time(PG_FUNCTION_ARGS)
{
	TimeADT		time1 = PG_GETARG_TIMEADT(0);
	TimeADT		time2 = PG_GETARG_TIMEADT(1);
	Interval   *result;

	result = (Interval *) palloc(sizeof(Interval));

	result->month = 0;
	result->day = 0;
	result->time = time1 - time2;

	PG_RETURN_INTERVAL_P(result);
}

/* time_pl_interval_internal()
 * Common code to add interval to time.
 */
static inline TimeADT
time_pl_interval_internal(TimeADT time, Interval *span)
{
	TimeADT		result;

#ifdef HAVE_INT64_TIMESTAMP
	result = time + span->time;
	result -= result / USECS_PER_DAY * USECS_PER_DAY;
	if (result < INT64CONST(0))
		result += USECS_PER_DAY;
#else
	TimeADT		time1;

	result = time + span->time;
	TMODULO(result, time1, (double) SECS_PER_DAY);
	if (result < 0)
		result += SECS_PER_DAY;
#endif
	
	return result;
}

/* time_pl_interval()
 * Add interval to time.
 */
Datum
time_pl_interval(PG_FUNCTION_ARGS)
{
	TimeADT		time = PG_GETARG_TIMEADT(0);
	Interval   *span = PG_GETARG_INTERVAL_P(1);
	TimeADT		result = time_pl_interval_internal(time, span);
	
	PG_RETURN_TIMEADT(result);
}


/*
 * time_li_fraction
 *
 * What fraction of interval <x0, x1> does <x0, x> represent?
 */
float8
time_li_fraction(TimeADT x, TimeADT x0, TimeADT x1, 
				 bool *eq_bounds, bool *eq_abscissas)
{
	float8 result;
	Interval diffx;
	Interval diffx1;
	
	Assert(eq_bounds && eq_abscissas);
	*eq_bounds = false;
	*eq_abscissas = false;
	
	diffx.time = x - x0;
	diffx.month = 0;
	diffx.day = 0;
	
	diffx1.time = x1 - x0;
	diffx1.month = 0;
	diffx1.day = 0;
	
	if ( ! interval_div_internal(&diffx, &diffx1, &result, NULL) )
	{
		*eq_bounds = true;
		*eq_abscissas = (x == x0);
		result = NAN;
	}
	return result;
}

/*
 * time_li_value
 *
 * What interval value lies fraction <f> of the way into interval
 * <y0, y1>? 
 * 
 * Note
 *		li_value(0.0, y0, y1) --> y0
 *		li_value(1.0, y0, y1) --> y1
 */
Timestamp
time_li_value(float8 f, TimeADT y0, TimeADT y1)
{
	TimeADT y;
	Interval diffy;
	Interval *offset;
	
	diffy.month = 0;
	diffy.day = 0;
	diffy.time = y1 - y0;
	
	offset = DatumGetIntervalP(DirectFunctionCall2(interval_mul, IntervalPGetDatum(&diffy),
									Float8GetDatum(f)));
	y = time_pl_interval_internal(y0, offset);
	pfree(offset);
	
	return y;
}
/* time_mi_interval()
 * Subtract interval from time.
 */
Datum
time_mi_interval(PG_FUNCTION_ARGS)
{
	TimeADT		time = PG_GETARG_TIMEADT(0);
	Interval   *span = PG_GETARG_INTERVAL_P(1);
	TimeADT		result;

#ifdef HAVE_INT64_TIMESTAMP
	result = time - span->time;
	result -= result / USECS_PER_DAY * USECS_PER_DAY;
	if (result < INT64CONST(0))
		result += USECS_PER_DAY;
#else
	TimeADT		time1;

	result = time - span->time;
	TMODULO(result, time1, (double) SECS_PER_DAY);
	if (result < 0)
		result += SECS_PER_DAY;
#endif

	PG_RETURN_TIMEADT(result);
}


/* time_part()
 * Extract specified field from time type.
 */
Datum
time_part(PG_FUNCTION_ARGS)
{
	text	   *units = PG_GETARG_TEXT_P(0);
	TimeADT		time = PG_GETARG_TIMEADT(1);
	float8		result;
	int			type,
				val;
	char	   *lowunits;

	lowunits = downcase_truncate_identifier(VARDATA(units),
											VARSIZE(units) - VARHDRSZ,
											false);

	type = DecodeUnits(0, lowunits, &val);
	if (type == UNKNOWN_FIELD)
		type = DecodeSpecial(0, lowunits, &val);

	if (type == UNITS)
	{
		fsec_t		fsec;
		struct pg_tm tt,
				   *tm = &tt;

		time2tm(time, tm, &fsec);

		switch (val)
		{
			case DTK_MICROSEC:
#ifdef HAVE_INT64_TIMESTAMP
				result = tm->tm_sec * USECS_PER_SEC + fsec;
#else
				result = (tm->tm_sec + fsec) * 1000000;
#endif
				break;

			case DTK_MILLISEC:
#ifdef HAVE_INT64_TIMESTAMP
				result = tm->tm_sec * INT64CONST(1000) + fsec / INT64CONST(1000);
#else
				result = (tm->tm_sec + fsec) * 1000;
#endif
				break;

			case DTK_SECOND:
#ifdef HAVE_INT64_TIMESTAMP
				result = tm->tm_sec + fsec / USECS_PER_SEC;
#else
				result = tm->tm_sec + fsec;
#endif
				break;

			case DTK_MINUTE:
				result = tm->tm_min;
				break;

			case DTK_HOUR:
				result = tm->tm_hour;
				break;

			case DTK_TZ:
			case DTK_TZ_MINUTE:
			case DTK_TZ_HOUR:
			case DTK_DAY:
			case DTK_MONTH:
			case DTK_QUARTER:
			case DTK_YEAR:
			case DTK_DECADE:
			case DTK_CENTURY:
			case DTK_MILLENNIUM:
			case DTK_ISOYEAR:
			default:
				ereport(ERROR,
						(errcode(ERRCODE_INVALID_PARAMETER_VALUE),
						 errmsg("\"time\" units \"%s\" not recognized",
								DatumGetCString(DirectFunctionCall1(textout,
												 PointerGetDatum(units))))));

				result = 0;
		}
	}
	else if (type == RESERV && val == DTK_EPOCH)
	{
#ifdef HAVE_INT64_TIMESTAMP
		result = time / 1000000.0;
#else
		result = time;
#endif
	}
	else
	{
		ereport(ERROR,
				(errcode(ERRCODE_INVALID_PARAMETER_VALUE),
				 errmsg("\"time\" units \"%s\" not recognized",
						DatumGetCString(DirectFunctionCall1(textout,
												 PointerGetDatum(units))))));
		result = 0;
	}

	PG_RETURN_FLOAT8(result);
}


/*****************************************************************************
 *	 Time With Time Zone ADT
 *****************************************************************************/

/* tm2timetz()
 * Convert a tm structure to a time data type.
 */
static int
tm2timetz(struct pg_tm * tm, fsec_t fsec, int tz, TimeTzADT *result)
{
#ifdef HAVE_INT64_TIMESTAMP
	result->time = ((((tm->tm_hour * MINS_PER_HOUR + tm->tm_min) * SECS_PER_MINUTE) + tm->tm_sec) *
					USECS_PER_SEC) + fsec;
#else
	result->time = ((tm->tm_hour * MINS_PER_HOUR + tm->tm_min) * SECS_PER_MINUTE) + tm->tm_sec + fsec;
#endif
	result->zone = tz;

	return 0;
}

Datum
timetz_in(PG_FUNCTION_ARGS)
{
	char	   *str = PG_GETARG_CSTRING(0);

#ifdef NOT_USED
	Oid			typelem = PG_GETARG_OID(1);
#endif
	int32		typmod = PG_GETARG_INT32(2);
	TimeTzADT  *result;
	fsec_t		fsec;
	struct pg_tm tt,
			   *tm = &tt;
	int			tz;
	int			nf;
	int			dterr;
	char		workbuf[MAXDATELEN + 1];
	char	   *field[MAXDATEFIELDS];
	int			dtype;
	int			ftype[MAXDATEFIELDS];

	dterr = ParseDateTime(str, workbuf, sizeof(workbuf),
						  field, ftype, MAXDATEFIELDS, &nf);
	if (dterr == 0)
		dterr = DecodeTimeOnly(field, ftype, nf, &dtype, tm, &fsec, &tz);
	if (dterr != 0)
		DateTimeParseError(dterr, str, "time with time zone");

	result = (TimeTzADT *) palloc(sizeof(TimeTzADT));
	tm2timetz(tm, fsec, tz, result);
	AdjustTimeForTypmod(&(result->time), typmod);

	PG_RETURN_TIMETZADT_P(result);
}

Datum
timetz_out(PG_FUNCTION_ARGS)
{
	TimeTzADT  *time = PG_GETARG_TIMETZADT_P(0);
	char	   *result;
	struct pg_tm tt,
			   *tm = &tt;
	fsec_t		fsec;
	int			tz;
	char		buf[MAXDATELEN + 1];

	timetz2tm(time, tm, &fsec, &tz);
	EncodeTimeOnly(tm, fsec, &tz, DateStyle, buf);

	result = pstrdup(buf);
	PG_RETURN_CSTRING(result);
}

/*
 *		timetz_recv			- converts external binary format to timetz
 */
Datum
timetz_recv(PG_FUNCTION_ARGS)
{
	StringInfo	buf = (StringInfo) PG_GETARG_POINTER(0);

#ifdef NOT_USED
	Oid			typelem = PG_GETARG_OID(1);
#endif
	int32		typmod = PG_GETARG_INT32(2);
	TimeTzADT  *result;

	result = (TimeTzADT *) palloc(sizeof(TimeTzADT));

#ifdef HAVE_INT64_TIMESTAMP
	result->time = pq_getmsgint64(buf);
#else
	result->time = pq_getmsgfloat8(buf);
#endif
	result->zone = pq_getmsgint(buf, sizeof(result->zone));

	AdjustTimeForTypmod(&(result->time), typmod);

	PG_RETURN_TIMETZADT_P(result);
}

/*
 *		timetz_send			- converts timetz to binary format
 */
Datum
timetz_send(PG_FUNCTION_ARGS)
{
	TimeTzADT  *time = PG_GETARG_TIMETZADT_P(0);
	StringInfoData buf;

	pq_begintypsend(&buf);
#ifdef HAVE_INT64_TIMESTAMP
	pq_sendint64(&buf, time->time);
#else
	pq_sendfloat8(&buf, time->time);
#endif
	pq_sendint(&buf, time->zone, sizeof(time->zone));
	PG_RETURN_BYTEA_P(pq_endtypsend(&buf));
}

Datum
timetztypmodin(PG_FUNCTION_ARGS)
{
	ArrayType  *ta = PG_GETARG_ARRAYTYPE_P(0);

	PG_RETURN_INT32(anytime_typmodin(true, ta));
}

Datum
timetztypmodout(PG_FUNCTION_ARGS)
{
	int32		typmod = PG_GETARG_INT32(0);

	PG_RETURN_CSTRING(anytime_typmodout(true, typmod));
}


/* timetz2tm()
 * Convert TIME WITH TIME ZONE data type to POSIX time structure.
 */
static int
timetz2tm(TimeTzADT *time, struct pg_tm * tm, fsec_t *fsec, int *tzp)
{
#ifdef HAVE_INT64_TIMESTAMP
	int64		trem = time->time;

	tm->tm_hour = trem / USECS_PER_HOUR;
	trem -= tm->tm_hour * USECS_PER_HOUR;
	tm->tm_min = trem / USECS_PER_MINUTE;
	trem -= tm->tm_min * USECS_PER_MINUTE;
	tm->tm_sec = trem / USECS_PER_SEC;
	*fsec = trem - tm->tm_sec * USECS_PER_SEC;
#else
	double		trem = time->time;

recalc:
	TMODULO(trem, tm->tm_hour, (double) SECS_PER_HOUR);
	TMODULO(trem, tm->tm_min, (double) SECS_PER_MINUTE);
	TMODULO(trem, tm->tm_sec, 1.0);
	trem = TIMEROUND(trem);
	/* roundoff may need to propagate to higher-order fields */
	if (trem >= 1.0)
	{
		trem = ceil(time->time);
		goto recalc;
	}
	*fsec = trem;
#endif

	if (tzp != NULL)
		*tzp = time->zone;

	return 0;
}

/* timetz_scale()
 * Adjust time type for specified scale factor.
 * Used by PostgreSQL type system to stuff columns.
 */
Datum
timetz_scale(PG_FUNCTION_ARGS)
{
	TimeTzADT  *time = PG_GETARG_TIMETZADT_P(0);
	int32		typmod = PG_GETARG_INT32(1);
	TimeTzADT  *result;

	result = (TimeTzADT *) palloc(sizeof(TimeTzADT));

	result->time = time->time;
	result->zone = time->zone;

	AdjustTimeForTypmod(&(result->time), typmod);

	PG_RETURN_TIMETZADT_P(result);
}


static int
timetz_cmp_internal(TimeTzADT *time1, TimeTzADT *time2)
{
	/* Primary sort is by true (GMT-equivalent) time */
#ifdef HAVE_INT64_TIMESTAMP
	int64		t1,
				t2;

	t1 = time1->time + (time1->zone * USECS_PER_SEC);
	t2 = time2->time + (time2->zone * USECS_PER_SEC);
#else
	double		t1,
				t2;

	t1 = time1->time + time1->zone;
	t2 = time2->time + time2->zone;
#endif

	if (t1 > t2)
		return 1;
	if (t1 < t2)
		return -1;

	/*
	 * If same GMT time, sort by timezone; we only want to say that two
	 * timetz's are equal if both the time and zone parts are equal.
	 */
	if (time1->zone > time2->zone)
		return 1;
	if (time1->zone < time2->zone)
		return -1;

	return 0;
}

Datum
timetz_eq(PG_FUNCTION_ARGS)
{
	TimeTzADT  *time1 = PG_GETARG_TIMETZADT_P(0);
	TimeTzADT  *time2 = PG_GETARG_TIMETZADT_P(1);

	PG_RETURN_BOOL(timetz_cmp_internal(time1, time2) == 0);
}

Datum
timetz_ne(PG_FUNCTION_ARGS)
{
	TimeTzADT  *time1 = PG_GETARG_TIMETZADT_P(0);
	TimeTzADT  *time2 = PG_GETARG_TIMETZADT_P(1);

	PG_RETURN_BOOL(timetz_cmp_internal(time1, time2) != 0);
}

Datum
timetz_lt(PG_FUNCTION_ARGS)
{
	TimeTzADT  *time1 = PG_GETARG_TIMETZADT_P(0);
	TimeTzADT  *time2 = PG_GETARG_TIMETZADT_P(1);

	PG_RETURN_BOOL(timetz_cmp_internal(time1, time2) < 0);
}

Datum
timetz_le(PG_FUNCTION_ARGS)
{
	TimeTzADT  *time1 = PG_GETARG_TIMETZADT_P(0);
	TimeTzADT  *time2 = PG_GETARG_TIMETZADT_P(1);

	PG_RETURN_BOOL(timetz_cmp_internal(time1, time2) <= 0);
}

Datum
timetz_gt(PG_FUNCTION_ARGS)
{
	TimeTzADT  *time1 = PG_GETARG_TIMETZADT_P(0);
	TimeTzADT  *time2 = PG_GETARG_TIMETZADT_P(1);

	PG_RETURN_BOOL(timetz_cmp_internal(time1, time2) > 0);
}

Datum
timetz_ge(PG_FUNCTION_ARGS)
{
	TimeTzADT  *time1 = PG_GETARG_TIMETZADT_P(0);
	TimeTzADT  *time2 = PG_GETARG_TIMETZADT_P(1);

	PG_RETURN_BOOL(timetz_cmp_internal(time1, time2) >= 0);
}

Datum
timetz_cmp(PG_FUNCTION_ARGS)
{
	TimeTzADT  *time1 = PG_GETARG_TIMETZADT_P(0);
	TimeTzADT  *time2 = PG_GETARG_TIMETZADT_P(1);

	PG_RETURN_INT32(timetz_cmp_internal(time1, time2));
}

Datum
timetz_hash(PG_FUNCTION_ARGS)
{
	TimeTzADT  *key = PG_GETARG_TIMETZADT_P(0);
	uint32		thash;

	/*
	 * To avoid any problems with padding bytes in the struct, we figure the
	 * field hashes separately and XOR them.  This also provides a convenient
	 * framework for dealing with the fact that the time field might be either
	 * double or int64.
	 */
#ifdef HAVE_INT64_TIMESTAMP
	thash = DatumGetUInt32(DirectFunctionCall1(hashint8,
											   Int64GetDatumFast(key->time)));
#else
	thash = DatumGetUInt32(DirectFunctionCall1(hashfloat8,
											 Float8GetDatumFast(key->time)));
#endif
	thash ^= DatumGetUInt32(hash_uint32(key->zone));
	PG_RETURN_UINT32(thash);
}

Datum
timetz_larger(PG_FUNCTION_ARGS)
{
	TimeTzADT  *time1 = PG_GETARG_TIMETZADT_P(0);
	TimeTzADT  *time2 = PG_GETARG_TIMETZADT_P(1);
	TimeTzADT  *result;

	if (timetz_cmp_internal(time1, time2) > 0)
		result = time1;
	else
		result = time2;
	PG_RETURN_TIMETZADT_P(result);
}

Datum
timetz_smaller(PG_FUNCTION_ARGS)
{
	TimeTzADT  *time1 = PG_GETARG_TIMETZADT_P(0);
	TimeTzADT  *time2 = PG_GETARG_TIMETZADT_P(1);
	TimeTzADT  *result;

	if (timetz_cmp_internal(time1, time2) < 0)
		result = time1;
	else
		result = time2;
	PG_RETURN_TIMETZADT_P(result);
}

/* timetz_pl_interval()
 * Add interval to timetz.
 */
Datum
timetz_pl_interval(PG_FUNCTION_ARGS)
{
	TimeTzADT  *time = PG_GETARG_TIMETZADT_P(0);
	Interval   *span = PG_GETARG_INTERVAL_P(1);
	TimeTzADT  *result;

#ifndef HAVE_INT64_TIMESTAMP
	TimeTzADT	time1;
#endif

	result = (TimeTzADT *) palloc(sizeof(TimeTzADT));

#ifdef HAVE_INT64_TIMESTAMP
	result->time = time->time + span->time;
	result->time -= result->time / USECS_PER_DAY * USECS_PER_DAY;
	if (result->time < INT64CONST(0))
		result->time += USECS_PER_DAY;
#else
	result->time = time->time + span->time;
	TMODULO(result->time, time1.time, (double) SECS_PER_DAY);
	if (result->time < 0)
		result->time += SECS_PER_DAY;
#endif

	result->zone = time->zone;

	PG_RETURN_TIMETZADT_P(result);
}

/* timetz_mi_interval()
 * Subtract interval from timetz.
 */
Datum
timetz_mi_interval(PG_FUNCTION_ARGS)
{
	TimeTzADT  *time = PG_GETARG_TIMETZADT_P(0);
	Interval   *span = PG_GETARG_INTERVAL_P(1);
	TimeTzADT  *result;

#ifndef HAVE_INT64_TIMESTAMP
	TimeTzADT	time1;
#endif

	result = (TimeTzADT *) palloc(sizeof(TimeTzADT));

#ifdef HAVE_INT64_TIMESTAMP
	result->time = time->time - span->time;
	result->time -= result->time / USECS_PER_DAY * USECS_PER_DAY;
	if (result->time < INT64CONST(0))
		result->time += USECS_PER_DAY;
#else
	result->time = time->time - span->time;
	TMODULO(result->time, time1.time, (double) SECS_PER_DAY);
	if (result->time < 0)
		result->time += SECS_PER_DAY;
#endif

	result->zone = time->zone;

	PG_RETURN_TIMETZADT_P(result);
}

/* overlaps_timetz() --- implements the SQL92 OVERLAPS operator.
 *
 * Algorithm is per SQL92 spec.  This is much harder than you'd think
 * because the spec requires us to deliver a non-null answer in some cases
 * where some of the inputs are null.
 */
Datum
overlaps_timetz(PG_FUNCTION_ARGS)
{
	/*
	 * The arguments are TimeTzADT *, but we leave them as generic Datums for
	 * convenience of notation --- and to avoid dereferencing nulls.
	 */
	Datum		ts1 = PG_GETARG_DATUM(0);
	Datum		te1 = PG_GETARG_DATUM(1);
	Datum		ts2 = PG_GETARG_DATUM(2);
	Datum		te2 = PG_GETARG_DATUM(3);
	bool		ts1IsNull = PG_ARGISNULL(0);
	bool		te1IsNull = PG_ARGISNULL(1);
	bool		ts2IsNull = PG_ARGISNULL(2);
	bool		te2IsNull = PG_ARGISNULL(3);

#define TIMETZ_GT(t1,t2) \
	DatumGetBool(DirectFunctionCall2(timetz_gt,t1,t2))
#define TIMETZ_LT(t1,t2) \
	DatumGetBool(DirectFunctionCall2(timetz_lt,t1,t2))

	/*
	 * If both endpoints of interval 1 are null, the result is null (unknown).
	 * If just one endpoint is null, take ts1 as the non-null one. Otherwise,
	 * take ts1 as the lesser endpoint.
	 */
	if (ts1IsNull)
	{
		if (te1IsNull)
			PG_RETURN_NULL();
		/* swap null for non-null */
		ts1 = te1;
		te1IsNull = true;
	}
	else if (!te1IsNull)
	{
		if (TIMETZ_GT(ts1, te1))
		{
			Datum		tt = ts1;

			ts1 = te1;
			te1 = tt;
		}
	}

	/* Likewise for interval 2. */
	if (ts2IsNull)
	{
		if (te2IsNull)
			PG_RETURN_NULL();
		/* swap null for non-null */
		ts2 = te2;
		te2IsNull = true;
	}
	else if (!te2IsNull)
	{
		if (TIMETZ_GT(ts2, te2))
		{
			Datum		tt = ts2;

			ts2 = te2;
			te2 = tt;
		}
	}

	/*
	 * At this point neither ts1 nor ts2 is null, so we can consider three
	 * cases: ts1 > ts2, ts1 < ts2, ts1 = ts2
	 */
	if (TIMETZ_GT(ts1, ts2))
	{
		/*
		 * This case is ts1 < te2 OR te1 < te2, which may look redundant but
		 * in the presence of nulls it's not quite completely so.
		 */
		if (te2IsNull)
			PG_RETURN_NULL();
		if (TIMETZ_LT(ts1, te2))
			PG_RETURN_BOOL(true);
		if (te1IsNull)
			PG_RETURN_NULL();

		/*
		 * If te1 is not null then we had ts1 <= te1 above, and we just found
		 * ts1 >= te2, hence te1 >= te2.
		 */
		PG_RETURN_BOOL(false);
	}
	else if (TIMETZ_LT(ts1, ts2))
	{
		/* This case is ts2 < te1 OR te2 < te1 */
		if (te1IsNull)
			PG_RETURN_NULL();
		if (TIMETZ_LT(ts2, te1))
			PG_RETURN_BOOL(true);
		if (te2IsNull)
			PG_RETURN_NULL();

		/*
		 * If te2 is not null then we had ts2 <= te2 above, and we just found
		 * ts2 >= te1, hence te2 >= te1.
		 */
		PG_RETURN_BOOL(false);
	}
	else
	{
		/*
		 * For ts1 = ts2 the spec says te1 <> te2 OR te1 = te2, which is a
		 * rather silly way of saying "true if both are nonnull, else null".
		 */
		if (te1IsNull || te2IsNull)
			PG_RETURN_NULL();
		PG_RETURN_BOOL(true);
	}

#undef TIMETZ_GT
#undef TIMETZ_LT
}


Datum
timetz_time(PG_FUNCTION_ARGS)
{
	TimeTzADT  *timetz = PG_GETARG_TIMETZADT_P(0);
	TimeADT		result;

	/* swallow the time zone and just return the time */
	result = timetz->time;

	PG_RETURN_TIMEADT(result);
}


Datum
time_timetz(PG_FUNCTION_ARGS)
{
	TimeADT		time = PG_GETARG_TIMEADT(0);
	TimeTzADT  *result;
	struct pg_tm tt,
			   *tm = &tt;
	fsec_t		fsec;
	int			tz;

	GetCurrentDateTime(tm);
	time2tm(time, tm, &fsec);
	tz = DetermineTimeZoneOffset(tm, session_timezone);

	result = (TimeTzADT *) palloc(sizeof(TimeTzADT));

	result->time = time;
	result->zone = tz;

	PG_RETURN_TIMETZADT_P(result);
}


/* timestamptz_timetz()
 * Convert timestamp to timetz data type.
 */
Datum
timestamptz_timetz(PG_FUNCTION_ARGS)
{
	TimestampTz timestamp = PG_GETARG_TIMESTAMP(0);
	TimeTzADT  *result;
	struct pg_tm tt,
			   *tm = &tt;
	int			tz;
	fsec_t		fsec;
	char	   *tzn;

	if (TIMESTAMP_NOT_FINITE(timestamp))
		PG_RETURN_NULL();

	if (timestamp2tm(timestamp, &tz, tm, &fsec, &tzn, NULL) != 0)
		ereport(ERROR,
				(errcode(ERRCODE_DATETIME_VALUE_OUT_OF_RANGE),
				 errmsg("timestamp out of range")));

	result = (TimeTzADT *) palloc(sizeof(TimeTzADT));

	tm2timetz(tm, fsec, tz, result);

	PG_RETURN_TIMETZADT_P(result);
}


/* datetimetz_timestamptz()
 * Convert date and timetz to timestamp with time zone data type.
 * Timestamp is stored in GMT, so add the time zone
 * stored with the timetz to the result.
 * - thomas 2000-03-10
 */
Datum
datetimetz_timestamptz(PG_FUNCTION_ARGS)
{
	DateADT		date = PG_GETARG_DATEADT(0);
	TimeTzADT  *time = PG_GETARG_TIMETZADT_P(1);
	TimestampTz result;

#ifdef HAVE_INT64_TIMESTAMP
	result = date * USECS_PER_DAY + time->time + time->zone * USECS_PER_SEC;
#else
	result = date * (double) SECS_PER_DAY + time->time + time->zone;
#endif

	PG_RETURN_TIMESTAMP(result);
}


/* timetz_part()
 * Extract specified field from time type.
 */
Datum
timetz_part(PG_FUNCTION_ARGS)
{
	text	   *units = PG_GETARG_TEXT_P(0);
	TimeTzADT  *time = PG_GETARG_TIMETZADT_P(1);
	float8		result;
	int			type,
				val;
	char	   *lowunits;

	lowunits = downcase_truncate_identifier(VARDATA(units),
											VARSIZE(units) - VARHDRSZ,
											false);

	type = DecodeUnits(0, lowunits, &val);
	if (type == UNKNOWN_FIELD)
		type = DecodeSpecial(0, lowunits, &val);

	if (type == UNITS)
	{
		double		dummy;
		int			tz;
		fsec_t		fsec;
		struct pg_tm tt,
				   *tm = &tt;

		timetz2tm(time, tm, &fsec, &tz);

		switch (val)
		{
			case DTK_TZ:
				result = -tz;
				break;

			case DTK_TZ_MINUTE:
				result = -tz;
				result /= SECS_PER_MINUTE;
				FMODULO(result, dummy, (double) SECS_PER_MINUTE);
				break;

			case DTK_TZ_HOUR:
				dummy = -tz;
				FMODULO(dummy, result, (double) SECS_PER_HOUR);
				break;

			case DTK_MICROSEC:
#ifdef HAVE_INT64_TIMESTAMP
				result = tm->tm_sec * USECS_PER_SEC + fsec;
#else
				result = (tm->tm_sec + fsec) * 1000000;
#endif
				break;

			case DTK_MILLISEC:
#ifdef HAVE_INT64_TIMESTAMP
				result = tm->tm_sec * INT64CONST(1000) + fsec / INT64CONST(1000);
#else
				result = (tm->tm_sec + fsec) * 1000;
#endif
				break;

			case DTK_SECOND:
#ifdef HAVE_INT64_TIMESTAMP
				result = tm->tm_sec + fsec / USECS_PER_SEC;
#else
				result = tm->tm_sec + fsec;
#endif
				break;

			case DTK_MINUTE:
				result = tm->tm_min;
				break;

			case DTK_HOUR:
				result = tm->tm_hour;
				break;

			case DTK_DAY:
			case DTK_MONTH:
			case DTK_QUARTER:
			case DTK_YEAR:
			case DTK_DECADE:
			case DTK_CENTURY:
			case DTK_MILLENNIUM:
			default:
				ereport(ERROR,
						(errcode(ERRCODE_INVALID_PARAMETER_VALUE),
				errmsg("\"time with time zone\" units \"%s\" not recognized",
					   DatumGetCString(DirectFunctionCall1(textout,
												 PointerGetDatum(units))))));

				result = 0;
		}
	}
	else if (type == RESERV && val == DTK_EPOCH)
	{
#ifdef HAVE_INT64_TIMESTAMP
		result = time->time / 1000000.0 + time->zone;
#else
		result = time->time + time->zone;
#endif
	}
	else
	{
		ereport(ERROR,
				(errcode(ERRCODE_INVALID_PARAMETER_VALUE),
				 errmsg("\"time with time zone\" units \"%s\" not recognized",
						DatumGetCString(DirectFunctionCall1(textout,
												 PointerGetDatum(units))))));

		result = 0;
	}

	PG_RETURN_FLOAT8(result);
}

/* timetz_zone()
 * Encode time with time zone type with specified time zone.
 * Applies DST rules as of the current date.
 */
Datum
timetz_zone(PG_FUNCTION_ARGS)
{
	text	   *zone = PG_GETARG_TEXT_P(0);
	TimeTzADT  *t = PG_GETARG_TIMETZADT_P(1);
	TimeTzADT  *result;
	int			tz;
	char		tzname[TZ_STRLEN_MAX + 1];
	int			len;
	char	   *lowzone;
	int			type,
				val;
	pg_tz	   *tzp;

	/*
	 * Look up the requested timezone.  First we look in the date token table
	 * (to handle cases like "EST"), and if that fails, we look in the
	 * timezone database (to handle cases like "America/New_York").  (This
	 * matches the order in which timestamp input checks the cases; it's
	 * important because the timezone database unwisely uses a few zone names
	 * that are identical to offset abbreviations.)
	 */
<<<<<<< HEAD
	lowzone = downcase_truncate_identifier(VARDATA(zone),
										   VARSIZE(zone) - VARHDRSZ,
										   false);
	type = DecodeSpecial(0, lowzone, &val);

	if (type == TZ || type == DTZ)
		tz = val * 60;
=======
	len = Min(VARSIZE(zone) - VARHDRSZ, TZ_STRLEN_MAX);
	memcpy(tzname, VARDATA(zone), len);
	tzname[len] = '\0';
	tzp = pg_tzset(tzname);
	if (tzp)
	{
		/* Get the offset-from-GMT that is valid today for the selected zone */
		pg_time_t	now = (pg_time_t) time(NULL);
		struct pg_tm *tm;

		tm = pg_localtime(&now, tzp);
		tz = -tm->tm_gmtoff;
	}
>>>>>>> 0f855d62
	else
	{
		len = Min(VARSIZE(zone) - VARHDRSZ, TZ_STRLEN_MAX);
		memcpy(tzname, VARDATA(zone), len);
		tzname[len] = '\0';
		tzp = pg_tzset(tzname);
		if (tzp)
		{
			/* Get the offset-from-GMT that is valid today for the zone */
			pg_time_t	now;
			struct pg_tm *tm;

			now = time(NULL);
			tm = pg_localtime(&now, tzp);
			tz = -tm->tm_gmtoff;
		}
		else
		{
			ereport(ERROR,
					(errcode(ERRCODE_INVALID_PARAMETER_VALUE),
					 errmsg("time zone \"%s\" not recognized", tzname)));
			tz = 0;				/* keep compiler quiet */
		}
	}

	result = (TimeTzADT *) palloc(sizeof(TimeTzADT));

#ifdef HAVE_INT64_TIMESTAMP
	result->time = t->time + (t->zone - tz) * USECS_PER_SEC;
	while (result->time < INT64CONST(0))
		result->time += USECS_PER_DAY;
	while (result->time >= USECS_PER_DAY)
		result->time -= USECS_PER_DAY;
#else
	result->time = t->time + (t->zone - tz);
	while (result->time < 0)
		result->time += SECS_PER_DAY;
	while (result->time >= SECS_PER_DAY)
		result->time -= SECS_PER_DAY;
#endif

	result->zone = tz;

	PG_RETURN_TIMETZADT_P(result);
}

/* timetz_izone()
 * Encode time with time zone type with specified time interval as time zone.
 */
Datum
timetz_izone(PG_FUNCTION_ARGS)
{
	Interval   *zone = PG_GETARG_INTERVAL_P(0);
	TimeTzADT  *time = PG_GETARG_TIMETZADT_P(1);
	TimeTzADT  *result;
	int			tz;

	if (zone->month != 0)
		ereport(ERROR,
				(errcode(ERRCODE_INVALID_PARAMETER_VALUE),
				 errmsg("\"interval\" time zone \"%s\" not valid",
						DatumGetCString(DirectFunctionCall1(interval_out,
												  PointerGetDatum(zone))))));

#ifdef HAVE_INT64_TIMESTAMP
	tz = -(zone->time / USECS_PER_SEC);
#else
	tz = -(zone->time);
#endif

	result = (TimeTzADT *) palloc(sizeof(TimeTzADT));

#ifdef HAVE_INT64_TIMESTAMP
	result->time = time->time + (time->zone - tz) * USECS_PER_SEC;
	while (result->time < INT64CONST(0))
		result->time += USECS_PER_DAY;
	while (result->time >= USECS_PER_DAY)
		result->time -= USECS_PER_DAY;
#else
	result->time = time->time + (time->zone - tz);
	while (result->time < 0)
		result->time += SECS_PER_DAY;
	while (result->time >= SECS_PER_DAY)
		result->time -= SECS_PER_DAY;
#endif

	result->zone = tz;

	PG_RETURN_TIMETZADT_P(result);
}<|MERGE_RESOLUTION|>--- conflicted
+++ resolved
@@ -8,11 +8,7 @@
  *
  *
  * IDENTIFICATION
-<<<<<<< HEAD
- *	  $PostgreSQL: pgsql/src/backend/utils/adt/date.c,v 1.138.2.1 2008/07/07 18:09:53 tgl Exp $
-=======
  *	  $PostgreSQL: pgsql/src/backend/utils/adt/date.c,v 1.139 2008/02/17 02:09:28 tgl Exp $
->>>>>>> 0f855d62
  *
  *-------------------------------------------------------------------------
  */
@@ -2548,6 +2544,10 @@
 /* timetz_zone()
  * Encode time with time zone type with specified time zone.
  * Applies DST rules as of the current date.
+ *
+ * We've pulled this function from 8_4_STABLE, but kept PG_GETARG_TEXT_P
+ * instead of PG_GETARG_TEXT_PP which was used in 8_4_STABLE.
+ * GPDB_84_MERGE_FIXME
  */
 Datum
 timetz_zone(PG_FUNCTION_ARGS)
@@ -2557,7 +2557,6 @@
 	TimeTzADT  *result;
 	int			tz;
 	char		tzname[TZ_STRLEN_MAX + 1];
-	int			len;
 	char	   *lowzone;
 	int			type,
 				val;
@@ -2571,42 +2570,24 @@
 	 * important because the timezone database unwisely uses a few zone names
 	 * that are identical to offset abbreviations.)
 	 */
-<<<<<<< HEAD
-	lowzone = downcase_truncate_identifier(VARDATA(zone),
-										   VARSIZE(zone) - VARHDRSZ,
+	text_to_cstring_buffer(zone, tzname, sizeof(tzname));
+	lowzone = downcase_truncate_identifier(tzname,
+										   strlen(tzname),
 										   false);
+
 	type = DecodeSpecial(0, lowzone, &val);
 
 	if (type == TZ || type == DTZ)
 		tz = val * 60;
-=======
-	len = Min(VARSIZE(zone) - VARHDRSZ, TZ_STRLEN_MAX);
-	memcpy(tzname, VARDATA(zone), len);
-	tzname[len] = '\0';
-	tzp = pg_tzset(tzname);
-	if (tzp)
-	{
-		/* Get the offset-from-GMT that is valid today for the selected zone */
-		pg_time_t	now = (pg_time_t) time(NULL);
-		struct pg_tm *tm;
-
-		tm = pg_localtime(&now, tzp);
-		tz = -tm->tm_gmtoff;
-	}
->>>>>>> 0f855d62
 	else
 	{
-		len = Min(VARSIZE(zone) - VARHDRSZ, TZ_STRLEN_MAX);
-		memcpy(tzname, VARDATA(zone), len);
-		tzname[len] = '\0';
 		tzp = pg_tzset(tzname);
 		if (tzp)
 		{
 			/* Get the offset-from-GMT that is valid today for the zone */
-			pg_time_t	now;
+			pg_time_t	now = (pg_time_t) time(NULL);
 			struct pg_tm *tm;
 
-			now = time(NULL);
 			tm = pg_localtime(&now, tzp);
 			tz = -tm->tm_gmtoff;
 		}
