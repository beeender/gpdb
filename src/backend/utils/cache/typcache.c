--- conflicted
+++ resolved
@@ -477,18 +477,16 @@
 			!array_element_has_hashing(typentry))
 			hash_proc = InvalidOid;
 
-<<<<<<< HEAD
 		/*
 		 * Likewise for hash_range.
 		 */
 		if (hash_proc == F_HASH_RANGE &&
 			!range_element_has_hashing(typentry))
 			hash_proc = InvalidOid;
-=======
+
 		/* Force update of hash_proc_finfo only if we're changing state */
 		if (typentry->hash_proc != hash_proc)
 			typentry->hash_proc_finfo.fn_oid = InvalidOid;
->>>>>>> ab93f90c
 
 		typentry->hash_proc = hash_proc;
 		typentry->flags |= TCFLAGS_CHECKED_HASH_PROC;
