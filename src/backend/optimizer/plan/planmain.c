/*-------------------------------------------------------------------------
 *
 * planmain.c
 *	  Routines to plan a single query
 *
 * What's in a name, anyway?  The top-level entry point of the planner/
 * optimizer is over in planner.c, not here as you might think from the
 * file name.  But this is the main code for planning a basic join operation,
 * shorn of features like subselects, inheritance, aggregates, grouping,
 * and so on.  (Those are the things planner.c deals with.)
 *
<<<<<<< HEAD
 * Portions Copyright (c) 2005-2008, Greenplum inc
 * Portions Copyright (c) 2012-Present Pivotal Software, Inc.
 * Portions Copyright (c) 1996-2009, PostgreSQL Global Development Group
=======
 * Portions Copyright (c) 1996-2010, PostgreSQL Global Development Group
>>>>>>> 1084f317
 * Portions Copyright (c) 1994, Regents of the University of California
 *
 *
 * IDENTIFICATION
 *	  $PostgreSQL: pgsql/src/backend/optimizer/plan/planmain.c,v 1.119 2010/07/06 19:18:56 momjian Exp $
 *
 *-------------------------------------------------------------------------
 */
#include "postgres.h"

#include "optimizer/cost.h"
#include "optimizer/pathnode.h"
#include "optimizer/paths.h"
#include "optimizer/placeholder.h"
#include "optimizer/planmain.h"
#include "optimizer/tlist.h"
#include "utils/selfuncs.h"

#include "catalog/pg_proc.h"
#include "cdb/cdbpath.h"        /* cdbpath_rows() */
#include "cdb/cdbvars.h"

static Bitmapset *distcols_in_groupclause(List *gc, Bitmapset *bms);

/*
 * query_planner
 *	  Generate a path (that is, a simplified plan) for a basic query,
 *	  which may involve joins but not any fancier features.
 *
 * Since query_planner does not handle the toplevel processing (grouping,
 * sorting, etc) it cannot select the best path by itself.	It selects
 * two paths: the cheapest path that produces all the required tuples,
 * independent of any ordering considerations, and the cheapest path that
 * produces the expected fraction of the required tuples in the required
 * ordering, if there is a path that is cheaper for this than just sorting
 * the output of the cheapest overall path.  The caller (grouping_planner)
 * will make the final decision about which to use.
 *
 * Input parameters:
 * root describes the query to plan
 * tlist is the target list the query should produce
 *		(this is NOT necessarily root->parse->targetList!)
 * tuple_fraction is the fraction of tuples we expect will be retrieved
 * limit_tuples is a hard limit on number of tuples to retrieve,
 *		or -1 if no limit
 *
 * Output parameters:
 * *cheapest_path receives the overall-cheapest path for the query
 * *sorted_path receives the cheapest presorted path for the query,
 *				if any (NULL if there is no useful presorted path)
 * *num_groups receives the estimated number of groups, or 1 if query
 *				does not use grouping
 *
 * Note: the PlannerInfo node also includes a query_pathkeys field, which is
 * both an input and an output of query_planner().	The input value signals
 * query_planner that the indicated sort order is wanted in the final output
 * plan.  But this value has not yet been "canonicalized", since the needed
 * info does not get computed until we scan the qual clauses.  We canonicalize
 * it as soon as that task is done.  (The main reason query_pathkeys is a
 * PlannerInfo field and not a passed parameter is that the low-level routines
 * in indxpath.c need to see it.)
 *
 * Note: the PlannerInfo node also includes group_pathkeys, window_pathkeys,
 * distinct_pathkeys, and sort_pathkeys, which like query_pathkeys need to be
 * canonicalized once the info is available.
 *
 * tuple_fraction is interpreted as follows:
 *	  0: expect all tuples to be retrieved (normal case)
 *	  0 < tuple_fraction < 1: expect the given fraction of tuples available
 *		from the plan to be retrieved
 *	  tuple_fraction >= 1: tuple_fraction is the absolute number of tuples
 *		expected to be retrieved (ie, a LIMIT specification)
 * Note that a nonzero tuple_fraction could come from outer context; it is
 * therefore not redundant with limit_tuples.  We use limit_tuples to determine
 * whether a bounded sort can be used at runtime.
 */
void
query_planner(PlannerInfo *root, List *tlist,
			  double tuple_fraction, double limit_tuples,
			  Path **cheapest_path, Path **sorted_path,
			  double *num_groups)
{
	Query	   *parse = root->parse;
	List	   *joinlist;
	RelOptInfo *final_rel;
	Path	   *cheapestpath;
	Path	   *sortedpath;
	Index		rti;
	ListCell   *lc;
	double		total_pages;

	/* Make tuple_fraction accessible to lower-level routines */
	root->tuple_fraction = tuple_fraction;

	*num_groups = 1;			/* default result */

	/*
	 * If the query has an empty join tree, then it's something easy like
	 * "SELECT 2+2;" or "INSERT ... VALUES()".	Fall through quickly.
	 */
	if (parse->jointree->fromlist == NIL)
	{
		/* We need a trivial path result */
		*cheapest_path = (Path *)
			create_result_path((List *) parse->jointree->quals);
		*sorted_path = NULL;

		/*
		 * We still are required to canonicalize any pathkeys, in case it's
		 * something like "SELECT 2+2 ORDER BY 1".
		 */
		root->canon_pathkeys = NIL;
		root->query_pathkeys = canonicalize_pathkeys(root,
													 root->query_pathkeys);
		root->group_pathkeys = canonicalize_pathkeys(root,
													 root->group_pathkeys);
		root->window_pathkeys = canonicalize_pathkeys(root,
													  root->window_pathkeys);
		root->distinct_pathkeys = canonicalize_pathkeys(root,
													root->distinct_pathkeys);
		root->sort_pathkeys = canonicalize_pathkeys(root,
													root->sort_pathkeys);

		{
			char		exec_location;

			exec_location = check_execute_on_functions((Node *) parse->targetList);

			if (exec_location == PROEXECLOCATION_MASTER)
				CdbPathLocus_MakeEntry(&(*cheapest_path)->locus);
			else if (exec_location == PROEXECLOCATION_ALL_SEGMENTS)
				CdbPathLocus_MakeStrewn(&(*cheapest_path)->locus);
		}
		return;
	}

	/*
	 * Init planner lists to empty, and set up the array to hold RelOptInfos
	 * for "simple" rels.
	 *
	 * NOTE: append_rel_list was set up by subquery_planner, so do not touch
	 * here; eq_classes may contain data already, too.
	 */
	root->simple_rel_array_size = list_length(parse->rtable) + 1;
	root->simple_rel_array = (RelOptInfo **)
		palloc0(root->simple_rel_array_size * sizeof(RelOptInfo *));
	root->join_rel_list = NIL;
	root->join_rel_hash = NULL;
	root->join_rel_level = NULL;
	root->join_cur_level = 0;
	root->canon_pathkeys = NIL;
	root->left_join_clauses = NIL;
	root->right_join_clauses = NIL;
	root->full_join_clauses = NIL;
	root->join_info_list = NIL;
	root->placeholder_list = NIL;
	root->initial_rels = NIL;

	/*
	 * Make a flattened version of the rangetable for faster access (this is
	 * OK because the rangetable won't change any more).
	 */
	root->simple_rte_array = (RangeTblEntry **)
		palloc0(root->simple_rel_array_size * sizeof(RangeTblEntry *));
	rti = 1;
	foreach(lc, parse->rtable)
	{
		RangeTblEntry *rte = (RangeTblEntry *) lfirst(lc);

		root->simple_rte_array[rti++] = rte;
	}

	/*
	 * Construct RelOptInfo nodes for all base relations in query, and
	 * indirectly for all appendrel member relations ("other rels").  This
	 * will give us a RelOptInfo for every "simple" (non-join) rel involved in
	 * the query.
	 *
	 * Note: the reason we find the rels by searching the jointree and
	 * appendrel list, rather than just scanning the rangetable, is that the
	 * rangetable may contain RTEs for rels not actively part of the query,
	 * for example views.  We don't want to make RelOptInfos for them.
	 */
	add_base_rels_to_query(root, (Node *) parse->jointree);

	/*
<<<<<<< HEAD
	 * Examine the targetlist and join tree, adding entries to baserel
	 * targetlists for all referenced Vars, and generating PlaceHolderInfo
	 * entries for all referenced PlaceHolderVars.  Restrict and join clauses
	 * are added to appropriate lists belonging to the mentioned relations.
	 * We also build EquivalenceClasses for provably equivalent expressions.
	 * The SpecialJoinInfo list is also built to hold information about join
	 * order restrictions.  Finally, we form a target joinlist for
	 * make_one_rel() to work from.
=======
	 * Examine the targetlist and qualifications, adding entries to baserel
	 * targetlists for all referenced Vars.  Restrict and join clauses are
	 * added to appropriate lists belonging to the mentioned relations.  We
	 * also build EquivalenceClasses for provably equivalent expressions, and
	 * form a target joinlist for make_one_rel() to work from.
>>>>>>> 1084f317
	 */
	build_base_rel_tlists(root, tlist);

	find_placeholders_in_jointree(root);

	joinlist = deconstruct_jointree(root);

	/*
	 * Reconsider any postponed outer-join quals now that we have built up
	 * equivalence classes.  (This could result in further additions or
	 * mergings of classes.)
	 */
	reconsider_outer_join_clauses(root);

	/**
	 * Use the list of equijoined keys to transfer quals between relations.  For example,
	 *   A=B AND f(A) implies A=B AND f(A) and f(B), under some restrictions on f.
	 */
	generate_implied_quals(root);

	/*
	 * If we formed any equivalence classes, generate additional restriction
	 * clauses as appropriate.	(Implied join clauses are formed on-the-fly
	 * later.)
	 */
	generate_base_implied_equalities(root);

	/*
	 * We have completed merging equivalence sets, so it's now possible to
	 * convert the requested query_pathkeys to canonical form.	Also
	 * canonicalize the groupClause, windowClause, distinctClause and
	 * sortClause pathkeys for use later.
	 */
	root->query_pathkeys = canonicalize_pathkeys(root, root->query_pathkeys);
	root->group_pathkeys = canonicalize_pathkeys(root, root->group_pathkeys);
	root->window_pathkeys = canonicalize_pathkeys(root, root->window_pathkeys);
	root->distinct_pathkeys = canonicalize_pathkeys(root, root->distinct_pathkeys);
	root->sort_pathkeys = canonicalize_pathkeys(root, root->sort_pathkeys);

	/*
	 * Examine any "placeholder" expressions generated during subquery pullup.
	 * Make sure that the Vars they need are marked as needed at the relevant
	 * join level.
	 */
	fix_placeholder_input_needed_levels(root);

	/*
	 * Remove any useless outer joins.  Ideally this would be done during
	 * jointree preprocessing, but the necessary information isn't available
	 * until we've built baserel data structures and classified qual clauses.
	 */
	joinlist = remove_useless_joins(root, joinlist);

	/*
	 * Now distribute "placeholders" to base rels as needed.  This has to be
	 * done after join removal because removal could change whether a
	 * placeholder is evaluatable at a base rel.
	 */
	add_placeholders_to_base_rels(root);

	/*
	 * We should now have size estimates for every actual table involved in
	 * the query, and we also know which if any have been deleted from the
	 * query by join removal; so we can compute total_table_pages.
	 *
	 * Note that appendrels are not double-counted here, even though we don't
	 * bother to distinguish RelOptInfos for appendrel parents, because the
	 * parents will still have size zero.
	 *
	 * XXX if a table is self-joined, we will count it once per appearance,
	 * which perhaps is the wrong thing ... but that's not completely clear,
	 * and detecting self-joins here is difficult, so ignore it for now.
	 */
	total_pages = 0;
	for (rti = 1; rti < root->simple_rel_array_size; rti++)
	{
		RelOptInfo *brel = root->simple_rel_array[rti];

		if (brel == NULL)
			continue;

		Assert(brel->relid == rti);		/* sanity check on array */

		if (brel->reloptkind == RELOPT_BASEREL ||
			brel->reloptkind == RELOPT_OTHER_MEMBER_REL)
			total_pages += (double) brel->pages;
	}
	root->total_table_pages = total_pages;

	/*
	 * Remove any useless outer joins.	Ideally this would be done during
	 * jointree preprocessing, but the necessary information isn't available
	 * until we've built baserel data structures and classified qual clauses.
	 */
	joinlist = remove_useless_joins(root, joinlist);

	/*
	 * Now distribute "placeholders" to base rels as needed.  This has to be
	 * done after join removal because removal could change whether a
	 * placeholder is evaluatable at a base rel.
	 */
	add_placeholders_to_base_rels(root);

	/*
	 * We should now have size estimates for every actual table involved in
	 * the query, and we also know which if any have been deleted from the
	 * query by join removal; so we can compute total_table_pages.
	 *
	 * Note that appendrels are not double-counted here, even though we don't
	 * bother to distinguish RelOptInfos for appendrel parents, because the
	 * parents will still have size zero.
	 *
	 * XXX if a table is self-joined, we will count it once per appearance,
	 * which perhaps is the wrong thing ... but that's not completely clear,
	 * and detecting self-joins here is difficult, so ignore it for now.
	 */
	total_pages = 0;
	for (rti = 1; rti < root->simple_rel_array_size; rti++)
	{
		RelOptInfo *brel = root->simple_rel_array[rti];

		if (brel == NULL)
			continue;

		Assert(brel->relid == rti);		/* sanity check on array */

		if (brel->reloptkind == RELOPT_BASEREL ||
			brel->reloptkind == RELOPT_OTHER_MEMBER_REL)
			total_pages += (double) brel->pages;
	}
	root->total_table_pages = total_pages;

	/*
	 * Ready to do the primary planning.
	 */
	final_rel = make_one_rel(root, joinlist);

	if (!final_rel || !final_rel->cheapest_total_path)
		elog(ERROR, "failed to construct the join relation");
	Insist(final_rel->cheapest_startup_path);

	/*
	 * If there's grouping going on, estimate the number of result groups. We
	 * couldn't do this any earlier because it depends on relation size
	 * estimates that were set up above.
	 *
	 * Then convert tuple_fraction to fractional form if it is absolute, and
	 * adjust it based on the knowledge that grouping_planner will be doing
	 * grouping or aggregation work with our result.
	 *
	 * This introduces some undesirable coupling between this code and
	 * grouping_planner, but the alternatives seem even uglier; we couldn't
	 * pass back completed paths without making these decisions here.
	 */
	if (parse->groupClause)
	{
		List	   *groupExprs;

		groupExprs = get_grouplist_exprs(parse->groupClause,
										 parse->targetList);
		if (groupExprs == NULL)
			*num_groups = 1;
		else
			*num_groups = estimate_num_groups(root,
											  groupExprs,
											  final_rel->rows);

		/*
		 * In GROUP BY mode, an absolute LIMIT is relative to the number of
		 * groups not the number of tuples.  If the caller gave us a fraction,
		 * keep it as-is.  (In both cases, we are effectively assuming that
		 * all the groups are about the same size.)
		 */
		if (tuple_fraction >= 1.0)
			tuple_fraction /= *num_groups;

		/*
		 * If both GROUP BY and ORDER BY are specified, we will need two
		 * levels of sort --- and, therefore, certainly need to read all the
		 * tuples --- unless ORDER BY is a subset of GROUP BY.  Likewise if we
		 * have both DISTINCT and GROUP BY.
		 */
		if (!pathkeys_contained_in(root->sort_pathkeys, root->group_pathkeys) ||
			!pathkeys_contained_in(root->distinct_pathkeys, root->group_pathkeys))
			tuple_fraction = 0.0;
		/* GPDB_84_MERGE_FIXME: Are we missing the condition on window_pathkeys on
		 * purpose? */
	}
	else if (parse->hasAggs || root->hasHavingQual)
	{
		/*
		 * Ungrouped aggregate will certainly want to read all the tuples, and
		 * it will deliver a single result row (so leave *num_groups 1).
		 */
		tuple_fraction = 0.0;
	}
	else if (parse->distinctClause)
	{
		/*
		 * Since there was no grouping or aggregation, it's reasonable to
		 * assume the UNIQUE filter has effects comparable to GROUP BY. Return
		 * the estimated number of output rows for use by caller. (If DISTINCT
		 * is used with grouping, we ignore its effects for rowcount
		 * estimation purposes; this amounts to assuming the grouped rows are
		 * distinct already.)
		 */
		List	   *distinctExprs;

		distinctExprs = get_sortgrouplist_exprs(parse->distinctClause,
												parse->targetList);
		*num_groups = estimate_num_groups(root,
										  distinctExprs,
										  final_rel->rows);

		/*
		 * Adjust tuple_fraction the same way as for GROUP BY, too.
		 */
		if (tuple_fraction >= 1.0)
			tuple_fraction /= *num_groups;
	}
	else
	{
		/*
		 * Plain non-grouped, non-aggregated query: an absolute tuple fraction
		 * can be divided by the number of tuples.
		 */
		if (tuple_fraction >= 1.0)
			tuple_fraction /= final_rel->rows;
	}

	/*
	 * Pick out the cheapest-total path and the cheapest presorted path for
	 * the requested pathkeys (if there is one).  We should take the tuple
	 * fraction into account when selecting the cheapest presorted path, but
	 * not when selecting the cheapest-total path, since if we have to sort
	 * then we'll have to fetch all the tuples.  (But there's a special case:
	 * if query_pathkeys is NIL, meaning order doesn't matter, then the
	 * "cheapest presorted" path will be the cheapest overall for the tuple
	 * fraction.)
	 *
	 * The cheapest-total path is also the one to use if grouping_planner
	 * decides to use hashed aggregation, so we return it separately even if
	 * this routine thinks the presorted path is the winner.
	 */
	cheapestpath = final_rel->cheapest_total_path;

	sortedpath =
		get_cheapest_fractional_path_for_pathkeys(final_rel->pathlist,
												  root->query_pathkeys,
												  tuple_fraction);

	/* Don't return same path in both guises; just wastes effort */
	if (sortedpath == cheapestpath)
		sortedpath = NULL;

	/*
	 * Forget about the presorted path if it would be cheaper to sort the
	 * cheapest-total path.  Here we need consider only the behavior at the
	 * tuple fraction point.
	 */
	if (sortedpath)
	{
		Path		sort_path;	/* dummy for result of cost_sort */

		if (root->query_pathkeys == NIL ||
			pathkeys_contained_in(root->query_pathkeys,
								  cheapestpath->pathkeys))
		{
			/* No sort needed for cheapest path */
			sort_path.startup_cost = cheapestpath->startup_cost;
			sort_path.total_cost = cheapestpath->total_cost;
		}
		else
		{
			/* Figure cost for sorting */
			cost_sort(&sort_path, root, root->query_pathkeys,
					  cheapestpath->total_cost,
					  cdbpath_rows(root, cheapestpath), final_rel->width,
					  limit_tuples);
		}

		if (compare_fractional_path_costs(sortedpath, &sort_path,
										  tuple_fraction) > 0)
		{
			/* Presorted path is a loser */
			sortedpath = NULL;
		}
	}

	*cheapest_path = cheapestpath;
	*sorted_path = sortedpath;
}


/*
 * distcols_in_groupclause -
 *     Return all distinct tleSortGroupRef values in a GROUP BY clause.
 *
 * If this is a GROUPING_SET, this function is called recursively to
 * find the tleSortGroupRef values for underlying grouping columns.
 */
static Bitmapset *
distcols_in_groupclause(List *gc, Bitmapset *bms)
{
	ListCell *l;

	foreach(l, gc)
	{
		Node *node = lfirst(l);

		if (node == NULL)
			continue;

		Assert(IsA(node, SortGroupClause) ||
			   IsA(node, List) ||
			   IsA(node, GroupingClause));

		if (IsA(node, SortGroupClause))
		{
			bms = bms_add_member(bms, ((SortGroupClause *) node)->tleSortGroupRef);
		}

		else if (IsA(node, List))
		{
			bms = distcols_in_groupclause((List *)node, bms);
		}

		else if (IsA(node, GroupingClause))
		{
			List *groupsets = ((GroupingClause *)node)->groupsets;
			bms = distcols_in_groupclause(groupsets, bms);
		}
	}

	return bms;
}

/*
 * num_distcols_in_grouplist -
 *      Return number of distinct columns/expressions that appeared in
 *      a list of GroupClauses or GroupingClauses.
 */
int
num_distcols_in_grouplist(List *gc)
{
	Bitmapset *bms = NULL;
	int num_cols;

	bms = distcols_in_groupclause(gc, bms);

	num_cols = bms_num_members(bms);
	bms_free(bms);

	return num_cols;
}

/**
 * Planner configuration related
 */

/**
 * Default configuration information
 */
PlannerConfig *DefaultPlannerConfig(void)
{
	PlannerConfig *c1 = (PlannerConfig *) palloc(sizeof(PlannerConfig));
	c1->cdbpath_segments = planner_segment_count();
	c1->enable_seqscan = enable_seqscan;
	c1->enable_indexscan = enable_indexscan;
	c1->enable_bitmapscan = enable_bitmapscan;
	c1->enable_tidscan = enable_tidscan;
	c1->enable_sort = enable_sort;
	c1->enable_hashagg = enable_hashagg;
	c1->enable_groupagg = enable_groupagg;
	c1->enable_nestloop = enable_nestloop;
	c1->enable_mergejoin = enable_mergejoin;
	c1->enable_hashjoin = enable_hashjoin;
	c1->gp_enable_hashjoin_size_heuristic = gp_enable_hashjoin_size_heuristic;
	c1->gp_enable_fallback_plan = gp_enable_fallback_plan;
	c1->gp_enable_predicate_propagation = gp_enable_predicate_propagation;
	c1->mpp_trying_fallback_plan = false;
	c1->constraint_exclusion = constraint_exclusion;

	c1->gp_enable_multiphase_agg = gp_enable_multiphase_agg;
	c1->gp_enable_preunique = gp_enable_preunique;
	c1->gp_eager_preunique = gp_eager_preunique;
	c1->gp_hashagg_streambottom = gp_hashagg_streambottom;
	c1->gp_enable_agg_distinct = gp_enable_agg_distinct;
	c1->gp_enable_dqa_pruning = gp_enable_dqa_pruning;
	c1->gp_eager_dqa_pruning = gp_eager_dqa_pruning;
	c1->gp_eager_one_phase_agg = gp_eager_one_phase_agg;
	c1->gp_eager_two_phase_agg = gp_eager_two_phase_agg;
	c1->gp_enable_groupext_distinct_pruning = gp_enable_groupext_distinct_pruning;
	c1->gp_enable_groupext_distinct_gather = gp_enable_groupext_distinct_gather;
	c1->gp_enable_sort_limit = gp_enable_sort_limit;
	c1->gp_enable_sort_distinct = gp_enable_sort_distinct;

	c1->gp_enable_direct_dispatch = gp_enable_direct_dispatch;
	c1->gp_dynamic_partition_pruning = gp_dynamic_partition_pruning;

	c1->gp_cte_sharing = gp_cte_sharing;

	c1->honor_order_by = true;

	return c1;
}

/*
 * Copy configuration information
 */
PlannerConfig *
CopyPlannerConfig(const PlannerConfig *c1)
{
	PlannerConfig *c2 = (PlannerConfig *) palloc(sizeof(PlannerConfig));

	memcpy(c2, c1, sizeof(PlannerConfig));
	return c2;
}<|MERGE_RESOLUTION|>--- conflicted
+++ resolved
@@ -9,13 +9,9 @@
  * shorn of features like subselects, inheritance, aggregates, grouping,
  * and so on.  (Those are the things planner.c deals with.)
  *
-<<<<<<< HEAD
  * Portions Copyright (c) 2005-2008, Greenplum inc
  * Portions Copyright (c) 2012-Present Pivotal Software, Inc.
- * Portions Copyright (c) 1996-2009, PostgreSQL Global Development Group
-=======
  * Portions Copyright (c) 1996-2010, PostgreSQL Global Development Group
->>>>>>> 1084f317
  * Portions Copyright (c) 1994, Regents of the University of California
  *
  *
@@ -202,7 +198,6 @@
 	add_base_rels_to_query(root, (Node *) parse->jointree);
 
 	/*
-<<<<<<< HEAD
 	 * Examine the targetlist and join tree, adding entries to baserel
 	 * targetlists for all referenced Vars, and generating PlaceHolderInfo
 	 * entries for all referenced PlaceHolderVars.  Restrict and join clauses
@@ -211,13 +206,6 @@
 	 * The SpecialJoinInfo list is also built to hold information about join
 	 * order restrictions.  Finally, we form a target joinlist for
 	 * make_one_rel() to work from.
-=======
-	 * Examine the targetlist and qualifications, adding entries to baserel
-	 * targetlists for all referenced Vars.  Restrict and join clauses are
-	 * added to appropriate lists belonging to the mentioned relations.  We
-	 * also build EquivalenceClasses for provably equivalent expressions, and
-	 * form a target joinlist for make_one_rel() to work from.
->>>>>>> 1084f317
 	 */
 	build_base_rel_tlists(root, tlist);
 
@@ -266,49 +254,6 @@
 
 	/*
 	 * Remove any useless outer joins.  Ideally this would be done during
-	 * jointree preprocessing, but the necessary information isn't available
-	 * until we've built baserel data structures and classified qual clauses.
-	 */
-	joinlist = remove_useless_joins(root, joinlist);
-
-	/*
-	 * Now distribute "placeholders" to base rels as needed.  This has to be
-	 * done after join removal because removal could change whether a
-	 * placeholder is evaluatable at a base rel.
-	 */
-	add_placeholders_to_base_rels(root);
-
-	/*
-	 * We should now have size estimates for every actual table involved in
-	 * the query, and we also know which if any have been deleted from the
-	 * query by join removal; so we can compute total_table_pages.
-	 *
-	 * Note that appendrels are not double-counted here, even though we don't
-	 * bother to distinguish RelOptInfos for appendrel parents, because the
-	 * parents will still have size zero.
-	 *
-	 * XXX if a table is self-joined, we will count it once per appearance,
-	 * which perhaps is the wrong thing ... but that's not completely clear,
-	 * and detecting self-joins here is difficult, so ignore it for now.
-	 */
-	total_pages = 0;
-	for (rti = 1; rti < root->simple_rel_array_size; rti++)
-	{
-		RelOptInfo *brel = root->simple_rel_array[rti];
-
-		if (brel == NULL)
-			continue;
-
-		Assert(brel->relid == rti);		/* sanity check on array */
-
-		if (brel->reloptkind == RELOPT_BASEREL ||
-			brel->reloptkind == RELOPT_OTHER_MEMBER_REL)
-			total_pages += (double) brel->pages;
-	}
-	root->total_table_pages = total_pages;
-
-	/*
-	 * Remove any useless outer joins.	Ideally this would be done during
 	 * jointree preprocessing, but the necessary information isn't available
 	 * until we've built baserel data structures and classified qual clauses.
 	 */
