/*-------------------------------------------------------------------------
 *
 * planmain.c
 *	  Routines to plan a single query
 *
 * What's in a name, anyway?  The top-level entry point of the planner/
 * optimizer is over in planner.c, not here as you might think from the
 * file name.  But this is the main code for planning a basic join operation,
 * shorn of features like subselects, inheritance, aggregates, grouping,
 * and so on.  (Those are the things planner.c deals with.)
 *
<<<<<<< HEAD
 * Portions Copyright (c) 2005-2008, Greenplum inc
=======
>>>>>>> d13f41d2
 * Portions Copyright (c) 1996-2008, PostgreSQL Global Development Group
 * Portions Copyright (c) 1994, Regents of the University of California
 *
 *
 * IDENTIFICATION
 *	  $PostgreSQL: pgsql/src/backend/optimizer/plan/planmain.c,v 1.106 2008/01/11 04:02:18 tgl Exp $
 *
 *-------------------------------------------------------------------------
 */
#include "postgres.h"

#include "optimizer/cost.h"
#include "optimizer/pathnode.h"
#include "optimizer/paths.h"
#include "optimizer/planmain.h"
#include "optimizer/tlist.h"
#include "utils/selfuncs.h"

#include "cdb/cdbpath.h"        /* cdbpath_rows() */
#include "cdb/cdbvars.h"

static Bitmapset *distcols_in_groupclause(List *gc, Bitmapset *bms);

/*
 * query_planner
 *	  Generate a path (that is, a simplified plan) for a basic query,
 *	  which may involve joins but not any fancier features.
 *
 * Since query_planner does not handle the toplevel processing (grouping,
 * sorting, etc) it cannot select the best path by itself.	It selects
 * two paths: the cheapest path that produces all the required tuples,
 * independent of any ordering considerations, and the cheapest path that
 * produces the expected fraction of the required tuples in the required
 * ordering, if there is a path that is cheaper for this than just sorting
 * the output of the cheapest overall path.  The caller (grouping_planner)
 * will make the final decision about which to use.
 *
 * Input parameters:
 * root describes the query to plan
 * tlist is the target list the query should produce
 *		(this is NOT necessarily root->parse->targetList!)
 * tuple_fraction is the fraction of tuples we expect will be retrieved
 * limit_tuples is a hard limit on number of tuples to retrieve,
 *		or -1 if no limit
 *
 * Output parameters:
 * *cheapest_path receives the overall-cheapest path for the query
 * *sorted_path receives the cheapest presorted path for the query,
 *				if any (NULL if there is no useful presorted path)
 * *num_groups receives the estimated number of groups, or 1 if query
 *				does not use grouping
 *
 * Note: the PlannerInfo node also includes a query_pathkeys field, which is
 * both an input and an output of query_planner().	The input value signals
 * query_planner that the indicated sort order is wanted in the final output
 * plan.  But this value has not yet been "canonicalized", since the needed
 * info does not get computed until we scan the qual clauses.  We canonicalize
 * it as soon as that task is done.  (The main reason query_pathkeys is a
 * PlannerInfo field and not a passed parameter is that the low-level routines
 * in indxpath.c need to see it.)
 *
 * Note: the PlannerInfo node also includes group_pathkeys and sort_pathkeys,
 * which like query_pathkeys need to be canonicalized once the info is
 * available.
 *
 * tuple_fraction is interpreted as follows:
 *	  0: expect all tuples to be retrieved (normal case)
 *	  0 < tuple_fraction < 1: expect the given fraction of tuples available
 *		from the plan to be retrieved
 *	  tuple_fraction >= 1: tuple_fraction is the absolute number of tuples
 *		expected to be retrieved (ie, a LIMIT specification)
 * Note that a nonzero tuple_fraction could come from outer context; it is
 * therefore not redundant with limit_tuples.  We use limit_tuples to determine
 * whether a bounded sort can be used at runtime.
 */
void
query_planner(PlannerInfo *root, List *tlist,
			  double tuple_fraction, double limit_tuples,
			  Path **cheapest_path, Path **sorted_path,
			  double *num_groups)
{
	Query	   *parse = root->parse;
	List	   *joinlist;
	RelOptInfo *final_rel;
	Path	   *cheapestpath;
	Path	   *sortedpath;
	Index		rti;
	ListCell   *lc;
	double		total_pages;
	ListCell   *lc;

	/* Make tuple_fraction accessible to lower-level routines */
	root->tuple_fraction = tuple_fraction;

	*num_groups = 1;			/* default result */

	/*
	 * If the query has an empty join tree, then it's something easy like
	 * "SELECT 2+2;" or "INSERT ... VALUES()".	Fall through quickly.
	 */
	if (parse->jointree->fromlist == NIL)
	{
		/* We need a trivial path result */
		*cheapest_path = (Path *)
			create_result_path((List *) parse->jointree->quals);
		*sorted_path = NULL;
<<<<<<< HEAD
		/*
		 * We still are required to canonicalize any pathkeys, in case
		 * it's something like "SELECT 2+2 ORDER BY 1".
=======

		/*
		 * We still are required to canonicalize any pathkeys, in case it's
		 * something like "SELECT 2+2 ORDER BY 1".
>>>>>>> d13f41d2
		 */
		root->canon_pathkeys = NIL;
		root->query_pathkeys = canonicalize_pathkeys(root,
													 root->query_pathkeys);
		root->group_pathkeys = canonicalize_pathkeys(root,
													 root->group_pathkeys);
		root->sort_pathkeys = canonicalize_pathkeys(root,
													root->sort_pathkeys);
		return;
	}

	/*
	 * Init planner lists to empty, and set up the array to hold RelOptInfos
	 * for "simple" rels.
	 *
	 * NOTE: in_info_list and append_rel_list were set up by subquery_planner,
	 * do not touch here; eq_classes may contain data already, too.
	 */
	root->simple_rel_array_size = list_length(parse->rtable) + 1;
	root->simple_rel_array = (RelOptInfo **)
		palloc0(root->simple_rel_array_size * sizeof(RelOptInfo *));
	root->join_rel_list = NIL;
	root->join_rel_hash = NULL;
	root->canon_pathkeys = NIL;
	root->left_join_clauses = NIL;
	root->right_join_clauses = NIL;
	root->full_join_clauses = NIL;
	root->oj_info_list = NIL;
	root->initial_rels = NIL;

	/*
	 * Make a flattened version of the rangetable for faster access (this is
	 * OK because the rangetable won't change any more).
	 */
	root->simple_rte_array = (RangeTblEntry **)
<<<<<<< HEAD
	palloc0(root->simple_rel_array_size * sizeof(RangeTblEntry *));
=======
		palloc0(root->simple_rel_array_size * sizeof(RangeTblEntry *));
>>>>>>> d13f41d2
	rti = 1;
	foreach(lc, parse->rtable)
	{
		RangeTblEntry *rte = (RangeTblEntry *) lfirst(lc);

		root->simple_rte_array[rti++] = rte;
	}

	/*
	 * Construct RelOptInfo nodes for all base relations in query, and
	 * indirectly for all appendrel member relations ("other rels").  This
	 * will give us a RelOptInfo for every "simple" (non-join) rel involved in
	 * the query.
	 *
	 * Note: the reason we find the rels by searching the jointree and
	 * appendrel list, rather than just scanning the rangetable, is that the
	 * rangetable may contain RTEs for rels not actively part of the query,
	 * for example views.  We don't want to make RelOptInfos for them.
	 */
	add_base_rels_to_query(root, (Node *) parse->jointree);

	/*
	 * We should now have size estimates for every actual table involved in
	 * the query, so we can compute total_table_pages.	Note that appendrels
	 * are not double-counted here, even though we don't bother to distinguish
	 * RelOptInfos for appendrel parents, because the parents will still have
	 * size zero.
	 *
	 * XXX if a table is self-joined, we will count it once per appearance,
	 * which perhaps is the wrong thing ... but that's not completely clear,
	 * and detecting self-joins here is difficult, so ignore it for now.
	 */
	total_pages = 0;
	for (rti = 1; rti < root->simple_rel_array_size; rti++)
	{
		RelOptInfo *brel = root->simple_rel_array[rti];

		if (brel == NULL)
			continue;

		Assert(brel->relid == rti);		/* sanity check on array */

		total_pages += (double) brel->pages;
	}
	root->total_table_pages = total_pages;

	/*
	 * Examine the targetlist and qualifications, adding entries to baserel
	 * targetlists for all referenced Vars.  Restrict and join clauses are
	 * added to appropriate lists belonging to the mentioned relations.  We
	 * also build EquivalenceClasses for provably equivalent expressions, and
	 * form a target joinlist for make_one_rel() to work from.
	 *
	 * Note: all subplan nodes will have "flat" (var-only) tlists. This
	 * implies that all expression evaluations are done at the root of the
	 * plan tree. Once upon a time there was code to try to push expensive
	 * function calls down to lower plan nodes, but that's dead code and has
	 * been for a long time...
	 */
	build_base_rel_tlists(root, tlist);

	joinlist = deconstruct_jointree(root);

	/*
	 * Vars mentioned in InClauseInfo items also have to be added to baserel
	 * targetlists.  Nearly always, they'd have got there from the original
	 * WHERE qual, but in corner cases maybe not.
	 */
	add_IN_vars_to_tlists(root);

	/*
	 * Reconsider any postponed outer-join quals now that we have built up
	 * equivalence classes.  (This could result in further additions or
	 * mergings of classes.)
	 */
	reconsider_outer_join_clauses(root);

	/**
	 * Use the list of equijoined keys to transfer quals between relations.  For example,
	 *   A=B AND f(A) implies A=B AND f(A) and f(B), under some restrictions on f.
	 */
	generate_implied_quals(root);

	/*
	 * If we formed any equivalence classes, generate additional restriction
	 * clauses as appropriate.	(Implied join clauses are formed on-the-fly
	 * later.)
	 */
	generate_base_implied_equalities(root);

	/*
	 * We have completed merging equivalence sets, so it's now possible to
	 * convert the requested query_pathkeys to canonical form.	Also
	 * canonicalize the groupClause and sortClause pathkeys for use later.
	 */
	root->query_pathkeys = canonicalize_pathkeys(root, root->query_pathkeys);
	root->group_pathkeys = canonicalize_pathkeys(root, root->group_pathkeys);
	root->sort_pathkeys = canonicalize_pathkeys(root, root->sort_pathkeys);

	/*
	 * Ready to do the primary planning.
	 */
	final_rel = make_one_rel(root, joinlist);

	if (!final_rel || !final_rel->cheapest_total_path)
		elog(ERROR, "failed to construct the join relation");
	Insist(final_rel->cheapest_startup_path);

	/*
	 * CDB: Subquery duplicate suppression should be all finished by now.
	 *
	 * CDB TODO: If query has DISTINCT, GROUP BY with just MIN/MAX aggs, or
	 * LIMIT 1, consider paths in which subquery duplicate suppression has
	 * not been completed.  (Would have to change set_cheapest_dedup() to not
	 * discard them.)
	 */
	Insist(final_rel->cheapest_startup_path->subq_complete &&
		   final_rel->cheapest_total_path->subq_complete);

	/*
	 * If there's grouping going on, estimate the number of result groups. We
	 * couldn't do this any earlier because it depends on relation size
	 * estimates that were set up above.
	 *
	 * Then convert tuple_fraction to fractional form if it is absolute, and
	 * adjust it based on the knowledge that grouping_planner will be doing
	 * grouping or aggregation work with our result.
	 *
	 * This introduces some undesirable coupling between this code and
	 * grouping_planner, but the alternatives seem even uglier; we couldn't
	 * pass back completed paths without making these decisions here.
	 */
	if (parse->groupClause)
	{
		List	   *groupExprs;

		groupExprs = get_grouplist_exprs(parse->groupClause,
										 parse->targetList);
		if (groupExprs == NULL)
			*num_groups = 1;
		else
			*num_groups = estimate_num_groups(root,
											  groupExprs,
											  final_rel->rows);

		/*
		 * In GROUP BY mode, an absolute LIMIT is relative to the number of
		 * groups not the number of tuples.  If the caller gave us a fraction,
		 * keep it as-is.  (In both cases, we are effectively assuming that
		 * all the groups are about the same size.)
		 */
		if (tuple_fraction >= 1.0)
			tuple_fraction /= *num_groups;

		/*
		 * If both GROUP BY and ORDER BY are specified, we will need two
		 * levels of sort --- and, therefore, certainly need to read all the
		 * tuples --- unless ORDER BY is a subset of GROUP BY.
		 */
		if (parse->groupClause && parse->sortClause &&
			!pathkeys_contained_in(root->sort_pathkeys, root->group_pathkeys))
			tuple_fraction = 0.0;
	}
	else if (parse->hasAggs || root->hasHavingQual)
	{
		/*
		 * Ungrouped aggregate will certainly want to read all the tuples, and
		 * it will deliver a single result row (so leave *num_groups 1).
		 */
		tuple_fraction = 0.0;
	}
	else if (parse->distinctClause)
	{
		/*
		 * Since there was no grouping or aggregation, it's reasonable to
		 * assume the UNIQUE filter has effects comparable to GROUP BY. Return
		 * the estimated number of output rows for use by caller. (If DISTINCT
		 * is used with grouping, we ignore its effects for rowcount
		 * estimation purposes; this amounts to assuming the grouped rows are
		 * distinct already.)
		 */
		List	   *distinctExprs;

		distinctExprs = get_sortgrouplist_exprs(parse->distinctClause,
												parse->targetList);
		*num_groups = estimate_num_groups(root,
										  distinctExprs,
										  final_rel->rows);

		/*
		 * Adjust tuple_fraction the same way as for GROUP BY, too.
		 */
		if (tuple_fraction >= 1.0)
			tuple_fraction /= *num_groups;
	}
	else
	{
		/*
		 * Plain non-grouped, non-aggregated query: an absolute tuple fraction
		 * can be divided by the number of tuples.
		 */
		if (tuple_fraction >= 1.0)
			tuple_fraction /= final_rel->rows;
	}

	/*
	 * Pick out the cheapest-total path and the cheapest presorted path for
	 * the requested pathkeys (if there is one).  We should take the tuple
	 * fraction into account when selecting the cheapest presorted path, but
	 * not when selecting the cheapest-total path, since if we have to sort
	 * then we'll have to fetch all the tuples.  (But there's a special case:
	 * if query_pathkeys is NIL, meaning order doesn't matter, then the
	 * "cheapest presorted" path will be the cheapest overall for the tuple
	 * fraction.)
	 *
	 * The cheapest-total path is also the one to use if grouping_planner
	 * decides to use hashed aggregation, so we return it separately even if
	 * this routine thinks the presorted path is the winner.
	 */
	cheapestpath = final_rel->cheapest_total_path;

	sortedpath =
		get_cheapest_fractional_path_for_pathkeys(final_rel->pathlist,
												  root->query_pathkeys,
												  tuple_fraction);

	/* Don't return same path in both guises; just wastes effort */
	if (sortedpath == cheapestpath)
		sortedpath = NULL;

	/*
	 * Forget about the presorted path if it would be cheaper to sort the
	 * cheapest-total path.  Here we need consider only the behavior at the
	 * tuple fraction point.
	 */
	if (sortedpath)
	{
		Path		sort_path;	/* dummy for result of cost_sort */

		if (root->query_pathkeys == NIL ||
			pathkeys_contained_in(root->query_pathkeys,
								  cheapestpath->pathkeys))
		{
			/* No sort needed for cheapest path */
			sort_path.startup_cost = cheapestpath->startup_cost;
			sort_path.total_cost = cheapestpath->total_cost;
		}
		else
		{
			/* Figure cost for sorting */
			cost_sort(&sort_path, root, root->query_pathkeys,
					  cheapestpath->total_cost,
<<<<<<< HEAD
					  cdbpath_rows(root, cheapestpath), final_rel->width);
=======
					  final_rel->rows, final_rel->width,
					  limit_tuples);
>>>>>>> d13f41d2
		}

		if (compare_fractional_path_costs(sortedpath, &sort_path,
										  tuple_fraction) > 0)
		{
			/* Presorted path is a loser */
			sortedpath = NULL;
		}
	}

	*cheapest_path = cheapestpath;
	*sorted_path = sortedpath;
}


/*
 * distcols_in_groupclause -
 *     Return all distinct tleSortGroupRef values in a GROUP BY clause.
 *
 * If this is a GROUPING_SET, this function is called recursively to
 * find the tleSortGroupRef values for underlying grouping columns.
 */
static Bitmapset *
distcols_in_groupclause(List *gc, Bitmapset *bms)
{
	ListCell *l;

	foreach(l, gc)
	{
		Node *node = lfirst(l);

		if (node == NULL)
			continue;

		Assert(IsA(node, GroupClause) ||
			   IsA(node, List) ||
			   IsA(node, GroupingClause));

		if (IsA(node, GroupClause))
		{
			bms = bms_add_member(bms, ((GroupClause *)node)->tleSortGroupRef);
		}

		else if (IsA(node, List))
		{
			bms = distcols_in_groupclause((List *)node, bms);
		}

		else if (IsA(node, GroupingClause))
		{
			List *groupsets = ((GroupingClause *)node)->groupsets;
			bms = distcols_in_groupclause(groupsets, bms);
		}
	}

	return bms;
}

/*
 * num_distcols_in_grouplist -
 *      Return number of distinct columns/expressions that appeared in
 *      a list of GroupClauses or GroupingClauses.
 */
int
num_distcols_in_grouplist(List *gc)
{
	Bitmapset *bms = NULL;
	int num_cols;

	bms = distcols_in_groupclause(gc, bms);

	num_cols = bms_num_members(bms);
	bms_free(bms);

	return num_cols;
}

/**
 * Planner configuration related
 */

/**
 * Default configuration information
 */
PlannerConfig *DefaultPlannerConfig(void)
{
	PlannerConfig *c1 = (PlannerConfig *) palloc(sizeof(PlannerConfig));
	c1->cdbpath_segments = planner_segment_count();
	c1->enable_seqscan = enable_seqscan;
	c1->enable_indexscan = enable_indexscan;
	c1->enable_bitmapscan = enable_bitmapscan;
	c1->enable_tidscan = enable_tidscan;
	c1->enable_sort = enable_sort;
	c1->enable_hashagg = enable_hashagg;
	c1->enable_groupagg = enable_groupagg;
	c1->enable_nestloop = enable_nestloop;
	c1->enable_mergejoin = enable_mergejoin;
	c1->enable_hashjoin = enable_hashjoin;
	c1->gp_enable_hashjoin_size_heuristic = gp_enable_hashjoin_size_heuristic;
	c1->gp_enable_fallback_plan = gp_enable_fallback_plan;
	c1->gp_enable_predicate_propagation = gp_enable_predicate_propagation;
	c1->mpp_trying_fallback_plan = false;
	c1->constraint_exclusion = constraint_exclusion;

	c1->gp_enable_multiphase_agg = gp_enable_multiphase_agg;
	c1->gp_enable_preunique = gp_enable_preunique;
	c1->gp_eager_preunique = gp_eager_preunique;
	c1->gp_enable_sequential_window_plans = gp_enable_sequential_window_plans;
	c1->gp_hashagg_streambottom = gp_hashagg_streambottom;
	c1->gp_enable_agg_distinct = gp_enable_agg_distinct;
	c1->gp_enable_dqa_pruning = gp_enable_dqa_pruning;
	c1->gp_eager_dqa_pruning = gp_eager_dqa_pruning;
	c1->gp_eager_one_phase_agg = gp_eager_one_phase_agg;
	c1->gp_eager_two_phase_agg = gp_eager_two_phase_agg;
	c1->gp_enable_groupext_distinct_pruning = gp_enable_groupext_distinct_pruning;
	c1->gp_enable_groupext_distinct_gather = gp_enable_groupext_distinct_gather;
	c1->gp_enable_sort_limit = gp_enable_sort_limit;
	c1->gp_enable_sort_distinct = gp_enable_sort_distinct;
	c1->gp_enable_mk_sort = gp_enable_mk_sort;
	c1->gp_enable_motion_mk_sort = gp_enable_motion_mk_sort;

	c1->gp_enable_direct_dispatch = gp_enable_direct_dispatch;
	c1->gp_dynamic_partition_pruning = gp_dynamic_partition_pruning;

	c1->gp_cte_sharing = gp_cte_sharing;

	return c1;
}

/**
 * Copy configuration information
 */
PlannerConfig *CopyPlannerConfig(const PlannerConfig *c1)
{
	Assert(c1);
	PlannerConfig *c2 = (PlannerConfig *) palloc(sizeof(PlannerConfig));
	memcpy(c2, c1, sizeof(PlannerConfig));
	return c2;
}<|MERGE_RESOLUTION|>--- conflicted
+++ resolved
@@ -9,10 +9,7 @@
  * shorn of features like subselects, inheritance, aggregates, grouping,
  * and so on.  (Those are the things planner.c deals with.)
  *
-<<<<<<< HEAD
  * Portions Copyright (c) 2005-2008, Greenplum inc
-=======
->>>>>>> d13f41d2
  * Portions Copyright (c) 1996-2008, PostgreSQL Global Development Group
  * Portions Copyright (c) 1994, Regents of the University of California
  *
@@ -102,7 +99,6 @@
 	Index		rti;
 	ListCell   *lc;
 	double		total_pages;
-	ListCell   *lc;
 
 	/* Make tuple_fraction accessible to lower-level routines */
 	root->tuple_fraction = tuple_fraction;
@@ -119,16 +115,10 @@
 		*cheapest_path = (Path *)
 			create_result_path((List *) parse->jointree->quals);
 		*sorted_path = NULL;
-<<<<<<< HEAD
-		/*
-		 * We still are required to canonicalize any pathkeys, in case
-		 * it's something like "SELECT 2+2 ORDER BY 1".
-=======
 
 		/*
 		 * We still are required to canonicalize any pathkeys, in case it's
 		 * something like "SELECT 2+2 ORDER BY 1".
->>>>>>> d13f41d2
 		 */
 		root->canon_pathkeys = NIL;
 		root->query_pathkeys = canonicalize_pathkeys(root,
@@ -164,11 +154,7 @@
 	 * OK because the rangetable won't change any more).
 	 */
 	root->simple_rte_array = (RangeTblEntry **)
-<<<<<<< HEAD
-	palloc0(root->simple_rel_array_size * sizeof(RangeTblEntry *));
-=======
 		palloc0(root->simple_rel_array_size * sizeof(RangeTblEntry *));
->>>>>>> d13f41d2
 	rti = 1;
 	foreach(lc, parse->rtable)
 	{
@@ -421,12 +407,8 @@
 			/* Figure cost for sorting */
 			cost_sort(&sort_path, root, root->query_pathkeys,
 					  cheapestpath->total_cost,
-<<<<<<< HEAD
-					  cdbpath_rows(root, cheapestpath), final_rel->width);
-=======
-					  final_rel->rows, final_rel->width,
+					  cdbpath_rows(root, cheapestpath), final_rel->width,
 					  limit_tuples);
->>>>>>> d13f41d2
 		}
 
 		if (compare_fractional_path_costs(sortedpath, &sort_path,
@@ -556,13 +538,14 @@
 	return c1;
 }
 
-/**
+/*
  * Copy configuration information
  */
-PlannerConfig *CopyPlannerConfig(const PlannerConfig *c1)
+PlannerConfig *
+CopyPlannerConfig(const PlannerConfig *c1)
 {
-	Assert(c1);
 	PlannerConfig *c2 = (PlannerConfig *) palloc(sizeof(PlannerConfig));
+
 	memcpy(c2, c1, sizeof(PlannerConfig));
 	return c2;
 }