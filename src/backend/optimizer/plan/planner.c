--- conflicted
+++ resolved
@@ -73,10 +73,7 @@
 #define EXPRKIND_VALUES		3
 #define EXPRKIND_LIMIT		4
 #define EXPRKIND_APPINFO	5
-<<<<<<< HEAD
 #define EXPRKIND_WINDOW_BOUND 6
-=======
->>>>>>> 38e93482
 
 
 static Node *preprocess_expression(PlannerInfo *root, Node *expr, int kind);
@@ -304,12 +301,9 @@
 	config = DefaultPlannerConfig();
 
 	/* primary planning entry point (may recurse for subqueries) */
-<<<<<<< HEAD
-	top_plan = subquery_planner(glob, parse, NULL, false, tuple_fraction, &root, config);
-=======
 	top_plan = subquery_planner(glob, parse, NULL,
-								false, tuple_fraction, &root);
->>>>>>> 38e93482
+								false, tuple_fraction, &root,
+								config);
 
 	/*
 	 * If creating a plan for a scrollable cursor, make sure it can run
@@ -508,15 +502,9 @@
 Plan *
 subquery_planner(PlannerGlobal *glob, Query *parse,
 				 PlannerInfo *parent_root,
-<<<<<<< HEAD
-				 bool hasRecursion,
-				 double tuple_fraction,
+				 bool hasRecursion, double tuple_fraction,
 				 PlannerInfo **subroot,
 				 PlannerConfig *config)
-=======
-				 bool hasRecursion, double tuple_fraction,
-				 PlannerInfo **subroot)
->>>>>>> 38e93482
 {
 	int			num_old_subplans = list_length(glob->subplans);
 	PlannerInfo *root;
@@ -535,7 +523,6 @@
 	root->init_plans = NIL;
 	root->cte_plan_ids = NIL;
 	root->eq_classes = NIL;
-<<<<<<< HEAD
 	root->init_plans = NIL;
 
 	root->list_cteplaninfo = NIL;
@@ -555,10 +542,6 @@
 		gp_singleton_segindex = gp_session_id % getgpsegmentCount();
 	}
 
-=======
-	root->append_rel_list = NIL;
-
->>>>>>> 38e93482
 	root->hasRecursion = hasRecursion;
 	if (hasRecursion)
 		root->wt_param_id = SS_assign_worktable_param(root);
@@ -569,17 +552,15 @@
 	/*
 	 * If there is a WITH list, process each WITH query and build an
 	 * initplan SubPlan structure for it.
-<<<<<<< HEAD
 	 *
 	 * Unlike upstrem, we do not use initplan + CteScan, so SS_process_ctes
 	 * will generate unused initplans. Commenting out the following two
 	 * lines.
 	 */
-
-	/*
+#if 0
 	if (parse->cteList)
 		SS_process_ctes(root);
-	 */
+#endif
 
 	/*
 	 * Ensure that jointree has been normalized. See
@@ -592,16 +573,7 @@
 
 	/*
 	 * Look for ANY and EXISTS SubLinks in WHERE and JOIN/ON clauses, and try
-	 * to transform them into joins. Note that this step does not descend
-=======
-	 */
-	if (parse->cteList)
-		SS_process_ctes(root);
-
-	/*
-	 * Look for ANY and EXISTS SubLinks in WHERE and JOIN/ON clauses, and try
 	 * to transform them into joins.  Note that this step does not descend
->>>>>>> 38e93482
 	 * into subqueries; if we pull up any subqueries below, their SubLinks are
 	 * processed just before pulling them up.
 	 */
@@ -1021,11 +993,7 @@
 		 */
 		memcpy(&subroot, root, sizeof(PlannerInfo));
 		subroot.parse = (Query *)
-<<<<<<< HEAD
 			adjust_appendrel_attrs(&subroot, (Node *) parse,
-=======
-			adjust_appendrel_attrs((Node *) parse,
->>>>>>> 38e93482
 								   appinfo);
 		subroot.returningLists = NIL;
 		subroot.init_plans = NIL;
@@ -3280,11 +3248,7 @@
 	 */
 	sub_tlist = flatten_tlist(tlist);
 	extravars = pull_var_clause(parse->havingQual, true);
-<<<<<<< HEAD
 	sub_tlist = add_to_flat_tlist(sub_tlist, extravars, false /* resjunk */);
-=======
-	sub_tlist = add_to_flat_tlist(sub_tlist, extravars);
->>>>>>> 38e93482
 	list_free(extravars);
 
 	/*
