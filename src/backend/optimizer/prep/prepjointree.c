/*-------------------------------------------------------------------------
 *
 * prepjointree.c
 *	  Planner preprocessing for subqueries and join tree manipulation.
 *
 * NOTE: the intended sequence for invoking these operations is
 *		replace_empty_jointree
 *		pull_up_sublinks
 *		inline_set_returning_functions
 *		pull_up_subqueries
 *		flatten_simple_union_all
 *		do expression preprocessing (including flattening JOIN alias vars)
 *		reduce_outer_joins
 *		remove_useless_result_rtes
 *
 *
 * Portions Copyright (c) 2006-2008, Greenplum inc
 * Portions Copyright (c) 2012-Present VMware, Inc. or its affiliates.
 * Portions Copyright (c) 1996-2019, PostgreSQL Global Development Group
 * Portions Copyright (c) 1994, Regents of the University of California
 *
 *
 * IDENTIFICATION
 *	  src/backend/optimizer/prep/prepjointree.c
 *
 *-------------------------------------------------------------------------
 */
#include "postgres.h"

#include "catalog/pg_type.h"
#include "nodes/makefuncs.h"
#include "nodes/nodeFuncs.h"
#include "optimizer/clauses.h"
#include "optimizer/optimizer.h"
#include "optimizer/placeholder.h"
#include "optimizer/prep.h"
#include "optimizer/subselect.h"
#include "optimizer/tlist.h"
#include "parser/parse_relation.h"
#include "parser/parsetree.h"
#include "parser/parse_relation.h"
#include "rewrite/rewriteManip.h"
#include "cdb/cdbgroup.h"
#include "cdb/cdbsubselect.h"

#include "optimizer/transform.h"

/* source-code-compatibility hacks for pull_varnos() API change */
#define pull_varnos(a,b) pull_varnos_new(a,b)
#define pull_varnos_of_level(a,b,c) pull_varnos_of_level_new(a,b,c)

typedef struct pullup_replace_vars_context
{
	PlannerInfo *root;
	List	   *targetlist;		/* tlist of subquery being pulled up */
	RangeTblEntry *target_rte;	/* RTE of subquery */
	Relids		relids;			/* relids within subquery, as numbered after
								 * pullup (set only if target_rte->lateral) */
	bool	   *outer_hasSubLinks;	/* -> outer query's hasSubLinks */
	int			varno;			/* varno of subquery */
	bool		need_phvs;		/* do we need PlaceHolderVars? */
	bool		wrap_non_vars;	/* do we need 'em on *all* non-Vars? */
	Node	  **rv_cache;		/* cache for results with PHVs */
} pullup_replace_vars_context;

typedef struct reduce_outer_joins_state
{
	Relids		relids;			/* base relids within this subtree */
	bool		contains_outer; /* does subtree contain outer join(s)? */
	List	   *sub_states;		/* List of states for subtree components */
} reduce_outer_joins_state;

static Node *pull_up_sublinks_jointree_recurse(PlannerInfo *root, Node *jtnode,
											   Relids *relids);
static Node *pull_up_sublinks_qual_recurse(PlannerInfo *root, Node *node,
										   Node **jtlink1, Relids available_rels1,
										   Node **jtlink2, Relids available_rels2);
static Node *pull_up_subqueries_recurse(PlannerInfo *root, Node *jtnode,
										JoinExpr *lowest_outer_join,
										JoinExpr *lowest_nulling_outer_join,
										AppendRelInfo *containing_appendrel);
static Node *pull_up_simple_subquery(PlannerInfo *root, Node *jtnode,
									 RangeTblEntry *rte,
									 JoinExpr *lowest_outer_join,
									 JoinExpr *lowest_nulling_outer_join,
									 AppendRelInfo *containing_appendrel);
static Node *pull_up_simple_union_all(PlannerInfo *root, Node *jtnode,
									  RangeTblEntry *rte);
static void pull_up_union_leaf_queries(Node *setOp, PlannerInfo *root,
									   int parentRTindex, Query *setOpQuery,
									   int childRToffset);
static void make_setop_translation_list(Query *query, Index newvarno,
										List **translated_vars);
<<<<<<< HEAD
=======
static bool is_simple_subquery(PlannerInfo *root, Query *subquery,
							   RangeTblEntry *rte,
							   JoinExpr *lowest_outer_join);
>>>>>>> 7cd0d523
static Node *pull_up_simple_values(PlannerInfo *root, Node *jtnode,
								   RangeTblEntry *rte);
static bool is_simple_values(PlannerInfo *root, RangeTblEntry *rte);
static bool is_simple_union_all(Query *subquery);
static bool is_simple_union_all_recurse(Node *setOp, Query *setOpQuery,
										List *colTypes);
static bool is_safe_append_member(Query *subquery);
static bool jointree_contains_lateral_outer_refs(PlannerInfo *root,
												 Node *jtnode, bool restricted,
												 Relids safe_upper_varnos);
static void replace_vars_in_jointree(Node *jtnode,
									 pullup_replace_vars_context *context,
									 JoinExpr *lowest_nulling_outer_join);
static Node *pullup_replace_vars(Node *expr,
								 pullup_replace_vars_context *context);
static Node *pullup_replace_vars_callback(Var *var,
										  replace_rte_variables_context *context);
static Query *pullup_replace_vars_subquery(Query *query,
										   pullup_replace_vars_context *context);
static reduce_outer_joins_state *reduce_outer_joins_pass1(Node *jtnode);
static void reduce_outer_joins_pass2(Node *jtnode,
									 reduce_outer_joins_state *state,
									 PlannerInfo *root,
									 Relids nonnullable_rels,
									 List *nonnullable_vars,
									 List *forced_null_vars);
static Node *remove_useless_results_recurse(PlannerInfo *root, Node *jtnode);
static int	get_result_relid(PlannerInfo *root, Node *jtnode);
static void remove_result_refs(PlannerInfo *root, int varno, Node *newjtloc);
static bool find_dependent_phvs(PlannerInfo *root, int varno);
static bool find_dependent_phvs_in_jointree(PlannerInfo *root,
											Node *node, int varno);
static void substitute_phv_relids(Node *node,
								  int varno, Relids subrelids);
static void fix_append_rel_relids(List *append_rel_list, int varno,
								  Relids subrelids);
static Node *find_jointree_node_for_rel(Node *jtnode, int relid);


/*
 * replace_empty_jointree
 *		If the Query's jointree is empty, replace it with a dummy RTE_RESULT
 *		relation.
 *
 * By doing this, we can avoid a bunch of corner cases that formerly existed
 * for SELECTs with omitted FROM clauses.  An example is that a subquery
 * with empty jointree previously could not be pulled up, because that would
 * have resulted in an empty relid set, making the subquery not uniquely
 * identifiable for join or PlaceHolderVar processing.
 *
 * Unlike most other functions in this file, this function doesn't recurse;
 * we rely on other processing to invoke it on sub-queries at suitable times.
 */
void
replace_empty_jointree(Query *parse)
{
	RangeTblEntry *rte;
	Index		rti;
	RangeTblRef *rtr;

	/* Nothing to do if jointree is already nonempty */
	if (parse->jointree->fromlist != NIL)
		return;

	/* We mustn't change it in the top level of a setop tree, either */
	if (parse->setOperations)
		return;

	/* Create suitable RTE */
	rte = makeNode(RangeTblEntry);
	rte->rtekind = RTE_RESULT;
	rte->eref = makeAlias("*RESULT*", NIL);

	/* Add it to rangetable */
	parse->rtable = lappend(parse->rtable, rte);
	rti = list_length(parse->rtable);

	/* And jam a reference into the jointree */
	rtr = makeNode(RangeTblRef);
	rtr->rtindex = rti;
	parse->jointree->fromlist = list_make1(rtr);
}

/*
 * pull_up_sublinks
 *		Attempt to pull up ANY and EXISTS SubLinks to be treated as
 *		semijoins or anti-semijoins.
 *
 * A clause "foo op ANY (sub-SELECT)" can be processed by pulling the
 * sub-SELECT up to become a rangetable entry and treating the implied
 * comparisons as quals of a semijoin.  However, this optimization *only*
 * works at the top level of WHERE or a JOIN/ON clause, because we cannot
 * distinguish whether the ANY ought to return FALSE or NULL in cases
 * involving NULL inputs.  Also, in an outer join's ON clause we can only
 * do this if the sublink is degenerate (ie, references only the nullable
 * side of the join).  In that case it is legal to push the semijoin
 * down into the nullable side of the join.  If the sublink references any
 * nonnullable-side variables then it would have to be evaluated as part
 * of the outer join, which makes things way too complicated.
 *
 * Under similar conditions, EXISTS and NOT EXISTS clauses can be handled
 * by pulling up the sub-SELECT and creating a semijoin or anti-semijoin.
 *
 * This routine searches for such clauses and does the necessary parsetree
 * transformations if any are found.
 *
 * This routine has to run before preprocess_expression(), so the quals
 * clauses are not yet reduced to implicit-AND format, and are not guaranteed
 * to be AND/OR-flat either.  That means we need to recursively search through
 * explicit AND clauses.  We stop as soon as we hit a non-AND item.
 */
void
pull_up_sublinks(PlannerInfo *root)
{
	Node	   *jtnode;
	Relids		relids;

	/* Begin recursion through the jointree */
	jtnode = pull_up_sublinks_jointree_recurse(root,
											   (Node *) root->parse->jointree,
											   &relids);

	/*
	 * root->parse->jointree must always be a FromExpr, so insert a dummy one
	 * if we got a bare RangeTblRef or JoinExpr out of the recursion.
	 */
	if (IsA(jtnode, FromExpr))
		root->parse->jointree = (FromExpr *) jtnode;
	else
		root->parse->jointree = makeFromExpr(list_make1(jtnode), NULL);
}

/*
 * Recurse through jointree nodes for pull_up_sublinks()
 *
 * In addition to returning the possibly-modified jointree node, we return
 * a relids set of the contained rels into *relids.
 */
static Node *
pull_up_sublinks_jointree_recurse(PlannerInfo *root, Node *jtnode,
								  Relids *relids)
{
	if (jtnode == NULL)
	{
		*relids = NULL;
	}
	else if (IsA(jtnode, RangeTblRef))
	{
		int			varno = ((RangeTblRef *) jtnode)->rtindex;

		*relids = bms_make_singleton(varno);
		/* jtnode is returned unmodified */
	}
	else if (IsA(jtnode, FromExpr))
	{
		FromExpr   *f = (FromExpr *) jtnode;
		List	   *newfromlist = NIL;
		Relids		frelids = NULL;
		FromExpr   *newf;
		Node	   *jtlink;
		ListCell   *l;

		/* First, recurse to process children and collect their relids */
		foreach(l, f->fromlist)
		{
			Node	   *newchild;
			Relids		childrelids;

			newchild = pull_up_sublinks_jointree_recurse(root,
														 lfirst(l),
														 &childrelids);
			newfromlist = lappend(newfromlist, newchild);
			frelids = bms_join(frelids, childrelids);
		}
		/* Build the replacement FromExpr; no quals yet */
		newf = makeFromExpr(newfromlist, NULL);
		/* Set up a link representing the rebuilt jointree */
		jtlink = (Node *) newf;
		/* Now process qual --- all children are available for use */
		newf->quals = pull_up_sublinks_qual_recurse(root, f->quals,
													&jtlink, frelids,
													NULL, NULL);

		/*
		 * Note that the result will be either newf, or a stack of JoinExprs
		 * with newf at the base.  We rely on subsequent optimization steps to
		 * flatten this and rearrange the joins as needed.
		 *
		 * Although we could include the pulled-up subqueries in the returned
		 * relids, there's no need since upper quals couldn't refer to their
		 * outputs anyway.
		 */
		*relids = frelids;
		jtnode = jtlink;
	}
	else if (IsA(jtnode, JoinExpr))
	{
		JoinExpr   *j;
		Relids		leftrelids;
		Relids		rightrelids;
		Node	   *jtlink;

		/*
		 * Make a modifiable copy of join node, but don't bother copying its
		 * subnodes (yet).
		 */
		j = (JoinExpr *) palloc(sizeof(JoinExpr));
		memcpy(j, jtnode, sizeof(JoinExpr));
		jtlink = (Node *) j;

		/* Recurse to process children and collect their relids */
		j->larg = pull_up_sublinks_jointree_recurse(root, j->larg,
													&leftrelids);
		j->rarg = pull_up_sublinks_jointree_recurse(root, j->rarg,
													&rightrelids);

		/*
		 * Now process qual, showing appropriate child relids as available,
		 * and attach any pulled-up jointree items at the right place. In the
		 * inner-join case we put new JoinExprs above the existing one (much
		 * as for a FromExpr-style join).  In outer-join cases the new
		 * JoinExprs must go into the nullable side of the outer join. The
		 * point of the available_rels machinations is to ensure that we only
		 * pull up quals for which that's okay.
		 *
		 * We don't expect to see any pre-existing JOIN_SEMI or JOIN_ANTI
		 * nodes here.
		 */
		switch (j->jointype)
		{
			case JOIN_INNER:
				j->quals = pull_up_sublinks_qual_recurse(root, j->quals,
														 &jtlink,
														 bms_union(leftrelids,
																   rightrelids),
														 NULL, NULL);
				break;
			case JOIN_LEFT:
				j->quals = pull_up_sublinks_qual_recurse(root, j->quals,
														 &j->rarg,
														 rightrelids,
														 NULL, NULL);
				break;
			case JOIN_FULL:
				/* can't do anything with full-join quals */
				break;
			case JOIN_RIGHT:
				j->quals = pull_up_sublinks_qual_recurse(root, j->quals,
														 &j->larg,
														 leftrelids,
														 NULL, NULL);
				break;
			default:
				elog(ERROR, "unrecognized join type: %d",
					 (int) j->jointype);
				break;
		}

		/*
		 * Although we could include the pulled-up subqueries in the returned
		 * relids, there's no need since upper quals couldn't refer to their
		 * outputs anyway.  But we *do* need to include the join's own rtindex
		 * because we haven't yet collapsed join alias variables, so upper
		 * levels would mistakenly think they couldn't use references to this
		 * join.
		 */
		*relids = bms_join(leftrelids, rightrelids);
		if (j->rtindex)
			*relids = bms_add_member(*relids, j->rtindex);
		jtnode = jtlink;
	}
	else
		elog(ERROR, "unrecognized node type: %d",
			 (int) nodeTag(jtnode));
	return jtnode;
}

/*
 * Recurse through top-level qual nodes for pull_up_sublinks()
 *
 * jtlink1 points to the link in the jointree where any new JoinExprs should
 * be inserted if they reference available_rels1 (i.e., available_rels1
 * denotes the relations present underneath jtlink1).  Optionally, jtlink2 can
 * point to a second link where new JoinExprs should be inserted if they
 * reference available_rels2 (pass NULL for both those arguments if not used).
 * Note that SubLinks referencing both sets of variables cannot be optimized.
 * If we find multiple pull-up-able SubLinks, they'll get stacked onto jtlink1
 * and/or jtlink2 in the order we encounter them.  We rely on subsequent
 * optimization to rearrange the stack if appropriate.
 *
 * Returns the replacement qual node, or NULL if the qual should be removed.
 */
static Node *
pull_up_sublinks_qual_recurse(PlannerInfo *root, Node *node,
							  Node **jtlink1, Relids available_rels1,
							  Node **jtlink2, Relids available_rels2)
{
	if (node == NULL)
		return NULL;
	if (IsA(node, SubLink))
	{
		SubLink    *sublink = (SubLink *) node;
		JoinExpr   *j;
		Relids		child_rels;

		/* Is it a convertible ANY or EXISTS clause? */
		if (sublink->subLinkType == ANY_SUBLINK)
		{
			if ((j = convert_ANY_sublink_to_join(root, sublink,
												 available_rels1)) != NULL)
			{
				/* Yes; insert the new join node into the join tree */
				j->larg = *jtlink1;
				*jtlink1 = (Node *) j;
				/* Recursively process pulled-up jointree nodes */
				j->rarg = pull_up_sublinks_jointree_recurse(root,
															j->rarg,
															&child_rels);

				/*
				 * Now recursively process the pulled-up quals.  Any inserted
				 * joins can get stacked onto either j->larg or j->rarg,
				 * depending on which rels they reference.
				 */
				j->quals = pull_up_sublinks_qual_recurse(root,
														 j->quals,
														 &j->larg,
														 available_rels1,
														 &j->rarg,
														 child_rels);
				/* Return NULL representing constant TRUE */
				return NULL;
			}
			if (available_rels2 != NULL &&
				(j = convert_ANY_sublink_to_join(root, sublink,
												 available_rels2)) != NULL)
			{
				/* Yes; insert the new join node into the join tree */
				j->larg = *jtlink2;
				*jtlink2 = (Node *) j;
				/* Recursively process pulled-up jointree nodes */
				j->rarg = pull_up_sublinks_jointree_recurse(root,
															j->rarg,
															&child_rels);

				/*
				 * Now recursively process the pulled-up quals.  Any inserted
				 * joins can get stacked onto either j->larg or j->rarg,
				 * depending on which rels they reference.
				 */
				j->quals = pull_up_sublinks_qual_recurse(root,
														 j->quals,
														 &j->larg,
														 available_rels2,
														 &j->rarg,
														 child_rels);
				/* Return NULL representing constant TRUE */
				return NULL;
			}
		}
		else if (sublink->subLinkType == EXISTS_SUBLINK)
		{
            Node	   *boolConst;

            /*
             * Check if the EXISTS sublink doesn't actually need to be executed at all,
             * and return TRUE/FALSE directly for it in that case.
             */
            if ((boolConst = remove_useless_EXISTS_sublink(root, (Query *)sublink->subselect, false)) != NULL)
                return boolConst;

            if ((j = convert_EXISTS_sublink_to_join(root, sublink, false,
                                                    available_rels1)) != NULL)
			{
				/* Yes; insert the new join node into the join tree */
				j->larg = *jtlink1;
				*jtlink1 = (Node *) j;
				/* Recursively process pulled-up jointree nodes */
				j->rarg = pull_up_sublinks_jointree_recurse(root,
															j->rarg,
															&child_rels);

				/*
				 * Now recursively process the pulled-up quals.  Any inserted
				 * joins can get stacked onto either j->larg or j->rarg,
				 * depending on which rels they reference.
				 */
				j->quals = pull_up_sublinks_qual_recurse(root,
														 j->quals,
														 &j->larg,
														 available_rels1,
														 &j->rarg,
														 child_rels);
				/* Return NULL representing constant TRUE */
				return NULL;
			}

            if (available_rels2 != NULL &&
                    (j = convert_EXISTS_sublink_to_join(root, sublink, false,
                                                        available_rels2)) != NULL)
            {

                /* Yes; insert the new join node into the join tree */
                j->larg = *jtlink2;
                *jtlink2 = (Node *) j;
                /* Recursively process pulled-up jointree nodes */
                j->rarg = pull_up_sublinks_jointree_recurse(root,
                                                            j->rarg,
                                                            &child_rels);

                /*
                 * Now recursively process the pulled-up quals.  Any inserted
                 * joins can get stacked onto either j->larg or j->rarg,
                 * depending on which rels they reference.
                 */
                j->quals = pull_up_sublinks_qual_recurse(root,
                                                         j->quals,
                                                         &j->larg,
                                                         available_rels2,
                                                         &j->rarg,
                                                         child_rels);
                /* Return NULL representing constant TRUE */
                return NULL;
			}
		}
		else if (sublink->subLinkType == ALL_SUBLINK)
		{
			if ((j = convert_IN_to_antijoin(root, sublink, available_rels1)) != NULL)
			{
				/* Yes; insert the new join node into the join tree */
				j->larg = *jtlink1;
				*jtlink1 = (Node *) j;
				/* Recursively process pulled-up jointree nodes */
				j->rarg = pull_up_sublinks_jointree_recurse(root,
															j->rarg,
															&child_rels);

				/*
				 * Now recursively process the pulled-up quals.  Any inserted
				 * joins can get stacked onto either j->larg or j->rarg,
				 * depending on which rels they reference.
				 */
				j->quals = pull_up_sublinks_qual_recurse(root,
														 j->quals,
														 &j->larg,
														 available_rels1,
														 &j->rarg,
														 child_rels);
				/* Return NULL representing constant TRUE */
				return NULL;
			}
			if (available_rels2 != NULL &&
				(j = convert_IN_to_antijoin(root, sublink, available_rels2)) != NULL)
			{
				/* Yes; insert the new join node into the join tree */
				j->larg = *jtlink2;
				*jtlink2 = (Node *) j;
				/* Recursively process pulled-up jointree nodes */
				j->rarg = pull_up_sublinks_jointree_recurse(root,
															j->rarg,
															&child_rels);

				/*
				 * Now recursively process the pulled-up quals.  Any inserted
				 * joins can get stacked onto either j->larg or j->rarg,
				 * depending on which rels they reference.
				 */
				j->quals = pull_up_sublinks_qual_recurse(root,
														 j->quals,
														 &j->larg,
														 available_rels2,
														 &j->rarg,
														 child_rels);
				/* Return NULL representing constant TRUE */
				return NULL;
			}
		}
		/* Else return it unmodified */
		return node;
	}
	if (is_notclause(node))
	{
		/* If the immediate argument of NOT is EXISTS, try to convert */
		Node	   *arg = (Node *) get_notclausearg((Expr *) node);
		JoinExpr   *j;
		Relids		child_rels;

		if (arg && IsA(arg, SubLink))
		{
			SubLink    *sublink = (SubLink *) arg;
			if (sublink->subLinkType == EXISTS_SUBLINK)
			{
				Node	   *boolConst;

				/*
				 * Check if the EXISTS sublink doesn't actually need to be executed at all,
				 * and return TRUE/FALSE directly for it in that case.
				 */
				if ((boolConst = remove_useless_EXISTS_sublink(root, (Query *)sublink->subselect, true)) != NULL)
					return boolConst;

				if ((j = convert_EXISTS_sublink_to_join(root, sublink, true,
														available_rels1)) != NULL)
				{
					/* Yes; insert the new join node into the join tree */
					j->larg = *jtlink1;
					*jtlink1 = (Node *) j;
					/* Recursively process pulled-up jointree nodes */
					j->rarg = pull_up_sublinks_jointree_recurse(root,
																j->rarg,
																&child_rels);

					/*
					 * Now recursively process the pulled-up quals.  Because
					 * we are underneath a NOT, we can't pull up sublinks that
					 * reference the left-hand stuff, but it's still okay to
					 * pull up sublinks referencing j->rarg.
					 */
					j->quals = pull_up_sublinks_qual_recurse(root,
															 j->quals,
															 &j->rarg,
															 child_rels,
															 NULL, NULL);
					/* Return NULL representing constant TRUE */
					return NULL;
				}

				if (available_rels2 != NULL &&
					(j = convert_EXISTS_sublink_to_join(root, sublink, true,
														available_rels2)) != NULL)
                {
                    /* Yes; insert the new join node into the join tree */
                    j->larg = *jtlink2;
                    *jtlink2 = (Node *) j;
                    /* Recursively process pulled-up jointree nodes */
                    j->rarg = pull_up_sublinks_jointree_recurse(root,
                                                                j->rarg,
                                                                &child_rels);

                    /*
                     * Now recursively process the pulled-up quals.  Because
                     * we are underneath a NOT, we can't pull up sublinks that
                     * reference the left-hand stuff, but it's still okay to
                     * pull up sublinks referencing j->rarg.
                     */
                    j->quals = pull_up_sublinks_qual_recurse(root,
                                                             j->quals,
                                                             &j->rarg,
                                                             child_rels,
                                                             NULL, NULL);
                    /* Return NULL representing constant TRUE */
                    return NULL;
				}

				/* Else return it unmodified */
				return node;
			}

			/*
			 *	 We normalize NOT subqueries using the following axioms:
			 *
			 *		 val NOT IN (subq)		 =>  val <> ALL (subq)
			 *		 NOT val op ANY (subq)	 =>  val op' ALL (subq)
			 *		 NOT val op ALL (subq)	 =>  val op' ANY (subq)
			 *
			 *   postgresql do not process ANY_SUBLINK or ALL_SUBLINK expr in not clause,
			 *   this is an enhanced optimization by GPDB.
			 *   we can use negate_clause instead of make_notclause to simplify the expr.
			 *   the is_check param for canonicalize_qual is false,
			 *   because expr is a qual not check constraint here.
			 */
			else if (sublink->subLinkType == ANY_SUBLINK || sublink->subLinkType == ALL_SUBLINK)
			{
				sublink->subLinkType = (sublink->subLinkType == ANY_SUBLINK) ? ALL_SUBLINK : ANY_SUBLINK;
				sublink->testexpr = (Node *) canonicalize_qual((Expr *) negate_clause(sublink->testexpr), false);
				return pull_up_sublinks_qual_recurse(root, (Node *) sublink,
														jtlink1, available_rels1,
														jtlink2, available_rels2);
			}

			/*
			 * Return the node unmodified for "NOT (subq)"
			 * This subquery will get pulled up later during preprocess_qual_conditions()
			 */
			return node;
		}

		else if (is_notclause(arg))
		{
			/* NOT NOT (expr) => (expr)  */
			return (Node *) pull_up_sublinks_qual_recurse(root,
														 (Node *) get_notclausearg((Expr *) arg),
														 jtlink1, available_rels1,
														 jtlink2, available_rels2);
		}
		else if (is_orclause(arg))
		{
			/* NOT OR (expr1) (expr2) => (expr1) AND (expr2) */
			return (Node *) pull_up_sublinks_qual_recurse(root,
														 negate_clause(arg),
														 jtlink1, available_rels1,
														 jtlink2, available_rels2);
		}

		/* Else return it unmodified */
		return node;
	}
	if (is_andclause(node))
	{
		/* Recurse into AND clause */
		List	   *newclauses = NIL;
		ListCell   *l;

		foreach(l, ((BoolExpr *) node)->args)
		{
			Node	   *oldclause = (Node *) lfirst(l);
			Node	   *newclause;

			newclause = pull_up_sublinks_qual_recurse(root,
													  oldclause,
													  jtlink1,
													  available_rels1,
													  jtlink2,
													  available_rels2);
			if (newclause)
				newclauses = lappend(newclauses, newclause);
		}
		/* We might have got back fewer clauses than we started with */
		if (newclauses == NIL)
			return NULL;
		else if (list_length(newclauses) == 1)
			return (Node *) linitial(newclauses);
		else
			return (Node *) make_andclause(newclauses);
	}

	/*
	 * (expr) op SUBLINK
	 */
	if (IsA(node, OpExpr))
	{
		OpExpr *opexp = (OpExpr *) node;
		JoinExpr   *j;

		if (list_length(opexp->args) == 2)
		{
			/**
			 * Check if second arg is sublink
			 */
			Node *rarg = list_nth(opexp->args, 1);

			if (IsA(rarg, SubLink))
			{
				j = convert_EXPR_to_join(root, opexp);
				if (j)
				{
					/* Yes, insert the new join node into the join tree */
					j->larg = *jtlink1;
					*jtlink1 = (Node *) j;
				}
				return node;
			}
		}
	}

	/* Stop if not an AND */
	return node;
}

/*
 * inline_set_returning_functions
 *		Attempt to "inline" set-returning functions in the FROM clause.
 *
 * If an RTE_FUNCTION rtable entry invokes a set-returning function that
 * contains just a simple SELECT, we can convert the rtable entry to an
 * RTE_SUBQUERY entry exposing the SELECT directly.  This is especially
 * useful if the subquery can then be "pulled up" for further optimization,
 * but we do it even if not, to reduce executor overhead.
 *
 * This has to be done before we have started to do any optimization of
 * subqueries, else any such steps wouldn't get applied to subqueries
 * obtained via inlining.  However, we do it after pull_up_sublinks
 * so that we can inline any functions used in SubLink subselects.
 *
 * Like most of the planner, this feels free to scribble on its input data
 * structure.
 */
void
inline_set_returning_functions(PlannerInfo *root)
{
	ListCell   *rt;

	foreach(rt, root->parse->rtable)
	{
		RangeTblEntry *rte = (RangeTblEntry *) lfirst(rt);

		if (rte->rtekind == RTE_FUNCTION)
		{
			Query	   *funcquery;

			/* Check safety of expansion, and expand if possible */
			funcquery = inline_set_returning_function(root, rte);
			if (funcquery)
			{

				/*
				 * GPDB: Normalize the resulting query, like standard_planner()
				 * does for the main query.
				 */
				funcquery = normalize_query(funcquery);

				/* Successful expansion, convert the RTE to a subquery */
				rte->rtekind = RTE_SUBQUERY;
				rte->subquery = funcquery;
				rte->security_barrier = false;
				/* Clear fields that should not be set in a subquery RTE */
				rte->functions = NIL;
				rte->funcordinality = false;
			}
		}
	}
}

/*
 * pull_up_subqueries
 *		Look for subqueries in the rangetable that can be pulled up into
 *		the parent query.  If the subquery has no special features like
 *		grouping/aggregation then we can merge it into the parent's jointree.
 *		Also, subqueries that are simple UNION ALL structures can be
 *		converted into "append relations".
 */
void
pull_up_subqueries(PlannerInfo *root)
{
	/* Top level of jointree must always be a FromExpr */
	Assert(IsA(root->parse->jointree, FromExpr));
	/* Recursion starts with no containing join nor appendrel */
	root->parse->jointree = (FromExpr *)
		pull_up_subqueries_recurse(root, (Node *) root->parse->jointree,
								   NULL, NULL, NULL);
	/* We should still have a FromExpr */
	Assert(IsA(root->parse->jointree, FromExpr));
}

/*
 * pull_up_subqueries_recurse
 *		Recursive guts of pull_up_subqueries.
 *
 * This recursively processes the jointree and returns a modified jointree.
 *
 * If this jointree node is within either side of an outer join, then
 * lowest_outer_join references the lowest such JoinExpr node; otherwise
 * it is NULL.  We use this to constrain the effects of LATERAL subqueries.
 *
 * If this jointree node is within the nullable side of an outer join, then
 * lowest_nulling_outer_join references the lowest such JoinExpr node;
 * otherwise it is NULL.  This forces use of the PlaceHolderVar mechanism for
 * references to non-nullable targetlist items, but only for references above
 * that join.
 *
 * If we are looking at a member subquery of an append relation,
 * containing_appendrel describes that relation; else it is NULL.
 * This forces use of the PlaceHolderVar mechanism for all non-Var targetlist
 * items, and puts some additional restrictions on what can be pulled up.
 *
 * A tricky aspect of this code is that if we pull up a subquery we have
 * to replace Vars that reference the subquery's outputs throughout the
 * parent query, including quals attached to jointree nodes above the one
 * we are currently processing!  We handle this by being careful to maintain
 * validity of the jointree structure while recursing, in the following sense:
 * whenever we recurse, all qual expressions in the tree must be reachable
 * from the top level, in case the recursive call needs to modify them.
 *
 * Notice also that we can't turn pullup_replace_vars loose on the whole
 * jointree, because it'd return a mutated copy of the tree; we have to
 * invoke it just on the quals, instead.  This behavior is what makes it
 * reasonable to pass lowest_outer_join and lowest_nulling_outer_join as
 * pointers rather than some more-indirect way of identifying the lowest
 * OJs.  Likewise, we don't replace append_rel_list members but only their
 * substructure, so the containing_appendrel reference is safe to use.
 */
static Node *
pull_up_subqueries_recurse(PlannerInfo *root, Node *jtnode,
						   JoinExpr *lowest_outer_join,
						   JoinExpr *lowest_nulling_outer_join,
						   AppendRelInfo *containing_appendrel)
{
	Assert(jtnode != NULL);
	if (IsA(jtnode, RangeTblRef))
	{
		int			varno = ((RangeTblRef *) jtnode)->rtindex;
		RangeTblEntry *rte = rt_fetch(varno, root->parse->rtable);

		/*
		 * Is this a subquery RTE, and if so, is the subquery simple enough to
		 * pull up?
		 *
		 * If we are looking at an append-relation member, we can't pull it up
		 * unless is_safe_append_member says so.
		 */
		if (rte->rtekind == RTE_SUBQUERY &&
<<<<<<< HEAD
			!rte->forceDistRandom &&
=======
>>>>>>> 7cd0d523
			is_simple_subquery(root, rte->subquery, rte, lowest_outer_join) &&
			(containing_appendrel == NULL ||
			 is_safe_append_member(rte->subquery)))
			return pull_up_simple_subquery(root, jtnode, rte,
										   lowest_outer_join,
										   lowest_nulling_outer_join,
										   containing_appendrel);

		/*
		 * Alternatively, is it a simple UNION ALL subquery?  If so, flatten
		 * into an "append relation".
		 *
		 * It's safe to do this regardless of whether this query is itself an
		 * appendrel member.  (If you're thinking we should try to flatten the
		 * two levels of appendrel together, you're right; but we handle that
		 * in set_append_rel_pathlist, not here.)
		 */
		if (rte->rtekind == RTE_SUBQUERY &&
			is_simple_union_all(rte->subquery))
			return pull_up_simple_union_all(root, jtnode, rte);

		/*
		 * Or perhaps it's a simple VALUES RTE?
		 *
		 * We don't allow VALUES pullup below an outer join nor into an
		 * appendrel (such cases are impossible anyway at the moment).
		 */
		if (rte->rtekind == RTE_VALUES &&
			lowest_outer_join == NULL &&
			containing_appendrel == NULL &&
			is_simple_values(root, rte))
			return pull_up_simple_values(root, jtnode, rte);

		/* Otherwise, do nothing at this node. */
	}
	else if (IsA(jtnode, FromExpr))
	{
		FromExpr   *f = (FromExpr *) jtnode;
		ListCell   *l;

		Assert(containing_appendrel == NULL);
		/* Recursively transform all the child nodes */
		foreach(l, f->fromlist)
		{
			lfirst(l) = pull_up_subqueries_recurse(root, lfirst(l),
												   lowest_outer_join,
												   lowest_nulling_outer_join,
												   NULL);
		}
	}
	else if (IsA(jtnode, JoinExpr))
	{
		JoinExpr   *j = (JoinExpr *) jtnode;

		Assert(containing_appendrel == NULL);
		/* Recurse, being careful to tell myself when inside outer join */
		switch (j->jointype)
		{
			case JOIN_INNER:
			case JOIN_SEMI:
				j->larg = pull_up_subqueries_recurse(root, j->larg,
													 lowest_outer_join,
													 lowest_nulling_outer_join,
													 NULL);
				j->rarg = pull_up_subqueries_recurse(root, j->rarg,
													 lowest_outer_join,
													 lowest_nulling_outer_join,
													 NULL);
				break;
			case JOIN_LEFT:
			case JOIN_ANTI:
			case JOIN_LASJ_NOTIN:
				j->larg = pull_up_subqueries_recurse(root, j->larg,
													 j,
													 lowest_nulling_outer_join,
													 NULL);
				j->rarg = pull_up_subqueries_recurse(root, j->rarg,
													 j,
													 j,
													 NULL);
				break;
			case JOIN_FULL:
				j->larg = pull_up_subqueries_recurse(root, j->larg,
													 j,
													 j,
													 NULL);
				j->rarg = pull_up_subqueries_recurse(root, j->rarg,
													 j,
													 j,
													 NULL);
				break;
			case JOIN_RIGHT:
				j->larg = pull_up_subqueries_recurse(root, j->larg,
													 j,
													 j,
													 NULL);
				j->rarg = pull_up_subqueries_recurse(root, j->rarg,
													 j,
													 lowest_nulling_outer_join,
													 NULL);
				break;
			default:
				elog(ERROR, "unrecognized join type: %d",
					 (int) j->jointype);
				break;
		}
	}
	else
		elog(ERROR, "unrecognized node type: %d",
			 (int) nodeTag(jtnode));
	return jtnode;
}

/*
 * pull_up_simple_subquery
 *		Attempt to pull up a single simple subquery.
 *
 * jtnode is a RangeTblRef that has been tentatively identified as a simple
 * subquery by pull_up_subqueries.  We return the replacement jointree node,
 * or jtnode itself if we determine that the subquery can't be pulled up
 * after all.
 *
 * rte is the RangeTblEntry referenced by jtnode.  Remaining parameters are
 * as for pull_up_subqueries_recurse.
 */
static Node *
pull_up_simple_subquery(PlannerInfo *root, Node *jtnode, RangeTblEntry *rte,
						JoinExpr *lowest_outer_join,
						JoinExpr *lowest_nulling_outer_join,
						AppendRelInfo *containing_appendrel)
{
	Query	   *parse = root->parse;
	int			varno = ((RangeTblRef *) jtnode)->rtindex;
	Query	   *subquery;
	PlannerInfo *subroot;
	int			rtoffset;
	pullup_replace_vars_context rvcontext;
	ListCell   *lc;

	/*
	 * Need a modifiable copy of the subquery to hack on.  Even if we didn't
	 * sometimes choose not to pull up below, we must do this to avoid
	 * problems if the same subquery is referenced from multiple jointree
	 * items (which can't happen normally, but might after rule rewriting).
	 */
	subquery = copyObject(rte->subquery);

	/*
	 * Create a PlannerInfo data structure for this subquery.
	 *
	 * NOTE: the next few steps should match the first processing in
	 * subquery_planner().  Can we refactor to avoid code duplication, or
	 * would that just make things uglier?
	 */
	subroot = makeNode(PlannerInfo);
	subroot->parse = subquery;
	subroot->glob = root->glob;
	subroot->query_level = root->query_level;
	subroot->parent_root = root->parent_root;
	subroot->plan_params = NIL;
	subroot->outer_params = NULL;
	subroot->planner_cxt = CurrentMemoryContext;
	subroot->init_plans = NIL;
	subroot->cte_plan_ids = NIL;
	subroot->multiexpr_params = NIL;
	subroot->eq_classes = NIL;
	subroot->non_eq_clauses = NIL;
	subroot->append_rel_list = NIL;
	subroot->rowMarks = NIL;
	memset(subroot->upper_rels, 0, sizeof(subroot->upper_rels));
	memset(subroot->upper_targets, 0, sizeof(subroot->upper_targets));
	subroot->processed_tlist = NIL;
	subroot->grouping_map = NULL;
	subroot->minmax_aggs = NIL;
	subroot->qual_security_level = 0;
	subroot->inhTargetKind = INHKIND_NONE;
	subroot->hasRecursion = false;
	subroot->wt_param_id = -1;
	subroot->non_recursive_path = NULL;

	/* No CTEs to worry about */
	Assert(subquery->cteList == NIL);

	subroot->list_cteplaninfo = NIL;
	if (subroot->parse->cteList != NIL)
	{
		subroot->list_cteplaninfo = init_list_cteplaninfo(list_length(subroot->parse->cteList));
	}

    subroot->config = CopyPlannerConfig(root->config);
	subroot->config->honor_order_by = false;

	/*
	 * If the FROM clause is empty, replace it with a dummy RTE_RESULT RTE, so
	 * that we don't need so many special cases to deal with that situation.
	 */
	replace_empty_jointree(subquery);

	/*
	 * Pull up any SubLinks within the subquery's quals, so that we don't
	 * leave unoptimized SubLinks behind.
	 */
	if (subquery->hasSubLinks)
		pull_up_sublinks(subroot);

	/*
	 * Similarly, inline any set-returning functions in its rangetable.
	 */
	inline_set_returning_functions(subroot);

	/*
	 * Recursively pull up the subquery's subqueries, so that
	 * pull_up_subqueries' processing is complete for its jointree and
	 * rangetable.
	 *
	 * Note: it's okay that the subquery's recursion starts with NULL for
	 * containing-join info, even if we are within an outer join in the upper
	 * query; the lower query starts with a clean slate for outer-join
	 * semantics.  Likewise, we needn't pass down appendrel state.
	 */
	pull_up_subqueries(subroot);

	/*
	 * Now we must recheck whether the subquery is still simple enough to pull
	 * up.  If not, abandon processing it.
	 *
	 * We don't really need to recheck all the conditions involved, but it's
	 * easier just to keep this "if" looking the same as the one in
	 * pull_up_subqueries_recurse.
	 */
	if (is_simple_subquery(root, subquery, rte, lowest_outer_join) &&
		(containing_appendrel == NULL || is_safe_append_member(subquery)))
	{
		/* good to go */
	}
	else
	{
		/*
		 * Give up, return unmodified RangeTblRef.
		 *
		 * Note: The work we just did will be redone when the subquery gets
		 * planned on its own.  Perhaps we could avoid that by storing the
		 * modified subquery back into the rangetable, but I'm not gonna risk
		 * it now.
		 */
		return jtnode;
	}

	/*
	 * We must flatten any join alias Vars in the subquery's targetlist,
	 * because pulling up the subquery's subqueries might have changed their
	 * expansions into arbitrary expressions, which could affect
	 * pullup_replace_vars' decisions about whether PlaceHolderVar wrappers
	 * are needed for tlist entries.  (Likely it'd be better to do
	 * flatten_join_alias_vars on the whole query tree at some earlier stage,
	 * maybe even in the rewriter; but for now let's just fix this case here.)
	 */
	subquery->targetList = (List *)
		flatten_join_alias_vars(subroot->parse, (Node *) subquery->targetList);

	/*
	 * Adjust level-0 varnos in subquery so that we can append its rangetable
	 * to upper query's.  We have to fix the subquery's append_rel_list as
	 * well.
	 */
	rtoffset = list_length(parse->rtable);
	OffsetVarNodes((Node *) subquery, rtoffset, 0);
	OffsetVarNodes((Node *) subroot->append_rel_list, rtoffset, 0);

	/*
	 * Upper-level vars in subquery are now one level closer to their parent
	 * than before.
	 */
	IncrementVarSublevelsUp((Node *) subquery, -1, 1);
	IncrementVarSublevelsUp((Node *) subroot->append_rel_list, -1, 1);

	/*
	 * The subquery's targetlist items are now in the appropriate form to
	 * insert into the top query, except that we may need to wrap them in
	 * PlaceHolderVars.  Set up required context data for pullup_replace_vars.
	 */
	rvcontext.root = root;
	rvcontext.targetlist = subquery->targetList;
	rvcontext.target_rte = rte;
	if (rte->lateral)
		rvcontext.relids = get_relids_in_jointree((Node *) subquery->jointree,
												  true);
	else						/* won't need relids */
		rvcontext.relids = NULL;
	rvcontext.outer_hasSubLinks = &parse->hasSubLinks;
	rvcontext.varno = varno;
	/* these flags will be set below, if needed */
	rvcontext.need_phvs = false;
	rvcontext.wrap_non_vars = false;
	/* initialize cache array with indexes 0 .. length(tlist) */
	rvcontext.rv_cache = palloc0((list_length(subquery->targetList) + 1) *
								 sizeof(Node *));

	/*
	 * If we are under an outer join then non-nullable items and lateral
	 * references may have to be turned into PlaceHolderVars.
	 */
	if (lowest_nulling_outer_join != NULL)
		rvcontext.need_phvs = true;

	/*
	 * If we are dealing with an appendrel member then anything that's not a
	 * simple Var has to be turned into a PlaceHolderVar.  We force this to
	 * ensure that what we pull up doesn't get merged into a surrounding
	 * expression during later processing and then fail to match the
	 * expression actually available from the appendrel.
	 */
	if (containing_appendrel != NULL)
	{
		rvcontext.need_phvs = true;
		rvcontext.wrap_non_vars = true;
	}

	/*
	 * If the parent query uses grouping sets, we need a PlaceHolderVar for
	 * anything that's not a simple Var.  Again, this ensures that expressions
	 * retain their separate identity so that they will match grouping set
	 * columns when appropriate.  (It'd be sufficient to wrap values used in
	 * grouping set columns, and do so only in non-aggregated portions of the
	 * tlist and havingQual, but that would require a lot of infrastructure
	 * that pullup_replace_vars hasn't currently got.)
	 */
	if (parse->groupingSets)
	{
		rvcontext.need_phvs = true;
		rvcontext.wrap_non_vars = true;
	}

	List *newTList = (List *)
		pullup_replace_vars((Node *) parse->targetList, &rvcontext);

	if (parse->scatterClause)
	{
		UpdateScatterClause(parse, newTList);
	}

	/*
	 * Replace all of the top query's references to the subquery's outputs
	 * with copies of the adjusted subtlist items, being careful not to
	 * replace any of the jointree structure. (This'd be a lot cleaner if we
	 * could use query_tree_mutator.)  We have to use PHVs in the targetList,
	 * returningList, and havingQual, since those are certainly above any
	 * outer join.  replace_vars_in_jointree tracks its location in the
	 * jointree and uses PHVs or not appropriately.
	 */
	parse->targetList = newTList;

	parse->returningList = (List *)
		pullup_replace_vars((Node *) parse->returningList, &rvcontext);
	if (parse->onConflict)
	{
		parse->onConflict->onConflictSet = (List *)
			pullup_replace_vars((Node *) parse->onConflict->onConflictSet,
								&rvcontext);
		parse->onConflict->onConflictWhere =
			pullup_replace_vars(parse->onConflict->onConflictWhere,
								&rvcontext);

		/*
		 * We assume ON CONFLICT's arbiterElems, arbiterWhere, exclRelTlist
		 * can't contain any references to a subquery
		 */
	}
	replace_vars_in_jointree((Node *) parse->jointree, &rvcontext,
							 lowest_nulling_outer_join);
	Assert(parse->setOperations == NULL);
	parse->havingQual = pullup_replace_vars(parse->havingQual, &rvcontext);

	if (parse->windowClause)
	{
		foreach(lc, parse->windowClause)
		{
			WindowClause *wc = (WindowClause *) lfirst(lc);

			if (wc->startOffset)
				wc->startOffset =
					pullup_replace_vars((Node *) wc->startOffset, &rvcontext);
			if (wc->endOffset)
				wc->endOffset =
					pullup_replace_vars((Node *) wc->endOffset, &rvcontext);
		}
	}

	/*
	 * Replace references in the translated_vars lists of appendrels. When
	 * pulling up an appendrel member, we do not need PHVs in the list of the
	 * parent appendrel --- there isn't any outer join between. Elsewhere, use
	 * PHVs for safety.  (This analysis could be made tighter but it seems
	 * unlikely to be worth much trouble.)
	 */
	foreach(lc, root->append_rel_list)
	{
		AppendRelInfo *appinfo = (AppendRelInfo *) lfirst(lc);
		bool		save_need_phvs = rvcontext.need_phvs;

		if (appinfo == containing_appendrel)
			rvcontext.need_phvs = false;
		appinfo->translated_vars = (List *)
			pullup_replace_vars((Node *) appinfo->translated_vars, &rvcontext);
		rvcontext.need_phvs = save_need_phvs;
	}

	/*
	 * Replace references in the joinaliasvars lists of join RTEs.
	 *
	 * You might think that we could avoid using PHVs for alias vars of joins
	 * below lowest_nulling_outer_join, but that doesn't work because the
	 * alias vars could be referenced above that join; we need the PHVs to be
	 * present in such references after the alias vars get flattened.  (It
	 * might be worth trying to be smarter here, someday.)
	 */
	foreach(lc, parse->rtable)
	{
		RangeTblEntry *otherrte = (RangeTblEntry *) lfirst(lc);

		if (otherrte->rtekind == RTE_JOIN)
			otherrte->joinaliasvars = (List *)
				pullup_replace_vars((Node *) otherrte->joinaliasvars,
									&rvcontext);
		else if (otherrte->rtekind == RTE_SUBQUERY && rte != otherrte)
		{
			 /*
			  * here the sublevels_up can only be 1, because if larger than 1,
			  * then the sublink is multilevel correlated, and cannot be pulled
			  * up to be a subquery range table; while on the other hand, we
			  * cannot directly put a subquery which refer to other relations
			  * of the same level after FROM.
			  */
			otherrte->subquery = (Query *)
				ReplaceVarsFromTargetList((Node *) otherrte->subquery,
										  varno, 1, rte,
										  subquery->targetList, REPLACEVARS_REPORT_ERROR,
										  0, NULL);
		}
	}

	/*
	 * If the subquery had a LATERAL marker, propagate that to any of its
	 * child RTEs that could possibly now contain lateral cross-references.
	 * The children might or might not contain any actual lateral
	 * cross-references, but we have to mark the pulled-up child RTEs so that
	 * later planner stages will check for such.
	 */
	if (rte->lateral)
	{
		foreach(lc, subquery->rtable)
		{
			RangeTblEntry *child_rte = (RangeTblEntry *) lfirst(lc);

			switch (child_rte->rtekind)
			{
				case RTE_RELATION:
					if (child_rte->tablesample)
						child_rte->lateral = true;
					break;
				case RTE_SUBQUERY:
				case RTE_FUNCTION:
				case RTE_TABLEFUNCTION:
				case RTE_VALUES:
				case RTE_TABLEFUNC:
					child_rte->lateral = true;
					break;
				case RTE_JOIN:
				case RTE_CTE:
				case RTE_NAMEDTUPLESTORE:
				case RTE_RESULT:
				case RTE_VOID:
					/* these can't contain any lateral references */
					break;
			}
		}
	}

	/*
	 * Now append the adjusted rtable entries to upper query. (We hold off
	 * until after fixing the upper rtable entries; no point in running that
	 * code on the subquery ones too.)
	 */
	parse->rtable = list_concat(parse->rtable, subquery->rtable);

	/*
	 * Pull up any FOR UPDATE/SHARE markers, too.  (OffsetVarNodes already
	 * adjusted the marker rtindexes, so just concat the lists.)
	 */
	parse->rowMarks = list_concat(parse->rowMarks, subquery->rowMarks);

	/*
	 * We also have to fix the relid sets of any PlaceHolderVar nodes in the
	 * parent query.  (This could perhaps be done by pullup_replace_vars(),
	 * but it seems cleaner to use two passes.)  Note in particular that any
	 * PlaceHolderVar nodes just created by pullup_replace_vars() will be
	 * adjusted, so having created them with the subquery's varno is correct.
	 *
	 * Likewise, relids appearing in AppendRelInfo nodes have to be fixed. We
	 * already checked that this won't require introducing multiple subrelids
	 * into the single-slot AppendRelInfo structs.
	 */
	if (parse->hasSubLinks || root->glob->lastPHId != 0 ||
		root->append_rel_list)
	{
		Relids		subrelids;

		subrelids = get_relids_in_jointree((Node *) subquery->jointree, false);
		substitute_phv_relids((Node *) parse, varno, subrelids);
		fix_append_rel_relids(root->append_rel_list, varno, subrelids);
	}

	/*
	 * And now add subquery's AppendRelInfos to our list.
	 */
	root->append_rel_list = list_concat(root->append_rel_list,
										subroot->append_rel_list);

	/*
	 * We don't have to do the equivalent bookkeeping for outer-join info,
	 * because that hasn't been set up yet.  placeholder_list likewise.
	 */
	Assert(root->join_info_list == NIL);
	Assert(subroot->join_info_list == NIL);
	Assert(root->placeholder_list == NIL);
	Assert(subroot->placeholder_list == NIL);

	/*
	 * Miscellaneous housekeeping.
	 *
	 * Although replace_rte_variables() faithfully updated parse->hasSubLinks
	 * if it copied any SubLinks out of the subquery's targetlist, we still
	 * could have SubLinks added to the query in the expressions of FUNCTION
	 * and VALUES RTEs copied up from the subquery.  So it's necessary to copy
	 * subquery->hasSubLinks anyway.  Perhaps this can be improved someday.
	 */
	parse->hasSubLinks |= subquery->hasSubLinks;

	/* If subquery had any RLS conditions, now main query does too */
	parse->hasRowSecurity |= subquery->hasRowSecurity;

	/*
	 * subquery won't be pulled up if it hasAggs, hasWindowFuncs, or
	 * hasTargetSRFs, so no work needed on those flags
	 */

    /*
     * CDB: Wipe old RTE so subquery parse tree won't be sent to QEs.
     */
    Assert(rte->rtekind == RTE_SUBQUERY);
    rte->rtekind = RTE_VOID;
    rte->subquery = NULL;

	/*
	 * Return the adjusted subquery jointree to replace the RangeTblRef entry
	 * in parent's jointree; or, if the FromExpr is degenerate, just return
	 * its single member.
	 */
	Assert(IsA(subquery->jointree, FromExpr));
	Assert(subquery->jointree->fromlist != NIL);
	if (subquery->jointree->quals == NULL &&
		list_length(subquery->jointree->fromlist) == 1)
		return (Node *) linitial(subquery->jointree->fromlist);

	return (Node *) subquery->jointree;
}

/*
 * pull_up_simple_union_all
 *		Pull up a single simple UNION ALL subquery.
 *
 * jtnode is a RangeTblRef that has been identified as a simple UNION ALL
 * subquery by pull_up_subqueries.  We pull up the leaf subqueries and
 * build an "append relation" for the union set.  The result value is just
 * jtnode, since we don't actually need to change the query jointree.
 */
static Node *
pull_up_simple_union_all(PlannerInfo *root, Node *jtnode, RangeTblEntry *rte)
{
	int			varno = ((RangeTblRef *) jtnode)->rtindex;
	Query	   *subquery = rte->subquery;
	int			rtoffset = list_length(root->parse->rtable);
	List	   *rtable;

	/*
	 * Make a modifiable copy of the subquery's rtable, so we can adjust
	 * upper-level Vars in it.  There are no such Vars in the setOperations
	 * tree proper, so fixing the rtable should be sufficient.
	 */
	rtable = copyObject(subquery->rtable);

	/*
	 * Upper-level vars in subquery are now one level closer to their parent
	 * than before.  We don't have to worry about offsetting varnos, though,
	 * because the UNION leaf queries can't cross-reference each other.
	 */
	IncrementVarSublevelsUp_rtable(rtable, -1, 1);

	/*
	 * If the UNION ALL subquery had a LATERAL marker, propagate that to all
	 * its children.  The individual children might or might not contain any
	 * actual lateral cross-references, but we have to mark the pulled-up
	 * child RTEs so that later planner stages will check for such.
	 */
	if (rte->lateral)
	{
		ListCell   *rt;

		foreach(rt, rtable)
		{
			RangeTblEntry *child_rte = (RangeTblEntry *) lfirst(rt);

			Assert(child_rte->rtekind == RTE_SUBQUERY);
			child_rte->lateral = true;
		}
	}

	/*
	 * Append child RTEs to parent rtable.
	 */
	root->parse->rtable = list_concat(root->parse->rtable, rtable);

	/*
	 * Recursively scan the subquery's setOperations tree and add
	 * AppendRelInfo nodes for leaf subqueries to the parent's
	 * append_rel_list.  Also apply pull_up_subqueries to the leaf subqueries.
	 */
	Assert(subquery->setOperations);
	pull_up_union_leaf_queries(subquery->setOperations, root, varno, subquery,
							   rtoffset);

	/*
	 * Mark the parent as an append relation.
	 */
	rte->inh = true;

	return jtnode;
}

/*
 * pull_up_union_leaf_queries -- recursive guts of pull_up_simple_union_all
 *
 * Build an AppendRelInfo for each leaf query in the setop tree, and then
 * apply pull_up_subqueries to the leaf query.
 *
 * Note that setOpQuery is the Query containing the setOp node, whose tlist
 * contains references to all the setop output columns.  When called from
 * pull_up_simple_union_all, this is *not* the same as root->parse, which is
 * the parent Query we are pulling up into.
 *
 * parentRTindex is the appendrel parent's index in root->parse->rtable.
 *
 * The child RTEs have already been copied to the parent.  childRToffset
 * tells us where in the parent's range table they were copied.  When called
 * from flatten_simple_union_all, childRToffset is 0 since the child RTEs
 * were already in root->parse->rtable and no RT index adjustment is needed.
 */
static void
pull_up_union_leaf_queries(Node *setOp, PlannerInfo *root, int parentRTindex,
						   Query *setOpQuery, int childRToffset)
{
	if (IsA(setOp, RangeTblRef))
	{
		RangeTblRef *rtr = (RangeTblRef *) setOp;
		int			childRTindex;
		AppendRelInfo *appinfo;

		/*
		 * Calculate the index in the parent's range table
		 */
		childRTindex = childRToffset + rtr->rtindex;

		/*
		 * Build a suitable AppendRelInfo, and attach to parent's list.
		 */
		appinfo = makeNode(AppendRelInfo);
		appinfo->parent_relid = parentRTindex;
		appinfo->child_relid = childRTindex;
		appinfo->parent_reltype = InvalidOid;
		appinfo->child_reltype = InvalidOid;
		make_setop_translation_list(setOpQuery, childRTindex,
									&appinfo->translated_vars);
		appinfo->parent_reloid = InvalidOid;
		root->append_rel_list = lappend(root->append_rel_list, appinfo);

		/*
		 * Recursively apply pull_up_subqueries to the new child RTE.  (We
		 * must build the AppendRelInfo first, because this will modify it.)
		 * Note that we can pass NULL for containing-join info even if we're
		 * actually under an outer join, because the child's expressions
		 * aren't going to propagate up to the join.  Also, we ignore the
		 * possibility that pull_up_subqueries_recurse() returns a different
		 * jointree node than what we pass it; if it does, the important thing
		 * is that it replaced the child relid in the AppendRelInfo node.
		 */
		rtr = makeNode(RangeTblRef);
		rtr->rtindex = childRTindex;
		(void) pull_up_subqueries_recurse(root, (Node *) rtr,
										  NULL, NULL, appinfo);
	}
	else if (IsA(setOp, SetOperationStmt))
	{
		SetOperationStmt *op = (SetOperationStmt *) setOp;

		/* Recurse to reach leaf queries */
		pull_up_union_leaf_queries(op->larg, root, parentRTindex, setOpQuery,
								   childRToffset);
		pull_up_union_leaf_queries(op->rarg, root, parentRTindex, setOpQuery,
								   childRToffset);
	}
	else
	{
		elog(ERROR, "unrecognized node type: %d",
			 (int) nodeTag(setOp));
	}
}

/*
 * make_setop_translation_list
 *	  Build the list of translations from parent Vars to child Vars for
 *	  a UNION ALL member.  (At this point it's just a simple list of
 *	  referencing Vars, but if we succeed in pulling up the member
 *	  subquery, the Vars will get replaced by pulled-up expressions.)
 */
static void
make_setop_translation_list(Query *query, Index newvarno,
							List **translated_vars)
{
	List	   *vars = NIL;
	ListCell   *l;

	foreach(l, query->targetList)
	{
		TargetEntry *tle = (TargetEntry *) lfirst(l);

		if (tle->resjunk)
			continue;

		vars = lappend(vars, makeVarFromTargetEntry(newvarno, tle));
	}

	*translated_vars = vars;
}

/*
 * is_simple_subquery
 *	  Check a subquery in the range table to see if it's simple enough
 *	  to pull up into the parent query.
 *
 * rte is the RTE_SUBQUERY RangeTblEntry that contained the subquery.
 * (Note subquery is not necessarily equal to rte->subquery; it could be a
 * processed copy of that.)
 * lowest_outer_join is the lowest outer join above the subquery, or NULL.
 *
 * In GPDB, 'rte' can be passed as NULL, if this is a sublink, rather
 * than a subselect in the FROM list, that we are trying to pull up.
 */
<<<<<<< HEAD
bool
=======
static bool
>>>>>>> 7cd0d523
is_simple_subquery(PlannerInfo *root, Query *subquery, RangeTblEntry *rte,
				   JoinExpr *lowest_outer_join)
{
	/*
	 * Let's just make sure it's a valid subselect ...
	 */
	if (!IsA(subquery, Query) ||
		subquery->commandType != CMD_SELECT)
		elog(ERROR, "subquery is bogus");

	/*
	 * Can't currently pull up a query with setops (unless it's simple UNION
	 * ALL, which is handled by a different code path). Maybe after querytree
	 * redesign...
	 */
	if (subquery->setOperations)
		return false;

	/*
	 * Can't pull up a subquery involving grouping, aggregation, SRFs,
	 * sorting, limiting, or WITH.  (XXX WITH could possibly be allowed later)
	 *
	 * We also don't pull up a subquery that has explicit FOR UPDATE/SHARE
	 * clauses, because pullup would cause the locking to occur semantically
	 * higher than it should.  Implicit FOR UPDATE/SHARE is okay because in
	 * that case the locking was originally declared in the upper query
	 * anyway.
	 */
	if (subquery->hasAggs ||
		subquery->hasWindowFuncs ||
		subquery->hasTargetSRFs ||
		subquery->groupClause ||
		subquery->groupingSets ||
		subquery->havingQual ||
		subquery->windowClause ||
		subquery->sortClause ||
		subquery->distinctClause ||
		subquery->limitOffset ||
		subquery->limitCount ||
		subquery->hasForUpdate ||
		subquery->cteList ||
		root->parse->cteList)
		return false;

	/*
	 * Don't pull up if the RTE represents a security-barrier view; we
	 * couldn't prevent information leakage once the RTE's Vars are scattered
	 * about in the upper query.
	 */
	if (rte && rte->security_barrier)
		return false;

	/*
	 * If the subquery is LATERAL, check for pullup restrictions from that.
	 */
	if (rte && rte->lateral)
	{
		bool		restricted;
		Relids		safe_upper_varnos;

		/*
		 * The subquery's WHERE and JOIN/ON quals mustn't contain any lateral
		 * references to rels outside a higher outer join (including the case
		 * where the outer join is within the subquery itself).  In such a
		 * case, pulling up would result in a situation where we need to
		 * postpone quals from below an outer join to above it, which is
		 * probably completely wrong and in any case is a complication that
		 * doesn't seem worth addressing at the moment.
		 */
		if (lowest_outer_join != NULL)
		{
			restricted = true;
			safe_upper_varnos = get_relids_in_jointree((Node *) lowest_outer_join,
													   true);
		}
		else
		{
			restricted = false;
			safe_upper_varnos = NULL;	/* doesn't matter */
		}

		if (jointree_contains_lateral_outer_refs(root,
												 (Node *) subquery->jointree,
												 restricted, safe_upper_varnos))
			return false;

		/*
		 * If there's an outer join above the LATERAL subquery, also disallow
		 * pullup if the subquery's targetlist has any references to rels
		 * outside the outer join, since these might get pulled into quals
		 * above the subquery (but in or below the outer join) and then lead
		 * to qual-postponement issues similar to the case checked for above.
		 * (We wouldn't need to prevent pullup if no such references appear in
		 * outer-query quals, but we don't have enough info here to check
		 * that.  Also, maybe this restriction could be removed if we forced
		 * such refs to be wrapped in PlaceHolderVars, even when they're below
		 * the nearest outer join?	But it's a pretty hokey usage, so not
		 * clear this is worth sweating over.)
		 */
		if (lowest_outer_join != NULL)
		{
			Relids		lvarnos = pull_varnos_of_level(root,
													   (Node *) subquery->targetList,
													   1);

			if (!bms_is_subset(lvarnos, safe_upper_varnos))
				return false;
		}
	}

	/*
	 * Don't pull up a subquery that has any volatile functions in its
	 * targetlist.  Otherwise we might introduce multiple evaluations of these
	 * functions, if they get copied to multiple places in the upper query,
	 * leading to surprising results.  (Note: the PlaceHolderVar mechanism
	 * doesn't quite guarantee single evaluation; else we could pull up anyway
	 * and just wrap such items in PlaceHolderVars ...)
	 */
	if (contain_volatile_functions((Node *) subquery->targetList))
		return false;

	return true;
}

/*
 * pull_up_simple_values
 *		Pull up a single simple VALUES RTE.
 *
 * jtnode is a RangeTblRef that has been identified as a simple VALUES RTE
 * by pull_up_subqueries.  We always return a RangeTblRef representing a
 * RESULT RTE to replace it (all failure cases should have been detected by
 * is_simple_values()).  Actually, what we return is just jtnode, because
 * we replace the VALUES RTE in the rangetable with the RESULT RTE.
 *
 * rte is the RangeTblEntry referenced by jtnode.  Because of the limited
 * possible usage of VALUES RTEs, we do not need the remaining parameters
 * of pull_up_subqueries_recurse.
 */
static Node *
pull_up_simple_values(PlannerInfo *root, Node *jtnode, RangeTblEntry *rte)
{
	Query	   *parse = root->parse;
	int			varno = ((RangeTblRef *) jtnode)->rtindex;
	List	   *values_list;
	List	   *tlist;
	AttrNumber	attrno;
	pullup_replace_vars_context rvcontext;
	ListCell   *lc;

	Assert(rte->rtekind == RTE_VALUES);
	Assert(list_length(rte->values_lists) == 1);

	/*
	 * Need a modifiable copy of the VALUES list to hack on, just in case it's
	 * multiply referenced.
	 */
	values_list = copyObject(linitial(rte->values_lists));

	/*
	 * The VALUES RTE can't contain any Vars of level zero, let alone any that
	 * are join aliases, so no need to flatten join alias Vars.
	 */
	Assert(!contain_vars_of_level((Node *) values_list, 0));

	/*
	 * Set up required context data for pullup_replace_vars.  In particular,
	 * we have to make the VALUES list look like a subquery targetlist.
	 */
	tlist = NIL;
	attrno = 1;
	foreach(lc, values_list)
	{
		tlist = lappend(tlist,
						makeTargetEntry((Expr *) lfirst(lc),
										attrno,
										NULL,
										false));
		attrno++;
	}
	rvcontext.root = root;
	rvcontext.targetlist = tlist;
	rvcontext.target_rte = rte;
	rvcontext.relids = NULL;
	rvcontext.outer_hasSubLinks = &parse->hasSubLinks;
	rvcontext.varno = varno;
	rvcontext.need_phvs = false;
	rvcontext.wrap_non_vars = false;
	/* initialize cache array with indexes 0 .. length(tlist) */
	rvcontext.rv_cache = palloc0((list_length(tlist) + 1) *
								 sizeof(Node *));

	/*
	 * Replace all of the top query's references to the RTE's outputs with
	 * copies of the adjusted VALUES expressions, being careful not to replace
	 * any of the jointree structure. (This'd be a lot cleaner if we could use
	 * query_tree_mutator.)  Much of this should be no-ops in the dummy Query
	 * that surrounds a VALUES RTE, but it's not enough code to be worth
	 * removing.
	 */
	parse->targetList = (List *)
		pullup_replace_vars((Node *) parse->targetList, &rvcontext);
	parse->returningList = (List *)
		pullup_replace_vars((Node *) parse->returningList, &rvcontext);
	if (parse->onConflict)
	{
		parse->onConflict->onConflictSet = (List *)
			pullup_replace_vars((Node *) parse->onConflict->onConflictSet,
								&rvcontext);
		parse->onConflict->onConflictWhere =
			pullup_replace_vars(parse->onConflict->onConflictWhere,
								&rvcontext);

		/*
		 * We assume ON CONFLICT's arbiterElems, arbiterWhere, exclRelTlist
		 * can't contain any references to a subquery
		 */
	}
	replace_vars_in_jointree((Node *) parse->jointree, &rvcontext, NULL);
	Assert(parse->setOperations == NULL);
	parse->havingQual = pullup_replace_vars(parse->havingQual, &rvcontext);

	/*
	 * There should be no appendrels to fix, nor any join alias Vars, nor any
	 * outer joins and hence no PlaceHolderVars.
	 */
	Assert(root->append_rel_list == NIL);
	Assert(list_length(parse->rtable) == 1);
	Assert(root->join_info_list == NIL);
	Assert(root->placeholder_list == NIL);

	/*
	 * Replace the VALUES RTE with a RESULT RTE.  The VALUES RTE is the only
	 * rtable entry in the current query level, so this is easy.
	 */
	Assert(list_length(parse->rtable) == 1);

	/* Create suitable RTE */
	rte = makeNode(RangeTblEntry);
	rte->rtekind = RTE_RESULT;
	rte->eref = makeAlias("*RESULT*", NIL);

	/* Replace rangetable */
	parse->rtable = list_make1(rte);

	/* We could manufacture a new RangeTblRef, but the one we have is fine */
	Assert(varno == 1);

	return jtnode;
}

/*
 * is_simple_values
 *	  Check a VALUES RTE in the range table to see if it's simple enough
 *	  to pull up into the parent query.
 *
 * rte is the RTE_VALUES RangeTblEntry to check.
 */
static bool
is_simple_values(PlannerInfo *root, RangeTblEntry *rte)
{
	Assert(rte->rtekind == RTE_VALUES);

	/*
	 * There must be exactly one VALUES list, else it's not semantically
	 * correct to replace the VALUES RTE with a RESULT RTE, nor would we have
	 * a unique set of expressions to substitute into the parent query.
	 */
	if (list_length(rte->values_lists) != 1)
		return false;

	/*
	 * Because VALUES can't appear under an outer join (or at least, we won't
	 * try to pull it up if it does), we need not worry about LATERAL, nor
	 * about validity of PHVs for the VALUES' outputs.
	 */

	/*
	 * Don't pull up a VALUES that contains any set-returning or volatile
	 * functions.  The considerations here are basically identical to the
	 * restrictions on a pull-able subquery's targetlist.
	 */
	if (expression_returns_set((Node *) rte->values_lists) ||
		contain_volatile_functions((Node *) rte->values_lists))
		return false;

	/*
	 * Do not pull up a VALUES that's not the only RTE in its parent query.
	 * This is actually the only case that the parser will generate at the
	 * moment, and assuming this is true greatly simplifies
	 * pull_up_simple_values().
	 */
	if (list_length(root->parse->rtable) != 1 ||
		rte != (RangeTblEntry *) linitial(root->parse->rtable))
		return false;

	return true;
}

/*
 * is_simple_union_all
 *	  Check a subquery to see if it's a simple UNION ALL.
 *
 * We require all the setops to be UNION ALL (no mixing) and there can't be
 * any datatype coercions involved, ie, all the leaf queries must emit the
 * same datatypes.
 */
static bool
is_simple_union_all(Query *subquery)
{
	SetOperationStmt *topop;

	/* Let's just make sure it's a valid subselect ... */
	if (!IsA(subquery, Query) ||
		subquery->commandType != CMD_SELECT)
		elog(ERROR, "subquery is bogus");

	/* Is it a set-operation query at all? */
	topop = castNode(SetOperationStmt, subquery->setOperations);
	if (!topop)
		return false;

	/* Can't handle ORDER BY, LIMIT/OFFSET, locking, or WITH */
	if (subquery->sortClause ||
		subquery->limitOffset ||
		subquery->limitCount ||
		subquery->rowMarks ||
		subquery->cteList)
		return false;

	/* Recursively check the tree of set operations */
	return is_simple_union_all_recurse((Node *) topop, subquery,
									   topop->colTypes);
}

static bool
is_simple_union_all_recurse(Node *setOp, Query *setOpQuery, List *colTypes)
{
	if (IsA(setOp, RangeTblRef))
	{
		RangeTblRef *rtr = (RangeTblRef *) setOp;
		RangeTblEntry *rte = rt_fetch(rtr->rtindex, setOpQuery->rtable);
		Query	   *subquery = rte->subquery;

		Assert(subquery != NULL);

		/* Leaf nodes are OK if they match the toplevel column types */
		/* We don't have to compare typmods or collations here */
		return tlist_same_datatypes(subquery->targetList, colTypes, true);
	}
	else if (IsA(setOp, SetOperationStmt))
	{
		SetOperationStmt *op = (SetOperationStmt *) setOp;

		/* Must be UNION ALL */
		if (op->op != SETOP_UNION || !op->all)
			return false;

		/* Recurse to check inputs */
		return is_simple_union_all_recurse(op->larg, setOpQuery, colTypes) &&
			is_simple_union_all_recurse(op->rarg, setOpQuery, colTypes);
	}
	else
	{
		elog(ERROR, "unrecognized node type: %d",
			 (int) nodeTag(setOp));
		return false;			/* keep compiler quiet */
	}
}

/*
 * is_safe_append_member
 *	  Check a subquery that is a leaf of a UNION ALL appendrel to see if it's
 *	  safe to pull up.
 */
static bool
is_safe_append_member(Query *subquery)
{
	FromExpr   *jtnode;

	/*
	 * It's only safe to pull up the child if its jointree contains exactly
	 * one RTE, else the AppendRelInfo data structure breaks. The one base RTE
	 * could be buried in several levels of FromExpr, however.  Also, if the
	 * child's jointree is completely empty, we can pull up because
	 * pull_up_simple_subquery will insert a single RTE_RESULT RTE instead.
	 *
	 * Also, the child can't have any WHERE quals because there's no place to
	 * put them in an appendrel.  (This is a bit annoying...) If we didn't
	 * need to check this, we'd just test whether get_relids_in_jointree()
	 * yields a singleton set, to be more consistent with the coding of
	 * fix_append_rel_relids().
	 */
	jtnode = subquery->jointree;
	Assert(IsA(jtnode, FromExpr));
	/* Check the completely-empty case */
	if (jtnode->fromlist == NIL && jtnode->quals == NULL)
		return true;
	/* Check the more general case */
	while (IsA(jtnode, FromExpr))
	{
		if (jtnode->quals != NULL)
			return false;
		if (list_length(jtnode->fromlist) != 1)
			return false;
		jtnode = linitial(jtnode->fromlist);
	}
	if (!IsA(jtnode, RangeTblRef))
		return false;

	return true;
}

/*
 * jointree_contains_lateral_outer_refs
 *		Check for disallowed lateral references in a jointree's quals
 *
 * If restricted is false, all level-1 Vars are allowed (but we still must
 * search the jointree, since it might contain outer joins below which there
 * will be restrictions).  If restricted is true, return true when any qual
 * in the jointree contains level-1 Vars coming from outside the rels listed
 * in safe_upper_varnos.
 */
static bool
jointree_contains_lateral_outer_refs(PlannerInfo *root, Node *jtnode,
									 bool restricted,
									 Relids safe_upper_varnos)
{
	if (jtnode == NULL)
		return false;
	if (IsA(jtnode, RangeTblRef))
		return false;
	else if (IsA(jtnode, FromExpr))
	{
		FromExpr   *f = (FromExpr *) jtnode;
		ListCell   *l;

		/* First, recurse to check child joins */
		foreach(l, f->fromlist)
		{
			if (jointree_contains_lateral_outer_refs(root,
													 lfirst(l),
													 restricted,
													 safe_upper_varnos))
				return true;
		}

		/* Then check the top-level quals */
		if (restricted &&
			!bms_is_subset(pull_varnos_of_level(root, f->quals, 1),
						   safe_upper_varnos))
			return true;
	}
	else if (IsA(jtnode, JoinExpr))
	{
		JoinExpr   *j = (JoinExpr *) jtnode;

		/*
		 * If this is an outer join, we mustn't allow any upper lateral
		 * references in or below it.
		 */
		if (j->jointype != JOIN_INNER)
		{
			restricted = true;
			safe_upper_varnos = NULL;
		}

		/* Check the child joins */
		if (jointree_contains_lateral_outer_refs(root,
												 j->larg,
												 restricted,
												 safe_upper_varnos))
			return true;
		if (jointree_contains_lateral_outer_refs(root,
												 j->rarg,
												 restricted,
												 safe_upper_varnos))
			return true;

		/* Check the JOIN's qual clauses */
		if (restricted &&
			!bms_is_subset(pull_varnos_of_level(root, j->quals, 1),
						   safe_upper_varnos))
			return true;
	}
	else
		elog(ERROR, "unrecognized node type: %d",
			 (int) nodeTag(jtnode));
	return false;
}

/*
 * Helper routine for pull_up_subqueries: do pullup_replace_vars on every
 * expression in the jointree, without changing the jointree structure itself.
 * Ugly, but there's no other way...
 *
 * If we are at or below lowest_nulling_outer_join, we can suppress use of
 * PlaceHolderVars wrapped around the replacement expressions.
 */
static void
replace_vars_in_jointree(Node *jtnode,
						 pullup_replace_vars_context *context,
						 JoinExpr *lowest_nulling_outer_join)
{
	if (jtnode == NULL)
		return;
	if (IsA(jtnode, RangeTblRef))
	{
		/*
		 * If the RangeTblRef refers to a LATERAL subquery (that isn't the
		 * same subquery we're pulling up), it might contain references to the
		 * target subquery, which we must replace.  We drive this from the
		 * jointree scan, rather than a scan of the rtable, for a couple of
		 * reasons: we can avoid processing no-longer-referenced RTEs, and we
		 * can use the appropriate setting of need_phvs depending on whether
		 * the RTE is above possibly-nulling outer joins or not.
		 */
		int			varno = ((RangeTblRef *) jtnode)->rtindex;

		if (varno != context->varno)	/* ignore target subquery itself */
		{
			RangeTblEntry *rte = rt_fetch(varno, context->root->parse->rtable);

			Assert(rte != context->target_rte);
			if (rte->lateral)
			{
				switch (rte->rtekind)
				{
					case RTE_RELATION:
						/* shouldn't be marked LATERAL unless tablesample */
						Assert(rte->tablesample);
						rte->tablesample = (TableSampleClause *)
							pullup_replace_vars((Node *) rte->tablesample,
												context);
						break;
					case RTE_SUBQUERY:
						rte->subquery =
							pullup_replace_vars_subquery(rte->subquery,
														 context);
						break;
					case RTE_FUNCTION:
					case RTE_TABLEFUNCTION:
						rte->functions = (List *)
							pullup_replace_vars((Node *) rte->functions,
												context);
						break;
					case RTE_TABLEFUNC:
						rte->tablefunc = (TableFunc *)
							pullup_replace_vars((Node *) rte->tablefunc,
												context);
						break;
					case RTE_VALUES:
						rte->values_lists = (List *)
							pullup_replace_vars((Node *) rte->values_lists,
												context);
						break;
					case RTE_JOIN:
					case RTE_CTE:
					case RTE_NAMEDTUPLESTORE:
					case RTE_RESULT:
					case RTE_VOID:
						/* these shouldn't be marked LATERAL */
						Assert(false);
						break;
				}
			}
		}
	}
	else if (IsA(jtnode, FromExpr))
	{
		FromExpr   *f = (FromExpr *) jtnode;
		ListCell   *l;

		foreach(l, f->fromlist)
			replace_vars_in_jointree(lfirst(l), context,
									 lowest_nulling_outer_join);
		f->quals = pullup_replace_vars(f->quals, context);
	}
	else if (IsA(jtnode, JoinExpr))
	{
		JoinExpr   *j = (JoinExpr *) jtnode;
		bool		save_need_phvs = context->need_phvs;

		if (j == lowest_nulling_outer_join)
		{
			/* no more PHVs in or below this join */
			context->need_phvs = false;
			lowest_nulling_outer_join = NULL;
		}
		replace_vars_in_jointree(j->larg, context, lowest_nulling_outer_join);
		replace_vars_in_jointree(j->rarg, context, lowest_nulling_outer_join);

		/*
		 * Use PHVs within the join quals of a full join, even when it's the
		 * lowest nulling outer join.  Otherwise, we cannot identify which
		 * side of the join a pulled-up var-free expression came from, which
		 * can lead to failure to make a plan at all because none of the quals
		 * appear to be mergeable or hashable conditions.  For this purpose we
		 * don't care about the state of wrap_non_vars, so leave it alone.
		 */
		if (j->jointype == JOIN_FULL)
			context->need_phvs = true;

		j->quals = pullup_replace_vars(j->quals, context);

		/*
		 * We don't bother to update the colvars list, since it won't be used
		 * again ...
		 */
		context->need_phvs = save_need_phvs;
	}
	else
		elog(ERROR, "unrecognized node type: %d",
			 (int) nodeTag(jtnode));
}

/*
 * Apply pullup variable replacement throughout an expression tree
 *
 * Returns a modified copy of the tree, so this can't be used where we
 * need to do in-place replacement.
 */
static Node *
pullup_replace_vars(Node *expr, pullup_replace_vars_context *context)
{
	return replace_rte_variables(expr,
								 context->varno, 0,
								 pullup_replace_vars_callback,
								 (void *) context,
								 context->outer_hasSubLinks);
}

static Node *
pullup_replace_vars_callback(Var *var,
							 replace_rte_variables_context *context)
{
	pullup_replace_vars_context *rcon = (pullup_replace_vars_context *) context->callback_arg;
	int			varattno = var->varattno;
	Node	   *newnode;

	/*
	 * If PlaceHolderVars are needed, we cache the modified expressions in
	 * rcon->rv_cache[].  This is not in hopes of any material speed gain
	 * within this function, but to avoid generating identical PHVs with
	 * different IDs.  That would result in duplicate evaluations at runtime,
	 * and possibly prevent optimizations that rely on recognizing different
	 * references to the same subquery output as being equal().  So it's worth
	 * a bit of extra effort to avoid it.
	 */
	if (rcon->need_phvs &&
		varattno >= InvalidAttrNumber &&
		varattno <= list_length(rcon->targetlist) &&
		rcon->rv_cache[varattno] != NULL)
	{
		/* Just copy the entry and fall through to adjust its varlevelsup */
		newnode = copyObject(rcon->rv_cache[varattno]);
	}
	else if (varattno == InvalidAttrNumber)
	{
		/* Must expand whole-tuple reference into RowExpr */
		RowExpr    *rowexpr;
		List	   *colnames;
		List	   *fields;
		bool		save_need_phvs = rcon->need_phvs;
		int			save_sublevelsup = context->sublevels_up;

		/*
		 * If generating an expansion for a var of a named rowtype (ie, this
		 * is a plain relation RTE), then we must include dummy items for
		 * dropped columns.  If the var is RECORD (ie, this is a JOIN), then
		 * omit dropped columns. Either way, attach column names to the
		 * RowExpr for use of ruleutils.c.
		 *
		 * In order to be able to cache the results, we always generate the
		 * expansion with varlevelsup = 0, and then adjust if needed.
		 */
		expandRTE(rcon->target_rte,
				  var->varno, 0 /* not varlevelsup */ , var->location,
				  (var->vartype != RECORDOID),
				  &colnames, &fields);
		/* Adjust the generated per-field Vars, but don't insert PHVs */
		rcon->need_phvs = false;
		context->sublevels_up = 0;	/* to match the expandRTE output */
		fields = (List *) replace_rte_variables_mutator((Node *) fields,
														context);
		rcon->need_phvs = save_need_phvs;
		context->sublevels_up = save_sublevelsup;

		rowexpr = makeNode(RowExpr);
		rowexpr->args = fields;
		rowexpr->row_typeid = var->vartype;
		rowexpr->row_format = COERCE_IMPLICIT_CAST;
		rowexpr->colnames = colnames;
		rowexpr->location = var->location;
		newnode = (Node *) rowexpr;

		/*
		 * Insert PlaceHolderVar if needed.  Notice that we are wrapping one
		 * PlaceHolderVar around the whole RowExpr, rather than putting one
		 * around each element of the row.  This is because we need the
		 * expression to yield NULL, not ROW(NULL,NULL,...) when it is forced
		 * to null by an outer join.
		 */
		if (rcon->need_phvs)
		{
			/* RowExpr is certainly not strict, so always need PHV */
			newnode = (Node *)
				make_placeholder_expr(rcon->root,
									  (Expr *) newnode,
									  bms_make_singleton(rcon->varno));
			/* cache it with the PHV, and with varlevelsup still zero */
			rcon->rv_cache[InvalidAttrNumber] = copyObject(newnode);
		}
	}
	else
	{
		/* Normal case referencing one targetlist element */
		TargetEntry *tle = get_tle_by_resno(rcon->targetlist, varattno);

		if (tle == NULL)		/* shouldn't happen */
			elog(ERROR, "could not find attribute %d in subquery targetlist",
				 varattno);

		/* Make a copy of the tlist item to return */
		newnode = (Node *) copyObject(tle->expr);

		/* Insert PlaceHolderVar if needed */
		if (rcon->need_phvs)
		{
			bool		wrap;

			if (newnode && IsA(newnode, Var) &&
				((Var *) newnode)->varlevelsup == 0)
			{
				/*
				 * Simple Vars always escape being wrapped, unless they are
				 * lateral references to something outside the subquery being
				 * pulled up.  (Even then, we could omit the PlaceHolderVar if
				 * the referenced rel is under the same lowest outer join, but
				 * it doesn't seem worth the trouble to check that.)
				 */
				if (rcon->target_rte->lateral &&
					!bms_is_member(((Var *) newnode)->varno, rcon->relids))
					wrap = true;
				else
					wrap = false;
			}
			else if (newnode && IsA(newnode, PlaceHolderVar) &&
					 ((PlaceHolderVar *) newnode)->phlevelsup == 0)
			{
				/* No need to wrap a PlaceHolderVar with another one, either */
				wrap = false;
			}
			else if (rcon->wrap_non_vars)
			{
				/* Wrap all non-Vars in a PlaceHolderVar */
				wrap = true;
			}
			else
			{
				/*
				 * If it contains a Var of the subquery being pulled up, and
				 * does not contain any non-strict constructs, then it's
				 * certainly nullable so we don't need to insert a
				 * PlaceHolderVar.
				 *
				 * This analysis could be tighter: in particular, a non-strict
				 * construct hidden within a lower-level PlaceHolderVar is not
				 * reason to add another PHV.  But for now it doesn't seem
				 * worth the code to be more exact.
				 *
				 * Note: in future maybe we should insert a PlaceHolderVar
				 * anyway, if the tlist item is expensive to evaluate?
				 *
				 * For a LATERAL subquery, we have to check the actual var
				 * membership of the node, but if it's non-lateral then any
				 * level-zero var must belong to the subquery.
				 */
				if ((rcon->target_rte->lateral ?
					 bms_overlap(pull_varnos(rcon->root, (Node *) newnode),
								 rcon->relids) :
					 contain_vars_of_level((Node *) newnode, 0)) &&
					!contain_nonstrict_functions((Node *) newnode))
				{
					/* No wrap needed */
					wrap = false;
				}
				else
				{
					/* Else wrap it in a PlaceHolderVar */
					wrap = true;
				}
			}

			if (wrap)
				newnode = (Node *)
					make_placeholder_expr(rcon->root,
										  (Expr *) newnode,
										  bms_make_singleton(rcon->varno));

			/*
			 * Cache it if possible (ie, if the attno is in range, which it
			 * probably always should be).  We can cache the value even if we
			 * decided we didn't need a PHV, since this result will be
			 * suitable for any request that has need_phvs.
			 */
			if (varattno > InvalidAttrNumber &&
				varattno <= list_length(rcon->targetlist))
				rcon->rv_cache[varattno] = copyObject(newnode);
		}
	}

	/* Must adjust varlevelsup if tlist item is from higher query */
	if (var->varlevelsup > 0)
		IncrementVarSublevelsUp(newnode, var->varlevelsup, 0);

	return newnode;
}

/*
 * Apply pullup variable replacement to a subquery
 *
 * This needs to be different from pullup_replace_vars() because
 * replace_rte_variables will think that it shouldn't increment sublevels_up
 * before entering the Query; so we need to call it with sublevels_up == 1.
 */
static Query *
pullup_replace_vars_subquery(Query *query,
							 pullup_replace_vars_context *context)
{
	Assert(IsA(query, Query));
	return (Query *) replace_rte_variables((Node *) query,
										   context->varno, 1,
										   pullup_replace_vars_callback,
										   (void *) context,
										   NULL);
}


/*
 * flatten_simple_union_all
 *		Try to optimize top-level UNION ALL structure into an appendrel
 *
 * If a query's setOperations tree consists entirely of simple UNION ALL
 * operations, flatten it into an append relation, which we can process more
 * intelligently than the general setops case.  Otherwise, do nothing.
 *
 * In most cases, this can succeed only for a top-level query, because for a
 * subquery in FROM, the parent query's invocation of pull_up_subqueries would
 * already have flattened the UNION via pull_up_simple_union_all.  But there
 * are a few cases we can support here but not in that code path, for example
 * when the subquery also contains ORDER BY.
 */
void
flatten_simple_union_all(PlannerInfo *root)
{
	Query	   *parse = root->parse;
	SetOperationStmt *topop;
	Node	   *leftmostjtnode;
	int			leftmostRTI;
	RangeTblEntry *leftmostRTE;
	int			childRTI;
	RangeTblEntry *childRTE;
	RangeTblRef *rtr;

	/* Shouldn't be called unless query has setops */
	topop = castNode(SetOperationStmt, parse->setOperations);
	Assert(topop);

	/* Can't optimize away a recursive UNION */
	if (root->hasRecursion)
		return;

	/*
	 * Recursively check the tree of set operations.  If not all UNION ALL
	 * with identical column types, punt.
	 */
	if (!is_simple_union_all_recurse((Node *) topop, parse, topop->colTypes))
		return;

	/*
	 * Locate the leftmost leaf query in the setops tree.  The upper query's
	 * Vars all refer to this RTE (see transformSetOperationStmt).
	 */
	leftmostjtnode = topop->larg;
	while (leftmostjtnode && IsA(leftmostjtnode, SetOperationStmt))
		leftmostjtnode = ((SetOperationStmt *) leftmostjtnode)->larg;
	Assert(leftmostjtnode && IsA(leftmostjtnode, RangeTblRef));
	leftmostRTI = ((RangeTblRef *) leftmostjtnode)->rtindex;
	leftmostRTE = rt_fetch(leftmostRTI, parse->rtable);
	Assert(leftmostRTE->rtekind == RTE_SUBQUERY);

	/*
	 * Make a copy of the leftmost RTE and add it to the rtable.  This copy
	 * will represent the leftmost leaf query in its capacity as a member of
	 * the appendrel.  The original will represent the appendrel as a whole.
	 * (We must do things this way because the upper query's Vars have to be
	 * seen as referring to the whole appendrel.)
	 */
	childRTE = copyObject(leftmostRTE);
	parse->rtable = lappend(parse->rtable, childRTE);
	childRTI = list_length(parse->rtable);

	/* Modify the setops tree to reference the child copy */
	((RangeTblRef *) leftmostjtnode)->rtindex = childRTI;

	/* Modify the formerly-leftmost RTE to mark it as an appendrel parent */
	leftmostRTE->inh = true;

	/*
	 * Form a RangeTblRef for the appendrel, and insert it into FROM.  The top
	 * Query of a setops tree should have had an empty FromClause initially.
	 */
	rtr = makeNode(RangeTblRef);
	rtr->rtindex = leftmostRTI;
	Assert(parse->jointree->fromlist == NIL);
	parse->jointree->fromlist = list_make1(rtr);

	/*
	 * Now pretend the query has no setops.  We must do this before trying to
	 * do subquery pullup, because of Assert in pull_up_simple_subquery.
	 */
	parse->setOperations = NULL;

	/*
	 * Build AppendRelInfo information, and apply pull_up_subqueries to the
	 * leaf queries of the UNION ALL.  (We must do that now because they
	 * weren't previously referenced by the jointree, and so were missed by
	 * the main invocation of pull_up_subqueries.)
	 */
	pull_up_union_leaf_queries((Node *) topop, root, leftmostRTI, parse, 0);
}


/*
 * reduce_outer_joins
 *		Attempt to reduce outer joins to plain inner joins.
 *
 * The idea here is that given a query like
 *		SELECT ... FROM a LEFT JOIN b ON (...) WHERE b.y = 42;
 * we can reduce the LEFT JOIN to a plain JOIN if the "=" operator in WHERE
 * is strict.  The strict operator will always return NULL, causing the outer
 * WHERE to fail, on any row where the LEFT JOIN filled in NULLs for b's
 * columns.  Therefore, there's no need for the join to produce null-extended
 * rows in the first place --- which makes it a plain join not an outer join.
 * (This scenario may not be very likely in a query written out by hand, but
 * it's reasonably likely when pushing quals down into complex views.)
 *
 * More generally, an outer join can be reduced in strength if there is a
 * strict qual above it in the qual tree that constrains a Var from the
 * nullable side of the join to be non-null.  (For FULL joins this applies
 * to each side separately.)
 *
 * Another transformation we apply here is to recognize cases like
 *		SELECT ... FROM a LEFT JOIN b ON (a.x = b.y) WHERE b.y IS NULL;
 * If the join clause is strict for b.y, then only null-extended rows could
 * pass the upper WHERE, and we can conclude that what the query is really
 * specifying is an anti-semijoin.  We change the join type from JOIN_LEFT
 * to JOIN_ANTI.  The IS NULL clause then becomes redundant, and must be
 * removed to prevent bogus selectivity calculations, but we leave it to
 * distribute_qual_to_rels to get rid of such clauses.
 *
 * Also, we get rid of JOIN_RIGHT cases by flipping them around to become
 * JOIN_LEFT.  This saves some code here and in some later planner routines,
 * but the main reason to do it is to not need to invent a JOIN_REVERSE_ANTI
 * join type.
 *
 * To ease recognition of strict qual clauses, we require this routine to be
 * run after expression preprocessing (i.e., qual canonicalization and JOIN
 * alias-var expansion).
 */
void
reduce_outer_joins(PlannerInfo *root)
{
	reduce_outer_joins_state *state;

	/*
	 * To avoid doing strictness checks on more quals than necessary, we want
	 * to stop descending the jointree as soon as there are no outer joins
	 * below our current point.  This consideration forces a two-pass process.
	 * The first pass gathers information about which base rels appear below
	 * each side of each join clause, and about whether there are outer
	 * join(s) below each side of each join clause. The second pass examines
	 * qual clauses and changes join types as it descends the tree.
	 */
	state = reduce_outer_joins_pass1((Node *) root->parse->jointree);

	/* planner.c shouldn't have called me if no outer joins */
	if (state == NULL || !state->contains_outer)
		elog(ERROR, "so where are the outer joins?");

	reduce_outer_joins_pass2((Node *) root->parse->jointree,
							 state, root, NULL, NIL, NIL);
}

/*
 * reduce_outer_joins_pass1 - phase 1 data collection
 *
 * Returns a state node describing the given jointree node.
 */
static reduce_outer_joins_state *
reduce_outer_joins_pass1(Node *jtnode)
{
	reduce_outer_joins_state *result;

	result = (reduce_outer_joins_state *)
		palloc(sizeof(reduce_outer_joins_state));
	result->relids = NULL;
	result->contains_outer = false;
	result->sub_states = NIL;

	if (jtnode == NULL)
		return result;
	if (IsA(jtnode, RangeTblRef))
	{
		int			varno = ((RangeTblRef *) jtnode)->rtindex;

		result->relids = bms_make_singleton(varno);
	}
	else if (IsA(jtnode, FromExpr))
	{
		FromExpr   *f = (FromExpr *) jtnode;
		ListCell   *l;

		foreach(l, f->fromlist)
		{
			reduce_outer_joins_state *sub_state;

			sub_state = reduce_outer_joins_pass1(lfirst(l));
			result->relids = bms_add_members(result->relids,
											 sub_state->relids);
			result->contains_outer |= sub_state->contains_outer;
			result->sub_states = lappend(result->sub_states, sub_state);
		}
	}
	else if (IsA(jtnode, JoinExpr))
	{
		JoinExpr   *j = (JoinExpr *) jtnode;
		reduce_outer_joins_state *sub_state;

		/* join's own RT index is not wanted in result->relids */
		if (IS_OUTER_JOIN(j->jointype))
			result->contains_outer = true;

		sub_state = reduce_outer_joins_pass1(j->larg);
		result->relids = bms_add_members(result->relids,
										 sub_state->relids);
		result->contains_outer |= sub_state->contains_outer;
		result->sub_states = lappend(result->sub_states, sub_state);

		sub_state = reduce_outer_joins_pass1(j->rarg);
		result->relids = bms_add_members(result->relids,
										 sub_state->relids);
		result->contains_outer |= sub_state->contains_outer;
		result->sub_states = lappend(result->sub_states, sub_state);
	}
	else
		elog(ERROR, "unrecognized node type: %d",
			 (int) nodeTag(jtnode));
	return result;
}

/*
 * reduce_outer_joins_pass2 - phase 2 processing
 *
 *	jtnode: current jointree node
 *	state: state data collected by phase 1 for this node
 *	root: toplevel planner state
 *	nonnullable_rels: set of base relids forced non-null by upper quals
 *	nonnullable_vars: list of Vars forced non-null by upper quals
 *	forced_null_vars: list of Vars forced null by upper quals
 */
static void
reduce_outer_joins_pass2(Node *jtnode,
						 reduce_outer_joins_state *state,
						 PlannerInfo *root,
						 Relids nonnullable_rels,
						 List *nonnullable_vars,
						 List *forced_null_vars)
{
	/*
	 * pass 2 should never descend as far as an empty subnode or base rel,
	 * because it's only called on subtrees marked as contains_outer.
	 */
	if (jtnode == NULL)
		elog(ERROR, "reached empty jointree");
	if (IsA(jtnode, RangeTblRef))
		elog(ERROR, "reached base rel");
	else if (IsA(jtnode, FromExpr))
	{
		FromExpr   *f = (FromExpr *) jtnode;
		ListCell   *l;
		ListCell   *s;
		Relids		pass_nonnullable_rels;
		List	   *pass_nonnullable_vars;
		List	   *pass_forced_null_vars;

		/* Scan quals to see if we can add any constraints */
		pass_nonnullable_rels = find_nonnullable_rels(f->quals);
		pass_nonnullable_rels = bms_add_members(pass_nonnullable_rels,
												nonnullable_rels);
		/* NB: we rely on list_concat to not damage its second argument */
		pass_nonnullable_vars = find_nonnullable_vars(f->quals);
		pass_nonnullable_vars = list_concat(pass_nonnullable_vars,
											nonnullable_vars);
		pass_forced_null_vars = find_forced_null_vars(f->quals);
		pass_forced_null_vars = list_concat(pass_forced_null_vars,
											forced_null_vars);
		/* And recurse --- but only into interesting subtrees */
		Assert(list_length(f->fromlist) == list_length(state->sub_states));
		forboth(l, f->fromlist, s, state->sub_states)
		{
			reduce_outer_joins_state *sub_state = lfirst(s);

			if (sub_state->contains_outer)
				reduce_outer_joins_pass2(lfirst(l), sub_state, root,
										 pass_nonnullable_rels,
										 pass_nonnullable_vars,
										 pass_forced_null_vars);
		}
		bms_free(pass_nonnullable_rels);
		/* can't so easily clean up var lists, unfortunately */
	}
	else if (IsA(jtnode, JoinExpr))
	{
		JoinExpr   *j = (JoinExpr *) jtnode;
		int			rtindex = j->rtindex;
		JoinType	jointype = j->jointype;
		reduce_outer_joins_state *left_state = linitial(state->sub_states);
		reduce_outer_joins_state *right_state = lsecond(state->sub_states);
		List	   *local_nonnullable_vars = NIL;
		bool		computed_local_nonnullable_vars = false;

		/* Can we simplify this join? */
		switch (jointype)
		{
			case JOIN_INNER:
				break;
			case JOIN_LEFT:
				if (bms_overlap(nonnullable_rels, right_state->relids))
					jointype = JOIN_INNER;
				break;
			case JOIN_RIGHT:
				if (bms_overlap(nonnullable_rels, left_state->relids))
					jointype = JOIN_INNER;
				break;
			case JOIN_FULL:
				if (bms_overlap(nonnullable_rels, left_state->relids))
				{
					if (bms_overlap(nonnullable_rels, right_state->relids))
						jointype = JOIN_INNER;
					else
						jointype = JOIN_LEFT;
				}
				else
				{
					if (bms_overlap(nonnullable_rels, right_state->relids))
						jointype = JOIN_RIGHT;
				}
				break;
			case JOIN_LASJ_NOTIN:
			case JOIN_SEMI:
			case JOIN_ANTI:

				/*
				 * These could only have been introduced by pull_up_sublinks,
				 * so there's no way that upper quals could refer to their
				 * righthand sides, and no point in checking.
				 */
				break;
			default:
				elog(ERROR, "unrecognized join type: %d",
					 (int) jointype);
				break;
		}

		/*
		 * Convert JOIN_RIGHT to JOIN_LEFT.  Note that in the case where we
		 * reduced JOIN_FULL to JOIN_RIGHT, this will mean the JoinExpr no
		 * longer matches the internal ordering of any CoalesceExpr's built to
		 * represent merged join variables.  We don't care about that at
		 * present, but be wary of it ...
		 */
		if (jointype == JOIN_RIGHT)
		{
			Node	   *tmparg;

			tmparg = j->larg;
			j->larg = j->rarg;
			j->rarg = tmparg;
			jointype = JOIN_LEFT;
			right_state = linitial(state->sub_states);
			left_state = lsecond(state->sub_states);
		}

		/*
		 * See if we can reduce JOIN_LEFT to JOIN_ANTI.  This is the case if
		 * the join's own quals are strict for any var that was forced null by
		 * higher qual levels.  NOTE: there are other ways that we could
		 * detect an anti-join, in particular if we were to check whether Vars
		 * coming from the RHS must be non-null because of table constraints.
		 * That seems complicated and expensive though (in particular, one
		 * would have to be wary of lower outer joins). For the moment this
		 * seems sufficient.
		 */
		if (jointype == JOIN_LEFT)
		{
			List	   *overlap;

			local_nonnullable_vars = find_nonnullable_vars(j->quals);
			computed_local_nonnullable_vars = true;

			/*
			 * It's not sufficient to check whether local_nonnullable_vars and
			 * forced_null_vars overlap: we need to know if the overlap
			 * includes any RHS variables.
			 */
			overlap = list_intersection(local_nonnullable_vars,
										forced_null_vars);
			if (overlap != NIL &&
				bms_overlap(pull_varnos(root, (Node *) overlap),
							right_state->relids))
				jointype = JOIN_ANTI;
		}

		/* Apply the jointype change, if any, to both jointree node and RTE */
		if (rtindex && jointype != j->jointype)
		{
			RangeTblEntry *rte = rt_fetch(rtindex, root->parse->rtable);

			Assert(rte->rtekind == RTE_JOIN);
			Assert(rte->jointype == j->jointype);
			rte->jointype = jointype;
		}
		j->jointype = jointype;

		/* Only recurse if there's more to do below here */
		if (left_state->contains_outer || right_state->contains_outer)
		{
			Relids		local_nonnullable_rels;
			List	   *local_forced_null_vars;
			Relids		pass_nonnullable_rels;
			List	   *pass_nonnullable_vars;
			List	   *pass_forced_null_vars;

			/*
			 * If this join is (now) inner, we can add any constraints its
			 * quals provide to those we got from above.  But if it is outer,
			 * we can pass down the local constraints only into the nullable
			 * side, because an outer join never eliminates any rows from its
			 * non-nullable side.  Also, there is no point in passing upper
			 * constraints into the nullable side, since if there were any
			 * we'd have been able to reduce the join.  (In the case of upper
			 * forced-null constraints, we *must not* pass them into the
			 * nullable side --- they either applied here, or not.) The upshot
			 * is that we pass either the local or the upper constraints,
			 * never both, to the children of an outer join.
			 *
			 * Note that a SEMI join works like an inner join here: it's okay
			 * to pass down both local and upper constraints.  (There can't be
			 * any upper constraints affecting its inner side, but it's not
			 * worth having a separate code path to avoid passing them.)
			 *
			 * At a FULL join we just punt and pass nothing down --- is it
			 * possible to be smarter?
			 */
			if (jointype != JOIN_FULL)
			{
				local_nonnullable_rels = find_nonnullable_rels(j->quals);
				if (!computed_local_nonnullable_vars)
					local_nonnullable_vars = find_nonnullable_vars(j->quals);
				local_forced_null_vars = find_forced_null_vars(j->quals);
				if (jointype == JOIN_INNER || jointype == JOIN_SEMI)
				{
					/* OK to merge upper and local constraints */
					local_nonnullable_rels = bms_add_members(local_nonnullable_rels,
															 nonnullable_rels);
					local_nonnullable_vars = list_concat(local_nonnullable_vars,
														 nonnullable_vars);
					local_forced_null_vars = list_concat(local_forced_null_vars,
														 forced_null_vars);
				}
			}
			else
			{
				/* no use in calculating these */
				local_nonnullable_rels = NULL;
				local_forced_null_vars = NIL;
			}

			if (left_state->contains_outer)
			{
				if (jointype == JOIN_INNER || jointype == JOIN_SEMI)
				{
					/* pass union of local and upper constraints */
					pass_nonnullable_rels = local_nonnullable_rels;
					pass_nonnullable_vars = local_nonnullable_vars;
					pass_forced_null_vars = local_forced_null_vars;
				}
				else if (jointype != JOIN_FULL) /* ie, LEFT or ANTI */
				{
					/* can't pass local constraints to non-nullable side */
					pass_nonnullable_rels = nonnullable_rels;
					pass_nonnullable_vars = nonnullable_vars;
					pass_forced_null_vars = forced_null_vars;
				}
				else
				{
					/* no constraints pass through JOIN_FULL */
					pass_nonnullable_rels = NULL;
					pass_nonnullable_vars = NIL;
					pass_forced_null_vars = NIL;
				}
				reduce_outer_joins_pass2(j->larg, left_state, root,
										 pass_nonnullable_rels,
										 pass_nonnullable_vars,
										 pass_forced_null_vars);
			}

			if (right_state->contains_outer)
			{
				if (jointype != JOIN_FULL)	/* ie, INNER/LEFT/SEMI/ANTI */
				{
					/* pass appropriate constraints, per comment above */
					pass_nonnullable_rels = local_nonnullable_rels;
					pass_nonnullable_vars = local_nonnullable_vars;
					pass_forced_null_vars = local_forced_null_vars;
				}
				else
				{
					/* no constraints pass through JOIN_FULL */
					pass_nonnullable_rels = NULL;
					pass_nonnullable_vars = NIL;
					pass_forced_null_vars = NIL;
				}
				reduce_outer_joins_pass2(j->rarg, right_state, root,
										 pass_nonnullable_rels,
										 pass_nonnullable_vars,
										 pass_forced_null_vars);
			}
			bms_free(local_nonnullable_rels);
		}
	}
	else
		elog(ERROR, "unrecognized node type: %d",
			 (int) nodeTag(jtnode));
}


/*
 * remove_useless_result_rtes
 *		Attempt to remove RTE_RESULT RTEs from the join tree.
 *
 * We can remove RTE_RESULT entries from the join tree using the knowledge
 * that RTE_RESULT returns exactly one row and has no output columns.  Hence,
 * if one is inner-joined to anything else, we can delete it.  Optimizations
 * are also possible for some outer-join cases, as detailed below.
 *
 * Some of these optimizations depend on recognizing empty (constant-true)
 * quals for FromExprs and JoinExprs.  That makes it useful to apply this
 * optimization pass after expression preprocessing, since that will have
 * eliminated constant-true quals, allowing more cases to be recognized as
 * optimizable.  What's more, the usual reason for an RTE_RESULT to be present
 * is that we pulled up a subquery or VALUES clause, thus very possibly
 * replacing Vars with constants, making it more likely that a qual can be
 * reduced to constant true.  Also, because some optimizations depend on
 * the outer-join type, it's best to have done reduce_outer_joins() first.
 *
 * A PlaceHolderVar referencing an RTE_RESULT RTE poses an obstacle to this
 * process: we must remove the RTE_RESULT's relid from the PHV's phrels, but
 * we must not reduce the phrels set to empty.  If that would happen, and
 * the RTE_RESULT is an immediate child of an outer join, we have to give up
 * and not remove the RTE_RESULT: there is noplace else to evaluate the
 * PlaceHolderVar.  (That is, in such cases the RTE_RESULT *does* have output
 * columns.)  But if the RTE_RESULT is an immediate child of an inner join,
 * we can usually change the PlaceHolderVar's phrels so as to evaluate it at
 * the inner join instead.  This is OK because we really only care that PHVs
 * are evaluated above or below the correct outer joins.  We can't, however,
 * postpone the evaluation of a PHV to above where it is used; so there are
 * some checks below on whether output PHVs are laterally referenced in the
 * other join input rel(s).
 *
 * We used to try to do this work as part of pull_up_subqueries() where the
 * potentially-optimizable cases get introduced; but it's way simpler, and
 * more effective, to do it separately.
 */
void
remove_useless_result_rtes(PlannerInfo *root)
{
	ListCell   *cell;
	ListCell   *prev;
	ListCell   *next;

	/* Top level of jointree must always be a FromExpr */
	Assert(IsA(root->parse->jointree, FromExpr));
	/* Recurse ... */
	root->parse->jointree = (FromExpr *)
		remove_useless_results_recurse(root, (Node *) root->parse->jointree);
	/* We should still have a FromExpr */
	Assert(IsA(root->parse->jointree, FromExpr));

	/*
	 * Remove any PlanRowMark referencing an RTE_RESULT RTE.  We obviously
	 * must do that for any RTE_RESULT that we just removed.  But one for a
	 * RTE that we did not remove can be dropped anyway: since the RTE has
	 * only one possible output row, there is no need for EPQ to mark and
	 * restore that row.
	 *
	 * It's necessary, not optional, to remove the PlanRowMark for a surviving
	 * RTE_RESULT RTE; otherwise we'll generate a whole-row Var for the
	 * RTE_RESULT, which the executor has no support for.
	 */
	prev = NULL;
	for (cell = list_head(root->rowMarks); cell; cell = next)
	{
		PlanRowMark *rc = (PlanRowMark *) lfirst(cell);

		next = lnext(cell);
		if (rt_fetch(rc->rti, root->parse->rtable)->rtekind == RTE_RESULT)
			root->rowMarks = list_delete_cell(root->rowMarks, cell, prev);
		else
			prev = cell;
	}
}

/*
 * remove_useless_results_recurse
 *		Recursive guts of remove_useless_result_rtes.
 *
 * This recursively processes the jointree and returns a modified jointree.
 */
static Node *
remove_useless_results_recurse(PlannerInfo *root, Node *jtnode)
{
	Assert(jtnode != NULL);
	if (IsA(jtnode, RangeTblRef))
	{
		/* Can't immediately do anything with a RangeTblRef */
	}
	else if (IsA(jtnode, FromExpr))
	{
		FromExpr   *f = (FromExpr *) jtnode;
		Relids		result_relids = NULL;
		ListCell   *cell;
		ListCell   *prev;
		ListCell   *next;

		/*
		 * We can drop RTE_RESULT rels from the fromlist so long as at least
		 * one child remains, since joining to a one-row table changes
		 * nothing.  (But we can't drop a RTE_RESULT that computes PHV(s) that
		 * are needed by some sibling.  The cleanup transformation below would
		 * reassign the PHVs to be computed at the join, which is too late for
		 * the sibling's use.)  The easiest way to mechanize this rule is to
		 * modify the list in-place, using list_delete_cell.
		 */
		prev = NULL;
		for (cell = list_head(f->fromlist); cell; cell = next)
		{
			Node	   *child = (Node *) lfirst(cell);
			int			varno;

			/* Recursively transform child ... */
			child = remove_useless_results_recurse(root, child);
			/* ... and stick it back into the tree */
			lfirst(cell) = child;
			next = lnext(cell);

			/*
			 * If it's an RTE_RESULT with at least one sibling, and no sibling
			 * references dependent PHVs, we can drop it.  We don't yet know
			 * what the inner join's final relid set will be, so postpone
			 * cleanup of PHVs etc till after this loop.
			 */
			if (list_length(f->fromlist) > 1 &&
				(varno = get_result_relid(root, child)) != 0 &&
				!find_dependent_phvs_in_jointree(root, (Node *) f, varno))
			{
				f->fromlist = list_delete_cell(f->fromlist, cell, prev);
				result_relids = bms_add_member(result_relids, varno);
			}
			else
				prev = cell;
		}

		/*
		 * Clean up if we dropped any RTE_RESULT RTEs.  This is a bit
		 * inefficient if there's more than one, but it seems better to
		 * optimize the support code for the single-relid case.
		 */
		if (result_relids)
		{
			int			varno = -1;

			while ((varno = bms_next_member(result_relids, varno)) >= 0)
				remove_result_refs(root, varno, (Node *) f);
		}

		/*
		 * If we're not at the top of the jointree, it's valid to simplify a
		 * degenerate FromExpr into its single child.  (At the top, we must
		 * keep the FromExpr since Query.jointree is required to point to a
		 * FromExpr.)
		 */
		if (f != root->parse->jointree &&
			f->quals == NULL &&
			list_length(f->fromlist) == 1)
			return (Node *) linitial(f->fromlist);
	}
	else if (IsA(jtnode, JoinExpr))
	{
		JoinExpr   *j = (JoinExpr *) jtnode;
		int			varno;

		/* First, recurse */
		j->larg = remove_useless_results_recurse(root, j->larg);
		j->rarg = remove_useless_results_recurse(root, j->rarg);

		/* Apply join-type-specific optimization rules */
		switch (j->jointype)
		{
			case JOIN_INNER:

				/*
				 * An inner join is equivalent to a FromExpr, so if either
				 * side was simplified to an RTE_RESULT rel, we can replace
				 * the join with a FromExpr with just the other side; and if
				 * the qual is empty (JOIN ON TRUE) then we can omit the
				 * FromExpr as well.
				 *
				 * Just as in the FromExpr case, we can't simplify if the
				 * other input rel references any PHVs that are marked as to
				 * be evaluated at the RTE_RESULT rel, because we can't
				 * postpone their evaluation in that case.  But we only have
				 * to check this in cases where it's syntactically legal for
				 * the other input to have a LATERAL reference to the
				 * RTE_RESULT rel.  Only RHSes of inner and left joins are
				 * allowed to have such refs.
				 */
				if ((varno = get_result_relid(root, j->larg)) != 0 &&
					!find_dependent_phvs_in_jointree(root, j->rarg, varno))
				{
					remove_result_refs(root, varno, j->rarg);
					if (j->quals)
						jtnode = (Node *)
							makeFromExpr(list_make1(j->rarg), j->quals);
					else
						jtnode = j->rarg;
				}
				else if ((varno = get_result_relid(root, j->rarg)) != 0)
				{
					remove_result_refs(root, varno, j->larg);
					if (j->quals)
						jtnode = (Node *)
							makeFromExpr(list_make1(j->larg), j->quals);
					else
						jtnode = j->larg;
				}
				break;
			case JOIN_LEFT:

				/*
				 * We can simplify this case if the RHS is an RTE_RESULT, with
				 * two different possibilities:
				 *
				 * If the qual is empty (JOIN ON TRUE), then the join can be
				 * strength-reduced to a plain inner join, since each LHS row
				 * necessarily has exactly one join partner.  So we can always
				 * discard the RHS, much as in the JOIN_INNER case above.
				 * (Again, the LHS could not contain a lateral reference to
				 * the RHS.)
				 *
				 * Otherwise, it's still true that each LHS row should be
				 * returned exactly once, and since the RHS returns no columns
				 * (unless there are PHVs that have to be evaluated there), we
				 * don't much care if it's null-extended or not.  So in this
				 * case also, we can just ignore the qual and discard the left
				 * join.
				 */
				if ((varno = get_result_relid(root, j->rarg)) != 0 &&
					(j->quals == NULL ||
					 !find_dependent_phvs(root, varno)))
				{
					remove_result_refs(root, varno, j->larg);
					jtnode = j->larg;
				}
				break;
			case JOIN_RIGHT:
				/* Mirror-image of the JOIN_LEFT case */
				if ((varno = get_result_relid(root, j->larg)) != 0 &&
					(j->quals == NULL ||
					 !find_dependent_phvs(root, varno)))
				{
					remove_result_refs(root, varno, j->rarg);
					jtnode = j->rarg;
				}
				break;
			case JOIN_SEMI:

				/*
				 * We may simplify this case if the RHS is an RTE_RESULT; the
				 * join qual becomes effectively just a filter qual for the
				 * LHS, since we should either return the LHS row or not.  For
				 * simplicity we inject the filter qual into a new FromExpr.
				 *
				 * Unlike the LEFT/RIGHT cases, we just Assert that there are
				 * no PHVs that need to be evaluated at the semijoin's RHS,
				 * since the rest of the query couldn't reference any outputs
				 * of the semijoin's RHS.
				 */
				if ((varno = get_result_relid(root, j->rarg)) != 0)
				{
					Assert(!find_dependent_phvs(root, varno));
					remove_result_refs(root, varno, j->larg);
					if (j->quals)
						jtnode = (Node *)
							makeFromExpr(list_make1(j->larg), j->quals);
					else
						jtnode = j->larg;
				}
				break;
			case JOIN_FULL:
			case JOIN_ANTI:
				/* We have no special smarts for these cases */
				break;

			case JOIN_LASJ_NOTIN:
				/* no smarts for this case either */
				break;

			default:
				elog(ERROR, "unrecognized join type: %d",
					 (int) j->jointype);
				break;
		}
	}
	else
		elog(ERROR, "unrecognized node type: %d",
			 (int) nodeTag(jtnode));
	return jtnode;
}

/*
 * get_result_relid
 *		If jtnode is a RangeTblRef for an RTE_RESULT RTE, return its relid;
 *		otherwise return 0.
 */
static int
get_result_relid(PlannerInfo *root, Node *jtnode)
{
	int			varno;

	if (!IsA(jtnode, RangeTblRef))
		return 0;
	varno = ((RangeTblRef *) jtnode)->rtindex;
	if (rt_fetch(varno, root->parse->rtable)->rtekind != RTE_RESULT)
		return 0;
	return varno;
}

/*
 * remove_result_refs
 *		Helper routine for dropping an unneeded RTE_RESULT RTE.
 *
 * This doesn't physically remove the RTE from the jointree, because that's
 * more easily handled in remove_useless_results_recurse.  What it does do
 * is the necessary cleanup in the rest of the tree: we must adjust any PHVs
 * that may reference the RTE.  Be sure to call this at a point where the
 * jointree is valid (no disconnected nodes).
 *
 * Note that we don't need to process the append_rel_list, since RTEs
 * referenced directly in the jointree won't be appendrel members.
 *
 * varno is the RTE_RESULT's relid.
 * newjtloc is the jointree location at which any PHVs referencing the
 * RTE_RESULT should be evaluated instead.
 */
static void
remove_result_refs(PlannerInfo *root, int varno, Node *newjtloc)
{
	/* Fix up PlaceHolderVars as needed */
	/* If there are no PHVs anywhere, we can skip this bit */
	if (root->glob->lastPHId != 0)
	{
		Relids		subrelids;

		subrelids = get_relids_in_jointree(newjtloc, false);
		Assert(!bms_is_empty(subrelids));
		substitute_phv_relids((Node *) root->parse, varno, subrelids);
		fix_append_rel_relids(root->append_rel_list, varno, subrelids);
	}

	/*
	 * We also need to remove any PlanRowMark referencing the RTE, but we
	 * postpone that work until we return to remove_useless_result_rtes.
	 */
}


/*
 * find_dependent_phvs - are there any PlaceHolderVars whose relids are
 * exactly the given varno?
 *
 * find_dependent_phvs should be used when we want to see if there are
 * any such PHVs anywhere in the Query.  Another use-case is to see if
 * a subtree of the join tree contains such PHVs; but for that, we have
 * to look not only at the join tree nodes themselves but at the
 * referenced RTEs.  For that, use find_dependent_phvs_in_jointree.
 */

typedef struct
{
	Relids		relids;
	int			sublevels_up;
} find_dependent_phvs_context;

static bool
find_dependent_phvs_walker(Node *node,
						   find_dependent_phvs_context *context)
{
	if (node == NULL)
		return false;
	if (IsA(node, PlaceHolderVar))
	{
		PlaceHolderVar *phv = (PlaceHolderVar *) node;

		if (phv->phlevelsup == context->sublevels_up &&
			bms_equal(context->relids, phv->phrels))
			return true;
		/* fall through to examine children */
	}
	if (IsA(node, Query))
	{
		/* Recurse into subselects */
		bool		result;

		context->sublevels_up++;
		result = query_tree_walker((Query *) node,
								   find_dependent_phvs_walker,
								   (void *) context, 0);
		context->sublevels_up--;
		return result;
	}
	/* Shouldn't need to handle planner auxiliary nodes here */
	Assert(!IsA(node, SpecialJoinInfo));
	Assert(!IsA(node, AppendRelInfo));
	Assert(!IsA(node, PlaceHolderInfo));
	Assert(!IsA(node, MinMaxAggInfo));

	return expression_tree_walker(node, find_dependent_phvs_walker,
								  (void *) context);
}

static bool
find_dependent_phvs(PlannerInfo *root, int varno)
{
	find_dependent_phvs_context context;

	/* If there are no PHVs anywhere, we needn't work hard */
	if (root->glob->lastPHId == 0)
		return false;

	context.relids = bms_make_singleton(varno);
	context.sublevels_up = 0;

	return query_tree_walker(root->parse,
							 find_dependent_phvs_walker,
							 (void *) &context,
							 0);
}

static bool
find_dependent_phvs_in_jointree(PlannerInfo *root, Node *node, int varno)
{
	find_dependent_phvs_context context;
	Relids		subrelids;
	int			relid;

	/* If there are no PHVs anywhere, we needn't work hard */
	if (root->glob->lastPHId == 0)
		return false;

	context.relids = bms_make_singleton(varno);
	context.sublevels_up = 0;

	/*
	 * See if the jointree fragment itself contains references (in join quals)
	 */
	if (find_dependent_phvs_walker(node, &context))
		return true;

	/*
	 * Otherwise, identify the set of referenced RTEs (we can ignore joins,
	 * since they should be flattened already, so their join alias lists no
	 * longer matter), and tediously check each RTE.  We can ignore RTEs that
	 * are not marked LATERAL, though, since they couldn't possibly contain
	 * any cross-references to other RTEs.
	 */
	subrelids = get_relids_in_jointree(node, false);
	relid = -1;
	while ((relid = bms_next_member(subrelids, relid)) >= 0)
	{
		RangeTblEntry *rte = rt_fetch(relid, root->parse->rtable);

		if (rte->lateral &&
			range_table_entry_walker(rte,
									 find_dependent_phvs_walker,
									 (void *) &context,
									 0))
			return true;
	}

	return false;
}

/*
 * substitute_phv_relids - adjust PlaceHolderVar relid sets after pulling up
 * a subquery or removing an RTE_RESULT jointree item
 *
 * Find any PlaceHolderVar nodes in the given tree that reference the
 * pulled-up relid, and change them to reference the replacement relid(s).
 *
 * NOTE: although this has the form of a walker, we cheat and modify the
 * nodes in-place.  This should be OK since the tree was copied by
 * pullup_replace_vars earlier.  Avoid scribbling on the original values of
 * the bitmapsets, though, because expression_tree_mutator doesn't copy those.
 */

typedef struct
{
	int			varno;
	int			sublevels_up;
	Relids		subrelids;
} substitute_phv_relids_context;

static bool
substitute_phv_relids_walker(Node *node,
							 substitute_phv_relids_context *context)
{
	if (node == NULL)
		return false;
	if (IsA(node, PlaceHolderVar))
	{
		PlaceHolderVar *phv = (PlaceHolderVar *) node;

		if (phv->phlevelsup == context->sublevels_up &&
			bms_is_member(context->varno, phv->phrels))
		{
			phv->phrels = bms_union(phv->phrels,
									context->subrelids);
			phv->phrels = bms_del_member(phv->phrels,
										 context->varno);
			/* Assert we haven't broken the PHV */
			Assert(!bms_is_empty(phv->phrels));
		}
		/* fall through to examine children */
	}
	if (IsA(node, Query))
	{
		/* Recurse into subselects */
		bool		result;

		context->sublevels_up++;
		result = query_tree_walker((Query *) node,
								   substitute_phv_relids_walker,
								   (void *) context, 0);
		context->sublevels_up--;
		return result;
	}
	/* Shouldn't need to handle planner auxiliary nodes here */
	Assert(!IsA(node, SpecialJoinInfo));
	Assert(!IsA(node, AppendRelInfo));
	Assert(!IsA(node, PlaceHolderInfo));
	Assert(!IsA(node, MinMaxAggInfo));

	return expression_tree_walker(node, substitute_phv_relids_walker,
								  (void *) context);
}

static void
substitute_phv_relids(Node *node, int varno, Relids subrelids)
{
	substitute_phv_relids_context context;

	context.varno = varno;
	context.sublevels_up = 0;
	context.subrelids = subrelids;

	/*
	 * Must be prepared to start with a Query or a bare expression tree.
	 */
	query_or_expression_tree_walker(node,
									substitute_phv_relids_walker,
									(void *) &context,
									0);
}

/*
 * fix_append_rel_relids: update RT-index fields of AppendRelInfo nodes
 *
 * When we pull up a subquery, any AppendRelInfo references to the subquery's
 * RT index have to be replaced by the substituted relid (and there had better
 * be only one).  We also need to apply substitute_phv_relids to their
 * translated_vars lists, since those might contain PlaceHolderVars.
 *
 * We assume we may modify the AppendRelInfo nodes in-place.
 */
static void
fix_append_rel_relids(List *append_rel_list, int varno, Relids subrelids)
{
	ListCell   *l;
	int			subvarno = -1;

	/*
	 * We only want to extract the member relid once, but we mustn't fail
	 * immediately if there are multiple members; it could be that none of the
	 * AppendRelInfo nodes refer to it.  So compute it on first use. Note that
	 * bms_singleton_member will complain if set is not singleton.
	 */
	foreach(l, append_rel_list)
	{
		AppendRelInfo *appinfo = (AppendRelInfo *) lfirst(l);

		/* The parent_relid shouldn't ever be a pullup target */
		Assert(appinfo->parent_relid != varno);

		if (appinfo->child_relid == varno)
		{
			if (subvarno < 0)
				subvarno = bms_singleton_member(subrelids);
			appinfo->child_relid = subvarno;
		}

		/* Also fix up any PHVs in its translated vars */
		substitute_phv_relids((Node *) appinfo->translated_vars,
							  varno, subrelids);
	}
}

/*
 * get_relids_in_jointree: get set of RT indexes present in a jointree
 *
 * If include_joins is true, join RT indexes are included; if false,
 * only base rels are included.
 */
Relids
get_relids_in_jointree(Node *jtnode, bool include_joins)
{
	Relids		result = NULL;

	if (jtnode == NULL)
		return result;
	if (IsA(jtnode, RangeTblRef))
	{
		int			varno = ((RangeTblRef *) jtnode)->rtindex;

		result = bms_make_singleton(varno);
	}
	else if (IsA(jtnode, FromExpr))
	{
		FromExpr   *f = (FromExpr *) jtnode;
		ListCell   *l;

		foreach(l, f->fromlist)
		{
			result = bms_join(result,
							  get_relids_in_jointree(lfirst(l),
													 include_joins));
		}
	}
	else if (IsA(jtnode, JoinExpr))
	{
		JoinExpr   *j = (JoinExpr *) jtnode;

		result = get_relids_in_jointree(j->larg, include_joins);
		result = bms_join(result,
						  get_relids_in_jointree(j->rarg, include_joins));
		if (include_joins && j->rtindex)
			result = bms_add_member(result, j->rtindex);
	}
	else
		elog(ERROR, "unrecognized node type: %d",
			 (int) nodeTag(jtnode));
	return result;
}

/*
 * get_relids_for_join: get set of base RT indexes making up a join
 */
Relids
get_relids_for_join(Query *query, int joinrelid)
{
	Node	   *jtnode;

	jtnode = find_jointree_node_for_rel((Node *) query->jointree,
										joinrelid);
	if (!jtnode)
		elog(ERROR, "could not find join node %d", joinrelid);
	return get_relids_in_jointree(jtnode, false);
}

/*
 * find_jointree_node_for_rel: locate jointree node for a base or join RT index
 *
 * Returns NULL if not found
 */
static Node *
find_jointree_node_for_rel(Node *jtnode, int relid)
{
	if (jtnode == NULL)
		return NULL;
	if (IsA(jtnode, RangeTblRef))
	{
		int			varno = ((RangeTblRef *) jtnode)->rtindex;

		if (relid == varno)
			return jtnode;
	}
	else if (IsA(jtnode, FromExpr))
	{
		FromExpr   *f = (FromExpr *) jtnode;
		ListCell   *l;

		foreach(l, f->fromlist)
		{
			jtnode = find_jointree_node_for_rel(lfirst(l), relid);
			if (jtnode)
				return jtnode;
		}
	}
	else if (IsA(jtnode, JoinExpr))
	{
		JoinExpr   *j = (JoinExpr *) jtnode;

		if (relid == j->rtindex)
			return jtnode;
		jtnode = find_jointree_node_for_rel(j->larg, relid);
		if (jtnode)
			return jtnode;
		jtnode = find_jointree_node_for_rel(j->rarg, relid);
		if (jtnode)
			return jtnode;
	}
	else
		elog(ERROR, "unrecognized node type: %d",
			 (int) nodeTag(jtnode));
	return NULL;
}

/*
 * init_list_cteplaninfo
 *   Create a list of CtePlanInfos of size 'numCtes', and initialize each CtePlanInfo.
 */
List *
init_list_cteplaninfo(int numCtes)
{
	List *list_cteplaninfo = NULL;
	
	for (int cteNo = 0; cteNo < numCtes; cteNo++)
	{
		CtePlanInfo *ctePlanInfo = palloc0(sizeof(CtePlanInfo));
		list_cteplaninfo = lappend(list_cteplaninfo, ctePlanInfo);
	}

	return list_cteplaninfo;
	
}<|MERGE_RESOLUTION|>--- conflicted
+++ resolved
@@ -91,12 +91,6 @@
 									   int childRToffset);
 static void make_setop_translation_list(Query *query, Index newvarno,
 										List **translated_vars);
-<<<<<<< HEAD
-=======
-static bool is_simple_subquery(PlannerInfo *root, Query *subquery,
-							   RangeTblEntry *rte,
-							   JoinExpr *lowest_outer_join);
->>>>>>> 7cd0d523
 static Node *pull_up_simple_values(PlannerInfo *root, Node *jtnode,
 								   RangeTblEntry *rte);
 static bool is_simple_values(PlannerInfo *root, RangeTblEntry *rte);
@@ -898,10 +892,7 @@
 		 * unless is_safe_append_member says so.
 		 */
 		if (rte->rtekind == RTE_SUBQUERY &&
-<<<<<<< HEAD
 			!rte->forceDistRandom &&
-=======
->>>>>>> 7cd0d523
 			is_simple_subquery(root, rte->subquery, rte, lowest_outer_join) &&
 			(containing_appendrel == NULL ||
 			 is_safe_append_member(rte->subquery)))
@@ -1659,11 +1650,7 @@
  * In GPDB, 'rte' can be passed as NULL, if this is a sublink, rather
  * than a subselect in the FROM list, that we are trying to pull up.
  */
-<<<<<<< HEAD
 bool
-=======
-static bool
->>>>>>> 7cd0d523
 is_simple_subquery(PlannerInfo *root, Query *subquery, RangeTblEntry *rte,
 				   JoinExpr *lowest_outer_join)
 {
