/*-------------------------------------------------------------------------
 *
 * prepjointree.c
 *	  Planner preprocessing for subqueries and join tree manipulation.
 *
 * NOTE: the intended sequence for invoking these operations is
<<<<<<< HEAD
 * 		pull_up_sublinks
=======
 *		pull_up_sublinks
>>>>>>> 38e93482
 *		inline_set_returning_functions
 *		pull_up_subqueries
 *		do expression preprocessing (including flattening JOIN alias vars)
 *		reduce_outer_joins
 *
 *
 * In PostgreSQL, there is code here to do with pulling up "simple UNION ALLs".
 * In GPDB, there is no such thing as a simple UNION ALL as locus of the relations
 * may be different, so all that has been removed.
 *
 *
 * Portions Copyright (c) 2006-2008, Greenplum inc
 * Portions Copyright (c) 2012-Present Pivotal Software, Inc.
 * Portions Copyright (c) 1996-2008, PostgreSQL Global Development Group
 * Portions Copyright (c) 1994, Regents of the University of California
 *
 *
 * IDENTIFICATION
<<<<<<< HEAD
 *	  $PostgreSQL: pgsql/src/backend/optimizer/prep/prepjointree.c,v 1.66.2.2 2010/06/21 00:14:54 tgl Exp $
=======
 *	  $PostgreSQL: pgsql/src/backend/optimizer/prep/prepjointree.c,v 1.60 2008/11/11 19:05:21 tgl Exp $
>>>>>>> 38e93482
 *
 *-------------------------------------------------------------------------
 */
#include "postgres.h"

#include "catalog/pg_type.h"
#include "nodes/makefuncs.h"
#include "nodes/nodeFuncs.h"
#include "optimizer/clauses.h"
#include "optimizer/placeholder.h"
#include "optimizer/prep.h"
#include "optimizer/subselect.h"
#include "optimizer/tlist.h"
#include "optimizer/var.h"
<<<<<<< HEAD
#include "parser/parse_relation.h"
=======
>>>>>>> 38e93482
#include "parser/parsetree.h"
#include "rewrite/rewriteManip.h"
#include "cdb/cdbsubselect.h"

#include "optimizer/transform.h"

typedef struct pullup_replace_vars_context
{
	PlannerInfo *root;
	List	   *targetlist;			/* tlist of subquery being pulled up */
	RangeTblEntry *target_rte;		/* RTE of subquery */
	bool	   *outer_hasSubLinks;	/* -> outer query's hasSubLinks */
	int			varno;				/* varno of subquery */
	bool		need_phvs;			/* do we need PlaceHolderVars? */
	bool		wrap_non_vars;		/* do we need 'em on *all* non-Vars? */
	Node	  **rv_cache;			/* cache for results with PHVs */
} pullup_replace_vars_context;

typedef struct reduce_outer_joins_state
{
	Relids		relids;			/* base relids within this subtree */
	bool		contains_outer; /* does subtree contain outer join(s)? */
	List	   *sub_states;		/* List of states for subtree components */
} reduce_outer_joins_state;

static Node *pull_up_sublinks_jointree_recurse(PlannerInfo *root, Node *jtnode,
								  Relids *relids);
static Node *pull_up_sublinks_qual_recurse(PlannerInfo *root, Node *node,
<<<<<<< HEAD
							  Relids available_rels, Node **jtlink);
static Node *pull_up_simple_subquery(PlannerInfo *root, Node *jtnode,
						RangeTblEntry *rte,
						JoinExpr *lowest_outer_join,
						AppendRelInfo *containing_appendrel);
bool is_simple_subquery(PlannerInfo *root, Query *subquery);
=======
							  Relids available_rels, List **fromlist);
static Node *pull_up_simple_subquery(PlannerInfo *root, Node *jtnode,
						RangeTblEntry *rte,
						bool below_outer_join,
						bool append_rel_member);
static Node *pull_up_simple_union_all(PlannerInfo *root, Node *jtnode,
						 RangeTblEntry *rte);
static void pull_up_union_leaf_queries(Node *setOp, PlannerInfo *root,
						  int parentRTindex, Query *setOpQuery,
						  int childRToffset);
static void make_setop_translation_list(Query *query, Index newvarno,
							 List **translated_vars);
static bool is_simple_subquery(Query *subquery);
static bool is_simple_union_all(Query *subquery);
static bool is_simple_union_all_recurse(Node *setOp, Query *setOpQuery,
							List *colTypes);
static List *insert_targetlist_placeholders(PlannerInfo *root, List *tlist,
											int varno, bool wrap_non_vars);
>>>>>>> 38e93482
static bool is_safe_append_member(Query *subquery);
static void replace_vars_in_jointree(Node *jtnode,
									 pullup_replace_vars_context *context,
									 JoinExpr *lowest_outer_join);
static Node *pullup_replace_vars(Node *expr,
								 pullup_replace_vars_context *context);
static Node *pullup_replace_vars_callback(Var *var,
										  replace_rte_variables_context *context);
static reduce_outer_joins_state *reduce_outer_joins_pass1(Node *jtnode);
static void reduce_outer_joins_pass2(Node *jtnode,
						 reduce_outer_joins_state *state,
						 PlannerInfo *root,
						 Relids nonnullable_rels,
						 List *nonnullable_vars,
						 List *forced_null_vars);
static void substitute_multiple_relids(Node *node,
									   int varno, Relids subrelids);
static void fix_append_rel_relids(List *append_rel_list, int varno,
					  Relids subrelids);
static Node *find_jointree_node_for_rel(Node *jtnode, int relid);
static bool is_simple_union_all_recurse(Node *setOp, Query *setOpQuery, List *colTypes);

extern void UpdateScatterClause(Query *query, List *newtlist);

/*
 * pull_up_sublinks
 *		Attempt to pull up ANY and EXISTS SubLinks to be treated as
 *		semijoins or anti-semijoins.
 *
 * A clause "foo op ANY (sub-SELECT)" can be processed by pulling the
 * sub-SELECT up to become a rangetable entry and treating the implied
 * comparisons as quals of a semijoin.  However, this optimization *only*
 * works at the top level of WHERE or a JOIN/ON clause, because we cannot
 * distinguish whether the ANY ought to return FALSE or NULL in cases
 * involving NULL inputs.  Also, in an outer join's ON clause we can only
 * do this if the sublink is degenerate (ie, references only the nullable
<<<<<<< HEAD
 * side of the join).  In that case it is legal to push the semijoin
=======
 * side of the join).  In that case we can effectively push the semijoin
>>>>>>> 38e93482
 * down into the nullable side of the join.  If the sublink references any
 * nonnullable-side variables then it would have to be evaluated as part
 * of the outer join, which makes things way too complicated.
 *
 * Under similar conditions, EXISTS and NOT EXISTS clauses can be handled
 * by pulling up the sub-SELECT and creating a semijoin or anti-semijoin.
 *
 * This routine searches for such clauses and does the necessary parsetree
 * transformations if any are found.
 *
 * This routine has to run before preprocess_expression(), so the quals
 * clauses are not yet reduced to implicit-AND format.  That means we need
 * to recursively search through explicit AND clauses, which are
 * probably only binary ANDs.  We stop as soon as we hit a non-AND item.
 */
void
pull_up_sublinks(PlannerInfo *root)
{
<<<<<<< HEAD
	Node	   *jtnode;
	Relids		relids;

	/* Begin recursion through the jointree */
	jtnode = pull_up_sublinks_jointree_recurse(root,
 											   (Node *) root->parse->jointree,
 											   &relids);

 	/*
 	 * root->parse->jointree must always be a FromExpr, so insert a dummy one
 	 * if we got a bare RangeTblRef or JoinExpr out of the recursion.
 	 */
 	if (IsA(jtnode, FromExpr))
 		root->parse->jointree = (FromExpr *) jtnode;
 	else
 		root->parse->jointree = makeFromExpr(list_make1(jtnode), NULL);
=======
	Relids		relids;

	/* Begin recursion through the jointree */
	root->parse->jointree = (FromExpr *)
		pull_up_sublinks_jointree_recurse(root,
										  (Node *) root->parse->jointree,
										  &relids);
>>>>>>> 38e93482
}

/*
 * Recurse through jointree nodes for pull_up_sublinks()
 *
 * In addition to returning the possibly-modified jointree node, we return
 * a relids set of the contained rels into *relids.
 */
static Node *
pull_up_sublinks_jointree_recurse(PlannerInfo *root, Node *jtnode,
								  Relids *relids)
{
	if (jtnode == NULL)
	{
		*relids = NULL;
	}
	else if (IsA(jtnode, RangeTblRef))
	{
		int			varno = ((RangeTblRef *) jtnode)->rtindex;

		*relids = bms_make_singleton(varno);
		/* jtnode is returned unmodified */
	}
	else if (IsA(jtnode, FromExpr))
	{
		FromExpr   *f = (FromExpr *) jtnode;
		List	   *newfromlist = NIL;
<<<<<<< HEAD
		Relids		frelids = NULL;
		FromExpr   *newf;
		Node	   *jtlink;
=======
		Node	   *newquals;
		List	   *subfromlist = NIL;
		Relids		frelids = NULL;
>>>>>>> 38e93482
		ListCell   *l;

		/* First, recurse to process children and collect their relids */
		foreach(l, f->fromlist)
		{
			Node   *newchild;
			Relids	childrelids;

			newchild = pull_up_sublinks_jointree_recurse(root,
														 lfirst(l),
														 &childrelids);
			newfromlist = lappend(newfromlist, newchild);
			frelids = bms_join(frelids, childrelids);
		}
<<<<<<< HEAD
		/* Build the replacement FromExpr; no quals yet */
		newf = makeFromExpr(newfromlist, NULL);
		/* Set up a link representing the rebuilt jointree */
		jtlink = (Node *) newf;
		/* Now process qual --- all children are available for use */
		newf->quals = pull_up_sublinks_qual_recurse(root, f->quals, frelids,
													&jtlink);

		/*
		 * Note that the result will be either newf, or a stack of JoinExprs
 		 * with newf at the base.  We rely on subsequent optimization steps
 		 * to flatten this and rearrange the joins as needed.
		 *
=======
		/* Now process qual --- all children are available for use */
		newquals = pull_up_sublinks_qual_recurse(root, f->quals, frelids,
												 &subfromlist);
		/* Any pulled-up subqueries can just be attached to the fromlist */
		newfromlist = list_concat(newfromlist, subfromlist);

		/*
>>>>>>> 38e93482
		 * Although we could include the pulled-up subqueries in the returned
		 * relids, there's no need since upper quals couldn't refer to their
		 * outputs anyway.
		 */
		*relids = frelids;
<<<<<<< HEAD
		jtnode = jtlink;;
=======
		jtnode = (Node *) makeFromExpr(newfromlist, newquals);
>>>>>>> 38e93482
	}
	else if (IsA(jtnode, JoinExpr))
	{
		JoinExpr   *j;
<<<<<<< HEAD
		Relids		leftrelids = NULL;
		Relids		rightrelids = NULL;
		Node	   *jtlink;
=======
		Relids		leftrelids;
		Relids		rightrelids;
		List	   *subfromlist = NIL;
>>>>>>> 38e93482

		/*
		 * Make a modifiable copy of join node, but don't bother copying
		 * its subnodes (yet).
		 */
		j = (JoinExpr *) palloc(sizeof(JoinExpr));
		memcpy(j, jtnode, sizeof(JoinExpr));
<<<<<<< HEAD
		jtlink = (Node *) j;

		/* Recurse to process children and collect their relids */
		j->larg = pull_up_sublinks_jointree_recurse(root, j->larg,
														&leftrelids);
		j->rarg = pull_up_sublinks_jointree_recurse(root, j->rarg,
														&rightrelids);

		/*
		 * Now process qual, showing appropriate child relids as available,
		 * and attach any pulled-up jointree items at the right place.
		 * In the inner-join case we put new JoinExprs above the existing one
		 * (much as for a FromExpr-style join).  In outer-join cases the
		 * new JoinExprs must go into the nullable side of the outer join.
		 * The point of the available_rels machinations is to ensure that we
		 * only pull up quals for which that's okay.
		 *
		 * XXX for the moment, we refrain from pulling up IN/EXISTS clauses
		 * appearing in LEFT or RIGHT join conditions.  Although it is
		 * semantically valid to do so under the above conditions, we end up
		 * with a query in which the semijoin or antijoin must be evaluated
		 * below the outer join, which could perform far worse than leaving
		 * it as a sublink that is executed only for row pairs that meet the
		 * other join conditions.  Fixing this seems to require considerable
		 * restructuring of the executor, but maybe someday it can happen.
		 *
		 * We don't expect to see any pre-existing JOIN_SEMI or JOIN_ANTI
		 * nodes here.
		 */
		 switch (j->jointype)
		 {
=======

		/* Recurse to process children and collect their relids */
		j->larg = pull_up_sublinks_jointree_recurse(root, j->larg,
													&leftrelids);
		j->rarg = pull_up_sublinks_jointree_recurse(root, j->rarg,
													&rightrelids);

		/*
		 * Now process qual, showing appropriate child relids as available,
		 * and then attach any pulled-up jointree items at the right place.
		 * The pulled-up items must go below where the quals that refer to
		 * them will be placed.  Since the JoinExpr itself can only handle
		 * two child nodes, we hack up a valid jointree by inserting dummy
		 * FromExprs that have no quals.  These should get flattened out
		 * during deconstruct_recurse(), so they won't impose any extra
		 * overhead.
		 */
		switch (j->jointype)
		{
>>>>>>> 38e93482
			case JOIN_INNER:
				j->quals = pull_up_sublinks_qual_recurse(root, j->quals,
														 bms_union(leftrelids,
																  rightrelids),
<<<<<<< HEAD
														 &jtlink);
				break;
			case JOIN_LEFT:
#ifdef NOT_USED					/* see XXX comment above */
				j->quals = pull_up_sublinks_qual_recurse(root, j->quals,
														 rightrelids,
														 &j->rarg);
#endif
=======
														 &subfromlist);
				/* We arbitrarily put pulled-up subqueries into right child */
				if (subfromlist)
					j->rarg = (Node *) makeFromExpr(lcons(j->rarg,
														  subfromlist),
													NULL);
				break;
			case JOIN_LEFT:
				j->quals = pull_up_sublinks_qual_recurse(root, j->quals,
														 rightrelids,
														 &subfromlist);
				/* Any pulled-up subqueries must go into right child */
				if (subfromlist)
					j->rarg = (Node *) makeFromExpr(lcons(j->rarg,
														  subfromlist),
													NULL);
>>>>>>> 38e93482
				break;
			case JOIN_FULL:
				/* can't do anything with full-join quals */
				break;
			case JOIN_RIGHT:
<<<<<<< HEAD
#ifdef NOT_USED					/* see XXX comment above */
				j->quals = pull_up_sublinks_qual_recurse(root, j->quals,
														 leftrelids,
														 &j->larg);
#endif
=======
				j->quals = pull_up_sublinks_qual_recurse(root, j->quals,
														 leftrelids,
														 &subfromlist);
				/* Any pulled-up subqueries must go into left child */
				if (subfromlist)
					j->larg = (Node *) makeFromExpr(lcons(j->larg,
														  subfromlist),
													NULL);
>>>>>>> 38e93482
				break;
			default:
				elog(ERROR, "unrecognized join type: %d",
					 (int) j->jointype);
				break;
		}

		/*
		 * Although we could include the pulled-up subqueries in the returned
		 * relids, there's no need since upper quals couldn't refer to their
		 * outputs anyway.  But we *do* need to include the join's own rtindex
		 * because we haven't yet collapsed join alias variables, so upper
		 * levels would mistakenly think they couldn't use references to this
		 * join.
		 */
<<<<<<< HEAD
		*relids = bms_join(leftrelids, rightrelids);
		if (j->rtindex)
			*relids = bms_add_member(*relids, j->rtindex);
		jtnode = jtlink;
=======
		*relids = bms_add_member(bms_join(leftrelids, rightrelids),
								 j->rtindex);
		jtnode = (Node *) j;
>>>>>>> 38e93482
	}
	else
		elog(ERROR, "unrecognized node type: %d",
			 (int) nodeTag(jtnode));
	return jtnode;
}

/*
 * Recurse through top-level qual nodes for pull_up_sublinks()
 *
<<<<<<< HEAD
 * jtlink points to the link in the jointree where any new JoinExprs should be
 * inserted.  If we find multiple pull-up-able SubLinks, they'll get stacked
 * there in the order we encounter them.  We rely on subsequent optimization
 * to rearrange the stack if appropriate.
 */
static Node *
pull_up_sublinks_qual_recurse(PlannerInfo *root, Node *node,
							  Relids available_rels, Node **jtlink)
=======
 * Caller must have initialized *fromlist to NIL.  We append any new
 * jointree items to that list.
 */
static Node *
pull_up_sublinks_qual_recurse(PlannerInfo *root, Node *node,
							  Relids available_rels, List **fromlist)
>>>>>>> 38e93482
{
	if (node == NULL)
		return NULL;
	if (IsA(node, SubLink))
	{
		SubLink    *sublink = (SubLink *) node;
<<<<<<< HEAD
		JoinExpr   *j;
		Relids		child_rels;
=======
		Node	   *new_qual;
		List	   *new_fromlist;
>>>>>>> 38e93482

		/* Is it a convertible ANY or EXISTS clause? */
		if (sublink->subLinkType == ANY_SUBLINK)
		{
<<<<<<< HEAD
			j = convert_ANY_sublink_to_join(root, sublink, available_rels);
			if (j)
			{
				/* Yes; recursively process what we pulled up */
				j->rarg = pull_up_sublinks_jointree_recurse(root,
															j->rarg,
															&child_rels);
				/* Any inserted joins get stacked onto j->rarg */
				j->quals = pull_up_sublinks_qual_recurse(root,
														 j->quals,
														 child_rels,
														 &j->rarg);
				/* Now insert the new join node into the join tree */
				j->larg = *jtlink;
				*jtlink = (Node *) j;
				/* and return NULL representing constant TRUE */
				return NULL;
=======
			if (convert_ANY_sublink_to_join(root, sublink,
											available_rels,
											&new_qual, &new_fromlist))
			{
				*fromlist = list_concat(*fromlist, new_fromlist);
				return new_qual;
>>>>>>> 38e93482
			}
		}
		else if (sublink->subLinkType == EXISTS_SUBLINK)
		{
<<<<<<< HEAD
			Node* subst;
			subst = convert_EXISTS_sublink_to_join(root, sublink, false, available_rels);
			if (subst && IsA(subst, JoinExpr))
			{
				j = (JoinExpr *) subst;
				/* Yes; recursively process what we pulled up */
				j->rarg = pull_up_sublinks_jointree_recurse(root,
															j->rarg,
															&child_rels);
				/* Any inserted joins get stacked onto j->rarg */
				j->quals = pull_up_sublinks_qual_recurse(root,
														 j->quals,
														 child_rels,
														 &j->rarg);
				/* Yes, insert the new join node into the join tree */
				j->larg = *jtlink;
				*jtlink = (Node *) j;
				/* and return NULL representing constant TRUE */
				return NULL;
			}
			else if(subst)
				return subst;
		}
		else if (sublink->subLinkType == ALL_SUBLINK)
		{
			j = convert_IN_to_antijoin(root, sublink, available_rels);
			if (j)
			{
				/* Yes; recursively process what we pulled up */
				j->rarg = pull_up_sublinks_jointree_recurse(root,
															j->rarg,
															&child_rels);
				/* Any inserted joins get stacked onto j->rarg */
				j->quals = pull_up_sublinks_qual_recurse(root,
														 j->quals,
														 child_rels,
														 &j->rarg);
				/* Now insert the new join node into the join tree */
				j->larg = *jtlink;
				*jtlink = (Node *) j;
				/* and return NULL representing constant TRUE */
				return NULL;
=======
			if (convert_EXISTS_sublink_to_join(root, sublink, false,
											   available_rels,
											   &new_qual, &new_fromlist))
			{
				*fromlist = list_concat(*fromlist, new_fromlist);
				return new_qual;
>>>>>>> 38e93482
			}
		}
		/* Else return it unmodified */
		return node;
	}
	if (not_clause(node))
	{
		/* If the immediate argument of NOT is EXISTS, try to convert */
		SubLink    *sublink = (SubLink *) get_notclausearg((Expr *) node);
<<<<<<< HEAD
		Node	   *arg = (Node *) get_notclausearg((Expr *) node);
		JoinExpr   *j;
		Relids		child_rels;
=======
		Node	   *new_qual;
		List	   *new_fromlist;
>>>>>>> 38e93482

		if (sublink && IsA(sublink, SubLink))
		{
			if (sublink->subLinkType == EXISTS_SUBLINK)
			{
<<<<<<< HEAD
				Node* subst;
				subst = convert_EXISTS_sublink_to_join(root, sublink, true, available_rels);
				if (subst && IsA(subst, JoinExpr))
				{
					j = (JoinExpr *) subst;
					/* Yes; recursively process what we pulled up */
					j->rarg = pull_up_sublinks_jointree_recurse(root,
																j->rarg,
																&child_rels);
					/* Any inserted joins get stacked onto j->rarg */
					j->quals = pull_up_sublinks_qual_recurse(root,
															 j->quals,
															 child_rels,
															 &j->rarg);
					/* Now insert the new join node into the join tree */
					j->larg = *jtlink;
					*jtlink = (Node *) j;
					/* and return NULL representing constant TRUE */
					return NULL;
				}
				else if (subst)
					return subst;

				/* Else return it unmodified */
				return node;
			}

			/*
			 *	 We normalize NOT subqueries using the following axioms:
			 *
			 *		 val NOT IN (subq)		 =>  val <> ALL (subq)
			 *		 NOT val op ANY (subq)	 =>  val op' ALL (subq)
			 *		 NOT val op ALL (subq)	 =>  val op' ANY (subq)
			 */
			else if (sublink->subLinkType == ANY_SUBLINK)
			{
				sublink->subLinkType = ALL_SUBLINK;
				sublink->testexpr = (Node *) canonicalize_qual(make_notclause((Expr *) sublink->testexpr));
			}
			else if (sublink->subLinkType == ALL_SUBLINK)
			{
				sublink->subLinkType = ANY_SUBLINK;
				sublink->testexpr = (Node *) canonicalize_qual(make_notclause((Expr *) sublink->testexpr));
			}
			return pull_up_sublinks_qual_recurse(root, (Node *) sublink, available_rels, jtlink);
		}

		else if (not_clause(arg))
		{
			/* NOT NOT (expr) => (expr)  */
			return (Node *) pull_up_sublinks_qual_recurse(root,
														 (Node *) get_notclausearg((Expr *) arg),
														 available_rels, jtlink);
		}
		else if (or_clause(arg))
		{
			/* NOT OR (expr1) (expr2) => (expr1) AND (expr2) */
			return (Node *) pull_up_sublinks_qual_recurse(root,
														 (Node *) canonicalize_qual((Expr *) node),
														 available_rels, jtlink);
		}

=======
				if (convert_EXISTS_sublink_to_join(root, sublink, true,
												   available_rels,
												   &new_qual, &new_fromlist))
				{
					*fromlist = list_concat(*fromlist, new_fromlist);
					return new_qual;
				}
			}
		}
>>>>>>> 38e93482
		/* Else return it unmodified */
		return node;
	}
	if (and_clause(node))
	{
		/* Recurse into AND clause */
		List	   *newclauses = NIL;
		ListCell   *l;

		foreach(l, ((BoolExpr *) node)->args)
		{
			Node	   *oldclause = (Node *) lfirst(l);
			Node	   *newclause;

			newclause = pull_up_sublinks_qual_recurse(root,
													  oldclause,
													  available_rels,
													  jtlink);
			if(newclause)
				newclauses = lappend(newclauses, newclause);
		}
		return (Node *) make_ands_explicit(newclauses);
	}

<<<<<<< HEAD
	/*
	 * (expr) op SUBLINK
	 */
	if (IsA(node, OpExpr))
	{
		OpExpr *opexp = (OpExpr *) node;
		JoinExpr   *j;

		if (list_length(opexp->args) == 2)
		{
			/**
			 * Check if second arg is sublink
			 */
			Node *rarg = list_nth(opexp->args, 1);

			if (IsA(rarg, SubLink))
			{
				j = convert_EXPR_to_join(root, opexp);
				if (j)
				{
					/* Yes, insert the new join node into the join tree */
					j->larg = *jtlink;
					*jtlink = (Node *) j;
				}
				return node;
			}
=======
			newclauses = lappend(newclauses,
								 pull_up_sublinks_qual_recurse(root,
															   oldclause,
															   available_rels,
															   fromlist));
>>>>>>> 38e93482
		}
	}

	/* Stop if not an AND */
	return node;
}

/*
 * inline_set_returning_functions
 *		Attempt to "inline" set-returning functions in the FROM clause.
 *
 * If an RTE_FUNCTION rtable entry invokes a set-returning function that
 * contains just a simple SELECT, we can convert the rtable entry to an
 * RTE_SUBQUERY entry exposing the SELECT directly.  This is especially
 * useful if the subquery can then be "pulled up" for further optimization,
 * but we do it even if not, to reduce executor overhead.
 *
 * This has to be done before we have started to do any optimization of
 * subqueries, else any such steps wouldn't get applied to subqueries
 * obtained via inlining.  However, we do it after pull_up_sublinks
 * so that we can inline any functions used in SubLink subselects.
 *
 * Like most of the planner, this feels free to scribble on its input data
 * structure.
 */
void
inline_set_returning_functions(PlannerInfo *root)
{
	ListCell   *rt;

	foreach(rt, root->parse->rtable)
	{
		RangeTblEntry *rte = (RangeTblEntry *) lfirst(rt);

		if (rte->rtekind == RTE_FUNCTION)
		{
			Query  *funcquery;

			/* Check safety of expansion, and expand if possible */
			funcquery = inline_set_returning_function(root, rte);
			if (funcquery)
			{

				/*
				 * GPDB: Normalize the resulting query, like standard_planner()
				 * does for the main query.
				 */
				funcquery = normalize_query(funcquery);

				/* Successful expansion, replace the rtable entry */
				rte->rtekind = RTE_SUBQUERY;
				rte->subquery = funcquery;
				rte->funcexpr = NULL;
				rte->funccoltypes = NIL;
				rte->funccoltypmods = NIL;
			}
		}
	}
}

/*
 * pull_up_subqueries
 *		Look for subqueries in the rangetable that can be pulled up into
 *		the parent query.  If the subquery has no special features like
 *		grouping/aggregation then we can merge it into the parent's jointree.
 *		Also, subqueries that are simple UNION ALL structures can be
 *		converted into "append relations".
 *
 * below_outer_join is true if this jointree node is within the nullable
 * side of an outer join.  This forces use of the PlaceHolderVar mechanism
 * for non-nullable targetlist items.
 *
 * append_rel_member is true if we are looking at a member subquery of
 * an append relation.	This forces use of the PlaceHolderVar mechanism
 * for all non-Var targetlist items, and puts some additional restrictions
 * on what can be pulled up.
 *
 * A tricky aspect of this code is that if we pull up a subquery we have
 * to replace Vars that reference the subquery's outputs throughout the
 * parent query, including quals attached to jointree nodes above the one
 * we are currently processing!  We handle this by being careful not to
 * change the jointree structure while recursing: no nodes other than
 * subquery RangeTblRef entries will be replaced.  Also, we can't turn
 * ResolveNew loose on the whole jointree, because it'll return a mutated
 * copy of the tree; we have to invoke it just on the quals, instead.
 */
Node *
pull_up_subqueries(PlannerInfo *root, Node *jtnode,
				   JoinExpr *lowest_outer_join, AppendRelInfo *containing_appendrel)
{
	if (jtnode == NULL)
		return NULL;
	if (IsA(jtnode, RangeTblRef))
	{
		int			varno = ((RangeTblRef *) jtnode)->rtindex;
		RangeTblEntry *rte = rt_fetch(varno, root->parse->rtable);

		/*
		 * Is this a subquery RTE, and if so, is the subquery simple enough to
		 * pull up?
		 *
		 * If we are looking at an append-relation member, we can't pull it up
		 * unless is_safe_append_member says so.
		 */
		if (rte->rtekind == RTE_SUBQUERY &&
<<<<<<< HEAD
			!rte->forceDistRandom &&
			is_simple_subquery(root, rte->subquery) &&
			(containing_appendrel == NULL || is_safe_append_member(rte->subquery)))
=======
			is_simple_subquery(rte->subquery) &&
			(!append_rel_member || is_safe_append_member(rte->subquery)))
>>>>>>> 38e93482
			return pull_up_simple_subquery(root, jtnode, rte,
										   lowest_outer_join,
										   containing_appendrel);

		/* PG:
		 * Alternatively, is it a simple UNION ALL subquery?  If so, flatten
		 * into an "append relation".
		 *
		 * It's safe to do this regardless of whether this query is
		 * itself an appendrel member.	(If you're thinking we should try to
		 * flatten the two levels of appendrel together, you're right; but we
		 * handle that in set_append_rel_pathlist, not here.)
		 * 
		 * GPDB: 
		 * Flattening to an append relation works in PG but is not safe to do in GPDB. 
		 * A "simple" UNION ALL may involve relations with different loci and would require resolving
		 * locus issues. It is preferable to avoid pulling up simple UNION ALL in GPDB.
		 */
<<<<<<< HEAD
=======
		if (rte->rtekind == RTE_SUBQUERY &&
			is_simple_union_all(rte->subquery))
			return pull_up_simple_union_all(root, jtnode, rte);

		/* Otherwise, do nothing at this node. */
>>>>>>> 38e93482
	}
	else if (IsA(jtnode, FromExpr))
	{
		FromExpr   *f = (FromExpr *) jtnode;
		ListCell   *l;

		Assert(containing_appendrel == NULL);
		foreach(l, f->fromlist)
			lfirst(l) = pull_up_subqueries(root, lfirst(l), lowest_outer_join, NULL);
	}
	else if (IsA(jtnode, JoinExpr))
	{
		JoinExpr   *j = (JoinExpr *) jtnode;

		Assert(containing_appendrel == NULL);
		/* Recurse, being careful to tell myself when inside outer join */
		switch (j->jointype)
		{
			case JOIN_INNER:
			case JOIN_SEMI:
				j->larg = pull_up_subqueries(root, j->larg,
											 lowest_outer_join, NULL);
				j->rarg = pull_up_subqueries(root, j->rarg,
											 lowest_outer_join, NULL);
				break;
			case JOIN_LEFT:
			case JOIN_ANTI:
			case JOIN_LASJ_NOTIN:
				j->larg = pull_up_subqueries(root, j->larg,
											 lowest_outer_join, NULL);
				j->rarg = pull_up_subqueries(root, j->rarg,
											 j, NULL);
				break;
			case JOIN_FULL:
				j->larg = pull_up_subqueries(root, j->larg,
											 j, NULL);
				j->rarg = pull_up_subqueries(root, j->rarg,
											 j, NULL);
				break;
			case JOIN_RIGHT:
				j->larg = pull_up_subqueries(root, j->larg,
											 j, NULL);
				j->rarg = pull_up_subqueries(root, j->rarg,
											 lowest_outer_join, NULL);
				break;
			default:
				elog(ERROR, "unrecognized join type: %d",
					 (int) j->jointype);
				break;
		}
	}
	else
		elog(ERROR, "unrecognized node type: %d",
			 (int) nodeTag(jtnode));
	return jtnode;
}


/*
 * pull_up_simple_subquery
 *		Attempt to pull up a single simple subquery.
 *
 * jtnode is a RangeTblRef that has been tentatively identified as a simple
 * subquery by pull_up_subqueries.	We return the replacement jointree node,
 * or jtnode itself if we determine that the subquery can't be pulled up after
 * all.
 *
 * rte is the RangeTblEntry referenced by jtnode.  Remaining parameters are
 * as for pull_up_subqueries.
 */
static Node *
pull_up_simple_subquery(PlannerInfo *root, Node *jtnode, RangeTblEntry *rte,
						JoinExpr *lowest_outer_join, AppendRelInfo *containing_appendrel)
{
	Query	   *parse = root->parse;
	int			varno = ((RangeTblRef *) jtnode)->rtindex;
	Query	   *subquery;
	PlannerInfo *subroot;
	int			rtoffset;
	pullup_replace_vars_context rvcontext;
	ListCell   *rt;
    ListCell   *cell;

	/*
	 * Need a modifiable copy of the subquery to hack on.  Even if we didn't
	 * sometimes choose not to pull up below, we must do this to avoid
	 * problems if the same subquery is referenced from multiple jointree
	 * items (which can't happen normally, but might after rule rewriting).
	 */
	subquery = copyObject(rte->subquery);

	/*
	 * Create a PlannerInfo data structure for this subquery.
	 *
	 * NOTE: the next few steps should match the first processing in
	 * subquery_planner().	Can we refactor to avoid code duplication, or
	 * would that just make things uglier?
	 */
	subroot = makeNode(PlannerInfo);
	subroot->parse = subquery;
	subroot->glob = root->glob;
	subroot->query_level = root->query_level;
	subroot->parent_root = root->parent_root;
	subroot->planner_cxt = CurrentMemoryContext;
	subroot->init_plans = NIL;
	subroot->cte_plan_ids = NIL;
	subroot->eq_classes = NIL;
	subroot->append_rel_list = NIL;
	subroot->hasRecursion = false;
	subroot->wt_param_id = -1;
	subroot->non_recursive_plan = NULL;

	/* No CTEs to worry about */
	Assert(subquery->cteList == NIL);
<<<<<<< HEAD

	subroot->list_cteplaninfo = NIL;
	if (subroot->parse->cteList != NIL)
	{
		subroot->list_cteplaninfo = init_list_cteplaninfo(list_length(subroot->parse->cteList));
	}

    /* CDB: Stash subquery jointree relids before flattening subqueries. */
    subroot->currlevel_relids = get_relids_in_jointree((Node *)subquery->jointree, false);
    
    /* Ensure that jointree has been normalized. See normalize_query_jointree_mutator() */
    AssertImply(subquery->jointree->fromlist, list_length(subquery->jointree->fromlist) == 1);
    
    subroot->config = CopyPlannerConfig(root->config);
	subroot->config->honor_order_by = false;
	/* CDB: Clear fallback */
	subroot->config->mpp_trying_fallback_plan = false;

	/*
	 * Pull up any SubLinks within the subquery's WHERE, so that we don't
	 * leave unoptimized SubLinks behind.
	 */
	if (subquery->hasSubLinks)
        pull_up_sublinks(subroot);
=======

	/*
	 * Pull up any SubLinks within the subquery's quals, so that we don't
	 * leave unoptimized SubLinks behind.
	 */
	if (subquery->hasSubLinks)
		pull_up_sublinks(subroot);
>>>>>>> 38e93482

	/*
	 * Similarly, inline any set-returning functions in its rangetable.
	 */
	inline_set_returning_functions(subroot);

	/*
	 * Recursively pull up the subquery's subqueries, so that
	 * pull_up_subqueries' processing is complete for its jointree and
	 * rangetable.
	 *
	 * Note: we should pass NULL for containing-join info even if we are within an
	 * an outer join in the upper query; the lower query starts with a clean
	 * slate for outer-join semantics. Likewise, we say we aren't handling an
	 * appendrel member.
	 */
	subquery->jointree = (FromExpr *)
		pull_up_subqueries(subroot, (Node *) subquery->jointree, NULL, NULL);

	/*
	 * Now we must recheck whether the subquery is still simple enough to pull
	 * up.	If not, abandon processing it.
	 *
	 * We don't really need to recheck all the conditions involved, but it's
	 * easier just to keep this "if" looking the same as the one in
	 * pull_up_subqueries.
	 */
<<<<<<< HEAD
	if (is_simple_subquery(root, subquery) &&
		(containing_appendrel == NULL || is_safe_append_member(subquery)))
=======
	if (is_simple_subquery(subquery) &&
		(!append_rel_member || is_safe_append_member(subquery)))
>>>>>>> 38e93482
	{
		/* good to go */
	}
	else
	{
		/*
		 * Give up, return unmodified RangeTblRef.
		 *
		 * Note: The work we just did will be redone when the subquery gets
		 * planned on its own.	Perhaps we could avoid that by storing the
		 * modified subquery back into the rangetable, but I'm not gonna risk
		 * it now.
		 */
		return jtnode;
	}

    /* CDB: If parent RTE belongs to subquery's query level, children do too. */
    foreach (cell, subroot->append_rel_list)
    {
        AppendRelInfo  *appinfo = (AppendRelInfo *)lfirst(cell);

        if (bms_is_member(appinfo->parent_relid, subroot->currlevel_relids))
            subroot->currlevel_relids = bms_add_member(subroot->currlevel_relids,
                                                       appinfo->child_relid);
    }

	/*
	 * Adjust level-0 varnos in subquery so that we can append its rangetable
	 * to upper query's.  We have to fix the subquery's append_rel_list
	 * as well.
	 */
	rtoffset = list_length(parse->rtable);
	OffsetVarNodes((Node *) subquery, rtoffset, 0);
	OffsetVarNodes((Node *) subroot->append_rel_list, rtoffset, 0);

	/*
	 * Upper-level vars in subquery are now one level closer to their parent
	 * than before.
	 */
	IncrementVarSublevelsUp((Node *) subquery, -1, 1);
	IncrementVarSublevelsUp((Node *) subroot->append_rel_list, -1, 1);

	/*
	 * The subquery's targetlist items are now in the appropriate form to
	 * insert into the top query, but if we are under an outer join then
<<<<<<< HEAD
	 * non-nullable items may have to be turned into PlaceHolderVars.  If we
	 * are dealing with an appendrel member then anything that's not a
	 * simple Var has to be turned into a PlaceHolderVar.
	 */
	rvcontext.root = root;
	rvcontext.targetlist = subquery->targetList;
	rvcontext.target_rte = rte;
	rvcontext.outer_hasSubLinks = &parse->hasSubLinks;
	rvcontext.varno = varno;
	rvcontext.need_phvs = (lowest_outer_join != NULL || containing_appendrel != NULL);
	rvcontext.wrap_non_vars = (containing_appendrel != NULL);
	/* initialize cache array with indexes 0 .. length(tlist) */
	rvcontext.rv_cache = palloc0((list_length(subquery->targetList) + 1) * sizeof(Node *));

	List *newTList = (List *)
		pullup_replace_vars((Node *) parse->targetList, &rvcontext);

	if (parse->scatterClause)
	{
		UpdateScatterClause(parse, newTList);
	}
=======
	 * non-nullable items have to be turned into PlaceHolderVars.  If we
	 * are dealing with an appendrel member then anything that's not a
	 * simple Var has to be turned into a PlaceHolderVar.
	 */
	if (below_outer_join || append_rel_member)
		subtlist = insert_targetlist_placeholders(root, subquery->targetList,
												  varno, append_rel_member);
	else
		subtlist = subquery->targetList;
>>>>>>> 38e93482

	/*
	 * Replace all of the top query's references to the subquery's outputs
	 * with copies of the adjusted subtlist items, being careful not to
	 * replace any of the jointree structure. (This'd be a lot cleaner if we
	 * could use query_tree_mutator.)  We have to use PHVs in the targetList,
	 * returningList, and havingQual, since those are certainly above any
	 * outer join.  replace_vars_in_jointree tracks its location in the jointree
	 * and uses PHVs or not appropriately.
	 */
<<<<<<< HEAD
	parse->targetList = newTList;

=======
	parse->targetList = (List *)
		ResolveNew((Node *) parse->targetList,
				   varno, 0, rte,
				   subtlist, CMD_SELECT, 0);
>>>>>>> 38e93482
	parse->returningList = (List *)
		pullup_replace_vars((Node *) parse->returningList, &rvcontext);
	replace_vars_in_jointree((Node *) parse->jointree, &rvcontext, lowest_outer_join);

	Assert(parse->setOperations == NULL);
<<<<<<< HEAD
	parse->havingQual = pullup_replace_vars(parse->havingQual, &rvcontext);

	if (parse->windowClause)
	{
		foreach(cell, parse->windowClause)
		{
			WindowClause *wc = (WindowClause *) lfirst(cell);

			if (wc->startOffset)
				wc->startOffset =
					ResolveNew((Node *) wc->startOffset,
							   varno, 0, rte,
							   subquery->targetList, CMD_SELECT, 0, NULL);
			if (wc->endOffset)
				wc->endOffset =
					ResolveNew((Node *) wc->endOffset,
							   varno, 0, rte,
							   subquery->targetList, CMD_SELECT, 0, NULL);
		}
	}

	/*
	 * Replace references in the translated_vars lists of appendrels.
	 * When pulling up an appendrel member, we do not need PHVs in the list
	 * of the parent appendrel --- there isn't any outer join between.
	 * Elsewhere, use PHVs for safety.  (This analysis could be made tighter
	 * but it seems unlikely to be worth much trouble.)
	 */
	foreach(cell, root->append_rel_list)
	{
		AppendRelInfo *appinfo = (AppendRelInfo *) lfirst(cell);
		bool	save_need_phvs = rvcontext.need_phvs;

		if (appinfo == containing_appendrel)
			rvcontext.need_phvs = false;
		appinfo->translated_vars = (List *)
				pullup_replace_vars((Node *) appinfo->translated_vars, &rvcontext);
		rvcontext.need_phvs = save_need_phvs;
	}
=======
	parse->havingQual =
		ResolveNew(parse->havingQual,
				   varno, 0, rte,
				   subtlist, CMD_SELECT, 0);
	root->append_rel_list = (List *)
		ResolveNew((Node *) root->append_rel_list,
				   varno, 0, rte,
				   subtlist, CMD_SELECT, 0);
>>>>>>> 38e93482

	/*
	 * Replace references in the joinaliasvars lists of join RTEs.
	 *
	 * You might think that we could avoid using PHVs for alias vars of joins
	 * below lowest_outer_join, but that doesn't work because the alias vars
	 * could be referenced above that join; we need the PHVs to be present
	 * in such references after the alias vars get flattened.  (It might be
	 * worth trying to be smarter here, someday.)
	 */
	foreach(rt, parse->rtable)
	{
		RangeTblEntry *otherrte = (RangeTblEntry *) lfirst(rt);

		if (otherrte->rtekind == RTE_JOIN)
			otherrte->joinaliasvars = (List *)
				pullup_replace_vars((Node *) otherrte->joinaliasvars, &rvcontext);

		else if (otherrte->rtekind == RTE_SUBQUERY && rte != otherrte)
		{
			otherrte->subquery = (Query *)
				ResolveNew((Node *) otherrte->subquery,
							varno, 1, rte, /* here the sublevels_up can only be 1, because if larger than 1,
											  then the sublink is multilevel correlated, and cannot be pulled
											  up to be a subquery range table; while on the other hand, we
											  cannot directly put a subquery which refer to other relations
											  of the same level after FROM. */
							subquery->targetList, CMD_SELECT, 0, NULL);
		}
	}

	/*
	 * Now append the adjusted rtable entries to upper query. (We hold off
	 * until after fixing the upper rtable entries; no point in running that
	 * code on the subquery ones too.)
	 */
	parse->rtable = list_concat(parse->rtable, subquery->rtable);

	/*
	 * Pull up any FOR UPDATE/SHARE markers, too.  (OffsetVarNodes already
	 * adjusted the marker rtindexes, so just concat the lists.)
	 */
	parse->rowMarks = list_concat(parse->rowMarks, subquery->rowMarks);

    /*
     * CDB: Fix current query level's FROM clause relid set if the subquery
     * was in the FROM clause of current query (not a flattened sublink).
     */
    if (bms_is_member(varno, root->currlevel_relids))
    {
        int     subrelid;

        root->currlevel_relids = bms_del_member(root->currlevel_relids, varno);
        bms_foreach(subrelid, subroot->currlevel_relids)
            root->currlevel_relids = bms_add_member(root->currlevel_relids,
                                                    subrelid + rtoffset);
    }

	/*
<<<<<<< HEAD
	 * We also have to fix the relid sets of any append_rel nodes, 
	 * PlaceHolderVar nodes in the parent query. (This could perhaps be done
	 * by pullup_replace_vars(), but it seems cleaner to use two passes.)
	 * Note in particular that any placeholder nodes just created by
	 * pullup_replace_vars() will be adjusted.
=======
	 * We also have to fix the relid sets of any FlattenedSubLink and
	 * PlaceHolderVar nodes in the parent query.  (This could perhaps be done
	 * by ResolveNew, but it would clutter that routine's API unreasonably.)
	 * Note in particular that any PlaceHolderVar nodes just created by
	 * insert_targetlist_placeholders() will be adjusted, so having created
	 * them with the subquery's varno is correct.
>>>>>>> 38e93482
	 *
	 * Likewise, relids appearing in AppendRelInfo nodes have to be fixed.
	 * We already checked that this won't require introducing multiple
	 * subrelids into the single-slot AppendRelInfo structs.
	 */
	if (parse->hasSubLinks || root->glob->lastPHId != 0 ||
		root->append_rel_list)
	{
		Relids		subrelids;

		subrelids = get_relids_in_jointree((Node *) subquery->jointree, false);
		substitute_multiple_relids((Node *) parse, varno, subrelids);
		fix_append_rel_relids(root->append_rel_list, varno, subrelids);
	}

	/*
	 * And now add subquery's AppendRelInfos to our list.
	 */
	root->append_rel_list = list_concat(root->append_rel_list,
										subroot->append_rel_list);

	/*
	 * We don't have to do the equivalent bookkeeping for outer-join info,
<<<<<<< HEAD
	 * because that hasn't been set up yet. placeholder_list likewise.
=======
	 * because that hasn't been set up yet.  placeholder_list likewise.
>>>>>>> 38e93482
	 */
	Assert(root->join_info_list == NIL);
	Assert(subroot->join_info_list == NIL);
	Assert(root->placeholder_list == NIL);
	Assert(subroot->placeholder_list == NIL);

	/*
	 * Miscellaneous housekeeping.
	 *
	 *
	 * Although replace_rte_variables() faithfully updated parse->hasSubLinks
	 * if it copied any SubLinks out of the subquery's targetlist, we still
	 * could have SubLinks added to the query in the expressions of FUNCTION
	 * and VALUES RTEs copied up from the subquery.  So it's necessary to copy
	 * subquery->hasSubLinks anyway.  Perhaps this can be improved someday.
	 */
	parse->hasSubLinks |= subquery->hasSubLinks;
	/* subquery won't be pulled up if it hasAggs, so no work there */


    /*
     * CDB: Wipe old RTE so subquery parse tree won't be sent to QEs.
     */
    Assert(rte->rtekind == RTE_SUBQUERY);
    rte->rtekind = RTE_VOID;
    rte->subquery = NULL;
    rte->alias = NULL;
    rte->eref = NULL;

	/*
	 * Return the adjusted subquery jointree to replace the RangeTblRef entry
	 * in parent's jointree.
	 */
	return (Node *) subquery->jointree;
}

<<<<<<< HEAD
=======
/*
 * pull_up_simple_union_all
 *		Pull up a single simple UNION ALL subquery.
 *
 * jtnode is a RangeTblRef that has been identified as a simple UNION ALL
 * subquery by pull_up_subqueries.	We pull up the leaf subqueries and
 * build an "append relation" for the union set.  The result value is just
 * jtnode, since we don't actually need to change the query jointree.
 */
static Node *
pull_up_simple_union_all(PlannerInfo *root, Node *jtnode, RangeTblEntry *rte)
{
	int			varno = ((RangeTblRef *) jtnode)->rtindex;
	Query	   *subquery = rte->subquery;
	int			rtoffset;
	List	   *rtable;

	/*
	 * Append the subquery rtable entries to upper query.
	 */
	rtoffset = list_length(root->parse->rtable);

	/*
	 * Append child RTEs to parent rtable.
	 *
	 * Upper-level vars in subquery are now one level closer to their
	 * parent than before.	We don't have to worry about offsetting
	 * varnos, though, because any such vars must refer to stuff above the
	 * level of the query we are pulling into.
	 */
	rtable = copyObject(subquery->rtable);
	IncrementVarSublevelsUp_rtable(rtable, -1, 1);
	root->parse->rtable = list_concat(root->parse->rtable, rtable);

	/*
	 * Recursively scan the subquery's setOperations tree and add
	 * AppendRelInfo nodes for leaf subqueries to the parent's
	 * append_rel_list.
	 */
	Assert(subquery->setOperations);
	pull_up_union_leaf_queries(subquery->setOperations, root, varno, subquery,
							   rtoffset);

	/*
	 * Mark the parent as an append relation.
	 */
	rte->inh = true;

	return jtnode;
}

/*
 * pull_up_union_leaf_queries -- recursive guts of pull_up_simple_union_all
 *
 * Note that setOpQuery is the Query containing the setOp node, whose rtable
 * is where to look up the RTE if setOp is a RangeTblRef.  This is *not* the
 * same as root->parse, which is the top-level Query we are pulling up into.
 *
 * parentRTindex is the appendrel parent's index in root->parse->rtable.
 *
 * The child RTEs have already been copied to the parent. childRToffset
 * tells us where in the parent's range table they were copied.
 */
static void
pull_up_union_leaf_queries(Node *setOp, PlannerInfo *root, int parentRTindex,
						   Query *setOpQuery, int childRToffset)
{
	if (IsA(setOp, RangeTblRef))
	{
		RangeTblRef *rtr = (RangeTblRef *) setOp;
		int			childRTindex;
		AppendRelInfo *appinfo;

		/*
		 * Calculate the index in the parent's range table
		 */
		childRTindex = childRToffset + rtr->rtindex;

		/*
		 * Build a suitable AppendRelInfo, and attach to parent's list.
		 */
		appinfo = makeNode(AppendRelInfo);
		appinfo->parent_relid = parentRTindex;
		appinfo->child_relid = childRTindex;
		appinfo->parent_reltype = InvalidOid;
		appinfo->child_reltype = InvalidOid;
		make_setop_translation_list(setOpQuery, childRTindex,
									&appinfo->translated_vars);
		appinfo->parent_reloid = InvalidOid;
		root->append_rel_list = lappend(root->append_rel_list, appinfo);

		/*
		 * Recursively apply pull_up_subqueries to the new child RTE.  (We
		 * must build the AppendRelInfo first, because this will modify it.)
		 * Note that we can pass below_outer_join = false even if we're
		 * actually under an outer join, because the child's expressions
		 * aren't going to propagate up above the join.
		 */
		rtr = makeNode(RangeTblRef);
		rtr->rtindex = childRTindex;
		(void) pull_up_subqueries(root, (Node *) rtr, false, true);
	}
	else if (IsA(setOp, SetOperationStmt))
	{
		SetOperationStmt *op = (SetOperationStmt *) setOp;

		/* Recurse to reach leaf queries */
		pull_up_union_leaf_queries(op->larg, root, parentRTindex, setOpQuery,
								   childRToffset);
		pull_up_union_leaf_queries(op->rarg, root, parentRTindex, setOpQuery,
								   childRToffset);
	}
	else
	{
		elog(ERROR, "unrecognized node type: %d",
			 (int) nodeTag(setOp));
	}
}

/*
 * make_setop_translation_list
 *	  Build the list of translations from parent Vars to child Vars for
 *	  a UNION ALL member.  (At this point it's just a simple list of
 *	  referencing Vars, but if we succeed in pulling up the member
 *	  subquery, the Vars will get replaced by pulled-up expressions.)
 */
static void
make_setop_translation_list(Query *query, Index newvarno,
							List **translated_vars)
{
	List	   *vars = NIL;
	ListCell   *l;

	foreach(l, query->targetList)
	{
		TargetEntry *tle = (TargetEntry *) lfirst(l);

		if (tle->resjunk)
			continue;

		vars = lappend(vars, makeVar(newvarno,
									 tle->resno,
									 exprType((Node *) tle->expr),
									 exprTypmod((Node *) tle->expr),
									 0));
	}

	*translated_vars = vars;
}
>>>>>>> 38e93482

/*
 * is_simple_subquery
 *	  Check a subquery in the range table to see if it's simple enough
 *	  to pull up into the parent query.
 */
bool
is_simple_subquery(PlannerInfo *root, Query *subquery)
{
	/*
	 * Let's just make sure it's a valid subselect ...
	 */
	if (!IsA(subquery, Query) ||
		subquery->commandType != CMD_SELECT ||
		subquery->utilityStmt != NULL ||
		subquery->intoClause != NULL)
		elog(ERROR, "subquery is bogus");

	/*
	 * Can't currently pull up a query with setops (unless it's simple UNION
	 * ALL, which is handled by a different code path). Maybe after querytree
	 * redesign...
	 */
	if (subquery->setOperations)
		return false;

	/*
	 * Can't pull up a subquery involving grouping, aggregation, sorting,
	 * limiting, or WITH.  (XXX WITH could possibly be allowed later)
	 */
	if (subquery->hasAggs ||
	    subquery->hasWindowFuncs ||
		subquery->groupClause ||
		subquery->havingQual ||
		subquery->windowClause ||
		subquery->sortClause ||
		subquery->distinctClause ||
		subquery->limitOffset ||
		subquery->limitCount ||
<<<<<<< HEAD
		subquery->cteList ||
		root->parse->cteList)
=======
		subquery->cteList)
>>>>>>> 38e93482
		return false;

	/*
	 * Don't pull up a subquery that has any set-returning functions in its
	 * targetlist.	Otherwise we might well wind up inserting set-returning
	 * functions into places where they mustn't go, such as quals of higher
	 * queries.
	 */
	if (expression_returns_set((Node *) subquery->targetList))
		return false;

	/*
	 * Don't pull up a subquery that has any volatile functions in its
	 * targetlist.	Otherwise we might introduce multiple evaluations of these
	 * functions, if they get copied to multiple places in the upper query,
	 * leading to surprising results.  (Note: the PlaceHolderVar mechanism
	 * doesn't quite guarantee single evaluation; else we could pull up anyway
	 * and just wrap such items in PlaceHolderVars ...)
	 */
	if (contain_volatile_functions((Node *) subquery->targetList))
		return false;

	/*
	 * Hack: don't try to pull up a subquery with an empty jointree.
	 * query_planner() will correctly generate a Result plan for a jointree
	 * that's totally empty, but I don't think the right things happen if an
	 * empty FromExpr appears lower down in a jointree.  It would pose a
	 * problem for the PlaceHolderVar mechanism too, since we'd have no
	 * way to identify where to evaluate a PHV coming out of the subquery.
	 * Not worth working hard on this, just to collapse SubqueryScan/Result
	 * into Result; especially since the SubqueryScan can often be optimized
	 * away by setrefs.c anyway.
	 */
	if (subquery->jointree->fromlist == NIL)
		return false;

	return true;
}

/*
 * is_simple_union_all
 *	  Check a subquery to see if it's a simple UNION ALL.
 *
 * We require all the setops to be UNION ALL (no mixing) and there can't be
 * any datatype coercions involved, ie, all the leaf queries must emit the
 * same datatypes.
 */
static bool pg_attribute_unused()
is_simple_union_all(Query *subquery)
{
	SetOperationStmt *topop;

	/* Let's just make sure it's a valid subselect ... */
	if (!IsA(subquery, Query) ||
		subquery->commandType != CMD_SELECT ||
		subquery->utilityStmt != NULL ||
		subquery->intoClause != NULL)
		elog(ERROR, "subquery is bogus");

	/* Is it a set-operation query at all? */
	topop = (SetOperationStmt *) subquery->setOperations;
	if (!topop)
		return false;
	Assert(IsA(topop, SetOperationStmt));

	/* Can't handle ORDER BY, LIMIT/OFFSET, locking, or WITH */
	if (subquery->sortClause ||
		subquery->limitOffset ||
		subquery->limitCount ||
		subquery->rowMarks ||
		subquery->cteList)
		return false;

	/* Recursively check the tree of set operations */
	return is_simple_union_all_recurse((Node *) topop, subquery,
									   topop->colTypes);
}

static bool
is_simple_union_all_recurse(Node *setOp, Query *setOpQuery, List *colTypes)
{
	if (IsA(setOp, RangeTblRef))
	{
		RangeTblRef *rtr = (RangeTblRef *) setOp;
		RangeTblEntry *rte = rt_fetch(rtr->rtindex, setOpQuery->rtable);
		Query	   *subquery = rte->subquery;

		Assert(subquery != NULL);

		/* Leaf nodes are OK if they match the toplevel column types */
		/* We don't have to compare typmods here */
		return tlist_same_datatypes(subquery->targetList, colTypes, true);
	}
	else if (IsA(setOp, SetOperationStmt))
	{
		SetOperationStmt *op = (SetOperationStmt *) setOp;

		/* Must be UNION ALL */
		if (op->op != SETOP_UNION || !op->all)
			return false;

		/* Recurse to check inputs */
		return is_simple_union_all_recurse(op->larg, setOpQuery, colTypes) &&
			is_simple_union_all_recurse(op->rarg, setOpQuery, colTypes);
	}
	else
	{
		elog(ERROR, "unrecognized node type: %d",
			 (int) nodeTag(setOp));
		return false;			/* keep compiler quiet */
	}
}

<<<<<<< HEAD
=======
/*
 * insert_targetlist_placeholders
 *	  Insert PlaceHolderVar nodes into any non-junk targetlist items that are
 *	  not simple variables or strict functions of simple variables (and hence
 *	  might not correctly go to NULL when examined above the point of an outer
 *	  join).  We assume we can modify the tlist items in-place.
 *
 * varno is the upper-query relid of the subquery; this is used as the
 * syntactic location of the PlaceHolderVars.
 * If wrap_non_vars is true then *only* simple Var references escape being
 * wrapped with PlaceHolderVars.
 */
static List *
insert_targetlist_placeholders(PlannerInfo *root, List *tlist,
							   int varno, bool wrap_non_vars)
{
	ListCell   *lc;

	foreach(lc, tlist)
	{
		TargetEntry *tle = (TargetEntry *) lfirst(lc);

		/* ignore resjunk columns */
		if (tle->resjunk)
			continue;

		/*
		 * Simple Vars always escape being wrapped.  This is common enough
		 * to deserve a fast path even if we aren't doing wrap_non_vars.
		 */
		if (tle->expr && IsA(tle->expr, Var) &&
			((Var *) tle->expr)->varlevelsup == 0)
			continue;

		if (!wrap_non_vars)
		{
			/*
			 * If it contains a Var of current level, and does not contain
			 * any non-strict constructs, then it's certainly nullable and we
			 * don't need to insert a PlaceHolderVar.  (Note: in future maybe
			 * we should insert PlaceHolderVars anyway, when a tlist item is
			 * expensive to evaluate?
			 */
			if (contain_vars_of_level((Node *) tle->expr, 0) &&
				!contain_nonstrict_functions((Node *) tle->expr))
				continue;
		}

		/* Else wrap it in a PlaceHolderVar */
		tle->expr = (Expr *) make_placeholder_expr(root,
												   tle->expr,
												   bms_make_singleton(varno));
	}
	return tlist;
}
>>>>>>> 38e93482

/*
 * is_safe_append_member
 *	  Check a subquery that is a leaf of a UNION ALL appendrel to see if it's
 *	  safe to pull up.
 */
static bool
is_safe_append_member(Query *subquery)
{
	FromExpr   *jtnode;

	/*
	 * It's only safe to pull up the child if its jointree contains exactly
	 * one RTE, else the AppendRelInfo data structure breaks. The one base RTE
	 * could be buried in several levels of FromExpr, however.
	 *
	 * Also, the child can't have any WHERE quals because there's no place to
	 * put them in an appendrel.  (This is a bit annoying...) If we didn't
	 * need to check this, we'd just test whether get_relids_in_jointree()
	 * yields a singleton set, to be more consistent with the coding of
	 * fix_append_rel_relids().
	 */
	jtnode = subquery->jointree;
	while (IsA(jtnode, FromExpr))
	{
		if (jtnode->quals != NULL)
			return false;
		if (list_length(jtnode->fromlist) != 1)
			return false;
		jtnode = linitial(jtnode->fromlist);
	}
	if (!IsA(jtnode, RangeTblRef))
		return false;

	return true;
}

/*
 * Helper routine for pull_up_subqueries: do pullup_replace_vars on every expression
 * in the jointree, without changing the jointree structure itself.  Ugly,
 * but there's no other way...
 *
 * If we are above lowest_outer_join then use subtlist_with_phvs; at or
 * below it, use subtlist.  (When no outer joins are in the picture,
 * these will be the same list.)
 */
static void
replace_vars_in_jointree(Node *jtnode, pullup_replace_vars_context *context,
					   JoinExpr *lowest_outer_join)
{
	ListCell   *l;

	if (jtnode == NULL)
		return;
	if (IsA(jtnode, RangeTblRef))
	{
		/* nothing to do here */
	}
	else if (IsA(jtnode, FromExpr))
	{
		FromExpr   *f = (FromExpr *) jtnode;

		foreach(l, f->fromlist)
			replace_vars_in_jointree(lfirst(l), context, lowest_outer_join);
		f->quals = pullup_replace_vars(f->quals, context);
	}
	else if (IsA(jtnode, JoinExpr))
	{
		JoinExpr   *j = (JoinExpr *) jtnode;
		bool	save_need_phvs = context->need_phvs;

		if (j == lowest_outer_join)
		{
			/* no more PHVs in or below this join */
			context->need_phvs = false;
			lowest_outer_join = NULL;
		}
		replace_vars_in_jointree(j->larg, context, lowest_outer_join);
		replace_vars_in_jointree(j->rarg, context, lowest_outer_join);

		j->quals = pullup_replace_vars(j->quals, context);

		/*
		 * We don't bother to update the colvars list, since it won't be used
		 * again ...
		 */
		context->need_phvs = save_need_phvs;
	}
	else
		elog(ERROR, "unrecognized node type: %d",
			 (int) nodeTag(jtnode));
}

/*
 * Apply pullup variable replacement throughout an expression tree
 *
 * Returns a modified copy of the tree, so this can't be used where we
 * need to do in-place replacement.
 */
static Node *
pullup_replace_vars(Node *expr, pullup_replace_vars_context *context)
{
	return replace_rte_variables(expr,
								 context->varno, 0,
								 pullup_replace_vars_callback,
								 (void *) context,
								 context->outer_hasSubLinks);
}


static Node *
pullup_replace_vars_callback(Var *var,
							 replace_rte_variables_context *context)
{
	pullup_replace_vars_context *rcon = (pullup_replace_vars_context *) context->callback_arg;
	int			varattno = var->varattno;
	Node	   *newnode;

	/*
	 * If PlaceHolderVars are needed, we cache the modified expressions in
	 * rcon->rv_cache[].  This is not in hopes of any material speed gain
	 * within this function, but to avoid generating identical PHVs with
	 * different IDs.  That would result in duplicate evaluations at runtime,
	 * and possibly prevent optimizations that rely on recognizing different
	 * references to the same subquery output as being equal().  So it's worth
	 * a bit of extra effort to avoid it.
	 */
	if (rcon->need_phvs &&
		varattno >= InvalidAttrNumber &&
		varattno <= list_length(rcon->targetlist) &&
		rcon->rv_cache[varattno] != NULL)
	{
		/* Just copy the entry and fall through to adjust its varlevelsup */
		newnode = copyObject(rcon->rv_cache[varattno]);
	}
	else if (varattno == InvalidAttrNumber)
	{
		/* Must expand whole-tuple reference into RowExpr */
		RowExpr    *rowexpr;
		List	   *colnames;
		List	   *fields;
		bool		save_need_phvs = rcon->need_phvs;
		int			save_sublevelsup = context->sublevels_up;

		/*
		 * If generating an expansion for a var of a named rowtype (ie, this
		 * is a plain relation RTE), then we must include dummy items for
		 * dropped columns.  If the var is RECORD (ie, this is a JOIN), then
		 * omit dropped columns. Either way, attach column names to the
		 * RowExpr for use of ruleutils.c.
		 *
		 * In order to be able to cache the results, we always generate the
		 * expansion with varlevelsup = 0, and then adjust if needed.
		 */
		expandRTE(rcon->target_rte,
				  var->varno, 0 /* not varlevelsup */, var->location,
				  (var->vartype != RECORDOID),
				  &colnames, &fields);
		/* Adjust the generated per-field Vars, but don't insert PHVs */
		rcon->need_phvs = false;
		context->sublevels_up = 0; /* to match the expandRTE output */
		fields = (List *) replace_rte_variables_mutator((Node *) fields,
														context);
		rcon->need_phvs = save_need_phvs;
		context->sublevels_up = save_sublevelsup;

		rowexpr = makeNode(RowExpr);
		rowexpr->args = fields;
		rowexpr->row_typeid = var->vartype;
		rowexpr->row_format = COERCE_IMPLICIT_CAST;
		rowexpr->colnames = colnames;
		rowexpr->location = var->location;
		newnode = (Node *) rowexpr;

		/*
		 * Insert PlaceHolderVar if needed.  Notice that we are wrapping
		 * one PlaceHolderVar around the whole RowExpr, rather than putting
		 * one around each element of the row.  This is because we need
		 * the expression to yield NULL, not ROW(NULL,NULL,...) when it
		 * is forced to null by an outer join.
		 */
		if (rcon->need_phvs)
		{
			/* RowExpr is certainly not strict, so always need PHV */
			newnode = (Node *)
			make_placeholder_expr(rcon->root,
								  (Expr *) newnode,
								  bms_make_singleton(rcon->varno));
			/* cache it with the PHV, and with varlevelsup still zero */
			rcon->rv_cache[InvalidAttrNumber] = copyObject(newnode);
		}
	}
	else
	{
		/* Normal case referencing one targetlist element */
		TargetEntry *tle = get_tle_by_resno(rcon->targetlist, varattno);
		
		if (tle == NULL)		/* shouldn't happen */
			elog(ERROR, "could not find attribute %d in subquery targetlist",
				 varattno);
		
		/* Make a copy of the tlist item to return */
		newnode = copyObject(tle->expr);
		
		/* Insert PlaceHolderVar if needed */
		if (rcon->need_phvs)
		{
			bool	wrap;
			
			if (newnode && IsA(newnode, Var) &&
				((Var *) newnode)->varlevelsup == 0)
			{
				/* Simple Vars always escape being wrapped */
				wrap = false;
			}
			else if (rcon->wrap_non_vars)
			{
				/* Wrap all non-Vars in a PlaceHolderVar */
				wrap = true;
			}
			else
			{
				/*
				 * If it contains a Var of current level, and does not contain
				 * any non-strict constructs, then it's certainly nullable and
				 * we don't need to insert a PlaceHolderVar.  (Note: in future
				 * maybe we should insert PlaceHolderVars anyway, when a tlist
				 * item is expensive to evaluate?
				 */
				if (contain_vars_of_level((Node *) newnode, 0) &&
					!contain_nonstrict_functions((Node *) newnode))
				{
					/* No wrap needed */
					wrap = false;
				}
				else
				{
					/* Else wrap it in a PlaceHolderVar */
					wrap = true;
				}
			}

			if (wrap)
				newnode = (Node *)
				make_placeholder_expr(rcon->root,
									  (Expr *) newnode,
									  bms_make_singleton(rcon->varno));

			/*
			 * Cache it if possible (ie, if the attno is in range, which it
			 * probably always should be).  We can cache the value even if
			 * we decided we didn't need a PHV, since this result will be
			 * suitable for any request that has need_phvs.
			 */
			if (varattno > InvalidAttrNumber &&
				varattno <= list_length(rcon->targetlist))
				rcon->rv_cache[varattno] = copyObject(newnode);
		}
	}

	/* Must adjust varlevelsup if tlist item is from higher query */
	if (var->varlevelsup > 0)
		IncrementVarSublevelsUp(newnode, var->varlevelsup, 0);

	return newnode;
}


/*
 * reduce_outer_joins
 *		Attempt to reduce outer joins to plain inner joins.
 *
 * The idea here is that given a query like
 *		SELECT ... FROM a LEFT JOIN b ON (...) WHERE b.y = 42;
 * we can reduce the LEFT JOIN to a plain JOIN if the "=" operator in WHERE
 * is strict.  The strict operator will always return NULL, causing the outer
 * WHERE to fail, on any row where the LEFT JOIN filled in NULLs for b's
 * columns.  Therefore, there's no need for the join to produce null-extended
 * rows in the first place --- which makes it a plain join not an outer join.
 * (This scenario may not be very likely in a query written out by hand, but
 * it's reasonably likely when pushing quals down into complex views.)
 *
 * More generally, an outer join can be reduced in strength if there is a
 * strict qual above it in the qual tree that constrains a Var from the
 * nullable side of the join to be non-null.  (For FULL joins this applies
 * to each side separately.)
 *
 * Another transformation we apply here is to recognize cases like
 *		SELECT ... FROM a LEFT JOIN b ON (a.x = b.y) WHERE b.y IS NULL;
 * If the join clause is strict for b.y, then only null-extended rows could
 * pass the upper WHERE, and we can conclude that what the query is really
 * specifying is an anti-semijoin.  We change the join type from JOIN_LEFT
 * to JOIN_ANTI.  The IS NULL clause then becomes redundant, and must be
 * removed to prevent bogus selectivity calculations, but we leave it to
 * distribute_qual_to_rels to get rid of such clauses.
 *
 * Also, we get rid of JOIN_RIGHT cases by flipping them around to become
 * JOIN_LEFT.  This saves some code here and in some later planner routines,
 * but the main reason to do it is to not need to invent a JOIN_REVERSE_ANTI
 * join type.
 *
 * To ease recognition of strict qual clauses, we require this routine to be
 * run after expression preprocessing (i.e., qual canonicalization and JOIN
 * alias-var expansion).
 */
void
reduce_outer_joins(PlannerInfo *root)
{
	reduce_outer_joins_state *state;

	/*
	 * To avoid doing strictness checks on more quals than necessary, we want
	 * to stop descending the jointree as soon as there are no outer joins
	 * below our current point.  This consideration forces a two-pass process.
	 * The first pass gathers information about which base rels appear below
	 * each side of each join clause, and about whether there are outer
	 * join(s) below each side of each join clause. The second pass examines
	 * qual clauses and changes join types as it descends the tree.
	 */
	state = reduce_outer_joins_pass1((Node *) root->parse->jointree);

	/* planner.c shouldn't have called me if no outer joins */
	if (state == NULL || !state->contains_outer)
		elog(ERROR, "so where are the outer joins?");

	reduce_outer_joins_pass2((Node *) root->parse->jointree,
							 state, root, NULL, NIL, NIL);
}

/*
 * reduce_outer_joins_pass1 - phase 1 data collection
 *
 * Returns a state node describing the given jointree node.
 */
static reduce_outer_joins_state *
reduce_outer_joins_pass1(Node *jtnode)
{
	reduce_outer_joins_state *result;
	ListCell   *l;

	result = (reduce_outer_joins_state *)
		palloc(sizeof(reduce_outer_joins_state));
	result->relids = NULL;
	result->contains_outer = false;
	result->sub_states = NIL;

	if (jtnode == NULL)
		return result;
	if (IsA(jtnode, RangeTblRef))
	{
		int			varno = ((RangeTblRef *) jtnode)->rtindex;

		result->relids = bms_make_singleton(varno);
	}
	else if (IsA(jtnode, FromExpr))
	{
		FromExpr   *f = (FromExpr *) jtnode;

		foreach(l, f->fromlist)
		{
			reduce_outer_joins_state *sub_state;

			sub_state = reduce_outer_joins_pass1(lfirst(l));
			result->relids = bms_add_members(result->relids,
											 sub_state->relids);
			result->contains_outer |= sub_state->contains_outer;
			result->sub_states = lappend(result->sub_states, sub_state);
		}
	}
	else if (IsA(jtnode, JoinExpr))
	{
		JoinExpr   *j = (JoinExpr *) jtnode;
		reduce_outer_joins_state *sub_state;

		/* join's own RT index is not wanted in result->relids */
		if (IS_OUTER_JOIN(j->jointype))
			result->contains_outer = true;

		sub_state = reduce_outer_joins_pass1(j->larg);
		result->relids = bms_add_members(result->relids,
										 sub_state->relids);
		result->contains_outer |= sub_state->contains_outer;
		result->sub_states = lappend(result->sub_states, sub_state);

		sub_state = reduce_outer_joins_pass1(j->rarg);
		result->relids = bms_add_members(result->relids,
										 sub_state->relids);
		result->contains_outer |= sub_state->contains_outer;
		result->sub_states = lappend(result->sub_states, sub_state);
	}
	else
		elog(ERROR, "unrecognized node type: %d",
			 (int) nodeTag(jtnode));
	return result;
}

/*
 * reduce_outer_joins_pass2 - phase 2 processing
 *
 *	jtnode: current jointree node
 *	state: state data collected by phase 1 for this node
 *	root: toplevel planner state
 *	nonnullable_rels: set of base relids forced non-null by upper quals
 *	nonnullable_vars: list of Vars forced non-null by upper quals
 *	forced_null_vars: list of Vars forced null by upper quals
 */
static void
reduce_outer_joins_pass2(Node *jtnode,
						 reduce_outer_joins_state *state,
						 PlannerInfo *root,
						 Relids nonnullable_rels,
						 List *nonnullable_vars,
						 List *forced_null_vars)
{
	/*
	 * pass 2 should never descend as far as an empty subnode or base rel,
	 * because it's only called on subtrees marked as contains_outer.
	 */
	if (jtnode == NULL)
		elog(ERROR, "reached empty jointree");
	if (IsA(jtnode, RangeTblRef))
		elog(ERROR, "reached base rel");
	else if (IsA(jtnode, FromExpr))
	{
		FromExpr   *f = (FromExpr *) jtnode;
		ListCell   *l;
		ListCell   *s;
		Relids		pass_nonnullable_rels;
<<<<<<< HEAD
		List       *pass_nonnullable_vars;
		List       *pass_forced_null_vars;
=======
		List	   *pass_nonnullable_vars;
		List	   *pass_forced_null_vars;
>>>>>>> 38e93482

		/* Scan quals to see if we can add any constraints */
		pass_nonnullable_rels = find_nonnullable_rels(f->quals);
		pass_nonnullable_rels = bms_add_members(pass_nonnullable_rels,
<<<<<<< HEAD
										   nonnullable_rels);
=======
												nonnullable_rels);
>>>>>>> 38e93482
		/* NB: we rely on list_concat to not damage its second argument */
		pass_nonnullable_vars = find_nonnullable_vars(f->quals);
		pass_nonnullable_vars = list_concat(pass_nonnullable_vars,
											nonnullable_vars);
		pass_forced_null_vars = find_forced_null_vars(f->quals);
		pass_forced_null_vars = list_concat(pass_forced_null_vars,
											forced_null_vars);
		/* And recurse --- but only into interesting subtrees */
		Assert(list_length(f->fromlist) == list_length(state->sub_states));
		forboth(l, f->fromlist, s, state->sub_states)
		{
			reduce_outer_joins_state *sub_state = lfirst(s);

			if (sub_state->contains_outer)
				reduce_outer_joins_pass2(lfirst(l), sub_state, root,
										 pass_nonnullable_rels,
										 pass_nonnullable_vars,
										 pass_forced_null_vars);
		}
		bms_free(pass_nonnullable_rels);
		/* can't so easily clean up var lists, unfortunately */
	}
	else if (IsA(jtnode, JoinExpr))
	{
		JoinExpr   *j = (JoinExpr *) jtnode;
		int			rtindex = j->rtindex;
		JoinType	jointype = j->jointype;
		reduce_outer_joins_state *left_state = linitial(state->sub_states);
		reduce_outer_joins_state *right_state = lsecond(state->sub_states);
<<<<<<< HEAD
		List       *local_nonnullable_vars = NIL;
		bool        computed_local_nonnullable_vars = false;

=======
		List	   *local_nonnullable_vars = NIL;
		bool		computed_local_nonnullable_vars = false;
>>>>>>> 38e93482

		/* Can we simplify this join? */
		switch (jointype)
		{
			case JOIN_INNER:
				break;
			case JOIN_LEFT:
				if (bms_overlap(nonnullable_rels, right_state->relids))
					jointype = JOIN_INNER;
				break;
			case JOIN_RIGHT:
				if (bms_overlap(nonnullable_rels, left_state->relids))
					jointype = JOIN_INNER;
				break;
			case JOIN_FULL:
				if (bms_overlap(nonnullable_rels, left_state->relids))
				{
					if (bms_overlap(nonnullable_rels, right_state->relids))
						jointype = JOIN_INNER;
					else
						jointype = JOIN_LEFT;
				}
				else
				{
					if (bms_overlap(nonnullable_rels, right_state->relids))
						jointype = JOIN_RIGHT;
				}
				break;
			case JOIN_LASJ_NOTIN:
			case JOIN_SEMI:
			case JOIN_ANTI:

				/*
				 * These could only have been introduced by pull_up_sublinks,
				 * so there's no way that upper quals could refer to their
				 * righthand sides, and no point in checking.
				 */
				break;
			default:
				elog(ERROR, "unrecognized join type: %d",
					 (int) jointype);
				break;
		}

		/*
		 * Convert JOIN_RIGHT to JOIN_LEFT.  Note that in the case where we
		 * reduced JOIN_FULL to JOIN_RIGHT, this will mean the JoinExpr no
		 * longer matches the internal ordering of any CoalesceExpr's built to
		 * represent merged join variables.  We don't care about that at
		 * present, but be wary of it ...
		 */
		if (jointype == JOIN_RIGHT)
		{
			Node	   *tmparg;

			tmparg = j->larg;
			j->larg = j->rarg;
			j->rarg = tmparg;
			jointype = JOIN_LEFT;
			right_state = linitial(state->sub_states);
			left_state = lsecond(state->sub_states);
		}

		/*
		 * See if we can reduce JOIN_LEFT to JOIN_ANTI.  This is the case
		 * if the join's own quals are strict for any var that was forced
		 * null by higher qual levels.  NOTE: there are other ways that we
		 * could detect an anti-join, in particular if we were to check
		 * whether Vars coming from the RHS must be non-null because of
		 * table constraints.  That seems complicated and expensive though
		 * (in particular, one would have to be wary of lower outer joins).
		 * For the moment this seems sufficient.
		 */
		if (jointype == JOIN_LEFT)
		{
			List	   *overlap;

			local_nonnullable_vars = find_nonnullable_vars(j->quals);
			computed_local_nonnullable_vars = true;

			/*
			 * It's not sufficient to check whether local_nonnullable_vars
			 * and forced_null_vars overlap: we need to know if the overlap
			 * includes any RHS variables.
			 */
			overlap = list_intersection(local_nonnullable_vars,
										forced_null_vars);
			if (overlap != NIL &&
				bms_overlap(pull_varnos((Node *) overlap),
							right_state->relids))
				jointype = JOIN_ANTI;
		}

		/* Apply the jointype change, if any, to both jointree node and RTE */
<<<<<<< HEAD
		if (rtindex && jointype != j->jointype)
=======
		if (jointype != j->jointype)
>>>>>>> 38e93482
		{
			RangeTblEntry *rte = rt_fetch(rtindex, root->parse->rtable);

			Assert(rte->rtekind == RTE_JOIN);
			Assert(rte->jointype == j->jointype);
			rte->jointype = jointype;
		}
		j->jointype = jointype;

		if (left_state->contains_outer || right_state->contains_outer)
		{
<<<<<<< HEAD
			Relids          local_nonnullable_rels;
			List       *local_forced_null_vars;
			Relids          pass_nonnullable_rels;
			List       *pass_nonnullable_vars;
			List       *pass_forced_null_vars;
=======
			Relids		local_nonnullable_rels;
			List	   *local_forced_null_vars;
			Relids		pass_nonnullable_rels;
			List	   *pass_nonnullable_vars;
			List	   *pass_forced_null_vars;
>>>>>>> 38e93482

			/*
			 * If this join is (now) inner, we can add any constraints its
			 * quals provide to those we got from above.  But if it is outer,
			 * we can pass down the local constraints only into the nullable
			 * side, because an outer join never eliminates any rows from its
			 * non-nullable side.  Also, there is no point in passing upper
			 * constraints into the nullable side, since if there were any
			 * we'd have been able to reduce the join.  (In the case of
			 * upper forced-null constraints, we *must not* pass them into
			 * the nullable side --- they either applied here, or not.)
			 * The upshot is that we pass either the local or the upper
			 * constraints, never both, to the children of an outer join.
			 *
			 * At a FULL join we just punt and pass nothing down --- is it
			 * possible to be smarter?
			 */
			if (jointype != JOIN_FULL)
			{
				local_nonnullable_rels = find_nonnullable_rels(j->quals);
				if (!computed_local_nonnullable_vars)
					local_nonnullable_vars = find_nonnullable_vars(j->quals);
				local_forced_null_vars = find_forced_null_vars(j->quals);
				if (jointype == JOIN_INNER)
				{
					/* OK to merge upper and local constraints */
					local_nonnullable_rels = bms_add_members(local_nonnullable_rels,
															 nonnullable_rels);
					local_nonnullable_vars = list_concat(local_nonnullable_vars,
														 nonnullable_vars);
					local_forced_null_vars = list_concat(local_forced_null_vars,
														 forced_null_vars);
				}
			}
			else
			{
				/* no use in calculating these */
				local_nonnullable_rels = NULL;
				local_forced_null_vars = NIL;
			}

			if (left_state->contains_outer)
			{
<<<<<<< HEAD
				if (jointype == JOIN_INNER || jointype == JOIN_SEMI)
=======
				if (jointype == JOIN_INNER)
>>>>>>> 38e93482
				{
					/* pass union of local and upper constraints */
					pass_nonnullable_rels = local_nonnullable_rels;
					pass_nonnullable_vars = local_nonnullable_vars;
					pass_forced_null_vars = local_forced_null_vars;
				}
<<<<<<< HEAD
				else if (jointype != JOIN_FULL)		/* ie, LEFT/SEMI/ANTI */
=======
				else if (jointype != JOIN_FULL)		/* ie, LEFT or ANTI */
>>>>>>> 38e93482
				{
					/* can't pass local constraints to non-nullable side */
					pass_nonnullable_rels = nonnullable_rels;
					pass_nonnullable_vars = nonnullable_vars;
					pass_forced_null_vars = forced_null_vars;
				}
				else
				{
					/* no constraints pass through JOIN_FULL */
					pass_nonnullable_rels = NULL;
					pass_nonnullable_vars = NIL;
					pass_forced_null_vars = NIL;
				}
				reduce_outer_joins_pass2(j->larg, left_state, root,
										 pass_nonnullable_rels,
										 pass_nonnullable_vars,
										 pass_forced_null_vars);
			}

			if (right_state->contains_outer)
			{
<<<<<<< HEAD
				if (jointype != JOIN_FULL)		/* ie, INNER/LEFT/SEMI/ANTI */
=======
				if (jointype != JOIN_FULL)		/* ie, INNER, LEFT or ANTI */
>>>>>>> 38e93482
				{
					/* pass appropriate constraints, per comment above */
					pass_nonnullable_rels = local_nonnullable_rels;
					pass_nonnullable_vars = local_nonnullable_vars;
					pass_forced_null_vars = local_forced_null_vars;
				}
				else
				{
					/* no constraints pass through JOIN_FULL */
					pass_nonnullable_rels = NULL;
					pass_nonnullable_vars = NIL;
					pass_forced_null_vars = NIL;
				}
				reduce_outer_joins_pass2(j->rarg, right_state, root,
										 pass_nonnullable_rels,
										 pass_nonnullable_vars,
										 pass_forced_null_vars);
			}
<<<<<<< HEAD

=======
>>>>>>> 38e93482
			bms_free(local_nonnullable_rels);
		}
	}
	else
		elog(ERROR, "unrecognized node type: %d",
			 (int) nodeTag(jtnode));
}

/*
 * substitute_multiple_relids - adjust node relid sets after pulling up
 * a subquery
 *
<<<<<<< HEAD
 * Find any PlaceHolderVar nodes in the given tree that reference the
 * pulled-up relid, and change them to reference the replacement relid(s).
 *
 * NOTE: although this has the form of a walker, we cheat and modify the
 * nodes in-place.  This should be OK since the tree was copied by pullup_replace_vars
=======
 * Find any FlattenedSubLink or PlaceHolderVar nodes in the given tree that
 * reference the pulled-up relid, and change them to reference the replacement
 * relid(s).  We do not need to recurse into subqueries, since no subquery of
 * the current top query could (yet) contain such a reference.
 *
 * NOTE: although this has the form of a walker, we cheat and modify the
 * nodes in-place.  This should be OK since the tree was copied by ResolveNew
>>>>>>> 38e93482
 * earlier.  Avoid scribbling on the original values of the bitmapsets, though,
 * because expression_tree_mutator doesn't copy those.
 */

typedef struct
{
	int			varno;
<<<<<<< HEAD
	int			sublevels_up;
=======
>>>>>>> 38e93482
	Relids		subrelids;
} substitute_multiple_relids_context;

static bool
substitute_multiple_relids_walker(Node *node,
								  substitute_multiple_relids_context *context)
{
	if (node == NULL)
		return false;
<<<<<<< HEAD
	if (IsA(node, PlaceHolderVar))
	{
		PlaceHolderVar *phv = (PlaceHolderVar *) node;

		if (phv->phlevelsup == context->sublevels_up &&
			bms_is_member(context->varno, phv->phrels))
=======
	if (IsA(node, FlattenedSubLink))
	{
		FlattenedSubLink *fslink = (FlattenedSubLink *) node;

		if (bms_is_member(context->varno, fslink->lefthand))
		{
			fslink->lefthand = bms_union(fslink->lefthand,
										 context->subrelids);
			fslink->lefthand = bms_del_member(fslink->lefthand,
											  context->varno);
		}
		if (bms_is_member(context->varno, fslink->righthand))
		{
			fslink->righthand = bms_union(fslink->righthand,
										  context->subrelids);
			fslink->righthand = bms_del_member(fslink->righthand,
											   context->varno);
		}
		/* fall through to examine children */
	}
	if (IsA(node, PlaceHolderVar))
	{
		PlaceHolderVar *phv = (PlaceHolderVar *) node;

		if (bms_is_member(context->varno, phv->phrels))
>>>>>>> 38e93482
		{
			phv->phrels = bms_union(phv->phrels,
									context->subrelids);
			phv->phrels = bms_del_member(phv->phrels,
										 context->varno);
		}
		/* fall through to examine children */
	}
<<<<<<< HEAD
	if (IsA(node, Query))
	{
		/* Recurse into subselects */
		bool		result;

		context->sublevels_up++;
		result = query_tree_walker((Query *) node,
								   substitute_multiple_relids_walker,
								   (void *) context, 0);
		context->sublevels_up--;
		return result;
	}
=======
>>>>>>> 38e93482
	/* Shouldn't need to handle planner auxiliary nodes here */
	Assert(!IsA(node, SpecialJoinInfo));
	Assert(!IsA(node, AppendRelInfo));
	Assert(!IsA(node, PlaceHolderInfo));

	return expression_tree_walker(node, substitute_multiple_relids_walker,
								  (void *) context);
}

static void
substitute_multiple_relids(Node *node, int varno, Relids subrelids)
{
	substitute_multiple_relids_context context;
<<<<<<< HEAD
	
	context.varno = varno;
	context.sublevels_up = 0;
	context.subrelids = subrelids;
	
=======

	context.varno = varno;
	context.subrelids = subrelids;

>>>>>>> 38e93482
	/*
	 * Must be prepared to start with a Query or a bare expression tree.
	 */
	query_or_expression_tree_walker(node,
									substitute_multiple_relids_walker,
									(void *) &context,
									0);
}


/*
 * fix_append_rel_relids: update RT-index fields of AppendRelInfo nodes
 *
 * When we pull up a subquery, any AppendRelInfo references to the subquery's
 * RT index have to be replaced by the substituted relid (and there had better
 * be only one).  We also need to apply substitute_multiple_relids to their
 * translated_vars lists, since those might contain PlaceHolderVars.
 *
 * We assume we may modify the AppendRelInfo nodes in-place.
 */
static void
fix_append_rel_relids(List *append_rel_list, int varno, Relids subrelids)
{
	ListCell   *l;
	int			subvarno = -1;

	/*
	 * We only want to extract the member relid once, but we mustn't fail
	 * immediately if there are multiple members; it could be that none of the
	 * AppendRelInfo nodes refer to it.  So compute it on first use. Note that
	 * bms_singleton_member will complain if set is not singleton.
	 */
	foreach(l, append_rel_list)
	{
		AppendRelInfo *appinfo = (AppendRelInfo *) lfirst(l);

		/* The parent_relid shouldn't ever be a pullup target */
		Assert(appinfo->parent_relid != varno);

		if (appinfo->child_relid == varno)
		{
			if (subvarno < 0)
				subvarno = bms_singleton_member(subrelids);
			appinfo->child_relid = subvarno;
		}

		/* Also finish fixups for its translated vars */
		substitute_multiple_relids((Node *) appinfo->translated_vars,
								   varno, subrelids);
	}
}

/*
 * get_relids_in_jointree: get set of RT indexes present in a jointree
 *
 * If include_joins is true, join RT indexes are included; if false,
 * only base rels are included.
 */
Relids
get_relids_in_jointree(Node *jtnode, bool include_joins)
{
	Relids		result = NULL;
	ListCell   *l;

	if (jtnode == NULL)
		return result;
	if (IsA(jtnode, RangeTblRef))
	{
		int			varno = ((RangeTblRef *) jtnode)->rtindex;

		result = bms_make_singleton(varno);
	}
	else if (IsA(jtnode, FromExpr))
	{
		FromExpr   *f = (FromExpr *) jtnode;

		foreach(l, f->fromlist)
		{
			result = bms_join(result,
							  get_relids_in_jointree(lfirst(l),
													 include_joins));
		}
	}
	else if (IsA(jtnode, JoinExpr))
	{
		JoinExpr   *j = (JoinExpr *) jtnode;

		result = get_relids_in_jointree(j->larg, include_joins);
<<<<<<< HEAD
		result = bms_join(result, get_relids_in_jointree(j->rarg, include_joins));

		if (include_joins && j->rtindex)
=======
		result = bms_join(result,
						  get_relids_in_jointree(j->rarg, include_joins));
		if (include_joins)
>>>>>>> 38e93482
			result = bms_add_member(result, j->rtindex);
	}
	else
		elog(ERROR, "unrecognized node type: %d",
			 (int) nodeTag(jtnode));
	return result;
}

/*
 * get_relids_for_join: get set of base RT indexes making up a join
 */
Relids
get_relids_for_join(PlannerInfo *root, int joinrelid)
{
	Node	   *jtnode;

	jtnode = find_jointree_node_for_rel((Node *) root->parse->jointree,
										joinrelid);
	if (!jtnode)
		elog(ERROR, "could not find join node %d", joinrelid);
	return get_relids_in_jointree(jtnode, false);
}

/*
 * find_jointree_node_for_rel: locate jointree node for a base or join RT index
 *
 * Returns NULL if not found
 */
static Node *
find_jointree_node_for_rel(Node *jtnode, int relid)
{
	ListCell   *l;

	if (jtnode == NULL)
		return NULL;
	if (IsA(jtnode, RangeTblRef))
	{
		int			varno = ((RangeTblRef *) jtnode)->rtindex;

		if (relid == varno)
			return jtnode;
	}
	else if (IsA(jtnode, FromExpr))
	{
		FromExpr   *f = (FromExpr *) jtnode;

		foreach(l, f->fromlist)
		{
			jtnode = find_jointree_node_for_rel(lfirst(l), relid);
			if (jtnode)
				return jtnode;
		}
	}
	else if (IsA(jtnode, JoinExpr))
	{
		JoinExpr   *j = (JoinExpr *) jtnode;

		if (relid == j->rtindex)
			return jtnode;
		jtnode = find_jointree_node_for_rel(j->larg, relid);
		if (jtnode)
			return jtnode;
		jtnode = find_jointree_node_for_rel(j->rarg, relid);
		if (jtnode)
			return jtnode;
	}
	else
		elog(ERROR, "unrecognized node type: %d",
			 (int) nodeTag(jtnode));
	return NULL;
}

/*
 * init_list_cteplaninfo
 *   Create a list of CtePlanInfos of size 'numCtes', and initialize each CtePlanInfo.
 */
List *
init_list_cteplaninfo(int numCtes)
{
	List *list_cteplaninfo = NULL;
	
	for (int cteNo = 0; cteNo < numCtes; cteNo++)
	{
		CtePlanInfo *ctePlanInfo = palloc0(sizeof(CtePlanInfo));
		list_cteplaninfo = lappend(list_cteplaninfo, ctePlanInfo);
	}

	return list_cteplaninfo;
	
}<|MERGE_RESOLUTION|>--- conflicted
+++ resolved
@@ -4,11 +4,7 @@
  *	  Planner preprocessing for subqueries and join tree manipulation.
  *
  * NOTE: the intended sequence for invoking these operations is
-<<<<<<< HEAD
- * 		pull_up_sublinks
-=======
  *		pull_up_sublinks
->>>>>>> 38e93482
  *		inline_set_returning_functions
  *		pull_up_subqueries
  *		do expression preprocessing (including flattening JOIN alias vars)
@@ -27,11 +23,7 @@
  *
  *
  * IDENTIFICATION
-<<<<<<< HEAD
- *	  $PostgreSQL: pgsql/src/backend/optimizer/prep/prepjointree.c,v 1.66.2.2 2010/06/21 00:14:54 tgl Exp $
-=======
  *	  $PostgreSQL: pgsql/src/backend/optimizer/prep/prepjointree.c,v 1.60 2008/11/11 19:05:21 tgl Exp $
->>>>>>> 38e93482
  *
  *-------------------------------------------------------------------------
  */
@@ -46,11 +38,8 @@
 #include "optimizer/subselect.h"
 #include "optimizer/tlist.h"
 #include "optimizer/var.h"
-<<<<<<< HEAD
+#include "parser/parsetree.h"
 #include "parser/parse_relation.h"
-=======
->>>>>>> 38e93482
-#include "parser/parsetree.h"
 #include "rewrite/rewriteManip.h"
 #include "cdb/cdbsubselect.h"
 
@@ -78,33 +67,12 @@
 static Node *pull_up_sublinks_jointree_recurse(PlannerInfo *root, Node *jtnode,
 								  Relids *relids);
 static Node *pull_up_sublinks_qual_recurse(PlannerInfo *root, Node *node,
-<<<<<<< HEAD
 							  Relids available_rels, Node **jtlink);
 static Node *pull_up_simple_subquery(PlannerInfo *root, Node *jtnode,
 						RangeTblEntry *rte,
 						JoinExpr *lowest_outer_join,
 						AppendRelInfo *containing_appendrel);
 bool is_simple_subquery(PlannerInfo *root, Query *subquery);
-=======
-							  Relids available_rels, List **fromlist);
-static Node *pull_up_simple_subquery(PlannerInfo *root, Node *jtnode,
-						RangeTblEntry *rte,
-						bool below_outer_join,
-						bool append_rel_member);
-static Node *pull_up_simple_union_all(PlannerInfo *root, Node *jtnode,
-						 RangeTblEntry *rte);
-static void pull_up_union_leaf_queries(Node *setOp, PlannerInfo *root,
-						  int parentRTindex, Query *setOpQuery,
-						  int childRToffset);
-static void make_setop_translation_list(Query *query, Index newvarno,
-							 List **translated_vars);
-static bool is_simple_subquery(Query *subquery);
-static bool is_simple_union_all(Query *subquery);
-static bool is_simple_union_all_recurse(Node *setOp, Query *setOpQuery,
-							List *colTypes);
-static List *insert_targetlist_placeholders(PlannerInfo *root, List *tlist,
-											int varno, bool wrap_non_vars);
->>>>>>> 38e93482
 static bool is_safe_append_member(Query *subquery);
 static void replace_vars_in_jointree(Node *jtnode,
 									 pullup_replace_vars_context *context,
@@ -141,11 +109,7 @@
  * distinguish whether the ANY ought to return FALSE or NULL in cases
  * involving NULL inputs.  Also, in an outer join's ON clause we can only
  * do this if the sublink is degenerate (ie, references only the nullable
-<<<<<<< HEAD
  * side of the join).  In that case it is legal to push the semijoin
-=======
- * side of the join).  In that case we can effectively push the semijoin
->>>>>>> 38e93482
  * down into the nullable side of the join.  If the sublink references any
  * nonnullable-side variables then it would have to be evaluated as part
  * of the outer join, which makes things way too complicated.
@@ -164,7 +128,6 @@
 void
 pull_up_sublinks(PlannerInfo *root)
 {
-<<<<<<< HEAD
 	Node	   *jtnode;
 	Relids		relids;
 
@@ -181,15 +144,6 @@
  		root->parse->jointree = (FromExpr *) jtnode;
  	else
  		root->parse->jointree = makeFromExpr(list_make1(jtnode), NULL);
-=======
-	Relids		relids;
-
-	/* Begin recursion through the jointree */
-	root->parse->jointree = (FromExpr *)
-		pull_up_sublinks_jointree_recurse(root,
-										  (Node *) root->parse->jointree,
-										  &relids);
->>>>>>> 38e93482
 }
 
 /*
@@ -217,15 +171,9 @@
 	{
 		FromExpr   *f = (FromExpr *) jtnode;
 		List	   *newfromlist = NIL;
-<<<<<<< HEAD
 		Relids		frelids = NULL;
 		FromExpr   *newf;
 		Node	   *jtlink;
-=======
-		Node	   *newquals;
-		List	   *subfromlist = NIL;
-		Relids		frelids = NULL;
->>>>>>> 38e93482
 		ListCell   *l;
 
 		/* First, recurse to process children and collect their relids */
@@ -240,7 +188,6 @@
 			newfromlist = lappend(newfromlist, newchild);
 			frelids = bms_join(frelids, childrelids);
 		}
-<<<<<<< HEAD
 		/* Build the replacement FromExpr; no quals yet */
 		newf = makeFromExpr(newfromlist, NULL);
 		/* Set up a link representing the rebuilt jointree */
@@ -254,38 +201,19 @@
  		 * with newf at the base.  We rely on subsequent optimization steps
  		 * to flatten this and rearrange the joins as needed.
 		 *
-=======
-		/* Now process qual --- all children are available for use */
-		newquals = pull_up_sublinks_qual_recurse(root, f->quals, frelids,
-												 &subfromlist);
-		/* Any pulled-up subqueries can just be attached to the fromlist */
-		newfromlist = list_concat(newfromlist, subfromlist);
-
-		/*
->>>>>>> 38e93482
 		 * Although we could include the pulled-up subqueries in the returned
 		 * relids, there's no need since upper quals couldn't refer to their
 		 * outputs anyway.
 		 */
 		*relids = frelids;
-<<<<<<< HEAD
 		jtnode = jtlink;;
-=======
-		jtnode = (Node *) makeFromExpr(newfromlist, newquals);
->>>>>>> 38e93482
 	}
 	else if (IsA(jtnode, JoinExpr))
 	{
 		JoinExpr   *j;
-<<<<<<< HEAD
 		Relids		leftrelids = NULL;
 		Relids		rightrelids = NULL;
 		Node	   *jtlink;
-=======
-		Relids		leftrelids;
-		Relids		rightrelids;
-		List	   *subfromlist = NIL;
->>>>>>> 38e93482
 
 		/*
 		 * Make a modifiable copy of join node, but don't bother copying
@@ -293,7 +221,6 @@
 		 */
 		j = (JoinExpr *) palloc(sizeof(JoinExpr));
 		memcpy(j, jtnode, sizeof(JoinExpr));
-<<<<<<< HEAD
 		jtlink = (Node *) j;
 
 		/* Recurse to process children and collect their relids */
@@ -325,32 +252,10 @@
 		 */
 		 switch (j->jointype)
 		 {
-=======
-
-		/* Recurse to process children and collect their relids */
-		j->larg = pull_up_sublinks_jointree_recurse(root, j->larg,
-													&leftrelids);
-		j->rarg = pull_up_sublinks_jointree_recurse(root, j->rarg,
-													&rightrelids);
-
-		/*
-		 * Now process qual, showing appropriate child relids as available,
-		 * and then attach any pulled-up jointree items at the right place.
-		 * The pulled-up items must go below where the quals that refer to
-		 * them will be placed.  Since the JoinExpr itself can only handle
-		 * two child nodes, we hack up a valid jointree by inserting dummy
-		 * FromExprs that have no quals.  These should get flattened out
-		 * during deconstruct_recurse(), so they won't impose any extra
-		 * overhead.
-		 */
-		switch (j->jointype)
-		{
->>>>>>> 38e93482
 			case JOIN_INNER:
 				j->quals = pull_up_sublinks_qual_recurse(root, j->quals,
 														 bms_union(leftrelids,
 																  rightrelids),
-<<<<<<< HEAD
 														 &jtlink);
 				break;
 			case JOIN_LEFT:
@@ -359,45 +264,16 @@
 														 rightrelids,
 														 &j->rarg);
 #endif
-=======
-														 &subfromlist);
-				/* We arbitrarily put pulled-up subqueries into right child */
-				if (subfromlist)
-					j->rarg = (Node *) makeFromExpr(lcons(j->rarg,
-														  subfromlist),
-													NULL);
-				break;
-			case JOIN_LEFT:
-				j->quals = pull_up_sublinks_qual_recurse(root, j->quals,
-														 rightrelids,
-														 &subfromlist);
-				/* Any pulled-up subqueries must go into right child */
-				if (subfromlist)
-					j->rarg = (Node *) makeFromExpr(lcons(j->rarg,
-														  subfromlist),
-													NULL);
->>>>>>> 38e93482
 				break;
 			case JOIN_FULL:
 				/* can't do anything with full-join quals */
 				break;
 			case JOIN_RIGHT:
-<<<<<<< HEAD
 #ifdef NOT_USED					/* see XXX comment above */
 				j->quals = pull_up_sublinks_qual_recurse(root, j->quals,
 														 leftrelids,
 														 &j->larg);
 #endif
-=======
-				j->quals = pull_up_sublinks_qual_recurse(root, j->quals,
-														 leftrelids,
-														 &subfromlist);
-				/* Any pulled-up subqueries must go into left child */
-				if (subfromlist)
-					j->larg = (Node *) makeFromExpr(lcons(j->larg,
-														  subfromlist),
-													NULL);
->>>>>>> 38e93482
 				break;
 			default:
 				elog(ERROR, "unrecognized join type: %d",
@@ -413,16 +289,10 @@
 		 * levels would mistakenly think they couldn't use references to this
 		 * join.
 		 */
-<<<<<<< HEAD
 		*relids = bms_join(leftrelids, rightrelids);
 		if (j->rtindex)
 			*relids = bms_add_member(*relids, j->rtindex);
 		jtnode = jtlink;
-=======
-		*relids = bms_add_member(bms_join(leftrelids, rightrelids),
-								 j->rtindex);
-		jtnode = (Node *) j;
->>>>>>> 38e93482
 	}
 	else
 		elog(ERROR, "unrecognized node type: %d",
@@ -433,7 +303,6 @@
 /*
  * Recurse through top-level qual nodes for pull_up_sublinks()
  *
-<<<<<<< HEAD
  * jtlink points to the link in the jointree where any new JoinExprs should be
  * inserted.  If we find multiple pull-up-able SubLinks, they'll get stacked
  * there in the order we encounter them.  We rely on subsequent optimization
@@ -442,32 +311,18 @@
 static Node *
 pull_up_sublinks_qual_recurse(PlannerInfo *root, Node *node,
 							  Relids available_rels, Node **jtlink)
-=======
- * Caller must have initialized *fromlist to NIL.  We append any new
- * jointree items to that list.
- */
-static Node *
-pull_up_sublinks_qual_recurse(PlannerInfo *root, Node *node,
-							  Relids available_rels, List **fromlist)
->>>>>>> 38e93482
 {
 	if (node == NULL)
 		return NULL;
 	if (IsA(node, SubLink))
 	{
 		SubLink    *sublink = (SubLink *) node;
-<<<<<<< HEAD
 		JoinExpr   *j;
 		Relids		child_rels;
-=======
-		Node	   *new_qual;
-		List	   *new_fromlist;
->>>>>>> 38e93482
 
 		/* Is it a convertible ANY or EXISTS clause? */
 		if (sublink->subLinkType == ANY_SUBLINK)
 		{
-<<<<<<< HEAD
 			j = convert_ANY_sublink_to_join(root, sublink, available_rels);
 			if (j)
 			{
@@ -485,19 +340,10 @@
 				*jtlink = (Node *) j;
 				/* and return NULL representing constant TRUE */
 				return NULL;
-=======
-			if (convert_ANY_sublink_to_join(root, sublink,
-											available_rels,
-											&new_qual, &new_fromlist))
-			{
-				*fromlist = list_concat(*fromlist, new_fromlist);
-				return new_qual;
->>>>>>> 38e93482
 			}
 		}
 		else if (sublink->subLinkType == EXISTS_SUBLINK)
 		{
-<<<<<<< HEAD
 			Node* subst;
 			subst = convert_EXISTS_sublink_to_join(root, sublink, false, available_rels);
 			if (subst && IsA(subst, JoinExpr))
@@ -540,14 +386,6 @@
 				*jtlink = (Node *) j;
 				/* and return NULL representing constant TRUE */
 				return NULL;
-=======
-			if (convert_EXISTS_sublink_to_join(root, sublink, false,
-											   available_rels,
-											   &new_qual, &new_fromlist))
-			{
-				*fromlist = list_concat(*fromlist, new_fromlist);
-				return new_qual;
->>>>>>> 38e93482
 			}
 		}
 		/* Else return it unmodified */
@@ -557,20 +395,14 @@
 	{
 		/* If the immediate argument of NOT is EXISTS, try to convert */
 		SubLink    *sublink = (SubLink *) get_notclausearg((Expr *) node);
-<<<<<<< HEAD
 		Node	   *arg = (Node *) get_notclausearg((Expr *) node);
 		JoinExpr   *j;
 		Relids		child_rels;
-=======
-		Node	   *new_qual;
-		List	   *new_fromlist;
->>>>>>> 38e93482
 
 		if (sublink && IsA(sublink, SubLink))
 		{
 			if (sublink->subLinkType == EXISTS_SUBLINK)
 			{
-<<<<<<< HEAD
 				Node* subst;
 				subst = convert_EXISTS_sublink_to_join(root, sublink, true, available_rels);
 				if (subst && IsA(subst, JoinExpr))
@@ -633,17 +465,6 @@
 														 available_rels, jtlink);
 		}
 
-=======
-				if (convert_EXISTS_sublink_to_join(root, sublink, true,
-												   available_rels,
-												   &new_qual, &new_fromlist))
-				{
-					*fromlist = list_concat(*fromlist, new_fromlist);
-					return new_qual;
-				}
-			}
-		}
->>>>>>> 38e93482
 		/* Else return it unmodified */
 		return node;
 	}
@@ -662,13 +483,12 @@
 													  oldclause,
 													  available_rels,
 													  jtlink);
-			if(newclause)
+			if (newclause)
 				newclauses = lappend(newclauses, newclause);
 		}
 		return (Node *) make_ands_explicit(newclauses);
 	}
 
-<<<<<<< HEAD
 	/*
 	 * (expr) op SUBLINK
 	 */
@@ -695,13 +515,6 @@
 				}
 				return node;
 			}
-=======
-			newclauses = lappend(newclauses,
-								 pull_up_sublinks_qual_recurse(root,
-															   oldclause,
-															   available_rels,
-															   fromlist));
->>>>>>> 38e93482
 		}
 	}
 
@@ -807,14 +620,9 @@
 		 * unless is_safe_append_member says so.
 		 */
 		if (rte->rtekind == RTE_SUBQUERY &&
-<<<<<<< HEAD
 			!rte->forceDistRandom &&
 			is_simple_subquery(root, rte->subquery) &&
 			(containing_appendrel == NULL || is_safe_append_member(rte->subquery)))
-=======
-			is_simple_subquery(rte->subquery) &&
-			(!append_rel_member || is_safe_append_member(rte->subquery)))
->>>>>>> 38e93482
 			return pull_up_simple_subquery(root, jtnode, rte,
 										   lowest_outer_join,
 										   containing_appendrel);
@@ -833,14 +641,12 @@
 		 * A "simple" UNION ALL may involve relations with different loci and would require resolving
 		 * locus issues. It is preferable to avoid pulling up simple UNION ALL in GPDB.
 		 */
-<<<<<<< HEAD
-=======
+#if 0
 		if (rte->rtekind == RTE_SUBQUERY &&
 			is_simple_union_all(rte->subquery))
 			return pull_up_simple_union_all(root, jtnode, rte);
-
+#endif
 		/* Otherwise, do nothing at this node. */
->>>>>>> 38e93482
 	}
 	else if (IsA(jtnode, FromExpr))
 	{
@@ -955,7 +761,6 @@
 
 	/* No CTEs to worry about */
 	Assert(subquery->cteList == NIL);
-<<<<<<< HEAD
 
 	subroot->list_cteplaninfo = NIL;
 	if (subroot->parse->cteList != NIL)
@@ -975,20 +780,11 @@
 	subroot->config->mpp_trying_fallback_plan = false;
 
 	/*
-	 * Pull up any SubLinks within the subquery's WHERE, so that we don't
-	 * leave unoptimized SubLinks behind.
-	 */
-	if (subquery->hasSubLinks)
-        pull_up_sublinks(subroot);
-=======
-
-	/*
 	 * Pull up any SubLinks within the subquery's quals, so that we don't
 	 * leave unoptimized SubLinks behind.
 	 */
 	if (subquery->hasSubLinks)
 		pull_up_sublinks(subroot);
->>>>>>> 38e93482
 
 	/*
 	 * Similarly, inline any set-returning functions in its rangetable.
@@ -1016,13 +812,8 @@
 	 * easier just to keep this "if" looking the same as the one in
 	 * pull_up_subqueries.
 	 */
-<<<<<<< HEAD
 	if (is_simple_subquery(root, subquery) &&
 		(containing_appendrel == NULL || is_safe_append_member(subquery)))
-=======
-	if (is_simple_subquery(subquery) &&
-		(!append_rel_member || is_safe_append_member(subquery)))
->>>>>>> 38e93482
 	{
 		/* good to go */
 	}
@@ -1068,7 +859,6 @@
 	/*
 	 * The subquery's targetlist items are now in the appropriate form to
 	 * insert into the top query, but if we are under an outer join then
-<<<<<<< HEAD
 	 * non-nullable items may have to be turned into PlaceHolderVars.  If we
 	 * are dealing with an appendrel member then anything that's not a
 	 * simple Var has to be turned into a PlaceHolderVar.
@@ -1090,17 +880,6 @@
 	{
 		UpdateScatterClause(parse, newTList);
 	}
-=======
-	 * non-nullable items have to be turned into PlaceHolderVars.  If we
-	 * are dealing with an appendrel member then anything that's not a
-	 * simple Var has to be turned into a PlaceHolderVar.
-	 */
-	if (below_outer_join || append_rel_member)
-		subtlist = insert_targetlist_placeholders(root, subquery->targetList,
-												  varno, append_rel_member);
-	else
-		subtlist = subquery->targetList;
->>>>>>> 38e93482
 
 	/*
 	 * Replace all of the top query's references to the subquery's outputs
@@ -1111,21 +890,13 @@
 	 * outer join.  replace_vars_in_jointree tracks its location in the jointree
 	 * and uses PHVs or not appropriately.
 	 */
-<<<<<<< HEAD
 	parse->targetList = newTList;
 
-=======
-	parse->targetList = (List *)
-		ResolveNew((Node *) parse->targetList,
-				   varno, 0, rte,
-				   subtlist, CMD_SELECT, 0);
->>>>>>> 38e93482
 	parse->returningList = (List *)
 		pullup_replace_vars((Node *) parse->returningList, &rvcontext);
 	replace_vars_in_jointree((Node *) parse->jointree, &rvcontext, lowest_outer_join);
 
 	Assert(parse->setOperations == NULL);
-<<<<<<< HEAD
 	parse->havingQual = pullup_replace_vars(parse->havingQual, &rvcontext);
 
 	if (parse->windowClause)
@@ -1165,16 +936,6 @@
 				pullup_replace_vars((Node *) appinfo->translated_vars, &rvcontext);
 		rvcontext.need_phvs = save_need_phvs;
 	}
-=======
-	parse->havingQual =
-		ResolveNew(parse->havingQual,
-				   varno, 0, rte,
-				   subtlist, CMD_SELECT, 0);
-	root->append_rel_list = (List *)
-		ResolveNew((Node *) root->append_rel_list,
-				   varno, 0, rte,
-				   subtlist, CMD_SELECT, 0);
->>>>>>> 38e93482
 
 	/*
 	 * Replace references in the joinaliasvars lists of join RTEs.
@@ -1234,20 +995,11 @@
     }
 
 	/*
-<<<<<<< HEAD
 	 * We also have to fix the relid sets of any append_rel nodes, 
 	 * PlaceHolderVar nodes in the parent query. (This could perhaps be done
 	 * by pullup_replace_vars(), but it seems cleaner to use two passes.)
 	 * Note in particular that any placeholder nodes just created by
 	 * pullup_replace_vars() will be adjusted.
-=======
-	 * We also have to fix the relid sets of any FlattenedSubLink and
-	 * PlaceHolderVar nodes in the parent query.  (This could perhaps be done
-	 * by ResolveNew, but it would clutter that routine's API unreasonably.)
-	 * Note in particular that any PlaceHolderVar nodes just created by
-	 * insert_targetlist_placeholders() will be adjusted, so having created
-	 * them with the subquery's varno is correct.
->>>>>>> 38e93482
 	 *
 	 * Likewise, relids appearing in AppendRelInfo nodes have to be fixed.
 	 * We already checked that this won't require introducing multiple
@@ -1271,11 +1023,7 @@
 
 	/*
 	 * We don't have to do the equivalent bookkeeping for outer-join info,
-<<<<<<< HEAD
-	 * because that hasn't been set up yet. placeholder_list likewise.
-=======
 	 * because that hasn't been set up yet.  placeholder_list likewise.
->>>>>>> 38e93482
 	 */
 	Assert(root->join_info_list == NIL);
 	Assert(subroot->join_info_list == NIL);
@@ -1312,158 +1060,6 @@
 	return (Node *) subquery->jointree;
 }
 
-<<<<<<< HEAD
-=======
-/*
- * pull_up_simple_union_all
- *		Pull up a single simple UNION ALL subquery.
- *
- * jtnode is a RangeTblRef that has been identified as a simple UNION ALL
- * subquery by pull_up_subqueries.	We pull up the leaf subqueries and
- * build an "append relation" for the union set.  The result value is just
- * jtnode, since we don't actually need to change the query jointree.
- */
-static Node *
-pull_up_simple_union_all(PlannerInfo *root, Node *jtnode, RangeTblEntry *rte)
-{
-	int			varno = ((RangeTblRef *) jtnode)->rtindex;
-	Query	   *subquery = rte->subquery;
-	int			rtoffset;
-	List	   *rtable;
-
-	/*
-	 * Append the subquery rtable entries to upper query.
-	 */
-	rtoffset = list_length(root->parse->rtable);
-
-	/*
-	 * Append child RTEs to parent rtable.
-	 *
-	 * Upper-level vars in subquery are now one level closer to their
-	 * parent than before.	We don't have to worry about offsetting
-	 * varnos, though, because any such vars must refer to stuff above the
-	 * level of the query we are pulling into.
-	 */
-	rtable = copyObject(subquery->rtable);
-	IncrementVarSublevelsUp_rtable(rtable, -1, 1);
-	root->parse->rtable = list_concat(root->parse->rtable, rtable);
-
-	/*
-	 * Recursively scan the subquery's setOperations tree and add
-	 * AppendRelInfo nodes for leaf subqueries to the parent's
-	 * append_rel_list.
-	 */
-	Assert(subquery->setOperations);
-	pull_up_union_leaf_queries(subquery->setOperations, root, varno, subquery,
-							   rtoffset);
-
-	/*
-	 * Mark the parent as an append relation.
-	 */
-	rte->inh = true;
-
-	return jtnode;
-}
-
-/*
- * pull_up_union_leaf_queries -- recursive guts of pull_up_simple_union_all
- *
- * Note that setOpQuery is the Query containing the setOp node, whose rtable
- * is where to look up the RTE if setOp is a RangeTblRef.  This is *not* the
- * same as root->parse, which is the top-level Query we are pulling up into.
- *
- * parentRTindex is the appendrel parent's index in root->parse->rtable.
- *
- * The child RTEs have already been copied to the parent. childRToffset
- * tells us where in the parent's range table they were copied.
- */
-static void
-pull_up_union_leaf_queries(Node *setOp, PlannerInfo *root, int parentRTindex,
-						   Query *setOpQuery, int childRToffset)
-{
-	if (IsA(setOp, RangeTblRef))
-	{
-		RangeTblRef *rtr = (RangeTblRef *) setOp;
-		int			childRTindex;
-		AppendRelInfo *appinfo;
-
-		/*
-		 * Calculate the index in the parent's range table
-		 */
-		childRTindex = childRToffset + rtr->rtindex;
-
-		/*
-		 * Build a suitable AppendRelInfo, and attach to parent's list.
-		 */
-		appinfo = makeNode(AppendRelInfo);
-		appinfo->parent_relid = parentRTindex;
-		appinfo->child_relid = childRTindex;
-		appinfo->parent_reltype = InvalidOid;
-		appinfo->child_reltype = InvalidOid;
-		make_setop_translation_list(setOpQuery, childRTindex,
-									&appinfo->translated_vars);
-		appinfo->parent_reloid = InvalidOid;
-		root->append_rel_list = lappend(root->append_rel_list, appinfo);
-
-		/*
-		 * Recursively apply pull_up_subqueries to the new child RTE.  (We
-		 * must build the AppendRelInfo first, because this will modify it.)
-		 * Note that we can pass below_outer_join = false even if we're
-		 * actually under an outer join, because the child's expressions
-		 * aren't going to propagate up above the join.
-		 */
-		rtr = makeNode(RangeTblRef);
-		rtr->rtindex = childRTindex;
-		(void) pull_up_subqueries(root, (Node *) rtr, false, true);
-	}
-	else if (IsA(setOp, SetOperationStmt))
-	{
-		SetOperationStmt *op = (SetOperationStmt *) setOp;
-
-		/* Recurse to reach leaf queries */
-		pull_up_union_leaf_queries(op->larg, root, parentRTindex, setOpQuery,
-								   childRToffset);
-		pull_up_union_leaf_queries(op->rarg, root, parentRTindex, setOpQuery,
-								   childRToffset);
-	}
-	else
-	{
-		elog(ERROR, "unrecognized node type: %d",
-			 (int) nodeTag(setOp));
-	}
-}
-
-/*
- * make_setop_translation_list
- *	  Build the list of translations from parent Vars to child Vars for
- *	  a UNION ALL member.  (At this point it's just a simple list of
- *	  referencing Vars, but if we succeed in pulling up the member
- *	  subquery, the Vars will get replaced by pulled-up expressions.)
- */
-static void
-make_setop_translation_list(Query *query, Index newvarno,
-							List **translated_vars)
-{
-	List	   *vars = NIL;
-	ListCell   *l;
-
-	foreach(l, query->targetList)
-	{
-		TargetEntry *tle = (TargetEntry *) lfirst(l);
-
-		if (tle->resjunk)
-			continue;
-
-		vars = lappend(vars, makeVar(newvarno,
-									 tle->resno,
-									 exprType((Node *) tle->expr),
-									 exprTypmod((Node *) tle->expr),
-									 0));
-	}
-
-	*translated_vars = vars;
-}
->>>>>>> 38e93482
 
 /*
  * is_simple_subquery
@@ -1503,12 +1099,8 @@
 		subquery->distinctClause ||
 		subquery->limitOffset ||
 		subquery->limitCount ||
-<<<<<<< HEAD
 		subquery->cteList ||
 		root->parse->cteList)
-=======
-		subquery->cteList)
->>>>>>> 38e93482
 		return false;
 
 	/*
@@ -1621,65 +1213,6 @@
 		return false;			/* keep compiler quiet */
 	}
 }
-
-<<<<<<< HEAD
-=======
-/*
- * insert_targetlist_placeholders
- *	  Insert PlaceHolderVar nodes into any non-junk targetlist items that are
- *	  not simple variables or strict functions of simple variables (and hence
- *	  might not correctly go to NULL when examined above the point of an outer
- *	  join).  We assume we can modify the tlist items in-place.
- *
- * varno is the upper-query relid of the subquery; this is used as the
- * syntactic location of the PlaceHolderVars.
- * If wrap_non_vars is true then *only* simple Var references escape being
- * wrapped with PlaceHolderVars.
- */
-static List *
-insert_targetlist_placeholders(PlannerInfo *root, List *tlist,
-							   int varno, bool wrap_non_vars)
-{
-	ListCell   *lc;
-
-	foreach(lc, tlist)
-	{
-		TargetEntry *tle = (TargetEntry *) lfirst(lc);
-
-		/* ignore resjunk columns */
-		if (tle->resjunk)
-			continue;
-
-		/*
-		 * Simple Vars always escape being wrapped.  This is common enough
-		 * to deserve a fast path even if we aren't doing wrap_non_vars.
-		 */
-		if (tle->expr && IsA(tle->expr, Var) &&
-			((Var *) tle->expr)->varlevelsup == 0)
-			continue;
-
-		if (!wrap_non_vars)
-		{
-			/*
-			 * If it contains a Var of current level, and does not contain
-			 * any non-strict constructs, then it's certainly nullable and we
-			 * don't need to insert a PlaceHolderVar.  (Note: in future maybe
-			 * we should insert PlaceHolderVars anyway, when a tlist item is
-			 * expensive to evaluate?
-			 */
-			if (contain_vars_of_level((Node *) tle->expr, 0) &&
-				!contain_nonstrict_functions((Node *) tle->expr))
-				continue;
-		}
-
-		/* Else wrap it in a PlaceHolderVar */
-		tle->expr = (Expr *) make_placeholder_expr(root,
-												   tle->expr,
-												   bms_make_singleton(varno));
-	}
-	return tlist;
-}
->>>>>>> 38e93482
 
 /*
  * is_safe_append_member
@@ -2108,22 +1641,13 @@
 		ListCell   *l;
 		ListCell   *s;
 		Relids		pass_nonnullable_rels;
-<<<<<<< HEAD
-		List       *pass_nonnullable_vars;
-		List       *pass_forced_null_vars;
-=======
 		List	   *pass_nonnullable_vars;
 		List	   *pass_forced_null_vars;
->>>>>>> 38e93482
 
 		/* Scan quals to see if we can add any constraints */
 		pass_nonnullable_rels = find_nonnullable_rels(f->quals);
 		pass_nonnullable_rels = bms_add_members(pass_nonnullable_rels,
-<<<<<<< HEAD
-										   nonnullable_rels);
-=======
 												nonnullable_rels);
->>>>>>> 38e93482
 		/* NB: we rely on list_concat to not damage its second argument */
 		pass_nonnullable_vars = find_nonnullable_vars(f->quals);
 		pass_nonnullable_vars = list_concat(pass_nonnullable_vars,
@@ -2153,14 +1677,8 @@
 		JoinType	jointype = j->jointype;
 		reduce_outer_joins_state *left_state = linitial(state->sub_states);
 		reduce_outer_joins_state *right_state = lsecond(state->sub_states);
-<<<<<<< HEAD
-		List       *local_nonnullable_vars = NIL;
-		bool        computed_local_nonnullable_vars = false;
-
-=======
 		List	   *local_nonnullable_vars = NIL;
 		bool		computed_local_nonnullable_vars = false;
->>>>>>> 38e93482
 
 		/* Can we simplify this join? */
 		switch (jointype)
@@ -2255,11 +1773,7 @@
 		}
 
 		/* Apply the jointype change, if any, to both jointree node and RTE */
-<<<<<<< HEAD
 		if (rtindex && jointype != j->jointype)
-=======
-		if (jointype != j->jointype)
->>>>>>> 38e93482
 		{
 			RangeTblEntry *rte = rt_fetch(rtindex, root->parse->rtable);
 
@@ -2271,19 +1785,11 @@
 
 		if (left_state->contains_outer || right_state->contains_outer)
 		{
-<<<<<<< HEAD
-			Relids          local_nonnullable_rels;
-			List       *local_forced_null_vars;
-			Relids          pass_nonnullable_rels;
-			List       *pass_nonnullable_vars;
-			List       *pass_forced_null_vars;
-=======
 			Relids		local_nonnullable_rels;
 			List	   *local_forced_null_vars;
 			Relids		pass_nonnullable_rels;
 			List	   *pass_nonnullable_vars;
 			List	   *pass_forced_null_vars;
->>>>>>> 38e93482
 
 			/*
 			 * If this join is (now) inner, we can add any constraints its
@@ -2327,22 +1833,14 @@
 
 			if (left_state->contains_outer)
 			{
-<<<<<<< HEAD
 				if (jointype == JOIN_INNER || jointype == JOIN_SEMI)
-=======
-				if (jointype == JOIN_INNER)
->>>>>>> 38e93482
 				{
 					/* pass union of local and upper constraints */
 					pass_nonnullable_rels = local_nonnullable_rels;
 					pass_nonnullable_vars = local_nonnullable_vars;
 					pass_forced_null_vars = local_forced_null_vars;
 				}
-<<<<<<< HEAD
 				else if (jointype != JOIN_FULL)		/* ie, LEFT/SEMI/ANTI */
-=======
-				else if (jointype != JOIN_FULL)		/* ie, LEFT or ANTI */
->>>>>>> 38e93482
 				{
 					/* can't pass local constraints to non-nullable side */
 					pass_nonnullable_rels = nonnullable_rels;
@@ -2364,11 +1862,7 @@
 
 			if (right_state->contains_outer)
 			{
-<<<<<<< HEAD
 				if (jointype != JOIN_FULL)		/* ie, INNER/LEFT/SEMI/ANTI */
-=======
-				if (jointype != JOIN_FULL)		/* ie, INNER, LEFT or ANTI */
->>>>>>> 38e93482
 				{
 					/* pass appropriate constraints, per comment above */
 					pass_nonnullable_rels = local_nonnullable_rels;
@@ -2387,10 +1881,6 @@
 										 pass_nonnullable_vars,
 										 pass_forced_null_vars);
 			}
-<<<<<<< HEAD
-
-=======
->>>>>>> 38e93482
 			bms_free(local_nonnullable_rels);
 		}
 	}
@@ -2403,21 +1893,11 @@
  * substitute_multiple_relids - adjust node relid sets after pulling up
  * a subquery
  *
-<<<<<<< HEAD
  * Find any PlaceHolderVar nodes in the given tree that reference the
  * pulled-up relid, and change them to reference the replacement relid(s).
  *
  * NOTE: although this has the form of a walker, we cheat and modify the
  * nodes in-place.  This should be OK since the tree was copied by pullup_replace_vars
-=======
- * Find any FlattenedSubLink or PlaceHolderVar nodes in the given tree that
- * reference the pulled-up relid, and change them to reference the replacement
- * relid(s).  We do not need to recurse into subqueries, since no subquery of
- * the current top query could (yet) contain such a reference.
- *
- * NOTE: although this has the form of a walker, we cheat and modify the
- * nodes in-place.  This should be OK since the tree was copied by ResolveNew
->>>>>>> 38e93482
  * earlier.  Avoid scribbling on the original values of the bitmapsets, though,
  * because expression_tree_mutator doesn't copy those.
  */
@@ -2425,10 +1905,7 @@
 typedef struct
 {
 	int			varno;
-<<<<<<< HEAD
 	int			sublevels_up;
-=======
->>>>>>> 38e93482
 	Relids		subrelids;
 } substitute_multiple_relids_context;
 
@@ -2438,40 +1915,12 @@
 {
 	if (node == NULL)
 		return false;
-<<<<<<< HEAD
 	if (IsA(node, PlaceHolderVar))
 	{
 		PlaceHolderVar *phv = (PlaceHolderVar *) node;
 
 		if (phv->phlevelsup == context->sublevels_up &&
 			bms_is_member(context->varno, phv->phrels))
-=======
-	if (IsA(node, FlattenedSubLink))
-	{
-		FlattenedSubLink *fslink = (FlattenedSubLink *) node;
-
-		if (bms_is_member(context->varno, fslink->lefthand))
-		{
-			fslink->lefthand = bms_union(fslink->lefthand,
-										 context->subrelids);
-			fslink->lefthand = bms_del_member(fslink->lefthand,
-											  context->varno);
-		}
-		if (bms_is_member(context->varno, fslink->righthand))
-		{
-			fslink->righthand = bms_union(fslink->righthand,
-										  context->subrelids);
-			fslink->righthand = bms_del_member(fslink->righthand,
-											   context->varno);
-		}
-		/* fall through to examine children */
-	}
-	if (IsA(node, PlaceHolderVar))
-	{
-		PlaceHolderVar *phv = (PlaceHolderVar *) node;
-
-		if (bms_is_member(context->varno, phv->phrels))
->>>>>>> 38e93482
 		{
 			phv->phrels = bms_union(phv->phrels,
 									context->subrelids);
@@ -2480,7 +1929,6 @@
 		}
 		/* fall through to examine children */
 	}
-<<<<<<< HEAD
 	if (IsA(node, Query))
 	{
 		/* Recurse into subselects */
@@ -2493,8 +1941,6 @@
 		context->sublevels_up--;
 		return result;
 	}
-=======
->>>>>>> 38e93482
 	/* Shouldn't need to handle planner auxiliary nodes here */
 	Assert(!IsA(node, SpecialJoinInfo));
 	Assert(!IsA(node, AppendRelInfo));
@@ -2508,18 +1954,11 @@
 substitute_multiple_relids(Node *node, int varno, Relids subrelids)
 {
 	substitute_multiple_relids_context context;
-<<<<<<< HEAD
-	
+
 	context.varno = varno;
 	context.sublevels_up = 0;
 	context.subrelids = subrelids;
-	
-=======
-
-	context.varno = varno;
-	context.subrelids = subrelids;
-
->>>>>>> 38e93482
+
 	/*
 	 * Must be prepared to start with a Query or a bare expression tree.
 	 */
@@ -2608,15 +2047,9 @@
 		JoinExpr   *j = (JoinExpr *) jtnode;
 
 		result = get_relids_in_jointree(j->larg, include_joins);
-<<<<<<< HEAD
 		result = bms_join(result, get_relids_in_jointree(j->rarg, include_joins));
 
 		if (include_joins && j->rtindex)
-=======
-		result = bms_join(result,
-						  get_relids_in_jointree(j->rarg, include_joins));
-		if (include_joins)
->>>>>>> 38e93482
 			result = bms_add_member(result, j->rtindex);
 	}
 	else
