/*-------------------------------------------------------------------------
 *
 * allpaths.c
 *	  Routines to find possible search paths for processing a query
 *
<<<<<<< HEAD
 * Portions Copyright (c) 2005-2008, Greenplum inc
 * Portions Copyright (c) 2012-Present Pivotal Software, Inc.
 * Portions Copyright (c) 1996-2016, PostgreSQL Global Development Group
=======
 * Portions Copyright (c) 1996-2019, PostgreSQL Global Development Group
>>>>>>> 9e1c9f95
 * Portions Copyright (c) 1994, Regents of the University of California
 *
 *
 * IDENTIFICATION
 *	  src/backend/optimizer/path/allpaths.c
 *
 *-------------------------------------------------------------------------
 */

#include "postgres.h"

#include <limits.h>
#include <math.h>

#include "access/sysattr.h"
#include "access/tsmapi.h"
#include "catalog/pg_class.h"
#include "catalog/pg_operator.h"
#include "catalog/pg_proc.h"
#include "foreign/fdwapi.h"
#include "miscadmin.h"
#include "nodes/makefuncs.h"
#include "nodes/nodeFuncs.h"
#ifdef OPTIMIZER_DEBUG
#include "nodes/print.h"
#endif
#include "optimizer/appendinfo.h"
#include "optimizer/clauses.h"
#include "optimizer/cost.h"
<<<<<<< HEAD
=======
#include "optimizer/geqo.h"
#include "optimizer/inherit.h"
#include "optimizer/optimizer.h"
>>>>>>> 9e1c9f95
#include "optimizer/pathnode.h"
#include "optimizer/paths.h"
#include "optimizer/plancat.h"
#include "optimizer/planmain.h"
#include "optimizer/planner.h"
#include "optimizer/restrictinfo.h"
#include "optimizer/tlist.h"
<<<<<<< HEAD
#include "optimizer/var.h"
#include "optimizer/planshare.h"
=======
>>>>>>> 9e1c9f95
#include "parser/parse_clause.h"
#include "parser/parsetree.h"
#include "partitioning/partbounds.h"
#include "partitioning/partprune.h"
#include "rewrite/rewriteManip.h"
#include "utils/guc.h"
#include "utils/lsyscache.h"

#include "cdb/cdbmutate.h"		/* cdbmutate_warn_ctid_without_segid */
#include "cdb/cdbpath.h"		/* cdbpath_rows() */
#include "cdb/cdbutil.h"

// TODO: these planner gucs need to be refactored into PlannerConfig.
bool		gp_enable_sort_limit = FALSE;
bool		gp_enable_sort_distinct = FALSE;

/* results of subquery_is_pushdown_safe */
typedef struct pushdown_safety_info
{
	bool	   *unsafeColumns;	/* which output columns are unsafe to use */
	bool		unsafeVolatile; /* don't push down volatile quals */
	bool		unsafeLeaky;	/* don't push down leaky quals */
} pushdown_safety_info;

/* These parameters are set by GUC */
<<<<<<< HEAD
int			min_parallel_relation_size;
=======
bool		enable_geqo = false;	/* just in case GUC doesn't set it */
int			geqo_threshold;
int			min_parallel_table_scan_size;
int			min_parallel_index_scan_size;
>>>>>>> 9e1c9f95

/* Hook for plugins to get control in set_rel_pathlist() */
set_rel_pathlist_hook_type set_rel_pathlist_hook = NULL;

/* Hook for plugins to replace standard_join_search() */
join_search_hook_type join_search_hook = NULL;


static void set_base_rel_consider_startup(PlannerInfo *root);
static void set_base_rel_sizes(PlannerInfo *root);
static void set_base_rel_pathlists(PlannerInfo *root);
static void set_rel_size(PlannerInfo *root, RelOptInfo *rel,
						 Index rti, RangeTblEntry *rte);
static void set_rel_pathlist(PlannerInfo *root, RelOptInfo *rel,
							 Index rti, RangeTblEntry *rte);
static void set_plain_rel_size(PlannerInfo *root, RelOptInfo *rel,
							   RangeTblEntry *rte);
static void create_plain_partial_paths(PlannerInfo *root, RelOptInfo *rel);
static void set_rel_consider_parallel(PlannerInfo *root, RelOptInfo *rel,
									  RangeTblEntry *rte);
static void set_plain_rel_pathlist(PlannerInfo *root, RelOptInfo *rel,
								   RangeTblEntry *rte);
static void set_tablesample_rel_size(PlannerInfo *root, RelOptInfo *rel,
									 RangeTblEntry *rte);
static void set_tablesample_rel_pathlist(PlannerInfo *root, RelOptInfo *rel,
										 RangeTblEntry *rte);
static void set_foreign_size(PlannerInfo *root, RelOptInfo *rel,
							 RangeTblEntry *rte);
static void set_foreign_pathlist(PlannerInfo *root, RelOptInfo *rel,
								 RangeTblEntry *rte);
static void set_append_rel_size(PlannerInfo *root, RelOptInfo *rel,
								Index rti, RangeTblEntry *rte);
static void set_append_rel_pathlist(PlannerInfo *root, RelOptInfo *rel,
<<<<<<< HEAD
						Index rti, RangeTblEntry *rte);
static bool has_multiple_baserels(PlannerInfo *root);
static void generate_mergeappend_paths(PlannerInfo *root, RelOptInfo *rel,
						   List *live_childrels,
						   List *all_child_pathkeys);
=======
									Index rti, RangeTblEntry *rte);
static void generate_orderedappend_paths(PlannerInfo *root, RelOptInfo *rel,
										 List *live_childrels,
										 List *all_child_pathkeys,
										 List *partitioned_rels);
>>>>>>> 9e1c9f95
static Path *get_cheapest_parameterized_child_path(PlannerInfo *root,
												   RelOptInfo *rel,
												   Relids required_outer);
static void accumulate_append_subpath(Path *path,
									  List **subpaths, List **special_subpaths);
static Path *get_singleton_append_subpath(Path *path);
static void set_dummy_rel_pathlist(RelOptInfo *rel);
static void set_subquery_pathlist(PlannerInfo *root, RelOptInfo *rel,
								  Index rti, RangeTblEntry *rte);
static void set_function_pathlist(PlannerInfo *root, RelOptInfo *rel,
<<<<<<< HEAD
					  RangeTblEntry *rte);
static void set_tablefunction_pathlist(PlannerInfo *root, RelOptInfo *rel,
						   RangeTblEntry *rte);
=======
								  RangeTblEntry *rte);
>>>>>>> 9e1c9f95
static void set_values_pathlist(PlannerInfo *root, RelOptInfo *rel,
								RangeTblEntry *rte);
static void set_tablefunc_pathlist(PlannerInfo *root, RelOptInfo *rel,
								   RangeTblEntry *rte);
static void set_cte_pathlist(PlannerInfo *root, RelOptInfo *rel,
							 RangeTblEntry *rte);
static void set_namedtuplestore_pathlist(PlannerInfo *root, RelOptInfo *rel,
										 RangeTblEntry *rte);
static void set_result_pathlist(PlannerInfo *root, RelOptInfo *rel,
								RangeTblEntry *rte);
static void set_worktable_pathlist(PlannerInfo *root, RelOptInfo *rel,
								   RangeTblEntry *rte);
static RelOptInfo *make_rel_from_joinlist(PlannerInfo *root, List *joinlist);
static Query *push_down_restrict(PlannerInfo *root, RelOptInfo *rel,
				   RangeTblEntry *rte, Index rti, Query *subquery);
static bool subquery_is_pushdown_safe(Query *subquery, Query *topquery,
									  pushdown_safety_info *safetyInfo);
static bool recurse_pushdown_safe(Node *setOp, Query *topquery,
								  pushdown_safety_info *safetyInfo);
static void check_output_expressions(Query *subquery,
									 pushdown_safety_info *safetyInfo);
static void compare_tlist_datatypes(List *tlist, List *colTypes,
									pushdown_safety_info *safetyInfo);
static bool targetIsInAllPartitionLists(TargetEntry *tle, Query *query);
static bool qual_is_pushdown_safe(Query *subquery, Index rti, Node *qual,
								  pushdown_safety_info *safetyInfo);
static void subquery_push_qual(Query *subquery,
							   RangeTblEntry *rte, Index rti, Node *qual);
static void recurse_push_qual(Node *setOp, Query *topquery,
							  RangeTblEntry *rte, Index rti, Node *qual);
static void remove_unused_subquery_outputs(Query *subquery, RelOptInfo *rel);

static void bring_to_outer_query(PlannerInfo *root, RelOptInfo *rel, List *outer_quals);
static void bring_to_singleQE(PlannerInfo *root, RelOptInfo *rel);
static bool is_query_contain_limit_groupby(Query *parse);
static void handle_gen_seggen_volatile_path(PlannerInfo *root, RelOptInfo *rel);

/*
 * make_one_rel
 *	  Finds all possible access paths for executing a query, returning a
 *	  single rel that represents the join of all base rels in the query.
 */
RelOptInfo *
make_one_rel(PlannerInfo *root, List *joinlist)
{
	RelOptInfo *rel;
	Index		rti;
	double		total_pages;

	/*
	 * Construct the all_baserels Relids set.
	 */
	root->all_baserels = NULL;
	for (rti = 1; rti < root->simple_rel_array_size; rti++)
	{
		RelOptInfo *brel = root->simple_rel_array[rti];

		/* there may be empty slots corresponding to non-baserel RTEs */
		if (brel == NULL)
			continue;

		Assert(brel->relid == rti); /* sanity check on array */

		/* ignore RTEs that are "other rels" */
		if (brel->reloptkind != RELOPT_BASEREL)
			continue;

		root->all_baserels = bms_add_member(root->all_baserels, brel->relid);
	}

	/* Mark base rels as to whether we care about fast-start plans */
	set_base_rel_consider_startup(root);

	/*
	 * Compute size estimates and consider_parallel flags for each base rel.
	 */
	set_base_rel_sizes(root);

	/*
	 * We should now have size estimates for every actual table involved in
	 * the query, and we also know which if any have been deleted from the
	 * query by join removal, pruned by partition pruning, or eliminated by
	 * constraint exclusion.  So we can now compute total_table_pages.
	 *
	 * Note that appendrels are not double-counted here, even though we don't
	 * bother to distinguish RelOptInfos for appendrel parents, because the
	 * parents will have pages = 0.
	 *
	 * XXX if a table is self-joined, we will count it once per appearance,
	 * which perhaps is the wrong thing ... but that's not completely clear,
	 * and detecting self-joins here is difficult, so ignore it for now.
	 */
	total_pages = 0;
	for (rti = 1; rti < root->simple_rel_array_size; rti++)
	{
		RelOptInfo *brel = root->simple_rel_array[rti];

		if (brel == NULL)
			continue;

		Assert(brel->relid == rti); /* sanity check on array */

		if (IS_DUMMY_REL(brel))
			continue;

		if (IS_SIMPLE_REL(brel))
			total_pages += (double) brel->pages;
	}
	root->total_table_pages = total_pages;

	/*
	 * Generate access paths for each base rel.
	 */
	set_base_rel_pathlists(root);

	/*
	 * Generate access paths for the entire join tree.
	 */
	rel = make_rel_from_joinlist(root, joinlist);

	/*
	 * The result should join all and only the query's base rels.
	 */
	Assert(bms_equal(rel->relids, root->all_baserels));

	return rel;
}

/*
 * set_base_rel_consider_startup
 *	  Set the consider_[param_]startup flags for each base-relation entry.
 *
 * For the moment, we only deal with consider_param_startup here; because the
 * logic for consider_startup is pretty trivial and is the same for every base
 * relation, we just let build_simple_rel() initialize that flag correctly to
 * start with.  If that logic ever gets more complicated it would probably
 * be better to move it here.
 */
static void
set_base_rel_consider_startup(PlannerInfo *root)
{
	/*
	 * Since parameterized paths can only be used on the inside of a nestloop
	 * join plan, there is usually little value in considering fast-start
	 * plans for them.  However, for relations that are on the RHS of a SEMI
	 * or ANTI join, a fast-start plan can be useful because we're only going
	 * to care about fetching one tuple anyway.
	 *
	 * To minimize growth of planning time, we currently restrict this to
	 * cases where the RHS is a single base relation, not a join; there is no
	 * provision for consider_param_startup to get set at all on joinrels.
	 * Also we don't worry about appendrels.  costsize.c's costing rules for
	 * nestloop semi/antijoins don't consider such cases either.
	 */
	ListCell   *lc;

	foreach(lc, root->join_info_list)
	{
		SpecialJoinInfo *sjinfo = (SpecialJoinInfo *) lfirst(lc);
		int			varno;

		if ((sjinfo->jointype == JOIN_SEMI || sjinfo->jointype == JOIN_ANTI) &&
			bms_get_singleton_member(sjinfo->syn_righthand, &varno))
		{
			RelOptInfo *rel = find_base_rel(root, varno);

			rel->consider_param_startup = true;
		}
	}
}

/*
 * set_base_rel_sizes
 *	  Set the size estimates (rows and widths) for each base-relation entry.
 *	  Also determine whether to consider parallel paths for base relations.
 *
 * We do this in a separate pass over the base rels so that rowcount
 * estimates are available for parameterized path generation, and also so
 * that each rel's consider_parallel flag is set correctly before we begin to
 * generate paths.
 */
static void
set_base_rel_sizes(PlannerInfo *root)
{
	Index		rti;

	for (rti = 1; rti < root->simple_rel_array_size; rti++)
	{
		RelOptInfo *rel = root->simple_rel_array[rti];
		RangeTblEntry *rte;

		/* there may be empty slots corresponding to non-baserel RTEs */
		if (rel == NULL)
			continue;

		Assert(rel->relid == rti);	/* sanity check on array */

		/* ignore RTEs that are "other rels" */
		if (rel->reloptkind != RELOPT_BASEREL)
			continue;

		rte = root->simple_rte_array[rti];

		/*
		 * If parallelism is allowable for this query in general, see whether
		 * it's allowable for this rel in particular.  We have to do this
		 * before set_rel_size(), because (a) if this rel is an inheritance
		 * parent, set_append_rel_size() will use and perhaps change the rel's
		 * consider_parallel flag, and (b) for some RTE types, set_rel_size()
		 * goes ahead and makes paths immediately.
		 */
		if (root->glob->parallelModeOK)
			set_rel_consider_parallel(root, rel, rte);

		set_rel_size(root, rel, rti, rte);
	}
}

/*
 * set_base_rel_pathlists
 *	  Finds all paths available for scanning each base-relation entry.
 *	  Sequential scan and any available indices are considered.
 *	  Each useful path is attached to its relation's 'pathlist' field.
 */
static void
set_base_rel_pathlists(PlannerInfo *root)
{
	Index		rti;

	for (rti = 1; rti < root->simple_rel_array_size; rti++)
	{
		RelOptInfo *rel = root->simple_rel_array[rti];

		/* there may be empty slots corresponding to non-baserel RTEs */
		if (rel == NULL)
			continue;

		Assert(rel->relid == rti);	/* sanity check on array */

		/* ignore RTEs that are "other rels" */
		if (rel->reloptkind != RELOPT_BASEREL)
			continue;

		/* CDB: Warn if ctid column is referenced but gp_segment_id is not. */
		cdbmutate_warn_ctid_without_segid(root, rel);

		set_rel_pathlist(root, rel, rti, root->simple_rte_array[rti]);
	}
}

/*
 * set_rel_size
 *	  Set size estimates for a base relation
 */
static void
set_rel_size(PlannerInfo *root, RelOptInfo *rel,
			 Index rti, RangeTblEntry *rte)
{
	if (rel->reloptkind == RELOPT_BASEREL &&
		relation_excluded_by_constraints(root, rel, rte))
	{
		/*
		 * We proved we don't need to scan the rel via constraint exclusion,
		 * so set up a single dummy path for it.  Here we only check this for
		 * regular baserels; if it's an otherrel, CE was already checked in
		 * set_append_rel_size().
		 *
		 * In this case, we go ahead and set up the relation's path right away
		 * instead of leaving it for set_rel_pathlist to do.  This is because
		 * we don't have a convention for marking a rel as dummy except by
		 * assigning a dummy path to it.
		 */
		set_dummy_rel_pathlist(root, rel);
	}
	else if (rte->inh)
	{
		/* It's an "append relation", process accordingly */
		set_append_rel_size(root, rel, rti, rte);
	}
	else
	{
		switch (rel->rtekind)
		{
			case RTE_RELATION:
				if (rte->relkind == RELKIND_FOREIGN_TABLE)
				{
					/* Foreign table */
					set_foreign_size(root, rel, rte);
				}
				else if (rte->relkind == RELKIND_PARTITIONED_TABLE)
				{
					/*
					 * We could get here if asked to scan a partitioned table
					 * with ONLY.  In that case we shouldn't scan any of the
					 * partitions, so mark it as a dummy rel.
					 */
					set_dummy_rel_pathlist(rel);
				}
				else if (rte->tablesample != NULL)
				{
					/* Sampled relation */
					set_tablesample_rel_size(root, rel, rte);
				}
				else
				{
					/* Plain relation */
					set_plain_rel_size(root, rel, rte);
				}
				break;
			case RTE_SUBQUERY:

				/*
				 * Subqueries don't support making a choice between
				 * parameterized and unparameterized paths, so just go ahead
				 * and build their paths immediately.
				 */
				set_subquery_pathlist(root, rel, rti, rte);
				break;
			case RTE_FUNCTION:
				set_function_size_estimates(root, rel);
				break;
<<<<<<< HEAD
			case RTE_TABLEFUNCTION:
				set_tablefunction_pathlist(root, rel, rte);
=======
			case RTE_TABLEFUNC:
				set_tablefunc_size_estimates(root, rel);
>>>>>>> 9e1c9f95
				break;
			case RTE_VALUES:
				set_values_size_estimates(root, rel);
				break;
			case RTE_CTE:

				/*
				 * CTEs don't support making a choice between parameterized
				 * and unparameterized paths, so just go ahead and build their
				 * paths immediately.
				 */
				if (rte->self_reference)
					set_worktable_pathlist(root, rel, rte);
				else
					set_cte_pathlist(root, rel, rte);
				break;
			case RTE_NAMEDTUPLESTORE:
				/* Might as well just build the path immediately */
				set_namedtuplestore_pathlist(root, rel, rte);
				break;
			case RTE_RESULT:
				/* Might as well just build the path immediately */
				set_result_pathlist(root, rel, rte);
				break;
			default:
				elog(ERROR, "unexpected rtekind: %d", (int) rel->rtekind);
				break;
		}
	}

	/*
	 * We insist that all non-dummy rels have a nonzero rowcount estimate.
	 */
	Assert(rel->rows > 0 || IS_DUMMY_REL(rel));
}

/*
 * Decorate the Paths of 'rel' with Motions to bring the relation's
 * result to OuterQuery locus. The final plan will look something like
 * this:
 *
 *   Result (with quals from 'outer_quals')
 *           \
 *            \_Material
 *                   \
 *                    \_Broadcast (or Gather)
 *                           \
 *                            \_SeqScan (with quals from 'baserestrictinfo')
 */
static void
bring_to_outer_query(PlannerInfo *root, RelOptInfo *rel, List *outer_quals)
{
	List	   *origpathlist;
	ListCell   *lc;

	origpathlist = rel->pathlist;
	rel->cheapest_startup_path = NULL;
	rel->cheapest_total_path = NULL;
	rel->cheapest_unique_path = NULL;
	rel->cheapest_parameterized_paths = NIL;
	rel->pathlist = NIL;

	foreach(lc, origpathlist)
	{
		Path	   *origpath = (Path *) lfirst(lc);
		Path	   *path;
		CdbPathLocus outerquery_locus;

		if (CdbPathLocus_IsGeneral(origpath->locus) ||
			CdbPathLocus_IsOuterQuery(origpath->locus))
			path = origpath;
		else
		{
			/*
			 * Cannot pass a param through motion, so if this is a parameterized
			 * path, we can't use it.
			 */
			if (origpath->param_info)
				continue;

			/*
			 * param_info cannot cover the case that an index path's orderbyclauses
			 * See github issue: https://github.com/greenplum-db/gpdb/issues/9733
			 */
			if (IsA(origpath, IndexPath))
			{
				IndexPath *ipath = (IndexPath *) origpath;
				if (contains_outer_params((Node *) ipath->indexorderbys,
										  (void *) root))
					continue;
			}

			CdbPathLocus_MakeOuterQuery(&outerquery_locus);

			path = cdbpath_create_motion_path(root,
											  origpath,
											  NIL, // DESTROY pathkeys
											  false,
											  outerquery_locus);
		}

		if (outer_quals)
			path = (Path *) create_projection_path_with_quals(root,
															  rel,
															  path,
															  path->parent->reltarget,
															  outer_quals,
															  false);
		add_path(rel, path);
	}
	set_cheapest(rel);
}

/*
 * The following function "steals" ideas and most of the code from the
 * function bring_to_outer_query.
 *
 * Decorate the Paths of 'rel' with Motions to bring the relation's
 * result to SingleQE locus. The final plan will look something like
 * this:
 *
 *   Result (with quals from 'outer_quals')
 *           \
 *            \_Material
 *                   \
 *                    \_ Gather
 *                           \
 *                            \_SeqScan (with quals from 'baserestrictinfo')
 */
static void
bring_to_singleQE(PlannerInfo *root, RelOptInfo *rel)
{
	List	   *origpathlist;
	ListCell   *lc;

	origpathlist = rel->pathlist;
	rel->cheapest_startup_path = NULL;
	rel->cheapest_total_path = NULL;
	rel->cheapest_unique_path = NULL;
	rel->cheapest_parameterized_paths = NIL;
	rel->pathlist = NIL;

	foreach(lc, origpathlist)
	{
		Path	     *origpath = (Path *) lfirst(lc);
		Path	     *path;
		CdbPathLocus  target_locus;

		if (CdbPathLocus_IsGeneral(origpath->locus) ||
			CdbPathLocus_IsSingleQE(origpath->locus) ||
			CdbPathLocus_IsOuterQuery(origpath->locus))
			path = origpath;
		else
		{
			/*
			 * Cannot pass a param through motion, so if this is a parameterized
			 * path, we can't use it.
			 */
			if (origpath->param_info)
				continue;

			/*
			 * param_info cannot cover the case that an index path's orderbyclauses
			 * See github issue: https://github.com/greenplum-db/gpdb/issues/9733
			 */
			if (IsA(origpath, IndexPath))
			{
				IndexPath *ipath = (IndexPath *) origpath;
				if (contains_outer_params((Node *) ipath->indexorderbys,
										  (void *) root))
					continue;
			}

			CdbPathLocus_MakeSingleQE(&target_locus,
									  origpath->locus.numsegments);

			path = cdbpath_create_motion_path(root,
											  origpath,
											  NIL, // DESTROY pathkeys
											  false,
											  target_locus);

			path = (Path *) create_material_path(root, rel, path);
		}

		add_path(rel, path);
	}
	set_cheapest(rel);
}

/*
 * handle_gen_seggen_volatile_path
 *
 * Only use for base replicated rel.
 * Change the path in its pathlist if match the pattern
 * (segmentgeneral or general path contains volatile restrictions).
 */
static void
handle_gen_seggen_volatile_path(PlannerInfo *root, RelOptInfo *rel)
{
	List	   *origpathlist;
	ListCell   *lc;

	origpathlist = rel->pathlist;
	rel->cheapest_startup_path = NULL;
	rel->cheapest_total_path = NULL;
	rel->cheapest_unique_path = NULL;
	rel->cheapest_parameterized_paths = NIL;
	rel->pathlist = NIL;

	foreach(lc, origpathlist)
	{
		Path	     *origpath = (Path *) lfirst(lc);
		Path	     *path;

		path = turn_volatile_seggen_to_singleqe(root,
												origpath,
												(Node *) (rel->baserestrictinfo));
		add_path(rel, path);
	}

	set_cheapest(rel);
}

/*
 * set_rel_pathlist
 *	  Build access paths for a base relation
 */
static void
set_rel_pathlist(PlannerInfo *root, RelOptInfo *rel,
				 Index rti, RangeTblEntry *rte)
{
	if (IS_DUMMY_REL(rel))
	{
		/* We already proved the relation empty, so nothing more to do */
	}
	else if (rte->inh)
	{
		/* It's an "append relation", process accordingly */
		set_append_rel_pathlist(root, rel, rti, rte);
	}
	else
	{
		switch (rel->rtekind)
		{
			case RTE_RELATION:
				if (rte->relkind == RELKIND_FOREIGN_TABLE)
				{
					/* Foreign table */
					set_foreign_pathlist(root, rel, rte);
				}
				else if (rte->tablesample != NULL)
				{
					/* Sampled relation */
					set_tablesample_rel_pathlist(root, rel, rte);
				}
				else
				{
					/* Plain relation */
					set_plain_rel_pathlist(root, rel, rte);
				}
				break;
			case RTE_SUBQUERY:
				/* Subquery --- fully handled during set_rel_size */
				break;
			case RTE_FUNCTION:
				/* RangeFunction */
				set_function_pathlist(root, rel, rte);
				break;
<<<<<<< HEAD
			case RTE_TABLEFUNCTION:
				/* RangeFunction --- fully handled during set_rel_size */
=======
			case RTE_TABLEFUNC:
				/* Table Function */
				set_tablefunc_pathlist(root, rel, rte);
>>>>>>> 9e1c9f95
				break;
			case RTE_VALUES:
				/* Values list */
				set_values_pathlist(root, rel, rte);
				break;
			case RTE_CTE:
				/* CTE reference --- fully handled during set_rel_size */
				break;
			case RTE_NAMEDTUPLESTORE:
				/* tuplestore reference --- fully handled during set_rel_size */
				break;
			case RTE_RESULT:
				/* simple Result --- fully handled during set_rel_size */
				break;
			default:
				elog(ERROR, "unexpected rtekind: %d", (int) rel->rtekind);
				break;
		}
	}

	/*
<<<<<<< HEAD
	 * Greenplum specific behavior:
	 * Change the path in pathlist if it is a general or segmentgeneral
	 * path that contains volatile restrictions.
	 */
	if (rel->reloptkind == RELOPT_BASEREL)
		handle_gen_seggen_volatile_path(root, rel);

	/*
	 * If this is a baserel, consider gathering any partial paths we may have
	 * created for it.  (If we tried to gather inheritance children, we could
	 * end up with a very large number of gather nodes, each trying to grab
	 * its own pool of workers, so don't do this for otherrels.  Instead,
	 * we'll consider gathering partial paths for the parent appendrel.)
	 */
	if (rel->reloptkind == RELOPT_BASEREL)
		generate_gather_paths(root, rel);

	/*
=======
>>>>>>> 9e1c9f95
	 * Allow a plugin to editorialize on the set of Paths for this base
	 * relation.  It could add new paths (such as CustomPaths) by calling
	 * add_path(), or add_partial_path() if parallel aware.  It could also
	 * delete or modify paths added by the core code.
	 */
	if (set_rel_pathlist_hook)
		(*set_rel_pathlist_hook) (root, rel, rti, rte);

<<<<<<< HEAD
	if (rel->upperrestrictinfo)
		bring_to_outer_query(root, rel, rel->upperrestrictinfo);
	else if (root->config->force_singleQE)
	{
		/*
		 * CDB: we cannot pass parameters across motion,
		 * if this is the inner plan of a lateral join and
		 * it contains limit clause, we will reach here.
		 * Planner will gather all the data into singleQE
		 * and materialize it.
		 */
		bring_to_singleQE(root, rel);
	}
=======
	/*
	 * If this is a baserel, we should normally consider gathering any partial
	 * paths we may have created for it.  We have to do this after calling the
	 * set_rel_pathlist_hook, else it cannot add partial paths to be included
	 * here.
	 *
	 * However, if this is an inheritance child, skip it.  Otherwise, we could
	 * end up with a very large number of gather nodes, each trying to grab
	 * its own pool of workers.  Instead, we'll consider gathering partial
	 * paths for the parent appendrel.
	 *
	 * Also, if this is the topmost scan/join rel (that is, the only baserel),
	 * we postpone gathering until the final scan/join targetlist is available
	 * (see grouping_planner).
	 */
	if (rel->reloptkind == RELOPT_BASEREL &&
		bms_membership(root->all_baserels) != BMS_SINGLETON)
		generate_gather_paths(root, rel, false);
>>>>>>> 9e1c9f95

	/* Now find the cheapest of the paths for this rel */
	set_cheapest(rel);

#ifdef OPTIMIZER_DEBUG
	debug_print_rel(root, rel);
#endif
}

/*
 * set_plain_rel_size
 *	  Set size estimates for a plain relation (no subquery, no inheritance)
 */
static void
set_plain_rel_size(PlannerInfo *root, RelOptInfo *rel, RangeTblEntry *rte)
{
	/*
	 * Test any partial indexes of rel for applicability.  We must do this
	 * first since partial unique indexes can affect size estimates.
	 */
	check_index_predicates(root, rel);

	/* Mark rel with estimated output rows, width, etc */
	set_baserel_size_estimates(root, rel);
}

/*
 * If this relation could possibly be scanned from within a worker, then set
 * its consider_parallel flag.
 */
static void
set_rel_consider_parallel(PlannerInfo *root, RelOptInfo *rel,
						  RangeTblEntry *rte)
{
	/*
	 * The flag has previously been initialized to false, so we can just
	 * return if it becomes clear that we can't safely set it.
	 */
	Assert(!rel->consider_parallel);

	/* Don't call this if parallelism is disallowed for the entire query. */
	Assert(root->glob->parallelModeOK);

	/* This should only be called for baserels and appendrel children. */
	Assert(IS_SIMPLE_REL(rel));

	/* Assorted checks based on rtekind. */
	switch (rte->rtekind)
	{
		case RTE_RELATION:

			/*
			 * Currently, parallel workers can't access the leader's temporary
			 * tables.  We could possibly relax this if the wrote all of its
			 * local buffers at the start of the query and made no changes
			 * thereafter (maybe we could allow hint bit changes), and if we
			 * taught the workers to read them.  Writing a large number of
			 * temporary buffers could be expensive, though, and we don't have
			 * the rest of the necessary infrastructure right now anyway.  So
			 * for now, bail out if we see a temporary table.
			 */
			if (get_rel_persistence(rte->relid) == RELPERSISTENCE_TEMP)
				return;

			/*
			 * Table sampling can be pushed down to workers if the sample
			 * function and its arguments are safe.
			 */
			if (rte->tablesample != NULL)
			{
				char		proparallel = func_parallel(rte->tablesample->tsmhandler);

				if (proparallel != PROPARALLEL_SAFE)
					return;
				if (!is_parallel_safe(root, (Node *) rte->tablesample->args))
					return;
			}

			/*
			 * Ask FDWs whether they can support performing a ForeignScan
			 * within a worker.  Most often, the answer will be no.  For
			 * example, if the nature of the FDW is such that it opens a TCP
			 * connection with a remote server, each parallel worker would end
			 * up with a separate connection, and these connections might not
			 * be appropriately coordinated between workers and the leader.
			 */
			if (rte->relkind == RELKIND_FOREIGN_TABLE)
			{
				Assert(rel->fdwroutine);
				if (!rel->fdwroutine->IsForeignScanParallelSafe)
					return;
				if (!rel->fdwroutine->IsForeignScanParallelSafe(root, rel, rte))
					return;
			}

			/*
			 * There are additional considerations for appendrels, which we'll
			 * deal with in set_append_rel_size and set_append_rel_pathlist.
			 * For now, just set consider_parallel based on the rel's own
			 * quals and targetlist.
			 */
			break;

		case RTE_SUBQUERY:

			/*
			 * There's no intrinsic problem with scanning a subquery-in-FROM
			 * (as distinct from a SubPlan or InitPlan) in a parallel worker.
			 * If the subquery doesn't happen to have any parallel-safe paths,
			 * then flagging it as consider_parallel won't change anything,
			 * but that's true for plain tables, too.  We must set
			 * consider_parallel based on the rel's own quals and targetlist,
			 * so that if a subquery path is parallel-safe but the quals and
			 * projection we're sticking onto it are not, we correctly mark
			 * the SubqueryScanPath as not parallel-safe.  (Note that
			 * set_subquery_pathlist() might push some of these quals down
			 * into the subquery itself, but that doesn't change anything.)
			 *
			 * We can't push sub-select containing LIMIT/OFFSET to workers as
			 * there is no guarantee that the row order will be fully
			 * deterministic, and applying LIMIT/OFFSET will lead to
			 * inconsistent results at the top-level.  (In some cases, where
			 * the result is ordered, we could relax this restriction.  But it
			 * doesn't currently seem worth expending extra effort to do so.)
			 */
			{
				Query	   *subquery = castNode(Query, rte->subquery);

				if (limit_needed(subquery))
					return;
			}
			break;

		case RTE_JOIN:
			/* Shouldn't happen; we're only considering baserels here. */
			Assert(false);
			return;

		case RTE_FUNCTION:
			/* Check for parallel-restricted functions. */
			if (!is_parallel_safe(root, (Node *) rte->functions))
				return;
			break;

<<<<<<< HEAD
		case RTE_TABLEFUNCTION:
			/* Check for parallel-restricted functions. */
			if (!function_rte_parallel_ok(rte))
				return;

			/* GPDB_96_MERGE_FIXME: other than the function itself, I guess this is like RTE_SUBQUERY... */
			break;

		case RTE_VALUES:
=======
		case RTE_TABLEFUNC:
			/* not parallel safe */
			return;
>>>>>>> 9e1c9f95

		case RTE_VALUES:
			/* Check for parallel-restricted functions. */
			if (!is_parallel_safe(root, (Node *) rte->values_lists))
				return;
			break;

		case RTE_CTE:

			/*
			 * CTE tuplestores aren't shared among parallel workers, so we
			 * force all CTE scans to happen in the leader.  Also, populating
			 * the CTE would require executing a subplan that's not available
			 * in the worker, might be parallel-restricted, and must get
			 * executed only once.
			 */
			return;

<<<<<<< HEAD
		case RTE_VOID:

			/*
			 * Not sure if parallelizing a "no-op" void RTE makes sense, but
			 * it's no reason to disable parallelization.
			 */
=======
		case RTE_NAMEDTUPLESTORE:

			/*
			 * tuplestore cannot be shared, at least without more
			 * infrastructure to support that.
			 */
			return;

		case RTE_RESULT:
			/* RESULT RTEs, in themselves, are no problem. */
>>>>>>> 9e1c9f95
			break;
	}

	/*
	 * If there's anything in baserestrictinfo that's parallel-restricted, we
	 * give up on parallelizing access to this relation.  We could consider
	 * instead postponing application of the restricted quals until we're
	 * above all the parallelism in the plan tree, but it's not clear that
	 * that would be a win in very many cases, and it might be tricky to make
	 * outer join clauses work correctly.  It would likely break equivalence
	 * classes, too.
	 */
	if (!is_parallel_safe(root, (Node *) rel->baserestrictinfo))
		return;

	/*
	 * Likewise, if the relation's outputs are not parallel-safe, give up.
	 * (Usually, they're just Vars, but sometimes they're not.)
	 */
	if (!is_parallel_safe(root, (Node *) rel->reltarget->exprs))
		return;

	/* We have a winner. */
	rel->consider_parallel = true;
}

/*
 * set_plain_rel_pathlist
 *	  Build access paths for a plain relation (no subquery, no inheritance)
 */
static void
set_plain_rel_pathlist(PlannerInfo *root, RelOptInfo *rel, RangeTblEntry *rte)
{
	Relids		required_outer;
	Path       *seqpath = NULL;

	/*
	 * We don't support pushing join clauses into the quals of a seqscan, but
	 * it could still have required parameterization due to LATERAL refs in
	 * its tlist.
	 */
	required_outer = rel->lateral_relids;

	/* Consider sequential scan */

	/*
	 * Generate paths and add them to the rel's pathlist.
	 *
	 * Note: add_path() will discard any paths that are dominated by another
	 * available path, keeping only those paths that are superior along at
	 * least one dimension of cost or sortedness.
	 */

	/* Consider sequential scan */
	switch (rel->relstorage)
	{
		case RELSTORAGE_AOROWS:
		case RELSTORAGE_AOCOLS:
		case RELSTORAGE_HEAP:
			seqpath = create_seqscan_path(root, rel, required_outer, 0);
			break;

		default:

			/*
			 * Should not be feasible, usually indicates a failure to
			 * correctly apply rewrite rules.
			 */
			elog(ERROR, "plan contains range table with relstorage='%c'",
				 rel->relstorage);
			return;
	}

	/* If appropriate, consider parallel sequential scan */
	if (rel->consider_parallel && required_outer == NULL)
		create_plain_partial_paths(root, rel);

	/* Consider index and bitmap scans */
	create_index_paths(root, rel);

	if (rel->relstorage == RELSTORAGE_HEAP)
		create_tidscan_paths(root, rel);

	/* we can add the seqscan path now */
	add_path(rel, seqpath);
}

/*
 * create_plain_partial_paths
 *	  Build partial access paths for parallel scan of a plain relation
 */
static void
create_plain_partial_paths(PlannerInfo *root, RelOptInfo *rel)
{
	int			parallel_workers;

	parallel_workers = compute_parallel_worker(rel, rel->pages, -1,
											   max_parallel_workers_per_gather);

	/* If any limit was set to zero, the user doesn't want a parallel scan. */
	if (parallel_workers <= 0)
		return;

	/* Add an unordered partial path based on a parallel sequential scan. */
	add_partial_path(rel, create_seqscan_path(root, rel, NULL, parallel_workers));
}

/*
 * set_tablesample_rel_size
 *	  Set size estimates for a sampled relation
 */
static void
set_tablesample_rel_size(PlannerInfo *root, RelOptInfo *rel, RangeTblEntry *rte)
{
	TableSampleClause *tsc = rte->tablesample;
	TsmRoutine *tsm;
	BlockNumber pages;
	double		tuples;

	/*
	 * Test any partial indexes of rel for applicability.  We must do this
	 * first since partial unique indexes can affect size estimates.
	 */
	check_index_predicates(root, rel);

	/*
	 * Call the sampling method's estimation function to estimate the number
	 * of pages it will read and the number of tuples it will return.  (Note:
	 * we assume the function returns sane values.)
	 */
	tsm = GetTsmRoutine(tsc->tsmhandler);
	tsm->SampleScanGetSampleSize(root, rel, tsc->args,
								 &pages, &tuples);

	/*
	 * For the moment, because we will only consider a SampleScan path for the
	 * rel, it's okay to just overwrite the pages and tuples estimates for the
	 * whole relation.  If we ever consider multiple path types for sampled
	 * rels, we'll need more complication.
	 */
	rel->pages = pages;
	rel->tuples = tuples;

	/* Mark rel with estimated output rows, width, etc */
	set_baserel_size_estimates(root, rel);
}

/*
 * set_tablesample_rel_pathlist
 *	  Build access paths for a sampled relation
 */
static void
set_tablesample_rel_pathlist(PlannerInfo *root, RelOptInfo *rel, RangeTblEntry *rte)
{
	Relids		required_outer;
	Path	   *path;

	/*
	 * We don't support pushing join clauses into the quals of a samplescan,
	 * but it could still have required parameterization due to LATERAL refs
	 * in its tlist or TABLESAMPLE arguments.
	 */
	required_outer = rel->lateral_relids;

	/* Consider sampled scan */
	path = create_samplescan_path(root, rel, required_outer);

	/*
	 * If the sampling method does not support repeatable scans, we must avoid
	 * plans that would scan the rel multiple times.  Ideally, we'd simply
	 * avoid putting the rel on the inside of a nestloop join; but adding such
	 * a consideration to the planner seems like a great deal of complication
	 * to support an uncommon usage of second-rate sampling methods.  Instead,
	 * if there is a risk that the query might perform an unsafe join, just
	 * wrap the SampleScan in a Materialize node.  We can check for joins by
	 * counting the membership of all_baserels (note that this correctly
	 * counts inheritance trees as single rels).  If we're inside a subquery,
	 * we can't easily check whether a join might occur in the outer query, so
	 * just assume one is possible.
	 *
	 * GetTsmRoutine is relatively expensive compared to the other tests here,
	 * so check repeatable_across_scans last, even though that's a bit odd.
	 */
	if ((root->query_level > 1 ||
		 bms_membership(root->all_baserels) != BMS_SINGLETON) &&
		!(GetTsmRoutine(rte->tablesample->tsmhandler)->repeatable_across_scans))
	{
		path = (Path *) create_material_path(root, rel, path);
	}

	add_path(rel, path);

	/* For the moment, at least, there are no other paths to consider */
}

/*
 * set_foreign_size
 *		Set size estimates for a foreign table RTE
 */
static void
set_foreign_size(PlannerInfo *root, RelOptInfo *rel, RangeTblEntry *rte)
{
	/* Mark rel with estimated output rows, width, etc */
	set_foreign_size_estimates(root, rel);

	/* Let FDW adjust the size estimates, if it can */
	rel->fdwroutine->GetForeignRelSize(root, rel, rte->relid);

	/* ... but do not let it set the rows estimate to zero */
	rel->rows = clamp_row_est(rel->rows);
}

/*
 * set_foreign_pathlist
 *		Build access paths for a foreign table RTE
 */
static void
set_foreign_pathlist(PlannerInfo *root, RelOptInfo *rel, RangeTblEntry *rte)
{
	/* Call the FDW's GetForeignPaths function to generate path(s) */
	rel->fdwroutine->GetForeignPaths(root, rel, rte->relid);
}

/*
 * set_append_rel_size
 *	  Set size estimates for a simple "append relation"
 *
 * The passed-in rel and RTE represent the entire append relation.  The
 * relation's contents are computed by appending together the output of the
 * individual member relations.  Note that in the non-partitioned inheritance
 * case, the first member relation is actually the same table as is mentioned
 * in the parent RTE ... but it has a different RTE and RelOptInfo.  This is
 * a good thing because their outputs are not the same size.
 */
static void
set_append_rel_size(PlannerInfo *root, RelOptInfo *rel,
					Index rti, RangeTblEntry *rte)
{
	int			parentRTindex = rti;
	bool		has_live_children;
	double		parent_rows;
	double		parent_size;
	double	   *parent_attrsizes;
	int			nattrs;
	ListCell   *l;

<<<<<<< HEAD
	/* Mark rel with estimated output rows, width, etc */
	set_baserel_size_estimates(root, rel);
=======
	/* Guard against stack overflow due to overly deep inheritance tree. */
	check_stack_depth();

	Assert(IS_SIMPLE_REL(rel));

	/*
	 * Initialize partitioned_child_rels to contain this RT index.
	 *
	 * Note that during the set_append_rel_pathlist() phase, we will bubble up
	 * the indexes of partitioned relations that appear down in the tree, so
	 * that when we've created Paths for all the children, the root
	 * partitioned table's list will contain all such indexes.
	 */
	if (rte->relkind == RELKIND_PARTITIONED_TABLE)
		rel->partitioned_child_rels = list_make1_int(rti);

	/*
	 * If this is a partitioned baserel, set the consider_partitionwise_join
	 * flag; currently, we only consider partitionwise joins with the baserel
	 * if its targetlist doesn't contain a whole-row Var.
	 */
	if (enable_partitionwise_join &&
		rel->reloptkind == RELOPT_BASEREL &&
		rte->relkind == RELKIND_PARTITIONED_TABLE &&
		rel->attr_needed[InvalidAttrNumber - rel->min_attr] == NULL)
		rel->consider_partitionwise_join = true;
>>>>>>> 9e1c9f95

	/*
	 * Initialize to compute size estimates for whole append relation.
	 *
	 * We handle width estimates by weighting the widths of different child
	 * rels proportionally to their number of rows.  This is sensible because
	 * the use of width estimates is mainly to compute the total relation
	 * "footprint" if we have to sort or hash it.  To do this, we sum the
	 * total equivalent size (in "double" arithmetic) and then divide by the
	 * total rowcount estimate.  This is done separately for the total rel
	 * width and each attribute.
	 *
	 * Note: if you consider changing this logic, beware that child rels could
	 * have zero rows and/or width, if they were excluded by constraints.
	 */
	has_live_children = false;
	parent_rows = 0;
	parent_size = 0;
	nattrs = rel->max_attr - rel->min_attr + 1;
	parent_attrsizes = (double *) palloc0(nattrs * sizeof(double));

	foreach(l, root->append_rel_list)
	{
		AppendRelInfo *appinfo = (AppendRelInfo *) lfirst(l);
		int			childRTindex;
		RangeTblEntry *childRTE;
		RelOptInfo *childrel;
		ListCell   *parentvars;
		ListCell   *childvars;

		/* append_rel_list contains all append rels; ignore others */
		if (appinfo->parent_relid != parentRTindex)
			continue;

		childRTindex = appinfo->child_relid;
		childRTE = root->simple_rte_array[childRTindex];

		/*
		 * The child rel's RelOptInfo was already created during
		 * add_other_rels_to_query.
		 */
		childrel = find_base_rel(root, childRTindex);
		Assert(childrel->reloptkind == RELOPT_OTHER_MEMBER_REL);

		/* We may have already proven the child to be dummy. */
		if (IS_DUMMY_REL(childrel))
			continue;

		/*
		 * We have to copy the parent's targetlist and quals to the child,
		 * with appropriate substitution of variables.  However, the
		 * baserestrictinfo quals were already copied/substituted when the
		 * child RelOptInfo was built.  So we don't need any additional setup
		 * before applying constraint exclusion.
		 */
<<<<<<< HEAD
		childquals = get_all_actual_clauses(rel->baserestrictinfo);
		childquals = (List *) adjust_appendrel_attrs(root,
													 (Node *) childquals,
													 appinfo);
		childqual = eval_const_expressions(root, (Node *)
										   make_ands_explicit(childquals));
		if (childqual && IsA(childqual, Const) &&
			(((Const *) childqual)->constisnull ||
			 !DatumGetBool(((Const *) childqual)->constvalue)))
		{
			/*
			 * Restriction reduces to constant FALSE or constant NULL after
			 * substitution, so this child need not be scanned.
			 */
			set_dummy_rel_pathlist(root, childrel);
			continue;
		}
		childquals = make_ands_implicit((Expr *) childqual);
		childquals = make_restrictinfos_from_actual_clauses(root,
															childquals);
		childrel->baserestrictinfo = childquals;

=======
>>>>>>> 9e1c9f95
		if (relation_excluded_by_constraints(root, childrel, childRTE))
		{
			/*
			 * This child need not be scanned, so we can omit it from the
			 * appendrel.
			 */
			set_dummy_rel_pathlist(root, childrel);
			continue;
		}

		/*
		 * Constraint exclusion failed, so copy the parent's join quals and
		 * targetlist to the child, with appropriate variable substitutions.
		 *
		 * NB: the resulting childrel->reltarget->exprs may contain arbitrary
		 * expressions, which otherwise would not occur in a rel's targetlist.
		 * Code that might be looking at an appendrel child must cope with
		 * such.  (Normally, a rel's targetlist would only include Vars and
		 * PlaceHolderVars.)  XXX we do not bother to update the cost or width
		 * fields of childrel->reltarget; not clear if that would be useful.
		 */
		childrel->joininfo = (List *)
			adjust_appendrel_attrs(root,
								   (Node *) rel->joininfo,
								   1, &appinfo);
		childrel->reltarget->exprs = (List *)
			adjust_appendrel_attrs(root,
								   (Node *) rel->reltarget->exprs,
								   1, &appinfo);

		/*
		 * We have to make child entries in the EquivalenceClass data
		 * structures as well.  This is needed either if the parent
		 * participates in some eclass joins (because we will want to consider
		 * inner-indexscan joins on the individual children) or if the parent
		 * has useful pathkeys (because we should try to build MergeAppend
		 * paths that produce those sort orderings).
		 */
		if (rel->has_eclass_joins || has_useful_pathkeys(root, rel))
			add_child_rel_equivalences(root, appinfo, rel, childrel);
		childrel->has_eclass_joins = rel->has_eclass_joins;

		/*
		 * Note: we could compute appropriate attr_needed data for the child's
		 * variables, by transforming the parent's attr_needed through the
		 * translated_vars mapping.  However, currently there's no need
		 * because attr_needed is only examined for base relations not
		 * otherrels.  So we just leave the child's attr_needed empty.
		 */

		/*
		 * If we consider partitionwise joins with the parent rel, do the same
		 * for partitioned child rels.
		 *
		 * Note: here we abuse the consider_partitionwise_join flag by setting
		 * it for child rels that are not themselves partitioned.  We do so to
		 * tell try_partitionwise_join() that the child rel is sufficiently
		 * valid to be used as a per-partition input, even if it later gets
		 * proven to be dummy.  (It's not usable until we've set up the
		 * reltarget and EC entries, which we just did.)
		 */
		if (rel->consider_partitionwise_join)
			childrel->consider_partitionwise_join = true;

		/*
		 * If parallelism is allowable for this query in general, see whether
		 * it's allowable for this childrel in particular.  But if we've
		 * already decided the appendrel is not parallel-safe as a whole,
		 * there's no point in considering parallelism for this child.  For
		 * consistency, do this before calling set_rel_size() for the child.
		 */
		if (root->glob->parallelModeOK && rel->consider_parallel)
			set_rel_consider_parallel(root, childrel, childRTE);

		/*
		 * Compute the child's size.
		 */
		set_rel_size(root, childrel, childRTindex, childRTE);

		/*
		 * It is possible that constraint exclusion detected a contradiction
		 * within a child subquery, even though we didn't prove one above. If
		 * so, we can skip this child.
		 */
		if (IS_DUMMY_REL(childrel))
			continue;

		/* We have at least one live child. */
		has_live_children = true;

		/*
		 * If any live child is not parallel-safe, treat the whole appendrel
		 * as not parallel-safe.  In future we might be able to generate plans
		 * in which some children are farmed out to workers while others are
		 * not; but we don't have that today, so it's a waste to consider
		 * partial paths anywhere in the appendrel unless it's all safe.
		 * (Child rels visited before this one will be unmarked in
		 * set_append_rel_pathlist().)
		 */
		if (!childrel->consider_parallel)
			rel->consider_parallel = false;

		/*
		 * Accumulate size information from each live child.
		 */
		Assert(childrel->rows > 0);

		parent_rows += childrel->rows;
		parent_size += childrel->reltarget->width * childrel->rows;

		/*
		 * Accumulate per-column estimates too.  We need not do anything for
		 * PlaceHolderVars in the parent list.  If child expression isn't a
		 * Var, or we didn't record a width estimate for it, we have to fall
		 * back on a datatype-based estimate.
		 *
		 * By construction, child's targetlist is 1-to-1 with parent's.
		 */
		forboth(parentvars, rel->reltarget->exprs,
				childvars, childrel->reltarget->exprs)
		{
			Var		   *parentvar = (Var *) lfirst(parentvars);
			Node	   *childvar = (Node *) lfirst(childvars);

			if (IsA(parentvar, Var))
			{
				int			pndx = parentvar->varattno - rel->min_attr;
				int32		child_width = 0;

				if (IsA(childvar, Var) &&
					((Var *) childvar)->varno == childrel->relid)
				{
					int			cndx = ((Var *) childvar)->varattno - childrel->min_attr;

					child_width = childrel->attr_widths[cndx];
				}
				if (child_width <= 0)
					child_width = get_typavgwidth(exprType(childvar),
												  exprTypmod(childvar));
				Assert(child_width > 0);
				parent_attrsizes[pndx] += child_width * childrel->rows;
			}
		}
	}

	if (has_live_children)
	{
		/*
		 * Save the finished size estimates.
		 */
		int			i;

		Assert(parent_rows > 0);
		rel->rows = parent_rows;
		rel->reltarget->width = rint(parent_size / parent_rows);
		for (i = 0; i < nattrs; i++)
			rel->attr_widths[i] = rint(parent_attrsizes[i] / parent_rows);

		/*
		 * Set "raw tuples" count equal to "rows" for the appendrel; needed
		 * because some places assume rel->tuples is valid for any baserel.
		 */
		rel->tuples = parent_rows;

		/*
		 * Note that we leave rel->pages as zero; this is important to avoid
		 * double-counting the appendrel tree in total_table_pages.
		 */
	}
	else
	{
		/*
		 * All children were excluded by constraints, so mark the whole
		 * appendrel dummy.  We must do this in this phase so that the rel's
		 * dummy-ness is visible when we generate paths for other rels.
		 */
		set_dummy_rel_pathlist(root, rel);
	}

	pfree(parent_attrsizes);
}

/*
 * set_append_rel_pathlist
 *	  Build access paths for an "append relation"
 */
static void
set_append_rel_pathlist(PlannerInfo *root, RelOptInfo *rel,
						Index rti, RangeTblEntry *rte)
{
	int			parentRTindex = rti;
	List	   *live_childrels = NIL;
	ListCell   *l;

	/*
	 * Generate access paths for each member relation, and remember the
	 * non-dummy children.
	 */
	foreach(l, root->append_rel_list)
	{
		AppendRelInfo *appinfo = (AppendRelInfo *) lfirst(l);
		int			childRTindex;
		RangeTblEntry *childRTE;
		RelOptInfo *childrel;

		/* append_rel_list contains all append rels; ignore others */
		if (appinfo->parent_relid != parentRTindex)
			continue;

		/* Re-locate the child RTE and RelOptInfo */
		childRTindex = appinfo->child_relid;
		childRTE = root->simple_rte_array[childRTindex];
		childrel = root->simple_rel_array[childRTindex];

		/*
		 * If set_append_rel_size() decided the parent appendrel was
		 * parallel-unsafe at some point after visiting this child rel, we
		 * need to propagate the unsafety marking down to the child, so that
		 * we don't generate useless partial paths for it.
		 */
		if (!rel->consider_parallel)
			childrel->consider_parallel = false;

		/*
		 * Compute the child's access paths.
		 */
		set_rel_pathlist(root, childrel, childRTindex, childRTE);

		/*
		 * If child is dummy, ignore it.
		 */
		if (IS_DUMMY_REL(childrel))
			continue;

		/* Bubble up childrel's partitioned children. */
		if (rel->part_scheme)
			rel->partitioned_child_rels =
				list_concat(rel->partitioned_child_rels,
							list_copy(childrel->partitioned_child_rels));

		/*
		 * Child is live, so add it to the live_childrels list for use below.
		 */
		live_childrels = lappend(live_childrels, childrel);
	}

	/* Add paths to the append relation. */
	add_paths_to_append_rel(root, rel, live_childrels);
}


/*
 * add_paths_to_append_rel
 *		Generate paths for the given append relation given the set of non-dummy
 *		child rels.
 *
 * The function collects all parameterizations and orderings supported by the
 * non-dummy children. For every such parameterization or ordering, it creates
 * an append path collecting one path from each non-dummy child with given
 * parameterization or ordering. Similarly it collects partial paths from
 * non-dummy children to create partial append paths.
 */
void
add_paths_to_append_rel(PlannerInfo *root, RelOptInfo *rel,
						List *live_childrels)
{
	List	   *subpaths = NIL;
	bool		subpaths_valid = true;
	List	   *partial_subpaths = NIL;
	List	   *pa_partial_subpaths = NIL;
	List	   *pa_nonpartial_subpaths = NIL;
	bool		partial_subpaths_valid = true;
	bool		pa_subpaths_valid;
	List	   *all_child_pathkeys = NIL;
	List	   *all_child_outers = NIL;
	ListCell   *l;
	List	   *partitioned_rels = NIL;
	double		partial_rows = -1;

	/* If appropriate, consider parallel append */
	pa_subpaths_valid = enable_parallel_append && rel->consider_parallel;

	/*
	 * AppendPath generated for partitioned tables must record the RT indexes
	 * of partitioned tables that are direct or indirect children of this
	 * Append rel.
	 *
	 * AppendPath may be for a sub-query RTE (UNION ALL), in which case, 'rel'
	 * itself does not represent a partitioned relation, but the child sub-
	 * queries may contain references to partitioned relations.  The loop
	 * below will look for such children and collect them in a list to be
	 * passed to the path creation function.  (This assumes that we don't need
	 * to look through multiple levels of subquery RTEs; if we ever do, we
	 * could consider stuffing the list we generate here into sub-query RTE's
	 * RelOptInfo, just like we do for partitioned rels, which would be used
	 * when populating our parent rel with paths.  For the present, that
	 * appears to be unnecessary.)
	 */
	if (rel->part_scheme != NULL)
	{
		if (IS_SIMPLE_REL(rel))
			partitioned_rels = list_make1(rel->partitioned_child_rels);
		else if (IS_JOIN_REL(rel))
		{
			int			relid = -1;
			List	   *partrels = NIL;

			/*
			 * For a partitioned joinrel, concatenate the component rels'
			 * partitioned_child_rels lists.
			 */
			while ((relid = bms_next_member(rel->relids, relid)) >= 0)
			{
				RelOptInfo *component;

				Assert(relid >= 1 && relid < root->simple_rel_array_size);
				component = root->simple_rel_array[relid];
				Assert(component->part_scheme != NULL);
				Assert(list_length(component->partitioned_child_rels) >= 1);
				partrels =
					list_concat(partrels,
								list_copy(component->partitioned_child_rels));
			}

			partitioned_rels = list_make1(partrels);
		}

		Assert(list_length(partitioned_rels) >= 1);
	}

	/*
	 * For every non-dummy child, remember the cheapest path.  Also, identify
	 * all pathkeys (orderings) and parameterizations (required_outer sets)
	 * available for the non-dummy member relations.
	 */
	foreach(l, live_childrels)
	{
		RelOptInfo *childrel = lfirst(l);
		ListCell   *lcp;
		Path	   *cheapest_partial_path = NULL;

		/*
		 * For UNION ALLs with non-empty partitioned_child_rels, accumulate
		 * the Lists of child relations.
		 */
		if (rel->rtekind == RTE_SUBQUERY && childrel->partitioned_child_rels != NIL)
			partitioned_rels = lappend(partitioned_rels,
									   childrel->partitioned_child_rels);

		/*
		 * If child has an unparameterized cheapest-total path, add that to
		 * the unparameterized Append path we are constructing for the parent.
		 * If not, there's no workable unparameterized path.
		 *
		 * With partitionwise aggregates, the child rel's pathlist may be
		 * empty, so don't assume that a path exists here.
		 */
		if (childrel->pathlist != NIL &&
			childrel->cheapest_total_path->param_info == NULL)
			accumulate_append_subpath(childrel->cheapest_total_path,
									  &subpaths, NULL);
		else
			subpaths_valid = false;

		/* Same idea, but for a partial plan. */
		if (childrel->partial_pathlist != NIL)
		{
			cheapest_partial_path = linitial(childrel->partial_pathlist);
			accumulate_append_subpath(cheapest_partial_path,
									  &partial_subpaths, NULL);
		}
		else
			partial_subpaths_valid = false;

		/*
		 * Same idea, but for a parallel append mixing partial and non-partial
		 * paths.
		 */
		if (pa_subpaths_valid)
		{
			Path	   *nppath = NULL;

			nppath =
				get_cheapest_parallel_safe_total_inner(childrel->pathlist);

			if (cheapest_partial_path == NULL && nppath == NULL)
			{
				/* Neither a partial nor a parallel-safe path?  Forget it. */
				pa_subpaths_valid = false;
			}
			else if (nppath == NULL ||
					 (cheapest_partial_path != NULL &&
					  cheapest_partial_path->total_cost < nppath->total_cost))
			{
				/* Partial path is cheaper or the only option. */
				Assert(cheapest_partial_path != NULL);
				accumulate_append_subpath(cheapest_partial_path,
										  &pa_partial_subpaths,
										  &pa_nonpartial_subpaths);

			}
			else
			{
				/*
				 * Either we've got only a non-partial path, or we think that
				 * a single backend can execute the best non-partial path
				 * faster than all the parallel backends working together can
				 * execute the best partial path.
				 *
				 * It might make sense to be more aggressive here.  Even if
				 * the best non-partial path is more expensive than the best
				 * partial path, it could still be better to choose the
				 * non-partial path if there are several such paths that can
				 * be given to different workers.  For now, we don't try to
				 * figure that out.
				 */
				accumulate_append_subpath(nppath,
										  &pa_nonpartial_subpaths,
										  NULL);
			}
		}

		/*
		 * Collect lists of all the available path orderings and
		 * parameterizations for all the children.  We use these as a
		 * heuristic to indicate which sort orderings and parameterizations we
		 * should build Append and MergeAppend paths for.
		 */
		foreach(lcp, childrel->pathlist)
		{
			Path	   *childpath = (Path *) lfirst(lcp);
			List	   *childkeys = childpath->pathkeys;
			Relids		childouter = PATH_REQ_OUTER(childpath);

			/* Unsorted paths don't contribute to pathkey list */
			if (childkeys != NIL)
			{
				ListCell   *lpk;
				bool		found = false;

				/* Have we already seen this ordering? */
				foreach(lpk, all_child_pathkeys)
				{
					List	   *existing_pathkeys = (List *) lfirst(lpk);

					if (compare_pathkeys(existing_pathkeys,
										 childkeys) == PATHKEYS_EQUAL)
					{
						found = true;
						break;
					}
				}
				if (!found)
				{
					/* No, so add it to all_child_pathkeys */
					all_child_pathkeys = lappend(all_child_pathkeys,
												 childkeys);
				}
			}

			/* Unparameterized paths don't contribute to param-set list */
			if (childouter)
			{
				ListCell   *lco;
				bool		found = false;

				/* Have we already seen this param set? */
				foreach(lco, all_child_outers)
				{
					Relids		existing_outers = (Relids) lfirst(lco);

					if (bms_equal(existing_outers, childouter))
					{
						found = true;
						break;
					}
				}
				if (!found)
				{
					/* No, so add it to all_child_outers */
					all_child_outers = lappend(all_child_outers,
											   childouter);
				}
			}
		}
	}

	/* CDB: Just one child (or none)?  Set flag if result is at most 1 row. */
	if (!subpaths)
		rel->onerow = true;
	else if (list_length(subpaths) == 1)
		rel->onerow = ((Path *) linitial(subpaths))->parent->onerow;

	/*
	 * If we found unparameterized paths for all children, build an unordered,
	 * unparameterized Append path for the rel.  (Note: this is correct even
	 * if we have zero or one live subpath due to constraint exclusion.)
	 */
	if (subpaths_valid)
<<<<<<< HEAD
		add_path(rel, (Path *) create_append_path(root, rel, subpaths, NULL, 0));
=======
		add_path(rel, (Path *) create_append_path(root, rel, subpaths, NIL,
												  NIL, NULL, 0, false,
												  partitioned_rels, -1));
>>>>>>> 9e1c9f95

	/*
	 * Consider an append of unordered, unparameterized partial paths.  Make
	 * it parallel-aware if possible.
	 */
	if (partial_subpaths_valid && partial_subpaths != NIL)
	{
		AppendPath *appendpath;
		ListCell   *lc;
		int			parallel_workers = 0;

		/* Find the highest number of workers requested for any subpath. */
		foreach(lc, partial_subpaths)
		{
			Path	   *path = lfirst(lc);

			parallel_workers = Max(parallel_workers, path->parallel_workers);
		}
		Assert(parallel_workers > 0);

		/*
		 * If the use of parallel append is permitted, always request at least
		 * log2(# of children) workers.  We assume it can be useful to have
		 * extra workers in this case because they will be spread out across
		 * the children.  The precise formula is just a guess, but we don't
		 * want to end up with a radically different answer for a table with N
		 * partitions vs. an unpartitioned table with the same data, so the
		 * use of some kind of log-scaling here seems to make some sense.
		 */
		if (enable_parallel_append)
		{
			parallel_workers = Max(parallel_workers,
								   fls(list_length(live_childrels)));
			parallel_workers = Min(parallel_workers,
								   max_parallel_workers_per_gather);
		}
		Assert(parallel_workers > 0);

		/* Generate a partial append path. */
<<<<<<< HEAD
		appendpath = create_append_path(root, rel, partial_subpaths, NULL,
										parallel_workers);
=======
		appendpath = create_append_path(root, rel, NIL, partial_subpaths,
										NIL, NULL, parallel_workers,
										enable_parallel_append,
										partitioned_rels, -1);

		/*
		 * Make sure any subsequent partial paths use the same row count
		 * estimate.
		 */
		partial_rows = appendpath->path.rows;

		/* Add the path. */
>>>>>>> 9e1c9f95
		add_partial_path(rel, (Path *) appendpath);
	}

	/*
	 * Consider a parallel-aware append using a mix of partial and non-partial
	 * paths.  (This only makes sense if there's at least one child which has
	 * a non-partial path that is substantially cheaper than any partial path;
	 * otherwise, we should use the append path added in the previous step.)
	 */
	if (pa_subpaths_valid && pa_nonpartial_subpaths != NIL)
	{
		AppendPath *appendpath;
		ListCell   *lc;
		int			parallel_workers = 0;

		/*
		 * Find the highest number of workers requested for any partial
		 * subpath.
		 */
		foreach(lc, pa_partial_subpaths)
		{
			Path	   *path = lfirst(lc);

			parallel_workers = Max(parallel_workers, path->parallel_workers);
		}

		/*
		 * Same formula here as above.  It's even more important in this
		 * instance because the non-partial paths won't contribute anything to
		 * the planned number of parallel workers.
		 */
		parallel_workers = Max(parallel_workers,
							   fls(list_length(live_childrels)));
		parallel_workers = Min(parallel_workers,
							   max_parallel_workers_per_gather);
		Assert(parallel_workers > 0);

		appendpath = create_append_path(root, rel, pa_nonpartial_subpaths,
										pa_partial_subpaths,
										NIL, NULL, parallel_workers, true,
										partitioned_rels, partial_rows);
		add_partial_path(rel, (Path *) appendpath);
	}

	/*
	 * Also build unparameterized ordered append paths based on the collected
	 * list of child pathkeys.
	 */
	if (subpaths_valid)
		generate_orderedappend_paths(root, rel, live_childrels,
									 all_child_pathkeys,
									 partitioned_rels);

	/*
	 * Build Append paths for each parameterization seen among the child rels.
	 * (This may look pretty expensive, but in most cases of practical
	 * interest, the child rels will expose mostly the same parameterizations,
	 * so that not that many cases actually get considered here.)
	 *
	 * The Append node itself cannot enforce quals, so all qual checking must
	 * be done in the child paths.  This means that to have a parameterized
	 * Append path, we must have the exact same parameterization for each
	 * child path; otherwise some children might be failing to check the
	 * moved-down quals.  To make them match up, we can try to increase the
	 * parameterization of lesser-parameterized paths.
	 */
	foreach(l, all_child_outers)
	{
		Relids		required_outer = (Relids) lfirst(l);
		ListCell   *lcr;

		/* Select the child paths for an Append with this parameterization */
		subpaths = NIL;
		subpaths_valid = true;
		foreach(lcr, live_childrels)
		{
			RelOptInfo *childrel = (RelOptInfo *) lfirst(lcr);
			Path	   *subpath;

			if (childrel->pathlist == NIL)
			{
				/* failed to make a suitable path for this child */
				subpaths_valid = false;
				break;
			}

			subpath = get_cheapest_parameterized_child_path(root,
															childrel,
															required_outer);
			if (subpath == NULL)
			{
				/* failed to make a suitable path for this child */
				subpaths_valid = false;
				break;
			}
			accumulate_append_subpath(subpath, &subpaths, NULL);
		}

		if (subpaths_valid)
			add_path(rel, (Path *)
<<<<<<< HEAD
					 create_append_path(root, rel, subpaths, required_outer, 0));
=======
					 create_append_path(root, rel, subpaths, NIL,
										NIL, required_outer, 0, false,
										partitioned_rels, -1));
	}

	/*
	 * When there is only a single child relation, the Append path can inherit
	 * any ordering available for the child rel's path, so that it's useful to
	 * consider ordered partial paths.  Above we only considered the cheapest
	 * partial path for each child, but let's also make paths using any
	 * partial paths that have pathkeys.
	 */
	if (list_length(live_childrels) == 1)
	{
		RelOptInfo *childrel = (RelOptInfo *) linitial(live_childrels);

		foreach(l, childrel->partial_pathlist)
		{
			Path	   *path = (Path *) lfirst(l);
			AppendPath *appendpath;

			/*
			 * Skip paths with no pathkeys.  Also skip the cheapest partial
			 * path, since we already used that above.
			 */
			if (path->pathkeys == NIL ||
				path == linitial(childrel->partial_pathlist))
				continue;

			appendpath = create_append_path(root, rel, NIL, list_make1(path),
											NIL, NULL,
											path->parallel_workers, true,
											partitioned_rels, partial_rows);
			add_partial_path(rel, (Path *) appendpath);
		}
>>>>>>> 9e1c9f95
	}
}

/*
 * generate_orderedappend_paths
 *		Generate ordered append paths for an append relation
 *
 * Usually we generate MergeAppend paths here, but there are some special
 * cases where we can generate simple Append paths, because the subpaths
 * can provide tuples in the required order already.
 *
 * We generate a path for each ordering (pathkey list) appearing in
 * all_child_pathkeys.
 *
 * We consider both cheapest-startup and cheapest-total cases, ie, for each
 * interesting ordering, collect all the cheapest startup subpaths and all the
 * cheapest total paths, and build a suitable path for each case.
 *
 * We don't currently generate any parameterized ordered paths here.  While
 * it would not take much more code here to do so, it's very unclear that it
 * is worth the planning cycles to investigate such paths: there's little
 * use for an ordered path on the inside of a nestloop.  In fact, it's likely
 * that the current coding of add_path would reject such paths out of hand,
 * because add_path gives no credit for sort ordering of parameterized paths,
 * and a parameterized MergeAppend is going to be more expensive than the
 * corresponding parameterized Append path.  If we ever try harder to support
 * parameterized mergejoin plans, it might be worth adding support for
 * parameterized paths here to feed such joins.  (See notes in
 * optimizer/README for why that might not ever happen, though.)
 */
static void
generate_orderedappend_paths(PlannerInfo *root, RelOptInfo *rel,
							 List *live_childrels,
							 List *all_child_pathkeys,
							 List *partitioned_rels)
{
	ListCell   *lcp;
	List	   *partition_pathkeys = NIL;
	List	   *partition_pathkeys_desc = NIL;
	bool		partition_pathkeys_partial = true;
	bool		partition_pathkeys_desc_partial = true;

	/*
	 * Some partitioned table setups may allow us to use an Append node
	 * instead of a MergeAppend.  This is possible in cases such as RANGE
	 * partitioned tables where it's guaranteed that an earlier partition must
	 * contain rows which come earlier in the sort order.  To detect whether
	 * this is relevant, build pathkey descriptions of the partition ordering,
	 * for both forward and reverse scans.
	 */
	if (rel->part_scheme != NULL && IS_SIMPLE_REL(rel) &&
		partitions_are_ordered(rel->boundinfo, rel->nparts))
	{
		partition_pathkeys = build_partition_pathkeys(root, rel,
													  ForwardScanDirection,
													  &partition_pathkeys_partial);

		partition_pathkeys_desc = build_partition_pathkeys(root, rel,
														   BackwardScanDirection,
														   &partition_pathkeys_desc_partial);

		/*
		 * You might think we should truncate_useless_pathkeys here, but
		 * allowing partition keys which are a subset of the query's pathkeys
		 * can often be useful.  For example, consider a table partitioned by
		 * RANGE (a, b), and a query with ORDER BY a, b, c.  If we have child
		 * paths that can produce the a, b, c ordering (perhaps via indexes on
		 * (a, b, c)) then it works to consider the appendrel output as
		 * ordered by a, b, c.
		 */
	}

	/* Now consider each interesting sort ordering */
	foreach(lcp, all_child_pathkeys)
	{
		List	   *pathkeys = (List *) lfirst(lcp);
		List	   *startup_subpaths = NIL;
		List	   *total_subpaths = NIL;
		bool		startup_neq_total = false;
		ListCell   *lcr;
		bool		match_partition_order;
		bool		match_partition_order_desc;

		/*
		 * Determine if this sort ordering matches any partition pathkeys we
		 * have, for both ascending and descending partition order.  If the
		 * partition pathkeys happen to be contained in pathkeys then it still
		 * works, as described above, providing that the partition pathkeys
		 * are complete and not just a prefix of the partition keys.  (In such
		 * cases we'll be relying on the child paths to have sorted the
		 * lower-order columns of the required pathkeys.)
		 */
		match_partition_order =
			pathkeys_contained_in(pathkeys, partition_pathkeys) ||
			(!partition_pathkeys_partial &&
			 pathkeys_contained_in(partition_pathkeys, pathkeys));

		match_partition_order_desc = !match_partition_order &&
			(pathkeys_contained_in(pathkeys, partition_pathkeys_desc) ||
			 (!partition_pathkeys_desc_partial &&
			  pathkeys_contained_in(partition_pathkeys_desc, pathkeys)));

		/* Select the child paths for this ordering... */
		foreach(lcr, live_childrels)
		{
			RelOptInfo *childrel = (RelOptInfo *) lfirst(lcr);
			Path	   *cheapest_startup,
					   *cheapest_total;

			/* Locate the right paths, if they are available. */
			cheapest_startup =
				get_cheapest_path_for_pathkeys(childrel->pathlist,
											   pathkeys,
											   NULL,
											   STARTUP_COST,
											   false);
			cheapest_total =
				get_cheapest_path_for_pathkeys(childrel->pathlist,
											   pathkeys,
											   NULL,
											   TOTAL_COST,
											   false);

			/*
			 * If we can't find any paths with the right order just use the
			 * cheapest-total path; we'll have to sort it later.
			 */
			if (cheapest_startup == NULL || cheapest_total == NULL)
			{
				cheapest_startup = cheapest_total =
					childrel->cheapest_total_path;
				/* Assert we do have an unparameterized path for this child */
				Assert(cheapest_total->param_info == NULL);
			}

			/*
			 * Notice whether we actually have different paths for the
			 * "cheapest" and "total" cases; frequently there will be no point
			 * in two create_merge_append_path() calls.
			 */
			if (cheapest_startup != cheapest_total)
				startup_neq_total = true;

			/*
			 * Collect the appropriate child paths.  The required logic varies
			 * for the Append and MergeAppend cases.
			 */
			if (match_partition_order)
			{
				/*
				 * We're going to make a plain Append path.  We don't need
				 * most of what accumulate_append_subpath would do, but we do
				 * want to cut out child Appends or MergeAppends if they have
				 * just a single subpath (and hence aren't doing anything
				 * useful).
				 */
				cheapest_startup = get_singleton_append_subpath(cheapest_startup);
				cheapest_total = get_singleton_append_subpath(cheapest_total);

				startup_subpaths = lappend(startup_subpaths, cheapest_startup);
				total_subpaths = lappend(total_subpaths, cheapest_total);
			}
			else if (match_partition_order_desc)
			{
				/*
				 * As above, but we need to reverse the order of the children,
				 * because nodeAppend.c doesn't know anything about reverse
				 * ordering and will scan the children in the order presented.
				 */
				cheapest_startup = get_singleton_append_subpath(cheapest_startup);
				cheapest_total = get_singleton_append_subpath(cheapest_total);

				startup_subpaths = lcons(cheapest_startup, startup_subpaths);
				total_subpaths = lcons(cheapest_total, total_subpaths);
			}
			else
			{
				/*
				 * Otherwise, rely on accumulate_append_subpath to collect the
				 * child paths for the MergeAppend.
				 */
				accumulate_append_subpath(cheapest_startup,
										  &startup_subpaths, NULL);
				accumulate_append_subpath(cheapest_total,
										  &total_subpaths, NULL);
			}
		}

		/* ... and build the Append or MergeAppend paths */
		if (match_partition_order || match_partition_order_desc)
		{
			/* We only need Append */
			add_path(rel, (Path *) create_append_path(root,
													  rel,
													  startup_subpaths,
													  NIL,
													  pathkeys,
													  NULL,
													  0,
													  false,
													  partitioned_rels,
													  -1));
			if (startup_neq_total)
				add_path(rel, (Path *) create_append_path(root,
														  rel,
														  total_subpaths,
														  NIL,
														  pathkeys,
														  NULL,
														  0,
														  false,
														  partitioned_rels,
														  -1));
		}
		else
		{
			/* We need MergeAppend */
			add_path(rel, (Path *) create_merge_append_path(root,
															rel,
															startup_subpaths,
															pathkeys,
															NULL,
															partitioned_rels));
			if (startup_neq_total)
				add_path(rel, (Path *) create_merge_append_path(root,
																rel,
																total_subpaths,
																pathkeys,
																NULL,
																partitioned_rels));
		}
	}
}

/*
 * get_cheapest_parameterized_child_path
 *		Get cheapest path for this relation that has exactly the requested
 *		parameterization.
 *
 * Returns NULL if unable to create such a path.
 */
static Path *
get_cheapest_parameterized_child_path(PlannerInfo *root, RelOptInfo *rel,
									  Relids required_outer)
{
	Path	   *cheapest;
	ListCell   *lc;

	/*
	 * Look up the cheapest existing path with no more than the needed
	 * parameterization.  If it has exactly the needed parameterization, we're
	 * done.
	 */
	cheapest = get_cheapest_path_for_pathkeys(rel->pathlist,
											  NIL,
											  required_outer,
											  TOTAL_COST,
											  false);
	Assert(cheapest != NULL);
	if (bms_equal(PATH_REQ_OUTER(cheapest), required_outer))
		return cheapest;

	/*
	 * Otherwise, we can "reparameterize" an existing path to match the given
	 * parameterization, which effectively means pushing down additional
	 * joinquals to be checked within the path's scan.  However, some existing
	 * paths might check the available joinquals already while others don't;
	 * therefore, it's not clear which existing path will be cheapest after
	 * reparameterization.  We have to go through them all and find out.
	 */
	cheapest = NULL;
	foreach(lc, rel->pathlist)
	{
		Path	   *path = (Path *) lfirst(lc);

		/* Can't use it if it needs more than requested parameterization */
		if (!bms_is_subset(PATH_REQ_OUTER(path), required_outer))
			continue;

		/*
		 * Reparameterization can only increase the path's cost, so if it's
		 * already more expensive than the current cheapest, forget it.
		 */
		if (cheapest != NULL &&
			compare_path_costs(cheapest, path, TOTAL_COST) <= 0)
			continue;

		/* Reparameterize if needed, then recheck cost */
		if (!bms_equal(PATH_REQ_OUTER(path), required_outer))
		{
			path = reparameterize_path(root, path, required_outer, 1.0);
			if (path == NULL)
				continue;		/* failed to reparameterize this one */
			Assert(bms_equal(PATH_REQ_OUTER(path), required_outer));

			if (cheapest != NULL &&
				compare_path_costs(cheapest, path, TOTAL_COST) <= 0)
				continue;
		}

		/* We have a new best path */
		cheapest = path;
	}

	/* Return the best path, or NULL if we found no suitable candidate */
	return cheapest;
}

/*
 * accumulate_append_subpath
 *		Add a subpath to the list being built for an Append or MergeAppend.
 *
 * It's possible that the child is itself an Append or MergeAppend path, in
 * which case we can "cut out the middleman" and just add its child paths to
 * our own list.  (We don't try to do this earlier because we need to apply
 * both levels of transformation to the quals.)
 *
 * Note that if we omit a child MergeAppend in this way, we are effectively
 * omitting a sort step, which seems fine: if the parent is to be an Append,
 * its result would be unsorted anyway, while if the parent is to be a
 * MergeAppend, there's no point in a separate sort on a child.
 *
 * Normally, either path is a partial path and subpaths is a list of partial
 * paths, or else path is a non-partial plan and subpaths is a list of those.
 * However, if path is a parallel-aware Append, then we add its partial path
 * children to subpaths and the rest to special_subpaths.  If the latter is
 * NULL, we don't flatten the path at all (unless it contains only partial
 * paths).
 */
static void
accumulate_append_subpath(Path *path, List **subpaths, List **special_subpaths)
{
	if (IsA(path, AppendPath))
	{
		AppendPath *apath = (AppendPath *) path;

		if (!apath->path.parallel_aware || apath->first_partial_path == 0)
		{
			/* list_copy is important here to avoid sharing list substructure */
			*subpaths = list_concat(*subpaths, list_copy(apath->subpaths));
			return;
		}
		else if (special_subpaths != NULL)
		{
			List	   *new_special_subpaths;

			/* Split Parallel Append into partial and non-partial subpaths */
			*subpaths = list_concat(*subpaths,
									list_copy_tail(apath->subpaths,
												   apath->first_partial_path));
			new_special_subpaths =
				list_truncate(list_copy(apath->subpaths),
							  apath->first_partial_path);
			*special_subpaths = list_concat(*special_subpaths,
											new_special_subpaths);
			return;
		}
	}
	else if (IsA(path, MergeAppendPath))
	{
		MergeAppendPath *mpath = (MergeAppendPath *) path;

		/* list_copy is important here to avoid sharing list substructure */
		*subpaths = list_concat(*subpaths, list_copy(mpath->subpaths));
		return;
	}

	*subpaths = lappend(*subpaths, path);
}

/*
 * get_singleton_append_subpath
 *		Returns the single subpath of an Append/MergeAppend, or just
 *		return 'path' if it's not a single sub-path Append/MergeAppend.
 *
 * Note: 'path' must not be a parallel-aware path.
 */
static Path *
get_singleton_append_subpath(Path *path)
{
	Assert(!path->parallel_aware);

	if (IsA(path, AppendPath))
	{
		AppendPath *apath = (AppendPath *) path;

		if (list_length(apath->subpaths) == 1)
			return (Path *) linitial(apath->subpaths);
	}
	else if (IsA(path, MergeAppendPath))
	{
		MergeAppendPath *mpath = (MergeAppendPath *) path;

		if (list_length(mpath->subpaths) == 1)
			return (Path *) linitial(mpath->subpaths);
	}

	return path;
}

/*
 * set_dummy_rel_pathlist
 *	  Build a dummy path for a relation that's been excluded by constraints
 *
 * Rather than inventing a special "dummy" path type, we represent this as an
 * AppendPath with no members (see also IS_DUMMY_APPEND/IS_DUMMY_REL macros).
 *
 * (See also mark_dummy_rel, which does basically the same thing, but is
 * typically used to change a rel into dummy state after we already made
 * paths for it.)
 */
<<<<<<< HEAD
void
set_dummy_rel_pathlist(PlannerInfo *root, RelOptInfo *rel)
=======
static void
set_dummy_rel_pathlist(RelOptInfo *rel)
>>>>>>> 9e1c9f95
{
	/* Set dummy size estimates --- we leave attr_widths[] as zeroes */
	rel->rows = 0;
	rel->reltarget->width = 0;

	/* Discard any pre-existing paths; no further need for them */
	rel->pathlist = NIL;
	rel->partial_pathlist = NIL;

<<<<<<< HEAD
	add_path(rel, (Path *) create_append_path(root, rel, NIL, NULL, 0));
=======
	/* Set up the dummy path */
	add_path(rel, (Path *) create_append_path(NULL, rel, NIL, NIL,
											  NIL, rel->lateral_relids,
											  0, false, NIL, -1));
>>>>>>> 9e1c9f95

	/*
	 * We set the cheapest-path fields immediately, just in case they were
	 * pointing at some discarded path.  This is redundant when we're called
	 * from set_rel_size(), but not when called from elsewhere, and doing it
	 * twice is harmless anyway.
	 */
	set_cheapest(rel);
}

/* quick-and-dirty test to see if any joining is needed */
static bool
has_multiple_baserels(PlannerInfo *root)
{
	int			num_base_rels = 0;
	Index		rti;

	for (rti = 1; rti < root->simple_rel_array_size; rti++)
	{
		RelOptInfo *brel = root->simple_rel_array[rti];

		if (brel == NULL)
			continue;

		/* ignore RTEs that are "other rels" */
		if (brel->reloptkind == RELOPT_BASEREL)
			if (++num_base_rels > 1)
				return true;
	}
	return false;
}

/*
 * set_subquery_pathlist
 *		Generate SubqueryScan access paths for a subquery RTE
 *
 * We don't currently support generating parameterized paths for subqueries
 * by pushing join clauses down into them; it seems too expensive to re-plan
 * the subquery multiple times to consider different alternatives.
 * (XXX that could stand to be reconsidered, now that we use Paths.)
 * So the paths made here will be parameterized if the subquery contains
 * LATERAL references, otherwise not.  As long as that's true, there's no need
 * for a separate set_subquery_size phase: just make the paths right away.
 */
static void
set_subquery_pathlist(PlannerInfo *root, RelOptInfo *rel,
					  Index rti, RangeTblEntry *rte)
{
	Query	   *subquery = rte->subquery;
	Relids		required_outer;
	double		tuple_fraction;
	bool		forceDistRand;
	PlannerConfig *config;
	RelOptInfo *sub_final_rel;
	ListCell   *lc;

	/*
	 * Must copy the Query so that planning doesn't mess up the RTE contents
	 * (really really need to fix the planner to not scribble on its input,
	 * someday ... but see remove_unused_subquery_outputs to start with).
	 */
	subquery = copyObject(subquery);

	/*
	 * If it's a LATERAL subquery, it might contain some Vars of the current
	 * query level, requiring it to be treated as parameterized, even though
	 * we don't support pushing down join quals into subqueries.
	 */
	required_outer = rel->lateral_relids;

<<<<<<< HEAD
	forceDistRand = rte->forceDistRandom;
=======
	/*
	 * Zero out result area for subquery_is_pushdown_safe, so that it can set
	 * flags as needed while recursing.  In particular, we need a workspace
	 * for keeping track of unsafe-to-reference columns.  unsafeColumns[i]
	 * will be set true if we find that output column i of the subquery is
	 * unsafe to use in a pushed-down qual.
	 */
	memset(&safetyInfo, 0, sizeof(safetyInfo));
	safetyInfo.unsafeColumns = (bool *)
		palloc0((list_length(subquery->targetList) + 1) * sizeof(bool));

	/*
	 * If the subquery has the "security_barrier" flag, it means the subquery
	 * originated from a view that must enforce row level security.  Then we
	 * must not push down quals that contain leaky functions.  (Ideally this
	 * would be checked inside subquery_is_pushdown_safe, but since we don't
	 * currently pass the RTE to that function, we must do it here.)
	 */
	safetyInfo.unsafeLeaky = rte->security_barrier;
>>>>>>> 9e1c9f95

	/* CDB: Could be a preplanned subquery from window_planner. */
	if (rte->subquery_root == NULL)
	{
		/*
		 * push down quals if possible. Note subquery might be
		 * different pointer from original one.
		 */
		subquery = push_down_restrict(root, rel, rte, rti, subquery);

		/*
		 * CDB: Does the subquery return at most one row?
		 */
		rel->onerow = false;

		/* Set-returning function in tlist could give any number of rows. */
		if (expression_returns_set((Node *)subquery->targetList))
		{}

		/* Always one row if aggregate function without GROUP BY. */
		else if (!subquery->groupClause &&
				 (subquery->hasAggs || subquery->havingQual))
			rel->onerow = true;

		/* LIMIT 1 or less? */
		else if (subquery->limitCount &&
				 IsA(subquery->limitCount, Const) &&
				 !((Const *) subquery->limitCount)->constisnull)
		{
			Const	   *cnst = (Const *) subquery->limitCount;

			if (cnst->consttype == INT8OID &&
				DatumGetInt64(cnst->constvalue) <= 1)
				rel->onerow = true;
		}
<<<<<<< HEAD
=======
		rel->baserestrictinfo = upperrestrictlist;
		/* We don't bother recomputing baserestrict_min_security */
	}
>>>>>>> 9e1c9f95

		/*
		 * The upper query might not use all the subquery's output columns; if
		 * not, we can simplify.
		 */
		remove_unused_subquery_outputs(subquery, rel);

		/*
		 * We can safely pass the outer tuple_fraction down to the subquery if the
		 * outer level has no joining, aggregation, or sorting to do. Otherwise
		 * we'd better tell the subquery to plan for full retrieval. (XXX This
		 * could probably be made more intelligent ...)
		 */
		if (subquery->hasAggs ||
			subquery->groupClause ||
			subquery->groupingSets ||
			subquery->havingQual ||
			subquery->distinctClause ||
			subquery->sortClause ||
			has_multiple_baserels(root))
			tuple_fraction = 0.0;	/* default case */
		else
			tuple_fraction = root->tuple_fraction;

		/* Generate a subroot and Paths for the subquery */
		config = CopyPlannerConfig(root->config);
		config->honor_order_by = false;		/* partial order is enough */

		/*
		 * CDB: if this subquery is the inner plan of a lateral
		 * join and if it contains a limit, we can only gather
		 * it to singleQE and materialize the data because we
		 * cannot pass params across motion.
		 */
		if ((!bms_is_empty(required_outer)) &&
			is_query_contain_limit_groupby(subquery))
			config->force_singleQE = true;

		/*
		 * Greenplum specific behavior:
		 * config->may_rescan is used to guide if
		 * we should add materialize path over motion
		 * in the left tree of a join.
		 */
		config->may_rescan = config->may_rescan || !bms_is_empty(required_outer);

		/* plan_params should not be in use in current query level */
		Assert(root->plan_params == NIL);

		rel->subroot = subquery_planner(root->glob, subquery,
									root,
									false, tuple_fraction,
									config);
	}
	else
	{
		/* This is a preplanned sub-query RTE. */
		rel->subroot = rte->subquery_root;
		/* XXX rel->onerow = ??? */
	}

	/* Isolate the params needed by this specific subplan */
	rel->subplan_params = root->plan_params;
	root->plan_params = NIL;

	/*
	 * It's possible that constraint exclusion proved the subquery empty. If
	 * so, it's desirable to produce an unadorned dummy path so that we will
	 * recognize appropriate optimizations at this query level.
	 */
	sub_final_rel = fetch_upper_rel(rel->subroot, UPPERREL_FINAL, NULL);

	if (IS_DUMMY_REL(sub_final_rel))
	{
		set_dummy_rel_pathlist(root, rel);
		return;
	}

	/*
	 * Mark rel with estimated output rows, width, etc.  Note that we have to
	 * do this before generating outer-query paths, else cost_subqueryscan is
	 * not happy.
	 */
	set_subquery_size_estimates(root, rel);

	/*
	 * For each Path that subquery_planner produced, make a SubqueryScanPath
	 * in the outer query.
	 */
	foreach(lc, sub_final_rel->pathlist)
	{
		Path	   *subpath = (Path *) lfirst(lc);
		Path       *path;
		List       *l;
		List	   *pathkeys;
		CdbPathLocus locus;

		/* Convert subpath's pathkeys to outer representation */
		pathkeys = convert_subquery_pathkeys(root,
											 rel,
											 subpath->pathkeys,
											 make_tlist_from_pathtarget(subpath->pathtarget));

		if (forceDistRand)
			CdbPathLocus_MakeStrewn(&locus, getgpsegmentCount());
		else
			locus = cdbpathlocus_from_subquery(root, rel, subpath);

		path = (Path *) create_subqueryscan_path(root, rel, subpath,
												 pathkeys, locus, required_outer);

		/*
		 * Greenplum specific behavior:
		 * If the path is general or segmentgeneral locus and contains
		 * volatile target list of havingQual, we should turn it into
		 * singleQE.
		 */
		l = lappend(list_make1(subquery->havingQual), subpath->pathtarget->exprs);
		path = turn_volatile_seggen_to_singleqe(root,
												path,
												(Node *) l);

		/* Generate outer path using this subpath */
		add_path(rel, path);
	}

	/* If outer rel allows parallelism, do same for partial paths. */
	if (rel->consider_parallel && bms_is_empty(required_outer))
	{
		/* If consider_parallel is false, there should be no partial paths. */
		Assert(sub_final_rel->consider_parallel ||
			   sub_final_rel->partial_pathlist == NIL);

		/* Same for partial paths. */
		foreach(lc, sub_final_rel->partial_pathlist)
		{
			Path	   *subpath = (Path *) lfirst(lc);
			List	   *pathkeys;

			/* Convert subpath's pathkeys to outer representation */
			pathkeys = convert_subquery_pathkeys(root,
												 rel,
												 subpath->pathkeys,
												 make_tlist_from_pathtarget(subpath->pathtarget));

			/* Generate outer path using this subpath */
			add_partial_path(rel, (Path *)
							 create_subqueryscan_path(root, rel, subpath,
													  pathkeys,
													  required_outer));
		}
	}
}

/*
 * set_function_pathlist
 *		Build the (single) access path for a function RTE
 */
static void
set_function_pathlist(PlannerInfo *root, RelOptInfo *rel, RangeTblEntry *rte)
{
	Relids		required_outer;
	List	   *pathkeys = NIL;

	/*
	 * We don't support pushing join clauses into the quals of a function
	 * scan, but it could still have required parameterization due to LATERAL
	 * refs in the function expression.
	 */
	required_outer = rel->lateral_relids;

	/*
	 * The result is considered unordered unless ORDINALITY was used, in which
	 * case it is ordered by the ordinal column (the last one).  See if we
	 * care, by checking for uses of that Var in equivalence classes.
	 */
	if (rte->funcordinality)
	{
		AttrNumber	ordattno = rel->max_attr;
		Var		   *var = NULL;
		ListCell   *lc;

		/*
		 * Is there a Var for it in rel's targetlist?  If not, the query did
		 * not reference the ordinality column, or at least not in any way
		 * that would be interesting for sorting.
		 */
		foreach(lc, rel->reltarget->exprs)
		{
			Var		   *node = (Var *) lfirst(lc);

			/* checking varno/varlevelsup is just paranoia */
			if (IsA(node, Var) &&
				node->varattno == ordattno &&
				node->varno == rel->relid &&
				node->varlevelsup == 0)
			{
				var = node;
				break;
			}
		}

		/*
		 * Try to build pathkeys for this Var with int8 sorting.  We tell
		 * build_expression_pathkey not to build any new equivalence class; if
		 * the Var isn't already mentioned in some EC, it means that nothing
		 * cares about the ordering.
		 */
		if (var)
			pathkeys = build_expression_pathkey(root,
												(Expr *) var,
												NULL,	/* below outer joins */
												Int8LessOperator,
												rel->relids,
												false);
	}

	/* Generate appropriate path */
	add_path(rel, create_functionscan_path(root, rel, rte,
										   pathkeys, required_outer));
}

/*
 * set_tablefunction_pathlist
 *		Build the (single) access path for a table function RTE
 */
static void
set_tablefunction_pathlist(PlannerInfo *root, RelOptInfo *rel, RangeTblEntry *rte)
{
	PlannerConfig *config;
	RangeTblFunction *rtfunc;
	FuncExpr   *fexpr;
	ListCell   *arg;
	RelOptInfo *sub_final_rel;
	Relids		required_outer;
	ListCell   *lc;

	/* Cannot be a preplanned subquery from window_planner. */
	Assert(!rte->subquery_root);

	Assert(list_length(rte->functions) == 1);
	rtfunc = (RangeTblFunction *) linitial(rte->functions);
	Assert(rtfunc->funcexpr && IsA(rtfunc->funcexpr, FuncExpr));
	fexpr= (FuncExpr *) rtfunc->funcexpr;

	/*
	 * We don't support pushing join clauses into the quals of a function
	 * scan, but it could still have required parameterization due to LATERAL
	 * refs in the function expression.
	 */
	required_outer = rel->lateral_relids;

	config = CopyPlannerConfig(root->config);
	config->honor_order_by = false;		/* partial order is enough */

	/* Plan input subquery */
	rel->subroot = subquery_planner(root->glob, rte->subquery, root,
									false,
									0.0, //tuple_fraction
									config);

	/*
	 * It's possible that constraint exclusion proved the subquery empty. If
	 * so, it's desirable to produce an unadorned dummy path so that we will
	 * recognize appropriate optimizations at this query level.
	 */
	sub_final_rel = fetch_upper_rel(rel->subroot, UPPERREL_FINAL, NULL);

	/*
	 * With the subquery planned we now need to clear the subquery from the
	 * TableValueExpr nodes, otherwise preprocess_expression will trip over
	 * it.
	 */
	foreach(arg, fexpr->args)
	{
		if (IsA(arg, TableValueExpr))
		{
			TableValueExpr *tve = (TableValueExpr *) arg;

			tve->subquery = NULL;
		}
	}

	/* Could the function return more than one row? */
	rel->onerow = !expression_returns_set((Node *) fexpr);

	/* Mark rel with estimated output rows, width, etc */
	set_table_function_size_estimates(root, rel);

	/*
	 * For each Path that subquery_planner produced, make a SubqueryScanPath
	 * in the outer query.
	 */
	foreach(lc, sub_final_rel->pathlist)
	{
		Path	   *subpath = (Path *) lfirst(lc);
		List	   *pathkeys;

		/* Convert subpath's pathkeys to outer representation */
		pathkeys = convert_subquery_pathkeys(root,
											 rel,
											 subpath->pathkeys,
							make_tlist_from_pathtarget(subpath->pathtarget));

		/* Generate appropriate path */
		add_path(rel, (Path *)
				 create_tablefunction_path(root, rel, subpath,
										   pathkeys, required_outer));
	}
}

/*
 * set_values_pathlist
 *		Build the (single) access path for a VALUES RTE
 */
static void
set_values_pathlist(PlannerInfo *root, RelOptInfo *rel, RangeTblEntry *rte)
{
	Relids		required_outer;

	/*
	 * We don't support pushing join clauses into the quals of a values scan,
	 * but it could still have required parameterization due to LATERAL refs
	 * in the values expressions.
	 */
	required_outer = rel->lateral_relids;

	/* CDB: Just one row? */
	rel->onerow = (rel->tuples <= 1 &&
				   !expression_returns_set((Node *) rte->values_lists));

	/* Generate appropriate path */
	add_path(rel, create_valuesscan_path(root, rel, rte, required_outer));
}

/*
 * set_tablefunc_pathlist
 *		Build the (single) access path for a table func RTE
 */
static void
set_tablefunc_pathlist(PlannerInfo *root, RelOptInfo *rel, RangeTblEntry *rte)
{
	Relids		required_outer;

	/*
	 * We don't support pushing join clauses into the quals of a tablefunc
	 * scan, but it could still have required parameterization due to LATERAL
	 * refs in the function expression.
	 */
	required_outer = rel->lateral_relids;

	/* Generate appropriate path */
	add_path(rel, create_tablefuncscan_path(root, rel,
											required_outer));
}

/*
 * set_cte_pathlist
 *		Build the (single) access path for a non-self-reference CTE RTE
 *
 * There's no need for a separate set_cte_size phase, since we don't
 * support join-qual-parameterized paths for CTEs.
 */
static void
set_cte_pathlist(PlannerInfo *root, RelOptInfo *rel, RangeTblEntry *rte)
{
	PlannerInfo *cteroot;
	Index		levelsup;
	int			ndx;
	ListCell   *lc;
	int			planinfo_id;
	CommonTableExpr *cte = NULL;
	double		tuple_fraction = 0.0;
	CtePlanInfo *cteplaninfo;
	List	   *pathkeys = NULL;
	PlannerInfo *subroot = NULL;
	RelOptInfo *sub_final_rel;
	Relids		required_outer;
	bool		is_shared;

	/*
	 * Find the referenced CTE based on the given range table entry
	 */
	levelsup = rte->ctelevelsup;
	cteroot = root;
	while (levelsup-- > 0)
	{
		cteroot = cteroot->parent_root;
		if (!cteroot)			/* shouldn't happen */
			elog(ERROR, "bad levelsup for CTE \"%s\"", rte->ctename);
	}

	ndx = 0;
	foreach(lc, cteroot->parse->cteList)
	{
		cte = (CommonTableExpr *) lfirst(lc);

		if (strcmp(cte->ctename, rte->ctename) == 0)
			break;
		ndx++;
	}
	if (lc == NULL)				/* shouldn't happen */
		elog(ERROR, "could not find CTE \"%s\"", rte->ctename);

	Assert(IsA(cte->ctequery, Query));

	/*
	 * In PostgreSQL, we use the index to look up the plan ID in the
	 * cteroot->cte_plan_ids list. In GPDB, CTE plans work differently, and
	 * we look up the CtePlanInfo struct in the list_cteplaninfo instead.
	 */
	planinfo_id = ndx;

	/*
	 * Determine whether we need to generate a new subplan for this CTE.
	 *
	 * There are the following cases:
	 *   (1) If this subquery can be pulled up as an InitPlan, we will
	 *       generate a new subplan. In InitPlan case, the subplan can
	 *       not be shared with the main query or other InitPlans. We
	 *       do not store this subplan in cteplaninfo.
	 *   (2) If we never generate a subplan for this CTE, then we generate
	 *       one. If the reference count for this CTE is greater than 1
	 *       (excluding ones used in InitPlans), we create multiple subplans,
	 *       each of which has a SharedNode on top. We store these subplans
	 *       in cteplaninfo so that they can be used later.
	 */
	Assert(list_length(cteroot->list_cteplaninfo) > planinfo_id);
	cteplaninfo = list_nth(cteroot->list_cteplaninfo, planinfo_id);

	/*
	 * If there is exactly one reference to this CTE in the query, or plan
	 * sharing is disabled, create a new subplan for this CTE. It will
	 * become simple subquery scan.
	 *
	 * NOTE: The check for "exactly one reference" is a bit fuzzy. The
	 * references are counted in parse analysis phase, and it's possible
	 * that we duplicate a reference during query planning. So the check
	 * for number of references must be treated merely as a hint. If it
	 * turns out that there are in fact multiple references to the same
	 * CTE, even though we thought that there is only one, we might choose
	 * a sub-optimal plan because we missed the opportunity to share the
	 * subplan. That's acceptable for now.
	 *
	 * subquery tree will be modified if any qual is pushed down.
	 * There's risk that it'd be confusing if the tree is used
	 * later. At the moment InitPlan case uses the tree, but it
	 * is called earlier than this pass always, so we don't avoid it.
	 *
	 * Also, we might want to think extracting "common"
	 * qual expressions between multiple references, but
	 * so far we don't support it.
	 */
	is_shared = root->config->gp_cte_sharing && cte->cterefcount > 1;
	if (!is_shared)
	{
		PlannerConfig *config = CopyPlannerConfig(root->config);

		/*
		 * Copy query node since subquery_planner may trash it, and we need it
		 * intact in case we need to create another plan for the CTE
		 */
		Query	   *subquery = (Query *) copyObject(cte->ctequery);

		/*
		 * Having multiple SharedScans can lead to deadlocks. For now,
		 * disallow sharing of ctes at lower levels.
		 */
		config->gp_cte_sharing = false;

		config->honor_order_by = false;

		if (!cte->cterecursive)
		{
			/*
			 * Adjust the subquery so that 'root', i.e. this subquery, is the
			 * parent of the CTE subquery, even though the CTE might've been
			 * higher up syntactically. This is because some of the quals that
			 * we push down might refer to relations between the current level
			 * and the CTE's syntactical level. Such relations are not visible
			 * at the CTE's syntactical level, and SS_finalize_plan() would
			 * throw an error on them.
			 */
			IncrementVarSublevelsUp((Node *) subquery, rte->ctelevelsup, 1);

			/*
			 * Push down quals, like we do in set_subquery_pathlist()
			 */
			subquery = push_down_restrict(root, rel, rte, rel->relid, subquery);

			subroot = subquery_planner(cteroot->glob, subquery, root,
									   cte->cterecursive,
									   tuple_fraction, config);
		}
		else
		{
			subroot = subquery_planner(cteroot->glob, subquery, cteroot,
									   cte->cterecursive,
									   tuple_fraction, config);
		}

		/*
		 * Do not store the subplan in cteplaninfo, since we will not share
		 * this plan.
		 */
	}
	else
	{
		/*
		 * If we haven't created a subplan for this CTE yet, do it now. This
		 * subplan will not be used by InitPlans, so that they can be shared
		 * if this CTE is referenced multiple times (excluding in InitPlans).
		 */
		if (cteplaninfo->subroot == NULL)
		{
			PlannerConfig *config = CopyPlannerConfig(root->config);

			/*
			 * Copy query node since subquery_planner may trash it and we need
			 * it intact in case we need to create another plan for the CTE
			 */
			Query	   *subquery = (Query *) copyObject(cte->ctequery);

			/*
			 * Having multiple SharedScans can lead to deadlocks. For now,
			 * disallow sharing of ctes at lower levels.
			 */
			config->gp_cte_sharing = false;

			config->honor_order_by = false;

			subroot = subquery_planner(cteroot->glob, subquery, cteroot, cte->cterecursive,
									   tuple_fraction, config);

			/* Select best Path and turn it into a Plan */
			sub_final_rel = fetch_upper_rel(subroot, UPPERREL_FINAL, NULL);

			/*
			 * we cannot use different plans for different instances of this CTE
			 * reference, so keep only the cheapest
			 */
			sub_final_rel->pathlist = list_make1(sub_final_rel->cheapest_total_path);

			cteplaninfo->subroot = subroot;
		}
		else
			subroot = cteplaninfo->subroot;
	}
	rel->subroot = subroot;

	/*
	 * It's possible that constraint exclusion proved the subquery empty. If
	 * so, it's desirable to produce an unadorned dummy path so that we will
	 * recognize appropriate optimizations at this query level.
	 */
	sub_final_rel = fetch_upper_rel(subroot, UPPERREL_FINAL, NULL);

	if (IS_DUMMY_REL(sub_final_rel))
	{
		set_dummy_rel_pathlist(root, rel);
		return;
	}

	pathkeys = subroot->query_pathkeys;

	/* Mark rel with estimated output rows, width, etc */
	{
		double		numsegments;
		double		sub_total_rows;

		if (CdbPathLocus_IsPartitioned(sub_final_rel->cheapest_total_path->locus))
			numsegments = CdbPathLocus_NumSegments(sub_final_rel->cheapest_total_path->locus);
		else
			numsegments = 1;
		sub_total_rows = sub_final_rel->cheapest_total_path->rows * numsegments;

		set_cte_size_estimates(root, rel, sub_total_rows);
	}

	/*
	 * We don't support pushing join clauses into the quals of a CTE scan, but
	 * it could still have required parameterization due to LATERAL refs in
	 * its tlist.
	 */
	required_outer = rel->lateral_relids;

	/*
	 * For each Path that subquery_planner produced, make a CteScanPath
	 * in the outer query.
	 */
	foreach(lc, sub_final_rel->pathlist)
	{
		Path	   *subpath = (Path *) lfirst(lc);
		List	   *pathkeys;
		CdbPathLocus locus;

		/* Convert subquery pathkeys to outer representation */
		pathkeys = convert_subquery_pathkeys(root, rel, subpath->pathkeys,
											 make_tlist_from_pathtarget(subpath->pathtarget));

		/* GPDB_96_MERGE_FIXME: Should we check forceDistRandom here, like set_subquery_pathlist() does? */
		locus = cdbpathlocus_from_subquery(root, rel, subpath);

		/* Generate appropriate path */
		add_path(rel, create_ctescan_path(root,
										  rel,
										  is_shared ? NULL : subpath,
										  locus,
										  pathkeys,
										  required_outer));
	}
}

/*
 * set_namedtuplestore_pathlist
 *		Build the (single) access path for a named tuplestore RTE
 *
 * There's no need for a separate set_namedtuplestore_size phase, since we
 * don't support join-qual-parameterized paths for tuplestores.
 */
static void
set_namedtuplestore_pathlist(PlannerInfo *root, RelOptInfo *rel,
							 RangeTblEntry *rte)
{
	Relids		required_outer;

	/* Mark rel with estimated output rows, width, etc */
	set_namedtuplestore_size_estimates(root, rel);

	/*
	 * We don't support pushing join clauses into the quals of a tuplestore
	 * scan, but it could still have required parameterization due to LATERAL
	 * refs in its tlist.
	 */
	required_outer = rel->lateral_relids;

	/* Generate appropriate path */
	add_path(rel, create_namedtuplestorescan_path(root, rel, required_outer));

	/* Select cheapest path (pretty easy in this case...) */
	set_cheapest(rel);
}

/*
 * set_result_pathlist
 *		Build the (single) access path for an RTE_RESULT RTE
 *
 * There's no need for a separate set_result_size phase, since we
 * don't support join-qual-parameterized paths for these RTEs.
 */
static void
set_result_pathlist(PlannerInfo *root, RelOptInfo *rel,
					RangeTblEntry *rte)
{
	Relids		required_outer;

	/* Mark rel with estimated output rows, width, etc */
	set_result_size_estimates(root, rel);

	/*
	 * We don't support pushing join clauses into the quals of a Result scan,
	 * but it could still have required parameterization due to LATERAL refs
	 * in its tlist.
	 */
	required_outer = rel->lateral_relids;

	/* Generate appropriate path */
	add_path(rel, create_resultscan_path(root, rel, required_outer));

	/* Select cheapest path (pretty easy in this case...) */
	set_cheapest(rel);
}

/*
 * set_worktable_pathlist
 *		Build the (single) access path for a self-reference CTE RTE
 *
 * There's no need for a separate set_worktable_size phase, since we don't
 * support join-qual-parameterized paths for CTEs.
 */
static void
set_worktable_pathlist(PlannerInfo *root, RelOptInfo *rel, RangeTblEntry *rte)
{
	Path	   *ctepath;
	PlannerInfo *cteroot;
	Index		levelsup;
	Relids		required_outer;

	/*
	 * We need to find the non-recursive term's path, which is in the plan
	 * level that's processing the recursive UNION, which is one level *below*
	 * where the CTE comes from.
	 */
	levelsup = rte->ctelevelsup;
	if (levelsup == 0)			/* shouldn't happen */
		elog(ERROR, "bad levelsup for CTE \"%s\"", rte->ctename);
	levelsup--;
	cteroot = root;
	while (levelsup-- > 0)
	{
		cteroot = cteroot->parent_root;
		if (!cteroot)			/* shouldn't happen */
			elog(ERROR, "bad levelsup for CTE \"%s\"", rte->ctename);
	}
	ctepath = cteroot->non_recursive_path;
	if (!ctepath)				/* shouldn't happen */
		elog(ERROR, "could not find path for CTE \"%s\"", rte->ctename);

	/* Mark rel with estimated output rows, width, etc */
	set_cte_size_estimates(root, rel, ctepath->rows);

	/*
	 * We don't support pushing join clauses into the quals of a worktable
	 * scan, but it could still have required parameterization due to LATERAL
	 * refs in its tlist.  (I'm not sure this is actually possible given the
	 * restrictions on recursive references, but it's easy enough to support.)
	 */
	required_outer = rel->lateral_relids;

	/* Generate appropriate path */
	add_path(rel, create_worktablescan_path(root, rel, ctepath->locus, required_outer));
}

/*
 * generate_gather_paths
 *		Generate parallel access paths for a relation by pushing a Gather or
 *		Gather Merge on top of a partial path.
 *
 * This must not be called until after we're done creating all partial paths
 * for the specified relation.  (Otherwise, add_partial_path might delete a
 * path that some GatherPath or GatherMergePath has a reference to.)
 *
 * If we're generating paths for a scan or join relation, override_rows will
 * be false, and we'll just use the relation's size estimate.  When we're
 * being called for a partially-grouped path, though, we need to override
 * the rowcount estimate.  (It's not clear that the particular value we're
 * using here is actually best, but the underlying rel has no estimate so
 * we must do something.)
 */
void
generate_gather_paths(PlannerInfo *root, RelOptInfo *rel, bool override_rows)
{
	Path	   *cheapest_partial_path;
	Path	   *simple_gather_path;
	ListCell   *lc;
	double		rows;
	double	   *rowsp = NULL;

	/* If there are no partial paths, there's nothing to do here. */
	if (rel->partial_pathlist == NIL)
		return;

	/* Should we override the rel's rowcount estimate? */
	if (override_rows)
		rowsp = &rows;

	/*
	 * The output of Gather is always unsorted, so there's only one partial
	 * path of interest: the cheapest one.  That will be the one at the front
	 * of partial_pathlist because of the way add_partial_path works.
	 */
	cheapest_partial_path = linitial(rel->partial_pathlist);
	rows =
		cheapest_partial_path->rows * cheapest_partial_path->parallel_workers;
	simple_gather_path = (Path *)
		create_gather_path(root, rel, cheapest_partial_path, rel->reltarget,
						   NULL, rowsp);
	add_path(rel, simple_gather_path);

	/*
	 * For each useful ordering, we can consider an order-preserving Gather
	 * Merge.
	 */
	foreach(lc, rel->partial_pathlist)
	{
		Path	   *subpath = (Path *) lfirst(lc);
		GatherMergePath *path;

		if (subpath->pathkeys == NIL)
			continue;

		rows = subpath->rows * subpath->parallel_workers;
		path = create_gather_merge_path(root, rel, subpath, rel->reltarget,
										subpath->pathkeys, NULL, rowsp);
		add_path(rel, &path->path);
	}
}

/*
 * make_rel_from_joinlist
 *	  Build access paths using a "joinlist" to guide the join path search.
 *
 * See comments for deconstruct_jointree() for definition of the joinlist
 * data structure.
 */
static RelOptInfo *
make_rel_from_joinlist(PlannerInfo *root, List *joinlist)
{
	int			levels_needed;
	List	   *initial_rels;
	ListCell   *jl;

	/*
	 * Count the number of child joinlist nodes.  This is the depth of the
	 * dynamic-programming algorithm we must employ to consider all ways of
	 * joining the child nodes.
	 */
	levels_needed = list_length(joinlist);

	if (levels_needed <= 0)
		return NULL;			/* nothing to do? */

	/*
	 * Construct a list of rels corresponding to the child joinlist nodes.
	 * This may contain both base rels and rels constructed according to
	 * sub-joinlists.
	 */
	initial_rels = NIL;
	foreach(jl, joinlist)
	{
		Node	   *jlnode = (Node *) lfirst(jl);
		RelOptInfo *thisrel;

		if (IsA(jlnode, RangeTblRef))
		{
			int			varno = ((RangeTblRef *) jlnode)->rtindex;

			thisrel = find_base_rel(root, varno);
		}
		else if (IsA(jlnode, List))
		{
			/* Recurse to handle subproblem */
			thisrel = make_rel_from_joinlist(root, (List *) jlnode);
		}
		else
		{
			elog(ERROR, "unrecognized joinlist node type: %d",
				 (int) nodeTag(jlnode));
			thisrel = NULL;		/* keep compiler quiet */
		}

		initial_rels = lappend(initial_rels, thisrel);
	}

	if (levels_needed == 1)
	{
		/*
		 * Single joinlist node, so we're done.
		 */
		RelOptInfo *rel = (RelOptInfo *) linitial(initial_rels);

		if (bms_equal(rel->relids, root->all_baserels) && root->is_correlated_subplan)
		{
			/*
			 * if the relation had any "outer restrictinfos", we dealt with them
			 * already.
			 */
			bring_to_outer_query(root, rel, NIL);
		}

		return rel;
	}
	else
	{
		/*
		 * Consider the different orders in which we could join the rels,
		 * using a plugin, GEQO, or the regular join search code.
		 *
		 * We put the initial_rels list into a PlannerInfo field because
		 * has_legal_joinclause() needs to look at it (ugly :-().
		 */
		root->initial_rels = initial_rels;

		if (join_search_hook)
			return (*join_search_hook) (root, levels_needed, initial_rels);
		else
			return standard_join_search(root, levels_needed, initial_rels);
	}
}

/*
 * standard_join_search
 *	  Find possible joinpaths for a query by successively finding ways
 *	  to join component relations into join relations.
 *
 * 'levels_needed' is the number of iterations needed, ie, the number of
 *		independent jointree items in the query.  This is > 1.
 *
 * 'initial_rels' is a list of RelOptInfo nodes for each independent
 *		jointree item.  These are the components to be joined together.
 *		Note that levels_needed == list_length(initial_rels).
 *
 * Returns the final level of join relations, i.e., the relation that is
 * the result of joining all the original relations together.
 * At least one implementation path must be provided for this relation and
 * all required sub-relations.
 *
 * To support loadable plugins that modify planner behavior by changing the
 * join searching algorithm, we provide a hook variable that lets a plugin
 * replace or supplement this function.  Any such hook must return the same
 * final join relation as the standard code would, but it might have a
 * different set of implementation paths attached, and only the sub-joinrels
 * needed for these paths need have been instantiated.
 *
 * Note to plugin authors: the functions invoked during standard_join_search()
 * modify root->join_rel_list and root->join_rel_hash.  If you want to do more
 * than one join-order search, you'll probably need to save and restore the
 * original states of those data structures.  See geqo_eval() for an example.
 */
RelOptInfo *
standard_join_search(PlannerInfo *root, int levels_needed, List *initial_rels)
{
	int			lev;
	RelOptInfo *rel;

	/*
	 * This function cannot be invoked recursively within any one planning
	 * problem, so join_rel_level[] can't be in use already.
	 */
	Assert(root->join_rel_level == NULL);

	/*
	 * We employ a simple "dynamic programming" algorithm: we first find all
	 * ways to build joins of two jointree items, then all ways to build joins
	 * of three items (from two-item joins and single items), then four-item
	 * joins, and so on until we have considered all ways to join all the
	 * items into one rel.
	 *
	 * root->join_rel_level[j] is a list of all the j-item rels.  Initially we
	 * set root->join_rel_level[1] to represent all the single-jointree-item
	 * relations.
	 */
	root->join_rel_level = (List **) palloc0((levels_needed + 1) * sizeof(List *));

	root->join_rel_level[1] = initial_rels;

	for (lev = 2; lev <= levels_needed; lev++)
	{
		ListCell   *lc;

		/*
		 * Determine all possible pairs of relations to be joined at this
		 * level, and build paths for making each one from every available
		 * pair of lower-level relations.
		 */
		join_search_one_level(root, lev);

		/*
		 * Run generate_partitionwise_join_paths() and generate_gather_paths()
		 * for each just-processed joinrel.  We could not do this earlier
		 * because both regular and partial paths can get added to a
		 * particular joinrel at multiple times within join_search_one_level.
		 *
		 * After that, we're done creating paths for the joinrel, so run
		 * set_cheapest().
		 */
		foreach(lc, root->join_rel_level[lev])
		{
			rel = (RelOptInfo *) lfirst(lc);

			/* Create paths for partitionwise joins. */
			generate_partitionwise_join_paths(root, rel);

			/*
			 * Except for the topmost scan/join rel, consider gathering
			 * partial paths.  We'll do the same for the topmost scan/join rel
			 * once we know the final targetlist (see grouping_planner).
			 */
			if (lev < levels_needed)
				generate_gather_paths(root, rel, false);

			if (bms_equal(rel->relids, root->all_baserels) && root->is_correlated_subplan)
			{
				bring_to_outer_query(root, rel, NIL);
			}

			/* Find and save the cheapest paths for this rel */
			set_cheapest(rel);

#ifdef OPTIMIZER_DEBUG
			debug_print_rel(root, rel);
#endif
		}
	}

	/*
	 * We should have a single rel at the final level.
	 */
	if (root->join_rel_level[levels_needed] == NIL)
		elog(ERROR, "failed to build any %d-way joins", levels_needed);
	Assert(list_length(root->join_rel_level[levels_needed]) == 1);

	rel = (RelOptInfo *) linitial(root->join_rel_level[levels_needed]);

	root->join_rel_level = NULL;

	return rel;
}

/*****************************************************************************
 *			PUSHING QUALS DOWN INTO SUBQUERIES
 *****************************************************************************/

/*
 * push_down_restrict
 *   push down restrictinfo to subquery if any.
 *
 * If there are any restriction clauses that have been attached to the
 * subquery relation, consider pushing them down to become WHERE or HAVING
 * quals of the subquery itself.  This transformation is useful because it
 * may allow us to generate a better plan for the subquery than evaluating
 * all the subquery output rows and then filtering them.
 *
 * There are several cases where we cannot push down clauses. Restrictions
 * involving the subquery are checked by subquery_is_pushdown_safe().
 * Restrictions on individual clauses are checked by
 * qual_is_pushdown_safe().  Also, we don't want to push down
 * pseudoconstant clauses; better to have the gating node above the
 * subquery.
 *
 * Non-pushed-down clauses will get evaluated as qpquals of the
 * SubqueryScan node.
 *
 * XXX Are there any cases where we want to make a policy decision not to
 * push down a pushable qual, because it'd result in a worse plan?
 */
static Query *
push_down_restrict(PlannerInfo *root, RelOptInfo *rel,
				   RangeTblEntry *rte, Index rti, Query *subquery)
{
	pushdown_safety_info safetyInfo;

	/* Nothing to do here if it doesn't have qual at all */
	if (rel->baserestrictinfo == NIL)
		return subquery;

	/*
	 * Zero out result area for subquery_is_pushdown_safe, so that it can set
	 * flags as needed while recursing.  In particular, we need a workspace
	 * for keeping track of unsafe-to-reference columns.  unsafeColumns[i]
	 * will be set TRUE if we find that output column i of the subquery is
	 * unsafe to use in a pushed-down qual.
	 */
	memset(&safetyInfo, 0, sizeof(safetyInfo));
	safetyInfo.unsafeColumns = (bool *)
		palloc0((list_length(subquery->targetList) + 1) * sizeof(bool));

	/*
	 * If the subquery has the "security_barrier" flag, it means the subquery
	 * originated from a view that must enforce row-level security.  Then we
	 * must not push down quals that contain leaky functions.  (Ideally this
	 * would be checked inside subquery_is_pushdown_safe, but since we don't
	 * currently pass the RTE to that function, we must do it here.)
	 */
	safetyInfo.unsafeLeaky = rte->security_barrier;

	if (subquery_is_pushdown_safe(subquery, subquery, &safetyInfo))
	{
		/* OK to consider pushing down individual quals */
		List	   *upperrestrictlist = NIL;
		ListCell   *l;

		foreach(l, rel->baserestrictinfo)
		{
			RestrictInfo *rinfo = (RestrictInfo *) lfirst(l);
			Node	   *clause = (Node *) rinfo->clause;

			if (!rinfo->pseudoconstant &&
				qual_is_pushdown_safe(subquery, rti, clause, &safetyInfo))
			{
				/* Push it down */
				subquery_push_qual(subquery, rte, rti, clause);
			}
			else
			{
				/* Keep it in the upper query */
				upperrestrictlist = lappend(upperrestrictlist, rinfo);
			}
		}
		rel->baserestrictinfo = upperrestrictlist;
	}

	pfree(safetyInfo.unsafeColumns);

	return subquery;
}

/*
 * subquery_is_pushdown_safe - is a subquery safe for pushing down quals?
 *
 * subquery is the particular component query being checked.  topquery
 * is the top component of a set-operations tree (the same Query if no
 * set-op is involved).
 *
 * Conditions checked here:
 *
 * 1. If the subquery has a LIMIT clause, we must not push down any quals,
 * since that could change the set of rows returned.
 *
 * 2. If the subquery contains EXCEPT or EXCEPT ALL set ops we cannot push
 * quals into it, because that could change the results.
 *
 * 3. If the subquery uses DISTINCT, we cannot push volatile quals into it.
 * This is because upper-level quals should semantically be evaluated only
 * once per distinct row, not once per original row, and if the qual is
 * volatile then extra evaluations could change the results.  (This issue
 * does not apply to other forms of aggregation such as GROUP BY, because
 * when those are present we push into HAVING not WHERE, so that the quals
 * are still applied after aggregation.)
 *
 * 4. If the subquery contains window functions, we cannot push volatile quals
 * into it.  The issue here is a bit different from DISTINCT: a volatile qual
 * might succeed for some rows of a window partition and fail for others,
 * thereby changing the partition contents and thus the window functions'
 * results for rows that remain.
 *
 * 5. If the subquery contains any set-returning functions in its targetlist,
 * we cannot push volatile quals into it.  That would push them below the SRFs
 * and thereby change the number of times they are evaluated.  Also, a
 * volatile qual could succeed for some SRF output rows and fail for others,
 * a behavior that cannot occur if it's evaluated before SRF expansion.
 *
 * In addition, we make several checks on the subquery's output columns to see
 * if it is safe to reference them in pushed-down quals.  If output column k
 * is found to be unsafe to reference, we set safetyInfo->unsafeColumns[k]
 * to true, but we don't reject the subquery overall since column k might not
 * be referenced by some/all quals.  The unsafeColumns[] array will be
 * consulted later by qual_is_pushdown_safe().  It's better to do it this way
 * than to make the checks directly in qual_is_pushdown_safe(), because when
 * the subquery involves set operations we have to check the output
 * expressions in each arm of the set op.
 *
 * Note: pushing quals into a DISTINCT subquery is theoretically dubious:
 * we're effectively assuming that the quals cannot distinguish values that
 * the DISTINCT's equality operator sees as equal, yet there are many
 * counterexamples to that assumption.  However use of such a qual with a
 * DISTINCT subquery would be unsafe anyway, since there's no guarantee which
 * "equal" value will be chosen as the output value by the DISTINCT operation.
 * So we don't worry too much about that.  Another objection is that if the
 * qual is expensive to evaluate, running it for each original row might cost
 * more than we save by eliminating rows before the DISTINCT step.  But it
 * would be very hard to estimate that at this stage, and in practice pushdown
 * seldom seems to make things worse, so we ignore that problem too.
 *
 * Note: likewise, pushing quals into a subquery with window functions is a
 * bit dubious: the quals might remove some rows of a window partition while
 * leaving others, causing changes in the window functions' results for the
 * surviving rows.  We insist that such a qual reference only partitioning
 * columns, but again that only protects us if the qual does not distinguish
 * values that the partitioning equality operator sees as equal.  The risks
 * here are perhaps larger than for DISTINCT, since no de-duplication of rows
 * occurs and thus there is no theoretical problem with such a qual.  But
 * we'll do this anyway because the potential performance benefits are very
 * large, and we've seen no field complaints about the longstanding comparable
 * behavior with DISTINCT.
 */
static bool
subquery_is_pushdown_safe(Query *subquery, Query *topquery,
						  pushdown_safety_info *safetyInfo)
{
	SetOperationStmt *topop;

	/* Check point 1 */
	if (subquery->limitOffset != NULL || subquery->limitCount != NULL)
		return false;

	/* Check points 3, 4, and 5 */
	if (subquery->distinctClause ||
		subquery->hasWindowFuncs ||
		subquery->hasTargetSRFs)
		safetyInfo->unsafeVolatile = true;

	/*
	 * If we're at a leaf query, check for unsafe expressions in its target
	 * list, and mark any unsafe ones in unsafeColumns[].  (Non-leaf nodes in
	 * setop trees have only simple Vars in their tlists, so no need to check
	 * them.)
	 */
	if (subquery->setOperations == NULL)
		check_output_expressions(subquery, safetyInfo);

	/* Are we at top level, or looking at a setop component? */
	if (subquery == topquery)
	{
		/* Top level, so check any component queries */
		if (subquery->setOperations != NULL)
			if (!recurse_pushdown_safe(subquery->setOperations, topquery,
									   safetyInfo))
				return false;
	}
	else
	{
		/* Setop component must not have more components (too weird) */
		if (subquery->setOperations != NULL)
			return false;
		/* Check whether setop component output types match top level */
		topop = castNode(SetOperationStmt, topquery->setOperations);
		Assert(topop);
		compare_tlist_datatypes(subquery->targetList,
								topop->colTypes,
								safetyInfo);
	}
	return true;
}

/*
 * Helper routine to recurse through setOperations tree
 */
static bool
recurse_pushdown_safe(Node *setOp, Query *topquery,
					  pushdown_safety_info *safetyInfo)
{
	if (IsA(setOp, RangeTblRef))
	{
		RangeTblRef *rtr = (RangeTblRef *) setOp;
		RangeTblEntry *rte = rt_fetch(rtr->rtindex, topquery->rtable);
		Query	   *subquery = rte->subquery;

		Assert(subquery != NULL);
		return subquery_is_pushdown_safe(subquery, topquery, safetyInfo);
	}
	else if (IsA(setOp, SetOperationStmt))
	{
		SetOperationStmt *op = (SetOperationStmt *) setOp;

		/* EXCEPT is no good (point 2 for subquery_is_pushdown_safe) */
		if (op->op == SETOP_EXCEPT)
			return false;
		/* Else recurse */
		if (!recurse_pushdown_safe(op->larg, topquery, safetyInfo))
			return false;
		if (!recurse_pushdown_safe(op->rarg, topquery, safetyInfo))
			return false;
	}
	else
	{
		elog(ERROR, "unrecognized node type: %d",
			 (int) nodeTag(setOp));
	}
	return true;
}

/*
 * check_output_expressions - check subquery's output expressions for safety
 *
 * There are several cases in which it's unsafe to push down an upper-level
 * qual if it references a particular output column of a subquery.  We check
 * each output column of the subquery and set unsafeColumns[k] to true if
 * that column is unsafe for a pushed-down qual to reference.  The conditions
 * checked here are:
 *
 * 1. We must not push down any quals that refer to subselect outputs that
 * return sets, else we'd introduce functions-returning-sets into the
 * subquery's WHERE/HAVING quals.
 *
 * 2. We must not push down any quals that refer to subselect outputs that
 * contain volatile functions, for fear of introducing strange results due
 * to multiple evaluation of a volatile function.
 *
 * 3. If the subquery uses DISTINCT ON, we must not push down any quals that
 * refer to non-DISTINCT output columns, because that could change the set
 * of rows returned.  (This condition is vacuous for DISTINCT, because then
 * there are no non-DISTINCT output columns, so we needn't check.  Note that
 * subquery_is_pushdown_safe already reported that we can't use volatile
 * quals if there's DISTINCT or DISTINCT ON.)
 *
 * 4. If the subquery has any window functions, we must not push down quals
 * that reference any output columns that are not listed in all the subquery's
 * window PARTITION BY clauses.  We can push down quals that use only
 * partitioning columns because they should succeed or fail identically for
 * every row of any one window partition, and totally excluding some
 * partitions will not change a window function's results for remaining
 * partitions.  (Again, this also requires nonvolatile quals, but
 * subquery_is_pushdown_safe handles that.)
 */
static void
check_output_expressions(Query *subquery, pushdown_safety_info *safetyInfo)
{
	ListCell   *lc;

	foreach(lc, subquery->targetList)
	{
		TargetEntry *tle = (TargetEntry *) lfirst(lc);

		if (tle->resjunk)
			continue;			/* ignore resjunk columns */

		/* We need not check further if output col is already known unsafe */
		if (safetyInfo->unsafeColumns[tle->resno])
			continue;

		/* Functions returning sets are unsafe (point 1) */
		if (subquery->hasTargetSRFs &&
			expression_returns_set((Node *) tle->expr))
		{
			safetyInfo->unsafeColumns[tle->resno] = true;
			continue;
		}

		/* Volatile functions are unsafe (point 2) */
		if (contain_volatile_functions((Node *) tle->expr))
		{
			safetyInfo->unsafeColumns[tle->resno] = true;
			continue;
		}

		/* If subquery uses DISTINCT ON, check point 3 */
		if (subquery->hasDistinctOn &&
			!targetIsInSortList(tle, InvalidOid, subquery->distinctClause))
		{
			/* non-DISTINCT column, so mark it unsafe */
			safetyInfo->unsafeColumns[tle->resno] = true;
			continue;
		}

		/* If subquery uses window functions, check point 4 */
		if (subquery->hasWindowFuncs &&
			!targetIsInAllPartitionLists(tle, subquery))
		{
			/* not present in all PARTITION BY clauses, so mark it unsafe */
			safetyInfo->unsafeColumns[tle->resno] = true;
			continue;
		}

		/* Refuse subplans */
		if (contain_subplans((Node *) tle->expr))
		{
			safetyInfo->unsafeColumns[tle->resno] = true;
			continue;
		}
	}
}

/*
 * For subqueries using UNION/UNION ALL/INTERSECT/INTERSECT ALL, we can
 * push quals into each component query, but the quals can only reference
 * subquery columns that suffer no type coercions in the set operation.
 * Otherwise there are possible semantic gotchas.  So, we check the
 * component queries to see if any of them have output types different from
 * the top-level setop outputs.  unsafeColumns[k] is set true if column k
 * has different type in any component.
 *
 * We don't have to care about typmods here: the only allowed difference
 * between set-op input and output typmods is input is a specific typmod
 * and output is -1, and that does not require a coercion.
 *
 * tlist is a subquery tlist.
 * colTypes is an OID list of the top-level setop's output column types.
 * safetyInfo->unsafeColumns[] is the result array.
 */
static void
compare_tlist_datatypes(List *tlist, List *colTypes,
						pushdown_safety_info *safetyInfo)
{
	ListCell   *l;
	ListCell   *colType = list_head(colTypes);

	foreach(l, tlist)
	{
		TargetEntry *tle = (TargetEntry *) lfirst(l);

		if (tle->resjunk)
			continue;			/* ignore resjunk columns */
		if (colType == NULL)
			elog(ERROR, "wrong number of tlist entries");
		if (exprType((Node *) tle->expr) != lfirst_oid(colType))
			safetyInfo->unsafeColumns[tle->resno] = true;
		colType = lnext(colType);
	}
	if (colType != NULL)
		elog(ERROR, "wrong number of tlist entries");
}

/*
 * targetIsInAllPartitionLists
 *		True if the TargetEntry is listed in the PARTITION BY clause
 *		of every window defined in the query.
 *
 * It would be safe to ignore windows not actually used by any window
 * function, but it's not easy to get that info at this stage; and it's
 * unlikely to be useful to spend any extra cycles getting it, since
 * unreferenced window definitions are probably infrequent in practice.
 */
static bool
targetIsInAllPartitionLists(TargetEntry *tle, Query *query)
{
	ListCell   *lc;

	foreach(lc, query->windowClause)
	{
		WindowClause *wc = (WindowClause *) lfirst(lc);

		if (!targetIsInSortList(tle, InvalidOid, wc->partitionClause))
			return false;
	}
	return true;
}

/*
 * qual_is_pushdown_safe - is a particular qual safe to push down?
 *
 * qual is a restriction clause applying to the given subquery (whose RTE
 * has index rti in the parent query).
 *
 * Conditions checked here:
 *
 * 1. The qual must not contain any SubPlans (mainly because I'm not sure
 * it will work correctly: SubLinks will already have been transformed into
 * SubPlans in the qual, but not in the subquery).  Note that SubLinks that
 * transform to initplans are safe, and will be accepted here because what
 * we'll see in the qual is just a Param referencing the initplan output.
 *
 * 2. If unsafeVolatile is set, the qual must not contain any volatile
 * functions.
 *
 * 3. If unsafeLeaky is set, the qual must not contain any leaky functions
 * that are passed Var nodes, and therefore might reveal values from the
 * subquery as side effects.
 *
 * 4. The qual must not refer to the whole-row output of the subquery
 * (since there is no easy way to name that within the subquery itself).
 *
 * 5. The qual must not refer to any subquery output columns that were
 * found to be unsafe to reference by subquery_is_pushdown_safe().
 */
static bool
qual_is_pushdown_safe(Query *subquery, Index rti, Node *qual,
					  pushdown_safety_info *safetyInfo)
{
	bool		safe = true;
	List	   *vars;
	ListCell   *vl;

	/* Refuse subselects (point 1) */
	if (contain_subplans(qual))
		return false;

	/* Refuse volatile quals if we found they'd be unsafe (point 2) */
	if (safetyInfo->unsafeVolatile &&
		contain_volatile_functions(qual))
		return false;

	/* Refuse leaky quals if told to (point 3) */
	if (safetyInfo->unsafeLeaky &&
		contain_leaked_vars(qual))
		return false;

	/*
	 * It would be unsafe to push down window function calls, but at least for
	 * the moment we could never see any in a qual anyhow.  (The same applies
	 * to aggregates, which we check for in pull_var_clause below.)
	 */
	Assert(!contain_window_function(qual));

	/*
	 * Examine all Vars used in clause; since it's a restriction clause, all
	 * such Vars must refer to subselect output columns.
	 */
	vars = pull_var_clause(qual, PVC_INCLUDE_PLACEHOLDERS);
	foreach(vl, vars)
	{
		Var		   *var = (Var *) lfirst(vl);

		/*
		 * XXX Punt if we find any PlaceHolderVars in the restriction clause.
		 * It's not clear whether a PHV could safely be pushed down, and even
		 * less clear whether such a situation could arise in any cases of
		 * practical interest anyway.  So for the moment, just refuse to push
		 * down.
		 */
		if (!IsA(var, Var))
		{
			safe = false;
			break;
		}

		Assert(var->varno == rti);
		Assert(var->varattno >= 0);

		/* Check point 4 */
		if (var->varattno == 0)
		{
			safe = false;
			break;
		}

		/* Check point 5 */
		if (safetyInfo->unsafeColumns[var->varattno])
		{
			safe = false;
			break;
		}
	}

	list_free(vars);

	return safe;
}

/*
 * subquery_push_qual - push down a qual that we have determined is safe
 */
static void
subquery_push_qual(Query *subquery, RangeTblEntry *rte, Index rti, Node *qual)
{
	if (subquery->setOperations != NULL)
	{
		/* Recurse to push it separately to each component query */
		recurse_push_qual(subquery->setOperations, subquery,
						  rte, rti, qual);
	}
	else
	{
		/*
		 * We need to replace Vars in the qual (which must refer to outputs of
		 * the subquery) with copies of the subquery's targetlist expressions.
		 * Note that at this point, any uplevel Vars in the qual should have
		 * been replaced with Params, so they need no work.
		 *
		 * This step also ensures that when we are pushing into a setop tree,
		 * each component query gets its own copy of the qual.
		 */
		qual = ReplaceVarsFromTargetList(qual, rti, 0, rte,
										 subquery->targetList,
										 REPLACEVARS_REPORT_ERROR, 0,
										 &subquery->hasSubLinks);

		/*
		 * Now attach the qual to the proper place: normally WHERE, but if the
		 * subquery uses grouping or aggregation, put it in HAVING (since the
		 * qual really refers to the group-result rows).
		 */
		if (subquery->hasAggs || subquery->groupClause || subquery->groupingSets || subquery->havingQual)
			subquery->havingQual = make_and_qual(subquery->havingQual, qual);
		else
			subquery->jointree->quals =
				make_and_qual(subquery->jointree->quals, qual);

		/*
		 * We need not change the subquery's hasAggs or hasSubLinks flags,
		 * since we can't be pushing down any aggregates that weren't there
		 * before, and we don't push down subselects at all.
		 */
	}
}

/*
 * Helper routine to recurse through setOperations tree
 */
static void
recurse_push_qual(Node *setOp, Query *topquery,
				  RangeTblEntry *rte, Index rti, Node *qual)
{
	if (IsA(setOp, RangeTblRef))
	{
		RangeTblRef *rtr = (RangeTblRef *) setOp;
		RangeTblEntry *subrte = rt_fetch(rtr->rtindex, topquery->rtable);
		Query	   *subquery = subrte->subquery;

		Assert(subquery != NULL);
		subquery_push_qual(subquery, rte, rti, qual);
	}
	else if (IsA(setOp, SetOperationStmt))
	{
		SetOperationStmt *op = (SetOperationStmt *) setOp;

		recurse_push_qual(op->larg, topquery, rte, rti, qual);
		recurse_push_qual(op->rarg, topquery, rte, rti, qual);
	}
	else
	{
		elog(ERROR, "unrecognized node type: %d",
			 (int) nodeTag(setOp));
	}
}

/*****************************************************************************
 *			SIMPLIFYING SUBQUERY TARGETLISTS
 *****************************************************************************/

/*
 * remove_unused_subquery_outputs
 *		Remove subquery targetlist items we don't need
 *
 * It's possible, even likely, that the upper query does not read all the
 * output columns of the subquery.  We can remove any such outputs that are
 * not needed by the subquery itself (e.g., as sort/group columns) and do not
 * affect semantics otherwise (e.g., volatile functions can't be removed).
 * This is useful not only because we might be able to remove expensive-to-
 * compute expressions, but because deletion of output columns might allow
 * optimizations such as join removal to occur within the subquery.
 *
 * To avoid affecting column numbering in the targetlist, we don't physically
 * remove unused tlist entries, but rather replace their expressions with NULL
 * constants.  This is implemented by modifying subquery->targetList.
 */
static void
remove_unused_subquery_outputs(Query *subquery, RelOptInfo *rel)
{
	Bitmapset  *attrs_used = NULL;
	ListCell   *lc;

	/*
	 * Do nothing if subquery has UNION/INTERSECT/EXCEPT: in principle we
	 * could update all the child SELECTs' tlists, but it seems not worth the
	 * trouble presently.
	 */
	if (subquery->setOperations)
		return;

	/*
	 * If subquery has regular DISTINCT (not DISTINCT ON), we're wasting our
	 * time: all its output columns must be used in the distinctClause.
	 */
	if (subquery->distinctClause && !subquery->hasDistinctOn)
		return;

	/*
	 * Collect a bitmap of all the output column numbers used by the upper
	 * query.
	 *
	 * Add all the attributes needed for joins or final output.  Note: we must
	 * look at rel's targetlist, not the attr_needed data, because attr_needed
	 * isn't computed for inheritance child rels, cf set_append_rel_size().
	 * (XXX might be worth changing that sometime.)
	 */
	pull_varattnos((Node *) rel->reltarget->exprs, rel->relid, &attrs_used);

	/* Add all the attributes used by un-pushed-down restriction clauses. */
	foreach(lc, rel->baserestrictinfo)
	{
		RestrictInfo *rinfo = (RestrictInfo *) lfirst(lc);

		pull_varattnos((Node *) rinfo->clause, rel->relid, &attrs_used);
	}

	/*
	 * If there's a whole-row reference to the subquery, we can't remove
	 * anything.
	 */
	if (bms_is_member(0 - FirstLowInvalidHeapAttributeNumber, attrs_used))
		return;

	/*
	 * Run through the tlist and zap entries we don't need.  It's okay to
	 * modify the tlist items in-place because set_subquery_pathlist made a
	 * copy of the subquery.
	 */
	foreach(lc, subquery->targetList)
	{
		TargetEntry *tle = (TargetEntry *) lfirst(lc);
		Node	   *texpr = (Node *) tle->expr;

		/*
		 * If it has a sortgroupref number, it's used in some sort/group
		 * clause so we'd better not remove it.  Also, don't remove any
		 * resjunk columns, since their reason for being has nothing to do
		 * with anybody reading the subquery's output.  (It's likely that
		 * resjunk columns in a sub-SELECT would always have ressortgroupref
		 * set, but even if they don't, it seems imprudent to remove them.)
		 */
		if (tle->ressortgroupref || tle->resjunk)
			continue;

		/*
		 * If it's used by the upper query, we can't remove it.
		 */
		if (bms_is_member(tle->resno - FirstLowInvalidHeapAttributeNumber,
						  attrs_used))
			continue;

		/*
		 * If it contains a set-returning function, we can't remove it since
		 * that could change the number of rows returned by the subquery.
		 */
		if (subquery->hasTargetSRFs &&
			expression_returns_set(texpr))
			continue;

		/*
		 * If it contains volatile functions, we daren't remove it for fear
		 * that the user is expecting their side-effects to happen.
		 */
		if (contain_volatile_functions(texpr))
			continue;

		/*
		 * OK, we don't need it.  Replace the expression with a NULL constant.
		 * Preserve the exposed type of the expression, in case something
		 * looks at the rowtype of the subquery's result.
		 */
		tle->expr = (Expr *) makeNullConst(exprType(texpr),
										   exprTypmod(texpr),
										   exprCollation(texpr));
	}
}

<<<<<<< HEAD
static bool
is_query_contain_limit_groupby(Query *parse)
{
	if (parse->limitCount || parse->limitOffset ||
		parse->groupClause || parse->groupingSets || parse->distinctClause)
		return true;

	if (parse->setOperations)
	{
		SetOperationStmt *sop_stmt = (SetOperationStmt *) (parse->setOperations);
		RangeTblRef   *larg = (RangeTblRef *) sop_stmt->larg;
		RangeTblRef   *rarg = (RangeTblRef *) sop_stmt->rarg;
		RangeTblEntry *lrte = list_nth(parse->rtable, larg->rtindex-1);
		RangeTblEntry *rrte = list_nth(parse->rtable, rarg->rtindex-1);

		if ((lrte->rtekind == RTE_SUBQUERY &&
			 is_query_contain_limit_groupby(lrte->subquery)) ||
			(rrte->rtekind == RTE_SUBQUERY &&
			 is_query_contain_limit_groupby(rrte->subquery)))
			return true;
	}

	return false;
}

=======
/*
 * create_partial_bitmap_paths
 *	  Build partial bitmap heap path for the relation
 */
void
create_partial_bitmap_paths(PlannerInfo *root, RelOptInfo *rel,
							Path *bitmapqual)
{
	int			parallel_workers;
	double		pages_fetched;

	/* Compute heap pages for bitmap heap scan */
	pages_fetched = compute_bitmap_pages(root, rel, bitmapqual, 1.0,
										 NULL, NULL);

	parallel_workers = compute_parallel_worker(rel, pages_fetched, -1,
											   max_parallel_workers_per_gather);

	if (parallel_workers <= 0)
		return;

	add_partial_path(rel, (Path *) create_bitmap_heap_path(root, rel,
														   bitmapqual, rel->lateral_relids, 1.0, parallel_workers));
}

/*
 * Compute the number of parallel workers that should be used to scan a
 * relation.  We compute the parallel workers based on the size of the heap to
 * be scanned and the size of the index to be scanned, then choose a minimum
 * of those.
 *
 * "heap_pages" is the number of pages from the table that we expect to scan, or
 * -1 if we don't expect to scan any.
 *
 * "index_pages" is the number of pages from the index that we expect to scan, or
 * -1 if we don't expect to scan any.
 *
 * "max_workers" is caller's limit on the number of workers.  This typically
 * comes from a GUC.
 */
int
compute_parallel_worker(RelOptInfo *rel, double heap_pages, double index_pages,
						int max_workers)
{
	int			parallel_workers = 0;

	/*
	 * If the user has set the parallel_workers reloption, use that; otherwise
	 * select a default number of workers.
	 */
	if (rel->rel_parallel_workers != -1)
		parallel_workers = rel->rel_parallel_workers;
	else
	{
		/*
		 * If the number of pages being scanned is insufficient to justify a
		 * parallel scan, just return zero ... unless it's an inheritance
		 * child. In that case, we want to generate a parallel path here
		 * anyway.  It might not be worthwhile just for this relation, but
		 * when combined with all of its inheritance siblings it may well pay
		 * off.
		 */
		if (rel->reloptkind == RELOPT_BASEREL &&
			((heap_pages >= 0 && heap_pages < min_parallel_table_scan_size) ||
			 (index_pages >= 0 && index_pages < min_parallel_index_scan_size)))
			return 0;

		if (heap_pages >= 0)
		{
			int			heap_parallel_threshold;
			int			heap_parallel_workers = 1;

			/*
			 * Select the number of workers based on the log of the size of
			 * the relation.  This probably needs to be a good deal more
			 * sophisticated, but we need something here for now.  Note that
			 * the upper limit of the min_parallel_table_scan_size GUC is
			 * chosen to prevent overflow here.
			 */
			heap_parallel_threshold = Max(min_parallel_table_scan_size, 1);
			while (heap_pages >= (BlockNumber) (heap_parallel_threshold * 3))
			{
				heap_parallel_workers++;
				heap_parallel_threshold *= 3;
				if (heap_parallel_threshold > INT_MAX / 3)
					break;		/* avoid overflow */
			}

			parallel_workers = heap_parallel_workers;
		}

		if (index_pages >= 0)
		{
			int			index_parallel_workers = 1;
			int			index_parallel_threshold;

			/* same calculation as for heap_pages above */
			index_parallel_threshold = Max(min_parallel_index_scan_size, 1);
			while (index_pages >= (BlockNumber) (index_parallel_threshold * 3))
			{
				index_parallel_workers++;
				index_parallel_threshold *= 3;
				if (index_parallel_threshold > INT_MAX / 3)
					break;		/* avoid overflow */
			}

			if (parallel_workers > 0)
				parallel_workers = Min(parallel_workers, index_parallel_workers);
			else
				parallel_workers = index_parallel_workers;
		}
	}

	/* In no case use more than caller supplied maximum number of workers */
	parallel_workers = Min(parallel_workers, max_workers);

	return parallel_workers;
}

/*
 * generate_partitionwise_join_paths
 * 		Create paths representing partitionwise join for given partitioned
 * 		join relation.
 *
 * This must not be called until after we are done adding paths for all
 * child-joins. Otherwise, add_path might delete a path to which some path
 * generated here has a reference.
 */
void
generate_partitionwise_join_paths(PlannerInfo *root, RelOptInfo *rel)
{
	List	   *live_children = NIL;
	int			cnt_parts;
	int			num_parts;
	RelOptInfo **part_rels;

	/* Handle only join relations here. */
	if (!IS_JOIN_REL(rel))
		return;

	/* We've nothing to do if the relation is not partitioned. */
	if (!IS_PARTITIONED_REL(rel))
		return;

	/* The relation should have consider_partitionwise_join set. */
	Assert(rel->consider_partitionwise_join);

	/* Guard against stack overflow due to overly deep partition hierarchy. */
	check_stack_depth();

	num_parts = rel->nparts;
	part_rels = rel->part_rels;

	/* Collect non-dummy child-joins. */
	for (cnt_parts = 0; cnt_parts < num_parts; cnt_parts++)
	{
		RelOptInfo *child_rel = part_rels[cnt_parts];

		/* If it's been pruned entirely, it's certainly dummy. */
		if (child_rel == NULL)
			continue;

		/* Add partitionwise join paths for partitioned child-joins. */
		generate_partitionwise_join_paths(root, child_rel);

		set_cheapest(child_rel);

		/* Dummy children will not be scanned, so ignore those. */
		if (IS_DUMMY_REL(child_rel))
			continue;

#ifdef OPTIMIZER_DEBUG
		debug_print_rel(root, child_rel);
#endif

		live_children = lappend(live_children, child_rel);
	}

	/* If all child-joins are dummy, parent join is also dummy. */
	if (!live_children)
	{
		mark_dummy_rel(rel);
		return;
	}

	/* Build additional paths for this rel from child-join paths. */
	add_paths_to_append_rel(root, rel, live_children);
	list_free(live_children);
}


>>>>>>> 9e1c9f95
/*****************************************************************************
 *			DEBUG SUPPORT
 *****************************************************************************/

#ifdef OPTIMIZER_DEBUG

static void
print_relids(PlannerInfo *root, Relids relids)
{
	int			x;
	bool		first = true;

	x = -1;
	while ((x = bms_next_member(relids, x)) >= 0)
	{
		if (!first)
			printf(" ");
		if (x < root->simple_rel_array_size &&
			root->simple_rte_array[x])
			printf("%s", root->simple_rte_array[x]->eref->aliasname);
		else
			printf("%d", x);
		first = false;
	}
}

static void
print_restrictclauses(PlannerInfo *root, List *clauses)
{
	ListCell   *l;

	foreach(l, clauses)
	{
		RestrictInfo *c = lfirst(l);

		print_expr((Node *) c->clause, root->parse->rtable);
		if (lnext(l))
			printf(", ");
	}
}

static void
print_path(PlannerInfo *root, Path *path, int indent)
{
	const char *ptype;
	const char *ltype;
	bool		join = false;
	Path	   *subpath = NULL;
	int			i;

	switch (nodeTag(path))
	{
		case T_Path:
			switch (path->pathtype)
			{
				case T_SeqScan:
					ptype = "SeqScan";
					break;
				case T_SampleScan:
					ptype = "SampleScan";
					break;
				case T_FunctionScan:
					ptype = "FunctionScan";
					break;
				case T_TableFuncScan:
					ptype = "TableFuncScan";
					break;
				case T_ValuesScan:
					ptype = "ValuesScan";
					break;
				case T_CteScan:
					ptype = "CteScan";
					break;
				case T_NamedTuplestoreScan:
					ptype = "NamedTuplestoreScan";
					break;
				case T_Result:
					ptype = "Result";
					break;
				case T_WorkTableScan:
					ptype = "WorkTableScan";
					break;
				default:
					ptype = "???Path";
					break;
			}
			break;
		case T_IndexPath:
			ptype = "IdxScan";
			break;
		case T_BitmapHeapPath:
			ptype = "BitmapHeapScan";
			break;
		case T_BitmapAndPath:
			ptype = "BitmapAndPath";
			break;
		case T_BitmapOrPath:
			ptype = "BitmapOrPath";
			break;
		case T_TidPath:
			ptype = "TidScan";
			break;
		case T_SubqueryScanPath:
			ptype = "SubqueryScan";
			break;
		case T_ForeignPath:
			ptype = "ForeignScan";
			break;
		case T_CustomPath:
			ptype = "CustomScan";
			break;
		case T_NestPath:
			ptype = "NestLoop";
			join = true;
			break;
		case T_MergePath:
			ptype = "MergeJoin";
			join = true;
			break;
		case T_HashPath:
			ptype = "HashJoin";
			join = true;
			break;
		case T_AppendPath:
			ptype = "Append";
			break;
		case T_MergeAppendPath:
			ptype = "MergeAppend";
			break;
		case T_GroupResultPath:
			ptype = "GroupResult";
			break;
		case T_MaterialPath:
			ptype = "Material";
			subpath = ((MaterialPath *) path)->subpath;
			break;
		case T_UniquePath:
			ptype = "Unique";
			subpath = ((UniquePath *) path)->subpath;
			break;
		case T_GatherPath:
			ptype = "Gather";
			subpath = ((GatherPath *) path)->subpath;
			break;
		case T_GatherMergePath:
			ptype = "GatherMerge";
			subpath = ((GatherMergePath *) path)->subpath;
			break;
		case T_ProjectionPath:
			ptype = "Projection";
			subpath = ((ProjectionPath *) path)->subpath;
			break;
		case T_ProjectSetPath:
			ptype = "ProjectSet";
			subpath = ((ProjectSetPath *) path)->subpath;
			break;
		case T_SortPath:
			ptype = "Sort";
			subpath = ((SortPath *) path)->subpath;
			break;
		case T_GroupPath:
			ptype = "Group";
			subpath = ((GroupPath *) path)->subpath;
			break;
		case T_UpperUniquePath:
			ptype = "UpperUnique";
			subpath = ((UpperUniquePath *) path)->subpath;
			break;
		case T_AggPath:
			ptype = "Agg";
			subpath = ((AggPath *) path)->subpath;
			break;
		case T_GroupingSetsPath:
			ptype = "GroupingSets";
			subpath = ((GroupingSetsPath *) path)->subpath;
			break;
		case T_MinMaxAggPath:
			ptype = "MinMaxAgg";
			break;
		case T_WindowAggPath:
			ptype = "WindowAgg";
			subpath = ((WindowAggPath *) path)->subpath;
			break;
		case T_SetOpPath:
			ptype = "SetOp";
			subpath = ((SetOpPath *) path)->subpath;
			break;
		case T_RecursiveUnionPath:
			ptype = "RecursiveUnion";
			break;
		case T_LockRowsPath:
			ptype = "LockRows";
			subpath = ((LockRowsPath *) path)->subpath;
			break;
		case T_ModifyTablePath:
			ptype = "ModifyTable";
			break;
		case T_LimitPath:
			ptype = "Limit";
			subpath = ((LimitPath *) path)->subpath;
			break;
<<<<<<< HEAD
		case T_NestPath:
			ptype = "NestLoop";
			join = true;
			break;
		case T_MergePath:
			ptype = "MergeJoin";
			join = true;
			break;
		case T_HashPath:
			ptype = "HashJoin";
			join = true;
			break;
		case T_CdbMotionPath:
			ptype = "Motion";
			subpath = ((CdbMotionPath *) path)->subpath;
			break;
=======
>>>>>>> 9e1c9f95
		default:
			ptype = "???Path";
			break;
	}

	for (i = 0; i < indent; i++)
		printf("\t");
	printf("%s", ptype);

	if (path->parent)
	{
		printf("(");
		print_relids(root, path->parent->relids);
		printf(")");
	}

	switch (path->locus.locustype)
	{
		case CdbLocusType_Entry:
			ltype = "Entry";
			break;
		case CdbLocusType_SingleQE:
			ltype = "SingleQE";
			break;
		case CdbLocusType_General:
			ltype = "General";
			break;
		case CdbLocusType_SegmentGeneral:
			ltype = "SegmentGeneral";
			break;
		case CdbLocusType_Replicated:
			ltype = "Replicated";
			break;
		case CdbLocusType_Hashed:
			ltype = "Hashed";
			break;
		case CdbLocusType_HashedOJ:
			ltype = "HashedOJ";
			break;
		case CdbLocusType_Strewn:
			ltype = "Strewn";
			break;
		default:
			ltype = "???CdbLocus";
			break;
	}
	printf(" locus=%s", ltype);
	if (path->param_info)
	{
		printf(" required_outer (");
		print_relids(root, path->param_info->ppi_req_outer);
		printf(")");
	}
	printf(" rows=%.0f cost=%.2f..%.2f\n",
		   path->rows, path->startup_cost, path->total_cost);

	if (path->pathkeys)
	{
		for (i = 0; i < indent; i++)
			printf("\t");
		printf("  pathkeys: ");
		print_pathkeys(path->pathkeys, root->parse->rtable);
	}

	if (join)
	{
		JoinPath   *jp = (JoinPath *) path;

		for (i = 0; i < indent; i++)
			printf("\t");
		printf("  clauses: ");
		print_restrictclauses(root, jp->joinrestrictinfo);
		printf("\n");

		if (IsA(path, MergePath))
		{
			MergePath  *mp = (MergePath *) path;

			for (i = 0; i < indent; i++)
				printf("\t");
			printf("  sortouter=%d sortinner=%d materializeinner=%d\n",
				   ((mp->outersortkeys) ? 1 : 0),
				   ((mp->innersortkeys) ? 1 : 0),
				   ((mp->materialize_inner) ? 1 : 0));
		}

		print_path(root, jp->outerjoinpath, indent + 1);
		print_path(root, jp->innerjoinpath, indent + 1);
	}

	if (subpath)
		print_path(root, subpath, indent + 1);
}

void
debug_print_rel(PlannerInfo *root, RelOptInfo *rel)
{
	ListCell   *l;

	printf("RELOPTINFO (");
	print_relids(root, rel->relids);
	printf("): rows=%.0f width=%d\n", rel->rows, rel->reltarget->width);

	if (rel->baserestrictinfo)
	{
		printf("\tbaserestrictinfo: ");
		print_restrictclauses(root, rel->baserestrictinfo);
		printf("\n");
	}

	if (rel->joininfo)
	{
		printf("\tjoininfo: ");
		print_restrictclauses(root, rel->joininfo);
		printf("\n");
	}

	printf("\tpath list:\n");
	foreach(l, rel->pathlist)
		print_path(root, lfirst(l), 1);
	if (rel->cheapest_parameterized_paths)
	{
		printf("\n\tcheapest parameterized paths:\n");
		foreach(l, rel->cheapest_parameterized_paths)
			print_path(root, lfirst(l), 1);
	}
	if (rel->cheapest_startup_path)
	{
		printf("\n\tcheapest startup path:\n");
		print_path(root, rel->cheapest_startup_path, 1);
	}
	if (rel->cheapest_total_path)
	{
		printf("\n\tcheapest total path:\n");
		print_path(root, rel->cheapest_total_path, 1);
	}
	printf("\n");
	fflush(stdout);
}

#endif							/* OPTIMIZER_DEBUG */<|MERGE_RESOLUTION|>--- conflicted
+++ resolved
@@ -3,13 +3,9 @@
  * allpaths.c
  *	  Routines to find possible search paths for processing a query
  *
-<<<<<<< HEAD
  * Portions Copyright (c) 2005-2008, Greenplum inc
  * Portions Copyright (c) 2012-Present Pivotal Software, Inc.
- * Portions Copyright (c) 1996-2016, PostgreSQL Global Development Group
-=======
  * Portions Copyright (c) 1996-2019, PostgreSQL Global Development Group
->>>>>>> 9e1c9f95
  * Portions Copyright (c) 1994, Regents of the University of California
  *
  *
@@ -39,12 +35,8 @@
 #include "optimizer/appendinfo.h"
 #include "optimizer/clauses.h"
 #include "optimizer/cost.h"
-<<<<<<< HEAD
-=======
-#include "optimizer/geqo.h"
 #include "optimizer/inherit.h"
 #include "optimizer/optimizer.h"
->>>>>>> 9e1c9f95
 #include "optimizer/pathnode.h"
 #include "optimizer/paths.h"
 #include "optimizer/plancat.h"
@@ -52,11 +44,7 @@
 #include "optimizer/planner.h"
 #include "optimizer/restrictinfo.h"
 #include "optimizer/tlist.h"
-<<<<<<< HEAD
-#include "optimizer/var.h"
 #include "optimizer/planshare.h"
-=======
->>>>>>> 9e1c9f95
 #include "parser/parse_clause.h"
 #include "parser/parsetree.h"
 #include "partitioning/partbounds.h"
@@ -70,8 +58,8 @@
 #include "cdb/cdbutil.h"
 
 // TODO: these planner gucs need to be refactored into PlannerConfig.
-bool		gp_enable_sort_limit = FALSE;
-bool		gp_enable_sort_distinct = FALSE;
+bool		gp_enable_sort_limit = false;
+bool		gp_enable_sort_distinct = false;
 
 /* results of subquery_is_pushdown_safe */
 typedef struct pushdown_safety_info
@@ -82,14 +70,10 @@
 } pushdown_safety_info;
 
 /* These parameters are set by GUC */
-<<<<<<< HEAD
-int			min_parallel_relation_size;
-=======
 bool		enable_geqo = false;	/* just in case GUC doesn't set it */
 int			geqo_threshold;
 int			min_parallel_table_scan_size;
 int			min_parallel_index_scan_size;
->>>>>>> 9e1c9f95
 
 /* Hook for plugins to get control in set_rel_pathlist() */
 set_rel_pathlist_hook_type set_rel_pathlist_hook = NULL;
@@ -123,36 +107,25 @@
 static void set_append_rel_size(PlannerInfo *root, RelOptInfo *rel,
 								Index rti, RangeTblEntry *rte);
 static void set_append_rel_pathlist(PlannerInfo *root, RelOptInfo *rel,
-<<<<<<< HEAD
-						Index rti, RangeTblEntry *rte);
+                                    Index rti, RangeTblEntry *rte);
 static bool has_multiple_baserels(PlannerInfo *root);
-static void generate_mergeappend_paths(PlannerInfo *root, RelOptInfo *rel,
-						   List *live_childrels,
-						   List *all_child_pathkeys);
-=======
-									Index rti, RangeTblEntry *rte);
 static void generate_orderedappend_paths(PlannerInfo *root, RelOptInfo *rel,
 										 List *live_childrels,
 										 List *all_child_pathkeys,
 										 List *partitioned_rels);
->>>>>>> 9e1c9f95
 static Path *get_cheapest_parameterized_child_path(PlannerInfo *root,
 												   RelOptInfo *rel,
 												   Relids required_outer);
 static void accumulate_append_subpath(Path *path,
 									  List **subpaths, List **special_subpaths);
 static Path *get_singleton_append_subpath(Path *path);
-static void set_dummy_rel_pathlist(RelOptInfo *rel);
+static void set_dummy_rel_pathlist(PlannerInfo *root, RelOptInfo *rel);
 static void set_subquery_pathlist(PlannerInfo *root, RelOptInfo *rel,
 								  Index rti, RangeTblEntry *rte);
 static void set_function_pathlist(PlannerInfo *root, RelOptInfo *rel,
-<<<<<<< HEAD
-					  RangeTblEntry *rte);
+                                  RangeTblEntry *rte);
 static void set_tablefunction_pathlist(PlannerInfo *root, RelOptInfo *rel,
 						   RangeTblEntry *rte);
-=======
-								  RangeTblEntry *rte);
->>>>>>> 9e1c9f95
 static void set_values_pathlist(PlannerInfo *root, RelOptInfo *rel,
 								RangeTblEntry *rte);
 static void set_tablefunc_pathlist(PlannerInfo *root, RelOptInfo *rel,
@@ -190,6 +163,7 @@
 static bool is_query_contain_limit_groupby(Query *parse);
 static void handle_gen_seggen_volatile_path(PlannerInfo *root, RelOptInfo *rel);
 
+
 /*
  * make_one_rel
  *	  Finds all possible access paths for executing a query, returning a
@@ -449,7 +423,7 @@
 					 * with ONLY.  In that case we shouldn't scan any of the
 					 * partitions, so mark it as a dummy rel.
 					 */
-					set_dummy_rel_pathlist(rel);
+					set_dummy_rel_pathlist(root, rel);
 				}
 				else if (rte->tablesample != NULL)
 				{
@@ -474,13 +448,11 @@
 			case RTE_FUNCTION:
 				set_function_size_estimates(root, rel);
 				break;
-<<<<<<< HEAD
 			case RTE_TABLEFUNCTION:
 				set_tablefunction_pathlist(root, rel, rte);
-=======
+				break;
 			case RTE_TABLEFUNC:
 				set_tablefunc_size_estimates(root, rel);
->>>>>>> 9e1c9f95
 				break;
 			case RTE_VALUES:
 				set_values_size_estimates(root, rel);
@@ -750,14 +722,12 @@
 				/* RangeFunction */
 				set_function_pathlist(root, rel, rte);
 				break;
-<<<<<<< HEAD
 			case RTE_TABLEFUNCTION:
 				/* RangeFunction --- fully handled during set_rel_size */
-=======
+				break;
 			case RTE_TABLEFUNC:
 				/* Table Function */
 				set_tablefunc_pathlist(root, rel, rte);
->>>>>>> 9e1c9f95
 				break;
 			case RTE_VALUES:
 				/* Values list */
@@ -779,7 +749,6 @@
 	}
 
 	/*
-<<<<<<< HEAD
 	 * Greenplum specific behavior:
 	 * Change the path in pathlist if it is a general or segmentgeneral
 	 * path that contains volatile restrictions.
@@ -788,18 +757,6 @@
 		handle_gen_seggen_volatile_path(root, rel);
 
 	/*
-	 * If this is a baserel, consider gathering any partial paths we may have
-	 * created for it.  (If we tried to gather inheritance children, we could
-	 * end up with a very large number of gather nodes, each trying to grab
-	 * its own pool of workers, so don't do this for otherrels.  Instead,
-	 * we'll consider gathering partial paths for the parent appendrel.)
-	 */
-	if (rel->reloptkind == RELOPT_BASEREL)
-		generate_gather_paths(root, rel);
-
-	/*
-=======
->>>>>>> 9e1c9f95
 	 * Allow a plugin to editorialize on the set of Paths for this base
 	 * relation.  It could add new paths (such as CustomPaths) by calling
 	 * add_path(), or add_partial_path() if parallel aware.  It could also
@@ -808,7 +765,6 @@
 	if (set_rel_pathlist_hook)
 		(*set_rel_pathlist_hook) (root, rel, rti, rte);
 
-<<<<<<< HEAD
 	if (rel->upperrestrictinfo)
 		bring_to_outer_query(root, rel, rel->upperrestrictinfo);
 	else if (root->config->force_singleQE)
@@ -822,7 +778,7 @@
 		 */
 		bring_to_singleQE(root, rel);
 	}
-=======
+
 	/*
 	 * If this is a baserel, we should normally consider gathering any partial
 	 * paths we may have created for it.  We have to do this after calling the
@@ -841,7 +797,6 @@
 	if (rel->reloptkind == RELOPT_BASEREL &&
 		bms_membership(root->all_baserels) != BMS_SINGLETON)
 		generate_gather_paths(root, rel, false);
->>>>>>> 9e1c9f95
 
 	/* Now find the cheapest of the paths for this rel */
 	set_cheapest(rel);
@@ -986,21 +941,17 @@
 				return;
 			break;
 
-<<<<<<< HEAD
 		case RTE_TABLEFUNCTION:
 			/* Check for parallel-restricted functions. */
-			if (!function_rte_parallel_ok(rte))
+			if (!is_parallel_safe(root, (Node *) rte->functions))
 				return;
 
 			/* GPDB_96_MERGE_FIXME: other than the function itself, I guess this is like RTE_SUBQUERY... */
 			break;
 
-		case RTE_VALUES:
-=======
 		case RTE_TABLEFUNC:
 			/* not parallel safe */
 			return;
->>>>>>> 9e1c9f95
 
 		case RTE_VALUES:
 			/* Check for parallel-restricted functions. */
@@ -1019,14 +970,12 @@
 			 */
 			return;
 
-<<<<<<< HEAD
 		case RTE_VOID:
 
 			/*
 			 * Not sure if parallelizing a "no-op" void RTE makes sense, but
 			 * it's no reason to disable parallelization.
 			 */
-=======
 		case RTE_NAMEDTUPLESTORE:
 
 			/*
@@ -1037,7 +986,6 @@
 
 		case RTE_RESULT:
 			/* RESULT RTEs, in themselves, are no problem. */
->>>>>>> 9e1c9f95
 			break;
 	}
 
@@ -1072,7 +1020,6 @@
 set_plain_rel_pathlist(PlannerInfo *root, RelOptInfo *rel, RangeTblEntry *rte)
 {
 	Relids		required_outer;
-	Path       *seqpath = NULL;
 
 	/*
 	 * We don't support pushing join clauses into the quals of a seqscan, but
@@ -1082,34 +1029,7 @@
 	required_outer = rel->lateral_relids;
 
 	/* Consider sequential scan */
-
-	/*
-	 * Generate paths and add them to the rel's pathlist.
-	 *
-	 * Note: add_path() will discard any paths that are dominated by another
-	 * available path, keeping only those paths that are superior along at
-	 * least one dimension of cost or sortedness.
-	 */
-
-	/* Consider sequential scan */
-	switch (rel->relstorage)
-	{
-		case RELSTORAGE_AOROWS:
-		case RELSTORAGE_AOCOLS:
-		case RELSTORAGE_HEAP:
-			seqpath = create_seqscan_path(root, rel, required_outer, 0);
-			break;
-
-		default:
-
-			/*
-			 * Should not be feasible, usually indicates a failure to
-			 * correctly apply rewrite rules.
-			 */
-			elog(ERROR, "plan contains range table with relstorage='%c'",
-				 rel->relstorage);
-			return;
-	}
+	add_path(rel, create_seqscan_path(root, rel, required_outer, 0));
 
 	/* If appropriate, consider parallel sequential scan */
 	if (rel->consider_parallel && required_outer == NULL)
@@ -1118,11 +1038,7 @@
 	/* Consider index and bitmap scans */
 	create_index_paths(root, rel);
 
-	if (rel->relstorage == RELSTORAGE_HEAP)
-		create_tidscan_paths(root, rel);
-
-	/* we can add the seqscan path now */
-	add_path(rel, seqpath);
+	create_tidscan_paths(root, rel);
 }
 
 /*
@@ -1284,10 +1200,6 @@
 	int			nattrs;
 	ListCell   *l;
 
-<<<<<<< HEAD
-	/* Mark rel with estimated output rows, width, etc */
-	set_baserel_size_estimates(root, rel);
-=======
 	/* Guard against stack overflow due to overly deep inheritance tree. */
 	check_stack_depth();
 
@@ -1314,7 +1226,6 @@
 		rte->relkind == RELKIND_PARTITIONED_TABLE &&
 		rel->attr_needed[InvalidAttrNumber - rel->min_attr] == NULL)
 		rel->consider_partitionwise_join = true;
->>>>>>> 9e1c9f95
 
 	/*
 	 * Initialize to compute size estimates for whole append relation.
@@ -1370,31 +1281,6 @@
 		 * child RelOptInfo was built.  So we don't need any additional setup
 		 * before applying constraint exclusion.
 		 */
-<<<<<<< HEAD
-		childquals = get_all_actual_clauses(rel->baserestrictinfo);
-		childquals = (List *) adjust_appendrel_attrs(root,
-													 (Node *) childquals,
-													 appinfo);
-		childqual = eval_const_expressions(root, (Node *)
-										   make_ands_explicit(childquals));
-		if (childqual && IsA(childqual, Const) &&
-			(((Const *) childqual)->constisnull ||
-			 !DatumGetBool(((Const *) childqual)->constvalue)))
-		{
-			/*
-			 * Restriction reduces to constant FALSE or constant NULL after
-			 * substitution, so this child need not be scanned.
-			 */
-			set_dummy_rel_pathlist(root, childrel);
-			continue;
-		}
-		childquals = make_ands_implicit((Expr *) childqual);
-		childquals = make_restrictinfos_from_actual_clauses(root,
-															childquals);
-		childrel->baserestrictinfo = childquals;
-
-=======
->>>>>>> 9e1c9f95
 		if (relation_excluded_by_constraints(root, childrel, childRTE))
 		{
 			/*
@@ -1894,13 +1780,9 @@
 	 * if we have zero or one live subpath due to constraint exclusion.)
 	 */
 	if (subpaths_valid)
-<<<<<<< HEAD
-		add_path(rel, (Path *) create_append_path(root, rel, subpaths, NULL, 0));
-=======
 		add_path(rel, (Path *) create_append_path(root, rel, subpaths, NIL,
 												  NIL, NULL, 0, false,
 												  partitioned_rels, -1));
->>>>>>> 9e1c9f95
 
 	/*
 	 * Consider an append of unordered, unparameterized partial paths.  Make
@@ -1940,10 +1822,6 @@
 		Assert(parallel_workers > 0);
 
 		/* Generate a partial append path. */
-<<<<<<< HEAD
-		appendpath = create_append_path(root, rel, partial_subpaths, NULL,
-										parallel_workers);
-=======
 		appendpath = create_append_path(root, rel, NIL, partial_subpaths,
 										NIL, NULL, parallel_workers,
 										enable_parallel_append,
@@ -1956,7 +1834,6 @@
 		partial_rows = appendpath->path.rows;
 
 		/* Add the path. */
->>>>>>> 9e1c9f95
 		add_partial_path(rel, (Path *) appendpath);
 	}
 
@@ -2057,9 +1934,6 @@
 
 		if (subpaths_valid)
 			add_path(rel, (Path *)
-<<<<<<< HEAD
-					 create_append_path(root, rel, subpaths, required_outer, 0));
-=======
 					 create_append_path(root, rel, subpaths, NIL,
 										NIL, required_outer, 0, false,
 										partitioned_rels, -1));
@@ -2095,7 +1969,6 @@
 											partitioned_rels, partial_rows);
 			add_partial_path(rel, (Path *) appendpath);
 		}
->>>>>>> 9e1c9f95
 	}
 }
 
@@ -2507,13 +2380,8 @@
  * typically used to change a rel into dummy state after we already made
  * paths for it.)
  */
-<<<<<<< HEAD
-void
+static void
 set_dummy_rel_pathlist(PlannerInfo *root, RelOptInfo *rel)
-=======
-static void
-set_dummy_rel_pathlist(RelOptInfo *rel)
->>>>>>> 9e1c9f95
 {
 	/* Set dummy size estimates --- we leave attr_widths[] as zeroes */
 	rel->rows = 0;
@@ -2523,14 +2391,10 @@
 	rel->pathlist = NIL;
 	rel->partial_pathlist = NIL;
 
-<<<<<<< HEAD
-	add_path(rel, (Path *) create_append_path(root, rel, NIL, NULL, 0));
-=======
 	/* Set up the dummy path */
-	add_path(rel, (Path *) create_append_path(NULL, rel, NIL, NIL,
+	add_path(rel, (Path *) create_append_path(root, rel, NIL, NIL,
 											  NIL, rel->lateral_relids,
 											  0, false, NIL, -1));
->>>>>>> 9e1c9f95
 
 	/*
 	 * We set the cheapest-path fields immediately, just in case they were
@@ -2601,29 +2465,7 @@
 	 */
 	required_outer = rel->lateral_relids;
 
-<<<<<<< HEAD
 	forceDistRand = rte->forceDistRandom;
-=======
-	/*
-	 * Zero out result area for subquery_is_pushdown_safe, so that it can set
-	 * flags as needed while recursing.  In particular, we need a workspace
-	 * for keeping track of unsafe-to-reference columns.  unsafeColumns[i]
-	 * will be set true if we find that output column i of the subquery is
-	 * unsafe to use in a pushed-down qual.
-	 */
-	memset(&safetyInfo, 0, sizeof(safetyInfo));
-	safetyInfo.unsafeColumns = (bool *)
-		palloc0((list_length(subquery->targetList) + 1) * sizeof(bool));
-
-	/*
-	 * If the subquery has the "security_barrier" flag, it means the subquery
-	 * originated from a view that must enforce row level security.  Then we
-	 * must not push down quals that contain leaky functions.  (Ideally this
-	 * would be checked inside subquery_is_pushdown_safe, but since we don't
-	 * currently pass the RTE to that function, we must do it here.)
-	 */
-	safetyInfo.unsafeLeaky = rte->security_barrier;
->>>>>>> 9e1c9f95
 
 	/* CDB: Could be a preplanned subquery from window_planner. */
 	if (rte->subquery_root == NULL)
@@ -2659,12 +2501,6 @@
 				DatumGetInt64(cnst->constvalue) <= 1)
 				rel->onerow = true;
 		}
-<<<<<<< HEAD
-=======
-		rel->baserestrictinfo = upperrestrictlist;
-		/* We don't bother recomputing baserestrict_min_security */
-	}
->>>>>>> 9e1c9f95
 
 		/*
 		 * The upper query might not use all the subquery's output columns; if
@@ -2762,17 +2598,17 @@
 		List	   *pathkeys;
 		CdbPathLocus locus;
 
+		if (forceDistRand)
+			CdbPathLocus_MakeStrewn(&locus, getgpsegmentCount());
+		else
+			locus = cdbpathlocus_from_subquery(root, rel, subpath);
+
 		/* Convert subpath's pathkeys to outer representation */
 		pathkeys = convert_subquery_pathkeys(root,
 											 rel,
 											 subpath->pathkeys,
 											 make_tlist_from_pathtarget(subpath->pathtarget));
 
-		if (forceDistRand)
-			CdbPathLocus_MakeStrewn(&locus, getgpsegmentCount());
-		else
-			locus = cdbpathlocus_from_subquery(root, rel, subpath);
-
 		path = (Path *) create_subqueryscan_path(root, rel, subpath,
 												 pathkeys, locus, required_outer);
 
@@ -2803,6 +2639,12 @@
 		{
 			Path	   *subpath = (Path *) lfirst(lc);
 			List	   *pathkeys;
+			CdbPathLocus locus;
+
+			if (forceDistRand)
+				CdbPathLocus_MakeStrewn(&locus, getgpsegmentCount());
+			else
+				locus = cdbpathlocus_from_subquery(root, rel, subpath);
 
 			/* Convert subpath's pathkeys to outer representation */
 			pathkeys = convert_subquery_pathkeys(root,
@@ -2814,6 +2656,7 @@
 			add_partial_path(rel, (Path *)
 							 create_subqueryscan_path(root, rel, subpath,
 													  pathkeys,
+													  locus,
 													  required_outer));
 		}
 	}
@@ -3118,7 +2961,20 @@
 	 * qual expressions between multiple references, but
 	 * so far we don't support it.
 	 */
-	is_shared = root->config->gp_cte_sharing && cte->cterefcount > 1;
+
+	switch (cte->ctematerialized)
+	{
+		case CTEMaterializeNever:
+			is_shared = false;
+			break;
+		case CTEMaterializeAlways:
+			is_shared = true;
+			break;
+		default:
+			is_shared =  root->config->gp_cte_sharing && cte->cterefcount > 1;
+
+	}
+
 	if (!is_shared)
 	{
 		PlannerConfig *config = CopyPlannerConfig(root->config);
@@ -3261,12 +3117,12 @@
 		List	   *pathkeys;
 		CdbPathLocus locus;
 
+		/* GPDB_96_MERGE_FIXME: Should we check forceDistRandom here, like set_subquery_pathlist() does? */
+		locus = cdbpathlocus_from_subquery(root, rel, subpath);
+
 		/* Convert subquery pathkeys to outer representation */
 		pathkeys = convert_subquery_pathkeys(root, rel, subpath->pathkeys,
 											 make_tlist_from_pathtarget(subpath->pathtarget));
-
-		/* GPDB_96_MERGE_FIXME: Should we check forceDistRandom here, like set_subquery_pathlist() does? */
-		locus = cdbpathlocus_from_subquery(root, rel, subpath);
 
 		/* Generate appropriate path */
 		add_path(rel, create_ctescan_path(root,
@@ -3705,7 +3561,7 @@
 	 * Zero out result area for subquery_is_pushdown_safe, so that it can set
 	 * flags as needed while recursing.  In particular, we need a workspace
 	 * for keeping track of unsafe-to-reference columns.  unsafeColumns[i]
-	 * will be set TRUE if we find that output column i of the subquery is
+	 * will be set true if we find that output column i of the subquery is
 	 * unsafe to use in a pushed-down qual.
 	 */
 	memset(&safetyInfo, 0, sizeof(safetyInfo));
@@ -3745,6 +3601,7 @@
 			}
 		}
 		rel->baserestrictinfo = upperrestrictlist;
+		/* We don't bother recomputing baserestrict_min_security */
 	}
 
 	pfree(safetyInfo.unsafeColumns);
@@ -4362,33 +4219,6 @@
 	}
 }
 
-<<<<<<< HEAD
-static bool
-is_query_contain_limit_groupby(Query *parse)
-{
-	if (parse->limitCount || parse->limitOffset ||
-		parse->groupClause || parse->groupingSets || parse->distinctClause)
-		return true;
-
-	if (parse->setOperations)
-	{
-		SetOperationStmt *sop_stmt = (SetOperationStmt *) (parse->setOperations);
-		RangeTblRef   *larg = (RangeTblRef *) sop_stmt->larg;
-		RangeTblRef   *rarg = (RangeTblRef *) sop_stmt->rarg;
-		RangeTblEntry *lrte = list_nth(parse->rtable, larg->rtindex-1);
-		RangeTblEntry *rrte = list_nth(parse->rtable, rarg->rtindex-1);
-
-		if ((lrte->rtekind == RTE_SUBQUERY &&
-			 is_query_contain_limit_groupby(lrte->subquery)) ||
-			(rrte->rtekind == RTE_SUBQUERY &&
-			 is_query_contain_limit_groupby(rrte->subquery)))
-			return true;
-	}
-
-	return false;
-}
-
-=======
 /*
  * create_partial_bitmap_paths
  *	  Build partial bitmap heap path for the relation
@@ -4570,7 +4400,7 @@
 	/* If all child-joins are dummy, parent join is also dummy. */
 	if (!live_children)
 	{
-		mark_dummy_rel(rel);
+		mark_dummy_rel(root, rel);
 		return;
 	}
 
@@ -4579,8 +4409,31 @@
 	list_free(live_children);
 }
 
-
->>>>>>> 9e1c9f95
+static bool
+is_query_contain_limit_groupby(Query *parse)
+{
+	if (parse->limitCount || parse->limitOffset ||
+		parse->groupClause || parse->groupingSets || parse->distinctClause)
+		return true;
+
+	if (parse->setOperations)
+	{
+		SetOperationStmt *sop_stmt = (SetOperationStmt *) (parse->setOperations);
+		RangeTblRef   *larg = (RangeTblRef *) sop_stmt->larg;
+		RangeTblRef   *rarg = (RangeTblRef *) sop_stmt->rarg;
+		RangeTblEntry *lrte = list_nth(parse->rtable, larg->rtindex-1);
+		RangeTblEntry *rrte = list_nth(parse->rtable, rarg->rtindex-1);
+
+		if ((lrte->rtekind == RTE_SUBQUERY &&
+			 is_query_contain_limit_groupby(lrte->subquery)) ||
+			(rrte->rtekind == RTE_SUBQUERY &&
+			 is_query_contain_limit_groupby(rrte->subquery)))
+			return true;
+	}
+
+	return false;
+}
+
 /*****************************************************************************
  *			DEBUG SUPPORT
  *****************************************************************************/
@@ -4782,25 +4635,10 @@
 			ptype = "Limit";
 			subpath = ((LimitPath *) path)->subpath;
 			break;
-<<<<<<< HEAD
-		case T_NestPath:
-			ptype = "NestLoop";
-			join = true;
-			break;
-		case T_MergePath:
-			ptype = "MergeJoin";
-			join = true;
-			break;
-		case T_HashPath:
-			ptype = "HashJoin";
-			join = true;
-			break;
 		case T_CdbMotionPath:
 			ptype = "Motion";
 			subpath = ((CdbMotionPath *) path)->subpath;
 			break;
-=======
->>>>>>> 9e1c9f95
 		default:
 			ptype = "???Path";
 			break;
