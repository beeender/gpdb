--- conflicted
+++ resolved
@@ -7,13 +7,9 @@
  *	 ExecProcNode, or ExecEndNode on its subnodes and do the appropriate
  *	 processing.
  *
-<<<<<<< HEAD
  * Portions Copyright (c) 2005-2008, Greenplum inc
  * Portions Copyright (c) 2012-Present Pivotal Software, Inc.
- * Portions Copyright (c) 1996-2014, PostgreSQL Global Development Group
-=======
  * Portions Copyright (c) 1996-2015, PostgreSQL Global Development Group
->>>>>>> ab93f90c
  * Portions Copyright (c) 1994, Regents of the University of California
  *
  *
@@ -435,8 +431,14 @@
 			break;
 
 		case T_SampleScan:
+			curMemoryAccountId = CREATE_EXECUTOR_MEMORY_ACCOUNT(isAlienPlanNode, node, SampleScan);
+
+			START_MEMORY_ACCOUNT(curMemoryAccountId);
+			{
 			result = (PlanState *) ExecInitSampleScan((SampleScan *) node,
 													  estate, eflags);
+			}
+			END_MEMORY_ACCOUNT();
 			break;
 
 		case T_IndexScan:
@@ -1017,6 +1019,7 @@
 			result = ExecSeqScan((SeqScanState *)node);
 			break;
 
+			/*GPDB_95_MERGE_FIXME: Do we need DynamicSampleScan here?*/
 		case T_DynamicSeqScanState:
 			result = ExecDynamicSeqScan((DynamicSeqScanState *) node);
 			break;
@@ -1384,13 +1387,11 @@
 			ExecEndSeqScan((SeqScanState *) node);
 			break;
 
-<<<<<<< HEAD
 		case T_DynamicSeqScanState:
 			ExecEndDynamicSeqScan((DynamicSeqScanState *) node);
-=======
+			break;
 		case T_SampleScanState:
 			ExecEndSampleScan((SampleScanState *) node);
->>>>>>> ab93f90c
 			break;
 
 		case T_IndexScanState:
