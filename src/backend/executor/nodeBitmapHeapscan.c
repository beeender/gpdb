/*-------------------------------------------------------------------------
 *
 * nodeBitmapHeapscan.c
 *	  Routines to support bitmapped scans of relations
 *
 * NOTE: it is critical that this plan type only be used with MVCC-compliant
 * snapshots (ie, regular snapshots, not SnapshotNow or one of the other
 * special snapshots).	The reason is that since index and heap scans are
 * decoupled, there can be no assurance that the index tuple prompting a
 * visit to a particular heap TID still exists when the visit is made.
 * Therefore the tuple might not exist anymore either (which is OK because
 * heap_fetch will cope) --- but worse, the tuple slot could have been
 * re-used for a newer tuple.  With an MVCC snapshot the newer tuple is
 * certain to fail the time qual and so it will not be mistakenly returned.
 * With SnapshotNow we might return a tuple that doesn't meet the required
 * index qual conditions.
 *
 *
 * Portions Copyright (c) 1996-2011, PostgreSQL Global Development Group
 * Portions Copyright (c) 1994, Regents of the University of California
 *
 *
 * IDENTIFICATION
 *	  src/backend/executor/nodeBitmapHeapscan.c
 *
 *-------------------------------------------------------------------------
 */
/*
 * INTERFACE ROUTINES
 *		ExecBitmapHeapScan			scans a relation using bitmap info
 *		ExecBitmapHeapNext			workhorse for above
 *		ExecInitBitmapHeapScan		creates and initializes state info.
 *		ExecReScanBitmapHeapScan	prepares to rescan the plan.
 *		ExecEndBitmapHeapScan		releases all storage.
 */
#include "postgres.h"

#include "access/heapam.h"
#include "access/relscan.h"
#include "access/transam.h"
#include "executor/execdebug.h"
#include "executor/nodeBitmapHeapscan.h"
#include "pgstat.h"
#include "storage/bufmgr.h"
#include "storage/predicate.h"
#include "utils/memutils.h"
#include "miscadmin.h"
#include "parser/parsetree.h"
#include "cdb/cdbvars.h" /* gp_select_invisible */
#include "nodes/tidbitmap.h"
#include "utils/snapmgr.h"
#include "utils/tqual.h"


static TupleTableSlot *BitmapHeapNext(BitmapHeapScanState *node);

/*
 * Initialize the heap scan descriptor if it is not initialized.
 */
static inline void
initScanDesc(BitmapHeapScanState *scanstate)
{
	Relation currentRelation = scanstate->ss.ss_currentRelation;
	EState *estate = scanstate->ss.ps.state;

	if (scanstate->ss_currentScanDesc == NULL)
	{
		/*
		 * Even though we aren't going to do a conventional seqscan, it is useful
		 * to create a HeapScanDesc --- most of the fields in it are usable.
		 */
		scanstate->ss_currentScanDesc = heap_beginscan_bm(currentRelation,
														  estate->es_snapshot,
														  0,
														  NULL);
	}
}

/*
 * Free the heap scan descriptor.
 */
static inline void
freeScanDesc(BitmapHeapScanState *scanstate)
{
	if (scanstate->ss_currentScanDesc != NULL)
	{
		heap_endscan(scanstate->ss_currentScanDesc);
		scanstate->ss_currentScanDesc = NULL;
	}
}

/*
 * Free the state relevant to bitmaps
 */
static inline void
freeBitmapState(BitmapHeapScanState *scanstate)
{
	/* BitmapIndexScan is the owner of the bitmap memory. Don't free it here */
	scanstate->tbm = NULL;
	/* Likewise, the tbmres member is owned by the iterator. It'll be freed
	 * during end_iterate. */
	scanstate->tbmres = NULL;
	if (scanstate->tbmiterator)
		tbm_generic_end_iterate(scanstate->tbmiterator);
	scanstate->tbmiterator = NULL;
	if (scanstate->prefetch_iterator)
		tbm_generic_end_iterate(scanstate->prefetch_iterator);
	scanstate->prefetch_iterator = NULL;
}

/* ----------------------------------------------------------------
 *		BitmapHeapNext
 *
 *		Retrieve next tuple from the BitmapHeapScan node's currentRelation
 * ----------------------------------------------------------------
 */
static TupleTableSlot *
BitmapHeapNext(BitmapHeapScanState *node)
{
	ExprContext *econtext;
	HeapScanDesc scan;
	Node  		*tbm;
	GenericBMIterator *tbmiterator;
	TBMIterateResult *tbmres;
	GenericBMIterator *prefetch_iterator;
	OffsetNumber targoffset;
	TupleTableSlot *slot;
	bool		more = true;

	/*
	 * extract necessary information from index scan node
	 */
	econtext = node->ss.ps.ps_ExprContext;
	slot = node->ss.ss_ScanTupleSlot;

	initScanDesc(node);

	scan = node->ss_currentScanDesc;
	tbm = node->tbm;
	tbmiterator = node->tbmiterator;
	tbmres = node->tbmres;
	prefetch_iterator = node->prefetch_iterator;

	/*
	 * If we haven't yet performed the underlying index scan, do it, and begin
	 * the iteration over the bitmap.
	 *
	 * For prefetching, we use *two* iterators, one for the pages we are
	 * actually scanning and another that runs ahead of the first for
	 * prefetching.  node->prefetch_pages tracks exactly how many pages ahead
	 * the prefetch iterator is.  Also, node->prefetch_target tracks the
	 * desired prefetch distance, which starts small and increases up to the
	 * GUC-controlled maximum, target_prefetch_pages.  This is to avoid doing
	 * a lot of prefetching in a scan that stops after a few tuples because of
	 * a LIMIT.
	 */
	if (tbm == NULL)
	{
		tbm = (Node *) MultiExecProcNode(outerPlanState(node));

		if (!tbm || !(IsA(tbm, TIDBitmap) || IsA(tbm, StreamBitmap)))
			elog(ERROR, "unrecognized result from subplan");

		node->tbm = tbm;
		node->tbmiterator = tbmiterator = tbm_generic_begin_iterate(tbm);
		node->tbmres = tbmres = NULL;

#ifdef USE_PREFETCH
		if (target_prefetch_pages > 0)
		{
			node->prefetch_iterator = prefetch_iterator = tbm_generic_begin_iterate(tbm);
			node->prefetch_pages = 0;
			node->prefetch_target = -1;
		}
#endif   /* USE_PREFETCH */
	}

	for (;;)
	{
		Page		dp;
		ItemId		lp;

		if (tbmres == NULL || tbmres->ntuples == 0)
		{
			CHECK_FOR_INTERRUPTS();

			if (QueryFinishPending)
				return NULL;

			node->tbmres = tbmres = tbm_generic_iterate(tbmiterator);
			more = (tbmres != NULL);

			if (!more)
			{
				/* no more entries in the bitmap */
				break;
			}

#ifdef USE_PREFETCH
			if (node->prefetch_pages > 0)
			{
				/* The main iterator has closed the distance by one page */
				node->prefetch_pages--;
			}
			else if (prefetch_iterator)
			{
				/* Do not let the prefetch iterator get behind the main one */
				TBMIterateResult *tbmpre = tbm_generic_iterate(prefetch_iterator);

				if (tbmpre == NULL || tbmpre->blockno != tbmres->blockno)
					elog(ERROR, "prefetch and main iterators are out of sync");
			}
#endif   /* USE_PREFETCH */

			/*
			 * Ignore any claimed entries past what we think is the end of
			 * the relation.  (This is probably not necessary given that we
			 * got at least AccessShareLock on the table before performing
			 * any of the indexscans, but let's be safe.)
			 */
			if (tbmres->blockno >= scan->rs_nblocks)
			{
				more = false;
				tbmres->ntuples = 0;
				continue;
			}

			/* If tbmres contains no tuples, continue. */
			if (tbmres->ntuples == 0)
				continue;

			/*
			 * Fetch the current heap page and identify candidate tuples.
			 */
			bitgetpage(scan, tbmres);

			CheckSendPlanStateGpmonPkt(&node->ss.ps);

			/*
			 * Set rs_cindex to first slot to examine
			 */
			scan->rs_cindex = 0;

#ifdef USE_PREFETCH

			/*
			 * Increase prefetch target if it's not yet at the max.  Note that
			 * we will increase it to zero after fetching the very first
			 * page/tuple, then to one after the second tuple is fetched, then
			 * it doubles as later pages are fetched.
			 */
			if (node->prefetch_target >= target_prefetch_pages)
				 /* don't increase any further */ ;
			else if (node->prefetch_target >= target_prefetch_pages / 2)
				node->prefetch_target = target_prefetch_pages;
			else if (node->prefetch_target > 0)
				node->prefetch_target *= 2;
			else
				node->prefetch_target++;
#endif   /* USE_PREFETCH */
		}
		else
		{
			/*
			 * Continuing in previously obtained page; advance rs_cindex
			 */
			scan->rs_cindex++;
			tbmres->ntuples--;

#ifdef USE_PREFETCH

			/*
			 * Try to prefetch at least a few pages even before we get to the
			 * second page if we don't stop reading after the first tuple.
			 */
			if (node->prefetch_target < target_prefetch_pages)
				node->prefetch_target++;
#endif   /* USE_PREFETCH */
		}

		/*
		 * Out of range?  If so, nothing more to look at on this page
		 */
		if (scan->rs_cindex < 0 || scan->rs_cindex >= scan->rs_ntuples)
		{
			more = false;
			tbmres->ntuples = 0;
			continue;
		}

#ifdef USE_PREFETCH

		/*
		 * We issue prefetch requests *after* fetching the current page to try
		 * to avoid having prefetching interfere with the main I/O. Also, this
		 * should happen only when we have determined there is still something
		 * to do on the current page, else we may uselessly prefetch the same
		 * page we are just about to request for real.
		 */
		if (prefetch_iterator)
		{
			while (node->prefetch_pages < node->prefetch_target)
			{
				TBMIterateResult *tbmpre = tbm_generic_iterate(prefetch_iterator);

				if (tbmpre == NULL)
				{
					/* No more pages to prefetch */
					tbm_generic_end_iterate(prefetch_iterator);
					node->prefetch_iterator = prefetch_iterator = NULL;
					break;
				}
				node->prefetch_pages++;
				PrefetchBuffer(scan->rs_rd, MAIN_FORKNUM, tbmpre->blockno);
			}
		}
#endif   /* USE_PREFETCH */

		/*
		 * Okay to fetch the tuple
		 */
		targoffset = scan->rs_vistuples[scan->rs_cindex];
		dp = (Page) BufferGetPage(scan->rs_cbuf);
		lp = PageGetItemId(dp, targoffset);
		Assert(ItemIdIsNormal(lp));

		scan->rs_ctup.t_data = (HeapTupleHeader) PageGetItem((Page) dp, lp);
		scan->rs_ctup.t_len = ItemIdGetLength(lp);
		ItemPointerSet(&scan->rs_ctup.t_self, tbmres->blockno, targoffset);

		pgstat_count_heap_fetch(scan->rs_rd);

		/*
		 * Set up the result slot to point to this tuple. Note that the slot
		 * acquires a pin on the buffer.
		 */
		ExecStoreHeapTuple(&scan->rs_ctup,
					   slot,
					   scan->rs_cbuf,
					   false);

		/*
		 * We recheck the qual conditions for every tuple, since the bitmap
		 * may contain invalid entries from deleted tuples.
		 */
		econtext->ecxt_scantuple = slot;
		ResetExprContext(econtext);

		if (!ExecQual(node->bitmapqualorig, econtext, false))
		{
			/* Fails recheck, so drop it and loop back for another */
			ExecClearTuple(slot);
			continue;
		}

		/* OK to return this tuple */
		return slot;
	}

	ExecEagerFreeBitmapHeapScan(node);

	/*
	 * if we get here it means we are at the end of the scan..
	 */
	return ExecClearTuple(slot);
}

/*
 * bitgetpage - subroutine for BitmapHeapNext()
 *
 * This routine reads and pins the specified page of the relation, then
 * builds an array indicating which tuples on the page are both potentially
 * interesting according to the bitmap, and visible according to the snapshot.
 */
void
bitgetpage(HeapScanDesc scan, TBMIterateResult *tbmres)
{
	BlockNumber page = tbmres->blockno;
	Buffer		buffer;
	Snapshot	snapshot;
	int			ntup;

	/*
	 * Acquire pin on the target heap page, trading in any pin we held before.
	 */
	Assert(page < scan->rs_nblocks);

	scan->rs_cbuf = ReleaseAndReadBuffer(scan->rs_cbuf,
										 scan->rs_rd,
										 page);
	buffer = scan->rs_cbuf;
	snapshot = scan->rs_snapshot;

	ntup = 0;

	/*
	 * Prune and repair fragmentation for the whole page, if possible.
	 */
	Assert(TransactionIdIsValid(RecentGlobalXmin));
	heap_page_prune_opt(scan->rs_rd, buffer, RecentGlobalXmin);

	/*
	 * We must hold share lock on the buffer content while examining tuple
	 * visibility.	Afterwards, however, the tuples we have found to be
	 * visible are guaranteed good as long as we hold the buffer pin.
	 */
	LockBuffer(buffer, BUFFER_LOCK_SHARE);

	/*
	 * We need two separate strategies for lossy and non-lossy cases.
	 */
	if (tbmres->ntuples >= 0)
	{
		/*
		 * Bitmap is non-lossy, so we just look through the offsets listed in
		 * tbmres; but we have to follow any HOT chain starting at each such
		 * offset.
		 */
		int			curslot;

		for (curslot = 0; curslot < tbmres->ntuples; curslot++)
		{
			OffsetNumber offnum = tbmres->offsets[curslot];
			ItemPointerData tid;

			ItemPointerSet(&tid, page, offnum);
<<<<<<< HEAD
			if (heap_hot_search_buffer(scan->rs_rd, &tid, buffer, snapshot, NULL))
=======
			if (heap_hot_search_buffer(&tid, scan->rs_rd, buffer, snapshot, NULL))
>>>>>>> a4bebdd9
				scan->rs_vistuples[ntup++] = ItemPointerGetOffsetNumber(&tid);
		}
	}
	else
	{
		/*
		 * Bitmap is lossy, so we must examine each item pointer on the page.
		 * But we can ignore HOT chains, since we'll check each tuple anyway.
		 */
		Page		dp = (Page) BufferGetPage(buffer);
		OffsetNumber maxoff = PageGetMaxOffsetNumber(dp);
		OffsetNumber offnum;

		for (offnum = FirstOffsetNumber; offnum <= maxoff; offnum = OffsetNumberNext(offnum))
		{
			ItemId		lp;
			HeapTupleData loctup;

			lp = PageGetItemId(dp, offnum);
			if (!ItemIdIsNormal(lp))
				continue;
			loctup.t_data = (HeapTupleHeader) PageGetItem((Page) dp, lp);
			loctup.t_len = ItemIdGetLength(lp);
			if (HeapTupleSatisfiesVisibility(scan->rs_rd, &loctup, snapshot, buffer))
				scan->rs_vistuples[ntup++] = offnum;
		}
	}

	LockBuffer(buffer, BUFFER_LOCK_UNLOCK);

	Assert(ntup <= MaxHeapTuplesPerPage);
	scan->rs_ntuples = ntup;
}

/*
 * BitmapHeapRecheck -- access method routine to recheck a tuple in EvalPlanQual
 */
static bool
BitmapHeapRecheck(BitmapHeapScanState *node, TupleTableSlot *slot)
{
	ExprContext *econtext;

	/*
	 * extract necessary information from index scan node
	 */
	econtext = node->ss.ps.ps_ExprContext;

	/* Does the tuple meet the original qual conditions? */
	econtext->ecxt_scantuple = slot;

	ResetExprContext(econtext);

	return ExecQual(node->bitmapqualorig, econtext, false);
}

/* ----------------------------------------------------------------
 *		ExecBitmapHeapScan(node)
 * ----------------------------------------------------------------
 */
TupleTableSlot *
ExecBitmapHeapScan(BitmapHeapScanState *node)
{
	return ExecScan(&node->ss,
					(ExecScanAccessMtd) BitmapHeapNext,
					(ExecScanRecheckMtd) BitmapHeapRecheck);
}

/* ----------------------------------------------------------------
 *		ExecReScanBitmapHeapScan(node)
 * ----------------------------------------------------------------
 */
void
ExecReScanBitmapHeapScan(BitmapHeapScanState *node)
{
	/* rescan to release any page pin */
	if (node->ss_currentScanDesc)
		heap_rescan(node->ss_currentScanDesc, NULL);

	freeBitmapState(node);

	ExecScanReScan(&node->ss);

	/*
	 * if chgParam of subnode is not null then plan will be re-scanned by
	 * first ExecProcNode.
	 */
	if (node->ss.ps.lefttree->chgParam == NULL)
		ExecReScan(node->ss.ps.lefttree);
}

/* ----------------------------------------------------------------
 *		ExecEndBitmapHeapScan
 * ----------------------------------------------------------------
 */
void
ExecEndBitmapHeapScan(BitmapHeapScanState *node)
{
	Relation	relation;
	HeapScanDesc scanDesc;

	/*
	 * extract information from the node
	 */
	relation = node->ss.ss_currentRelation;
	scanDesc = node->ss_currentScanDesc;

	/*
	 * Free the exprcontext
	 */
	ExecFreeExprContext(&node->ss.ps);

	/*
	 * clear out tuple table slots
	 */
	ExecClearTuple(node->ss.ps.ps_ResultTupleSlot);
	ExecClearTuple(node->ss.ss_ScanTupleSlot);

	/*
	 * close down subplans
	 */
	ExecEndNode(outerPlanState(node));

	/*
	 * release bitmap if any
	 */
	ExecEagerFreeBitmapHeapScan(node);

	/*
	 * close heap scan
	 */
	freeScanDesc(node);

	/*
	 * close the heap relation.
	 */
	ExecCloseScanRelation(relation);

	EndPlanStateGpmonPkt(&node->ss.ps);
}

/* ----------------------------------------------------------------
 *		ExecInitBitmapHeapScan
 *
 *		Initializes the scan's state information.
 * ----------------------------------------------------------------
 */
BitmapHeapScanState *
ExecInitBitmapHeapScan(BitmapHeapScan *node, EState *estate, int eflags)
{
	BitmapHeapScanState *scanstate;
	Relation	currentRelation;

	/* check for unsupported flags */
	Assert(!(eflags & (EXEC_FLAG_BACKWARD | EXEC_FLAG_MARK)));

	/*
	 * Assert caller didn't ask for an unsafe snapshot --- see comments at
	 * head of file.
	 *
	 * MPP-4703: the MVCC-snapshot restriction is required for correct results.
	 * our test-mode may deliberately return incorrect results, but that's OK.
	 */
	Assert(IsMVCCSnapshot(estate->es_snapshot) || gp_select_invisible);

	/*
	 * create state structure
	 */
	scanstate = makeNode(BitmapHeapScanState);
	scanstate->ss.ps.plan = (Plan *) node;
	scanstate->ss.ps.state = estate;

	scanstate->tbm = NULL;
	scanstate->tbmiterator = NULL;
	scanstate->tbmres = NULL;
	scanstate->prefetch_iterator = NULL;
	scanstate->prefetch_pages = 0;
	scanstate->prefetch_target = 0;

	/*
	 * Miscellaneous initialization
	 *
	 * create expression context for node
	 */
	ExecAssignExprContext(estate, &scanstate->ss.ps);

	/* scanstate->ss.ps.ps_TupFromTlist = false; */

	/*
	 * initialize child expressions
	 */
	scanstate->ss.ps.targetlist = (List *)
		ExecInitExpr((Expr *) node->scan.plan.targetlist,
					 (PlanState *) scanstate);
	scanstate->ss.ps.qual = (List *)
		ExecInitExpr((Expr *) node->scan.plan.qual,
					 (PlanState *) scanstate);
	scanstate->bitmapqualorig = (List *)
		ExecInitExpr((Expr *) node->bitmapqualorig,
					 (PlanState *) scanstate);

	/*
	 * tuple table initialization
	 */
	ExecInitResultTupleSlot(estate, &scanstate->ss.ps);
	ExecInitScanTupleSlot(estate, &scanstate->ss);

	/*
	 * open the base relation and acquire appropriate lock on it.
	 */
	currentRelation = ExecOpenScanRelation(estate, node->scan.scanrelid);

	scanstate->ss.ss_currentRelation = currentRelation;

	/*
	 * get the scan type from the relation descriptor.
	 */
	ExecAssignScanType(&scanstate->ss, RelationGetDescr(currentRelation));

	/*
	 * Initialize result tuple type and projection info.
	 */
	ExecAssignResultTypeFromTL(&scanstate->ss.ps);
	ExecAssignScanProjectionInfo(&scanstate->ss);

	/*
	 * initialize child nodes
	 *
	 * We do this last because the child nodes will open indexscans on our
	 * relation's indexes, and we want to be sure we have acquired a lock on
	 * the relation first.
	 */
	outerPlanState(scanstate) = ExecInitNode(outerPlan(node), estate, eflags);

	/*
	 * all done.
	 */
	return scanstate;
}

void
ExecEagerFreeBitmapHeapScan(BitmapHeapScanState *node)
{
	freeScanDesc(node);
	freeBitmapState(node);
}<|MERGE_RESOLUTION|>--- conflicted
+++ resolved
@@ -424,11 +424,7 @@
 			ItemPointerData tid;
 
 			ItemPointerSet(&tid, page, offnum);
-<<<<<<< HEAD
-			if (heap_hot_search_buffer(scan->rs_rd, &tid, buffer, snapshot, NULL))
-=======
 			if (heap_hot_search_buffer(&tid, scan->rs_rd, buffer, snapshot, NULL))
->>>>>>> a4bebdd9
 				scan->rs_vistuples[ntup++] = ItemPointerGetOffsetNumber(&tid);
 		}
 	}
