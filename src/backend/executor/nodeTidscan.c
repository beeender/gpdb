--- conflicted
+++ resolved
@@ -274,36 +274,6 @@
 	snapshot = estate->es_snapshot;
 	heapRelation = node->ss.ss_currentRelation;
 	slot = node->ss.ss_ScanTupleSlot;
-<<<<<<< HEAD
-	scanrelid = ((TidScan *) node->ss.ps.plan)->scan.scanrelid;
-
-	/*
-	 * Check if we are evaluating PlanQual for tuple of this relation.
-	 * Additional checking is not good, but no other way for now. We could
-	 * introduce new nodes for this case and handle TidScan --> NewNode
-	 * switching in Init/ReScan plan...
-	 */
-	if (estate->es_evTuple != NULL &&
-		estate->es_evTuple[scanrelid - 1] != NULL)
-	{
-		if (estate->es_evTupleNull[scanrelid - 1])
-			return ExecClearTuple(slot);
-
-		/*
-		 * XXX shouldn't we check here to make sure tuple matches TID list? In
-		 * runtime-key case this is not certain, is it?  However, in the WHERE
-		 * CURRENT OF case it might not match anyway ...
-		 */
-
-		ExecStoreHeapTuple(estate->es_evTuple[scanrelid - 1],
-					   slot, InvalidBuffer, false);
-
-		/* Flag for the next call that no more tuples */
-		estate->es_evTupleNull[scanrelid - 1] = true;
-		return slot;
-	}
-=======
->>>>>>> 78a09145
 
 	/*
 	 * First time through, compute the list of TIDs to be visited
@@ -437,17 +407,6 @@
 void
 ExecTidReScan(TidScanState *node, ExprContext *exprCtxt)
 {
-<<<<<<< HEAD
-	EState	   *estate;
-	Index		scanrelid;
-
-	estate = node->ss.ps.state;
-	scanrelid = ((TidScan *) node->ss.ps.plan)->scan.scanrelid;
-
-	/*node->ss.ps.ps_TupFromTlist = false;*/
-
-=======
->>>>>>> 78a09145
 	/* If we are being passed an outer tuple, save it for runtime key calc */
 	if (exprCtxt != NULL)
 		node->ss.ps.ps_ExprContext->ecxt_outertuple =
