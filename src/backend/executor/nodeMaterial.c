/*-------------------------------------------------------------------------
 *
 * nodeMaterial.c
 *	  Routines to handle materialization nodes.
 *
<<<<<<< HEAD
 * Portions Copyright (c) 2005-2008, Greenplum inc
 * Portions Copyright (c) 2012-Present Pivotal Software, Inc.
 * Portions Copyright (c) 1996-2010, PostgreSQL Global Development Group
=======
 * Portions Copyright (c) 1996-2011, PostgreSQL Global Development Group
>>>>>>> a4bebdd9
 * Portions Copyright (c) 1994, Regents of the University of California
 *
 *
 * IDENTIFICATION
 *	  src/backend/executor/nodeMaterial.c
 *
 *-------------------------------------------------------------------------
 */
/*
 * INTERFACE ROUTINES
 *		ExecMaterial			- materialize the result of a subplan
 *		ExecInitMaterial		- initialize node and subnodes
 *		ExecEndMaterial			- shutdown node and subnodes
 *
 */
#include "postgres.h"

#include "executor/executor.h"
#include "executor/nodeMaterial.h"
#include "executor/instrument.h"        /* Instrumentation */
#include "utils/tuplestorenew.h"

#include "miscadmin.h"

#include "cdb/cdbvars.h"

static void ExecMaterialExplainEnd(PlanState *planstate, struct StringInfoData *buf);
static void ExecChildRescan(MaterialState *node, ExprContext *exprCtxt);
static void DestroyTupleStore(MaterialState *node);


/* ----------------------------------------------------------------
 *		ExecMaterial
 *
 *		As long as we are at the end of the data collected in the tuplestore,
 *		we collect one new row from the subplan on each call, and stash it
 *		aside in the tuplestore before returning it.  The tuplestore is
 *		only read if we are asked to scan backwards, rescan, or mark/restore.
 *
 * ----------------------------------------------------------------
 */
TupleTableSlot *				/* result tuple from subplan */
ExecMaterial(MaterialState *node)
{
	EState	   *estate;
	ScanDirection dir;
	bool		forward;

	NTupleStore *ts;
	NTupleStoreAccessor *tsa;

	bool		eof_tuplestore;
	TupleTableSlot *slot;
	Material *ma;

	/*
	 * get state info from node
	 */
	estate = node->ss.ps.state;
	dir = estate->es_direction;
	forward = ScanDirectionIsForward(dir);

	ts = node->ts_state->matstore;
	tsa = (NTupleStoreAccessor *) node->ts_pos;

	ma = (Material *) node->ss.ps.plan;
	Assert(IsA(ma, Material));

	/*
	 * If first time through, and we need a tuplestore, initialize it.
	 */
	if (ts == NULL && (ma->share_type != SHARE_NOTSHARED || node->eflags != 0))
	{
		/*
		 * For cross slice material, we only run ExecMaterial on DriverSlice
		 */
		if(ma->share_type == SHARE_MATERIAL_XSLICE)
		{
			char rwfile_prefix[100];

			if(ma->driver_slice != currentSliceId)
			{
				elog(LOG, "Material Exec on CrossSlice, current slice %d", currentSliceId);
				return NULL;
			}

			shareinput_create_bufname_prefix(rwfile_prefix, sizeof(rwfile_prefix), ma->share_id);
			elog(DEBUG1, "Material node creates shareinput rwfile %s", rwfile_prefix);

			ts = ntuplestore_create_readerwriter(rwfile_prefix, PlanStateOperatorMemKB((PlanState *)node) * 1024, true);
			tsa = ntuplestore_create_accessor(ts, true);
		}
		else
		{
			/* Non-shared Materialize node */
			workfile_set *work_set =  workfile_mgr_create_set(BUFFILE, false /* can_reuse */, &node->ss.ps);

			ts = ntuplestore_create_workset(work_set, PlanStateOperatorMemKB((PlanState *) node) * 1024);
			tsa = ntuplestore_create_accessor(ts, true /* isWriter */);
		}

		Assert(ts && tsa);
		node->ts_state->matstore = ts;
		node->ts_pos = (void *) tsa;

        /* CDB: Offer extra info for EXPLAIN ANALYZE. */
        if (node->ss.ps.instrument && node->ss.ps.instrument->need_cdb)
        {
            /* Let the tuplestore share our Instrumentation object. */
			ntuplestore_setinstrument(ts, node->ss.ps.instrument);

            /* Request a callback at end of query. */
            node->ss.ps.cdbexplainfun = ExecMaterialExplainEnd;
        }

		/*
		 * MPP: If requested, fetch all rows from subplan and put them
		 * in the tuplestore.  This decouples a middle slice's receiving
		 * and sending Motion operators to neutralize a deadlock hazard.
		 * MPP TODO: Remove when a better solution is implemented.
		 *
		 * See motion_sanity_walker() for details on how a deadlock may occur.
		 *
		 * ShareInput: if the material node
		 * is used to share input, we will need to fetch all rows and put
		 * them in tuple store
		 */
		while (((Material *) node->ss.ps.plan)->cdb_strict
				|| ma->share_type != SHARE_NOTSHARED)
		{
			TupleTableSlot *outerslot = ExecProcNode(outerPlanState(node));

			if (TupIsNull(outerslot))
			{
				node->eof_underlying = true;
				ntuplestore_acc_seek_bof(tsa);

				break;
			}

			ntuplestore_acc_put_tupleslot(tsa, outerslot);
		}

		CheckSendPlanStateGpmonPkt(&node->ss.ps);

		if(forward)
			ntuplestore_acc_seek_bof(tsa);
		else
			ntuplestore_acc_seek_eof(tsa);

		/* for share input, material do not need to return any tuple */
		if(ma->share_type != SHARE_NOTSHARED)
		{
			Assert(ma->share_type == SHARE_MATERIAL || ma->share_type == SHARE_MATERIAL_XSLICE);
			/*
			 * if the material is shared across slice, notify consumers that
			 * it is ready.
			 */
			if (ma->share_type == SHARE_MATERIAL_XSLICE)
			{
				if (ma->driver_slice == currentSliceId)
				{
					ntuplestore_flush(ts);

					node->share_lk_ctxt = shareinput_writer_notifyready(ma->share_id, ma->nsharer_xslice,
							estate->es_plannedstmt->planGen);
				}
			}
			return NULL;
		}
	}

	if(ma->share_type != SHARE_NOTSHARED)
		return NULL;

	/*
	 * If we can fetch another tuple from the tuplestore, return it.
	 */
	slot = node->ss.ps.ps_ResultTupleSlot;

	if(forward)
		eof_tuplestore = (tsa == NULL) || !ntuplestore_acc_advance(tsa, 1);
	else
		eof_tuplestore = (tsa == NULL) || !ntuplestore_acc_advance(tsa, -1);

	if(tsa != NULL && ntuplestore_acc_tell(tsa, NULL))
	{
		ntuplestore_acc_current_tupleslot(tsa, slot);
		return slot;
	}

	/*
	 * If necessary, try to fetch another row from the subplan.
	 *
	 * Note: the eof_underlying state variable exists to short-circuit further
	 * subplan calls.  It's not optional, unfortunately, because some plan
	 * node types are not robust about being called again when they've already
	 * returned NULL.
	 * If reusing cached workfiles, there is no need to execute subplan at all.
	 */
	if (eof_tuplestore && !node->eof_underlying)
	{
		PlanState  *outerNode;
		TupleTableSlot *outerslot;

		/*
		 * We can only get here with forward==true, so no need to worry about
		 * which direction the subplan will go.
		 */
		outerNode = outerPlanState(node);
		outerslot = ExecProcNode(outerNode);
		if (TupIsNull(outerslot))
		{
			node->eof_underlying = true;
			if (!node->ss.ps.delayEagerFree)
			{
				ExecEagerFreeMaterial(node);
			}

			return NULL;
		}

		if (tsa)
			ntuplestore_acc_put_tupleslot(tsa, outerslot);

		/*
		 * We can just return the subplan's returned tuple, without copying.
		 */
		return outerslot;
	}


	if (!node->ss.ps.delayEagerFree)
	{
		ExecEagerFreeMaterial(node);
	}

	/*
	 * Nothing left ...
	 */
	return NULL;
}

/* ----------------------------------------------------------------
 *		ExecInitMaterial
 * ----------------------------------------------------------------
 */
MaterialState *
ExecInitMaterial(Material *node, EState *estate, int eflags)
{
	MaterialState *matstate;
	Plan	   *outerPlan;

	/*
	 * create state structure
	 */
	matstate = makeNode(MaterialState);
	matstate->ss.ps.plan = (Plan *) node;
	matstate->ss.ps.state = estate;

	if (node->cdb_strict)
		eflags |= EXEC_FLAG_REWIND;

	/*
	 * We must have a tuplestore buffering the subplan output to do backward
	 * scan or mark/restore.  We also prefer to materialize the subplan output
	 * if we might be called on to rewind and replay it many times. However,
	 * if none of these cases apply, we can skip storing the data.
	 */
	matstate->eflags = (eflags & (EXEC_FLAG_REWIND |
								  EXEC_FLAG_BACKWARD |
								  EXEC_FLAG_MARK));

	/*
	 * Tuplestore's interpretation of the flag bits is subtly different from
	 * the general executor meaning: it doesn't think BACKWARD necessarily
	 * means "backwards all the way to start".	If told to support BACKWARD we
	 * must include REWIND in the tuplestore eflags, else tuplestore_trim
	 * might throw away too much.
	 */
	if (eflags & EXEC_FLAG_BACKWARD)
		matstate->eflags |= EXEC_FLAG_REWIND;

	matstate->eof_underlying = false;
	matstate->ts_state = palloc0(sizeof(GenericTupStore));
	matstate->ts_pos = NULL;
	matstate->ts_markpos = NULL;
	matstate->share_lk_ctxt = NULL;
	matstate->ts_destroyed = false;

	/*
	 * Miscellaneous initialization
	 *
	 * Materialization nodes don't need ExprContexts because they never call
	 * ExecQual or ExecProject.
	 */

	/*
	 * tuple table initialization
	 *
	 * material nodes only return tuples from their materialized relation.
	 */
	ExecInitResultTupleSlot(estate, &matstate->ss.ps);
	matstate->ss.ss_ScanTupleSlot = ExecInitExtraTupleSlot(estate);

	/*
	 * If eflag contains EXEC_FLAG_REWIND or EXEC_FLAG_BACKWARD or EXEC_FLAG_MARK,
	 * then this node is not eager free safe.
	 */
	matstate->ss.ps.delayEagerFree =
		((eflags & (EXEC_FLAG_REWIND | EXEC_FLAG_BACKWARD | EXEC_FLAG_MARK)) != 0);

	/*
	 * initialize child nodes
	 *
	 * We shield the child node from the need to support BACKWARD, or
	 * MARK/RESTORE.
	 */
	eflags &= ~(EXEC_FLAG_BACKWARD | EXEC_FLAG_MARK);

	/*
	 * If Materialize does not have any external parameters, then it
	 * can shield the child node from being rescanned as well, hence
	 * we can clear the EXEC_FLAG_REWIND as well. If there are parameters,
	 * don't clear the REWIND flag, as the child will be rewound.
	 */
	if (node->plan.allParam == NULL || node->plan.extParam == NULL)
	{
		eflags &= ~EXEC_FLAG_REWIND;
	}

	outerPlan = outerPlan(node);
	/*
	 * A very basic check to see if the optimizer requires the material to do a projection.
	 * Ideally, this check would recursively compare all the target list expressions. However,
	 * such a check is tricky because of the varno mismatch (outer plan may have a varno that
	 * index into range table, while the material may refer to the same relation as "outer" varno)
	 * [JIRA: MPP-25365]
	 */
	insist_log(list_length(node->plan.targetlist) == list_length(outerPlan->targetlist),
			"Material operator does not support projection");
	outerPlanState(matstate) = ExecInitNode(outerPlan, estate, eflags);

	/*
	 * If the child node of a Material is a Motion, then this Material node is
	 * not eager free safe.
	 */
	if (IsA(outerPlan((Plan *)node), Motion))
	{
		matstate->ss.ps.delayEagerFree = true;
	}

	/*
	 * initialize tuple type.  no need to initialize projection info because
	 * this node doesn't do projections.
	 */
	ExecAssignResultTypeFromTL(&matstate->ss.ps);
	ExecAssignScanTypeFromOuterPlan(&matstate->ss);
	matstate->ss.ps.ps_ProjInfo = NULL;

	/*
	 * If share input, need to register with range table entry
	 */
	if (node->share_type != SHARE_NOTSHARED)
	{
		ShareNodeEntry *snEntry = ExecGetShareNodeEntry(estate, node->share_id, true);
		snEntry->sharePlan = (Node *) node;
		snEntry->shareState = (Node *) matstate;
	}

	return matstate;
}

/*
 * ExecMaterialExplainEnd
 *      Called before ExecutorEnd to finish EXPLAIN ANALYZE reporting.
 *
 * Some of the cleanup that ordinarily would occur during ExecEndMaterial()
 * needs to be done earlier in order to report statistics to EXPLAIN ANALYZE.
 * Note that ExecEndMaterial() will be called again during ExecutorEnd().
 */
void
ExecMaterialExplainEnd(PlanState *planstate, struct StringInfoData *buf)
{
	ExecEagerFreeMaterial((MaterialState*)planstate);
}                               /* ExecMaterialExplainEnd */


/* ----------------------------------------------------------------
 *		ExecEndMaterial
 * ----------------------------------------------------------------
 */
void
ExecEndMaterial(MaterialState *node)
{
	ExecClearTuple(node->ss.ps.ps_ResultTupleSlot);
	ExecClearTuple(node->ss.ss_ScanTupleSlot);

	ExecEagerFreeMaterial(node);

	/*
	 * Release tuplestore resources for cases where EagerFree doesn't do it
	 */
	if (node->ts_state->matstore != NULL)
	{
		Material   *ma = (Material *) node->ss.ps.plan;
		if (ma->share_type == SHARE_MATERIAL_XSLICE && node->share_lk_ctxt)
		{
			shareinput_writer_waitdone(node->share_lk_ctxt, ma->share_id, ma->nsharer_xslice);
		}
		Assert(node->ts_pos);

		DestroyTupleStore(node);
	}

	/*
	 * shut down the subplan
	 */
	ExecEndNode(outerPlanState(node));
	EndPlanStateGpmonPkt(&node->ss.ps);
}

/* ----------------------------------------------------------------
 *		ExecMaterialMarkPos
 *
 *		Calls tuplestore to save the current position in the stored file.
 * ----------------------------------------------------------------
 */
void
ExecMaterialMarkPos(MaterialState *node)
{
	Assert(node->eflags & EXEC_FLAG_MARK);

#ifdef DEBUG
	{
		/* share input should never call this */
		Material *ma = (Material *) node->ss.ps.plan;
		Assert(ma->share_type == SHARE_NOTSHARED);
	}
#endif

	/*
	 * if we haven't materialized yet, just return.
	 */
	if (NULL == node->ts_state->matstore)
	{
		return;
	}

	Assert(node->ts_pos);

	if(node->ts_markpos == NULL)
	{
		node->ts_markpos = palloc(sizeof(NTupleStorePos));
	}

	ntuplestore_acc_tell((NTupleStoreAccessor *) node->ts_pos, (NTupleStorePos *) node->ts_markpos);
}

/* ----------------------------------------------------------------
 *		ExecMaterialRestrPos
 *
 *		Calls tuplestore to restore the last saved file position.
 * ----------------------------------------------------------------
 */
void
ExecMaterialRestrPos(MaterialState *node)
{
	Assert(node->eflags & EXEC_FLAG_MARK);

#ifdef DEBUG
	{
		/* share input should never call this */
		Material *ma = (Material *) node->ss.ps.plan;
		Assert(ma->share_type == SHARE_NOTSHARED);
	}
#endif

	/*
	 * if we haven't materialized yet, just return.
	 */
	if (NULL == node->ts_state->matstore)
	{
		return;
	}

	Assert(node->ts_pos && node->ts_markpos);
	ntuplestore_acc_seek((NTupleStoreAccessor *) node->ts_pos, (NTupleStorePos *) node->ts_markpos);
}

/*
 * DestroyTupleStore
 * 		Helper function for destroying tuple store
 */
void
DestroyTupleStore(MaterialState *node)
{
	Assert(NULL != node);
	Assert(NULL != node->ts_state);
	Assert(NULL != node->ts_state->matstore);

	ntuplestore_destroy_accessor((NTupleStoreAccessor *) node->ts_pos);
	ntuplestore_destroy(node->ts_state->matstore);
	if(node->ts_markpos)
	{
		pfree(node->ts_markpos);
	}

	node->ts_state->matstore = NULL;
	node->ts_pos = NULL;
	node->ts_markpos = NULL;
	node->eof_underlying = false;
	node->ts_destroyed = true;
}

/*
 * ExecChildRescan
 *      Helper function for rescanning child of materialize node
 */
void
ExecChildRescan(MaterialState *node, ExprContext *exprCtxt)
{
	Assert(node);
	/*
	 * if parameters of subplan have changed, then subplan will be rescanned by
	 * first ExecProcNode. Otherwise, we need to rescan subplan here
	 */
	if (((PlanState *) node)->lefttree->chgParam == NULL)
		ExecReScan(((PlanState *) node)->lefttree, exprCtxt);

	node->eof_underlying = false;
}

/* ----------------------------------------------------------------
 *		ExecReScanMaterial
 *
 *		Rescans the materialized relation.
 * ----------------------------------------------------------------
 */
void
ExecReScanMaterial(MaterialState *node)
{
	ExecClearTuple(node->ss.ps.ps_ResultTupleSlot);

	if (node->eflags != 0)
	{
		/*
<<<<<<< HEAD
		 * If tuple store is empty, then either we have not materialized yet
		 * or tuple store was destroyed after a previous execution of materialize.
=======
		 * If we haven't materialized yet, just return. If outerplan's
		 * chgParam is not NULL then it will be re-scanned by ExecProcNode,
		 * else no reason to re-scan it at all.
>>>>>>> a4bebdd9
		 */
		if (NULL == node->ts_state->matstore)
		{
			/*
			 *  If tuple store was destroyed before, then materialize is part of subquery
			 *  execution, and we need to rescan child (MPP-15087).
			 */
			if (node->ts_destroyed)
			{
				ExecChildRescan(node, exprCtxt);
			}
			return;
		}

		/*
		 * If subnode is to be rescanned then we forget previous stored
		 * results; we have to re-read the subplan and re-store.  Also, if we
		 * told tuplestore it needn't support rescan, we lose and must
		 * re-read.  (This last should not happen in common cases; else our
		 * caller lied by not passing EXEC_FLAG_REWIND to us.)
		 *
		 * Otherwise we can just rewind and rescan the stored output. The
		 * state of the subnode does not change.
		 */
		if (node->ss.ps.lefttree->chgParam != NULL ||
			(node->eflags & EXEC_FLAG_REWIND) == 0)
		{
<<<<<<< HEAD
			DestroyTupleStore(node);
			if (((PlanState *) node)->lefttree->chgParam == NULL)
				ExecReScan(((PlanState *) node)->lefttree, exprCtxt);
=======
			tuplestore_end(node->tuplestorestate);
			node->tuplestorestate = NULL;
			if (node->ss.ps.lefttree->chgParam == NULL)
				ExecReScan(node->ss.ps.lefttree);
			node->eof_underlying = false;
>>>>>>> a4bebdd9
		}
		else
		{
			ntuplestore_acc_seek_bof((NTupleStoreAccessor *) node->ts_pos);
		}
	}
	else
	{
		/* In this case we are just passing on the subquery's output */
		ExecChildRescan(node, exprCtxt);
	}
}

<<<<<<< HEAD
void
ExecEagerFreeMaterial(MaterialState *node)
{
	Material   *ma = (Material *) node->ss.ps.plan;
	EState	   *estate = node->ss.ps.state;

	/*
	 * If we still have potential readers assocated with this node,
	 * we shouldn't free the tuplestore too early.  The eager-free message
	 * doesn't know about upper ShareInputScan nodes, but those nodes
	 * bumps up the reference count in their initializations and decrement
	 * it in either EagerFree or ExecEnd.
	 */
	if (ma->share_type == SHARE_MATERIAL)
	{
		ShareNodeEntry	   *snEntry;

		snEntry = ExecGetShareNodeEntry(estate, ma->share_id, false);

		if (snEntry->refcount > 0)
			return;
	}

	/*
	 * Release tuplestore resources
	 */
	if (NULL != node->ts_state->matstore)
	{
		if (ma->share_type == SHARE_MATERIAL_XSLICE && node->share_lk_ctxt)
		{
			/*
			 * MPP-22682: If this is a producer shared XSLICE, don't free up
			 * the tuple store here. For XSLICE producers, that will wait for
			 * consumers that haven't completed yet, which can cause deadlocks.
			 * Wait until ExecEndMaterial to free it, which is safer.
			 */
			return;
		}
		Assert(node->ts_pos);

		DestroyTupleStore(node);
=======
		/*
		 * if chgParam of subnode is not null then plan will be re-scanned by
		 * first ExecProcNode.
		 */
		if (node->ss.ps.lefttree->chgParam == NULL)
			ExecReScan(node->ss.ps.lefttree);
		node->eof_underlying = false;
>>>>>>> a4bebdd9
	}
}<|MERGE_RESOLUTION|>--- conflicted
+++ resolved
@@ -3,13 +3,9 @@
  * nodeMaterial.c
  *	  Routines to handle materialization nodes.
  *
-<<<<<<< HEAD
  * Portions Copyright (c) 2005-2008, Greenplum inc
  * Portions Copyright (c) 2012-Present Pivotal Software, Inc.
- * Portions Copyright (c) 1996-2010, PostgreSQL Global Development Group
-=======
  * Portions Copyright (c) 1996-2011, PostgreSQL Global Development Group
->>>>>>> a4bebdd9
  * Portions Copyright (c) 1994, Regents of the University of California
  *
  *
@@ -37,7 +33,7 @@
 #include "cdb/cdbvars.h"
 
 static void ExecMaterialExplainEnd(PlanState *planstate, struct StringInfoData *buf);
-static void ExecChildRescan(MaterialState *node, ExprContext *exprCtxt);
+static void ExecChildRescan(MaterialState *node);
 static void DestroyTupleStore(MaterialState *node);
 
 
@@ -529,16 +525,16 @@
  * ExecChildRescan
  *      Helper function for rescanning child of materialize node
  */
-void
-ExecChildRescan(MaterialState *node, ExprContext *exprCtxt)
+static void
+ExecChildRescan(MaterialState *node)
 {
 	Assert(node);
 	/*
 	 * if parameters of subplan have changed, then subplan will be rescanned by
 	 * first ExecProcNode. Otherwise, we need to rescan subplan here
 	 */
-	if (((PlanState *) node)->lefttree->chgParam == NULL)
-		ExecReScan(((PlanState *) node)->lefttree, exprCtxt);
+	if (node->ss.ps.lefttree->chgParam == NULL)
+		ExecReScan(node->ss.ps.lefttree);
 
 	node->eof_underlying = false;
 }
@@ -557,14 +553,8 @@
 	if (node->eflags != 0)
 	{
 		/*
-<<<<<<< HEAD
 		 * If tuple store is empty, then either we have not materialized yet
 		 * or tuple store was destroyed after a previous execution of materialize.
-=======
-		 * If we haven't materialized yet, just return. If outerplan's
-		 * chgParam is not NULL then it will be re-scanned by ExecProcNode,
-		 * else no reason to re-scan it at all.
->>>>>>> a4bebdd9
 		 */
 		if (NULL == node->ts_state->matstore)
 		{
@@ -574,7 +564,7 @@
 			 */
 			if (node->ts_destroyed)
 			{
-				ExecChildRescan(node, exprCtxt);
+				ExecChildRescan(node);
 			}
 			return;
 		}
@@ -592,17 +582,9 @@
 		if (node->ss.ps.lefttree->chgParam != NULL ||
 			(node->eflags & EXEC_FLAG_REWIND) == 0)
 		{
-<<<<<<< HEAD
 			DestroyTupleStore(node);
-			if (((PlanState *) node)->lefttree->chgParam == NULL)
-				ExecReScan(((PlanState *) node)->lefttree, exprCtxt);
-=======
-			tuplestore_end(node->tuplestorestate);
-			node->tuplestorestate = NULL;
 			if (node->ss.ps.lefttree->chgParam == NULL)
 				ExecReScan(node->ss.ps.lefttree);
-			node->eof_underlying = false;
->>>>>>> a4bebdd9
 		}
 		else
 		{
@@ -612,11 +594,10 @@
 	else
 	{
 		/* In this case we are just passing on the subquery's output */
-		ExecChildRescan(node, exprCtxt);
-	}
-}
-
-<<<<<<< HEAD
+		ExecChildRescan(node);
+	}
+}
+
 void
 ExecEagerFreeMaterial(MaterialState *node)
 {
@@ -658,14 +639,5 @@
 		Assert(node->ts_pos);
 
 		DestroyTupleStore(node);
-=======
-		/*
-		 * if chgParam of subnode is not null then plan will be re-scanned by
-		 * first ExecProcNode.
-		 */
-		if (node->ss.ps.lefttree->chgParam == NULL)
-			ExecReScan(node->ss.ps.lefttree);
-		node->eof_underlying = false;
->>>>>>> a4bebdd9
 	}
 }