--- conflicted
+++ resolved
@@ -9,15 +9,12 @@
 	CREATE TABLE part1 PARTITION OF parted FOR VALUES IN (1);
 	ALTER TABLE part1 SET (autovacuum_enabled = false);
 	CREATE TABLE part2 PARTITION OF parted FOR VALUES IN (2);
-<<<<<<< HEAD
+	ALTER TABLE part2 SET (autovacuum_enabled = false);
 
 	CREATE TABLE parted_ao (a INT) using ao_column
 		distributed by (a) PARTITION BY LIST (a);
 	CREATE TABLE part1_ao PARTITION OF parted_ao FOR VALUES IN (1);
 	CREATE TABLE part2_ao PARTITION OF parted_ao FOR VALUES IN (2);
-=======
-	ALTER TABLE part2 SET (autovacuum_enabled = false);
->>>>>>> 7cd0d523
 }
 
 teardown
@@ -52,62 +49,6 @@
 	LOCK part1_ao IN ACCESS EXCLUSIVE MODE;
 }
 
-<<<<<<< HEAD
-session "s2"
-step "vac_specified"		{ VACUUM (SKIP_LOCKED) part1, part2; }
-step "vac_all_parts"		{ VACUUM (SKIP_LOCKED) parted; }
-step "analyze_specified"	{ ANALYZE (SKIP_LOCKED) part1, part2; }
-step "analyze_all_parts"	{ ANALYZE (SKIP_LOCKED) parted; }
-step "vac_analyze_specified"	{ VACUUM (ANALYZE, SKIP_LOCKED) part1, part2; }
-step "vac_analyze_all_parts"	{ VACUUM (ANALYZE, SKIP_LOCKED) parted; }
-step "vac_full_specified"	{ VACUUM (SKIP_LOCKED, FULL) part1, part2; }
-step "vac_full_all_parts"	{ VACUUM (SKIP_LOCKED, FULL) parted; }
-step "vac_specified_ao"		{ VACUUM (SKIP_LOCKED) part1_ao, part2_ao; }
-step "vac_all_parts_ao"		{ VACUUM (SKIP_LOCKED) parted_ao; }
-step "analyze_specified_ao"	{ ANALYZE (SKIP_LOCKED) part1_ao, part2_ao; }
-step "analyze_all_parts_ao"	{ ANALYZE (SKIP_LOCKED) parted_ao; }
-step "vac_analyze_specified_ao"	{ VACUUM (ANALYZE, SKIP_LOCKED) part1_ao, part2_ao; }
-step "vac_analyze_all_parts_ao"	{ VACUUM (ANALYZE, SKIP_LOCKED) parted_ao; }
-step "vac_full_specified_ao"	{ VACUUM (SKIP_LOCKED, FULL) part1_ao, part2_ao; }
-step "vac_full_all_parts_ao"	{ VACUUM (SKIP_LOCKED, FULL) parted_ao; }
-
-permutation "lock_share" "vac_specified" "commit"
-permutation "lock_share" "vac_all_parts" "commit"
-permutation "lock_share" "analyze_specified" "commit"
-permutation "lock_share" "analyze_all_parts" "commit"
-permutation "lock_share" "vac_analyze_specified" "commit"
-permutation "lock_share" "vac_analyze_all_parts" "commit"
-permutation "lock_share" "vac_full_specified" "commit"
-permutation "lock_share" "vac_full_all_parts" "commit"
-permutation "lock_access_exclusive" "vac_specified" "commit"
-permutation "lock_access_exclusive" "vac_all_parts" "commit"
-permutation "lock_access_exclusive" "analyze_specified" "commit"
-# GPDB: This blocks in GPDB, because the ANALYZE tries to acquire inherited
-# sample on segments, which blocks. We consider that OK, even though it's
-# different from upstream. Even in PostgreSQL, the documentation for
-# SKIP_LOCKED says that it may still block if it needs to acquire sample
-# rows from the partitions.
-#permutation "lock_access_exclusive" "analyze_all_parts" "commit"
-permutation "lock_access_exclusive" "vac_analyze_specified" "commit"
-#permutation "lock_access_exclusive" "vac_analyze_all_parts" "commit"
-permutation "lock_access_exclusive" "vac_full_specified" "commit"
-permutation "lock_access_exclusive" "vac_full_all_parts" "commit"
-
-permutation "lock_share_ao" "vac_specified_ao" "commit"
-permutation "lock_share_ao" "vac_all_parts_ao" "commit"
-permutation "lock_share_ao" "analyze_specified_ao" "commit"
-permutation "lock_share_ao" "analyze_all_parts_ao" "commit"
-permutation "lock_share_ao" "vac_analyze_specified_ao" "commit"
-permutation "lock_share_ao" "vac_analyze_all_parts_ao" "commit"
-permutation "lock_share_ao" "vac_full_specified_ao" "commit"
-permutation "lock_share_ao" "vac_full_all_parts_ao" "commit"
-permutation "lock_access_exclusive_ao" "vac_specified_ao" "commit"
-permutation "lock_access_exclusive_ao" "vac_all_parts_ao" "commit"
-permutation "lock_access_exclusive_ao" "analyze_specified_ao" "commit"
-permutation "lock_access_exclusive_ao" "vac_analyze_specified_ao" "commit"
-permutation "lock_access_exclusive_ao" "vac_full_specified_ao" "commit"
-permutation "lock_access_exclusive_ao" "vac_full_all_parts_ao" "commit"
-=======
 session s2
 step vac_specified			{ VACUUM (SKIP_LOCKED) part1, part2; }
 step vac_all_parts			{ VACUUM (SKIP_LOCKED) parted; }
@@ -117,6 +58,14 @@
 step vac_analyze_all_parts	{ VACUUM (ANALYZE, SKIP_LOCKED) parted; }
 step vac_full_specified		{ VACUUM (SKIP_LOCKED, FULL) part1, part2; }
 step vac_full_all_parts		{ VACUUM (SKIP_LOCKED, FULL) parted; }
+step vac_specified_ao		{ VACUUM (SKIP_LOCKED) part1_ao, part2_ao; }
+step vac_all_parts_ao		{ VACUUM (SKIP_LOCKED) parted_ao; }
+step analyze_specified_ao	{ ANALYZE (SKIP_LOCKED) part1_ao, part2_ao; }
+step analyze_all_parts_ao	{ ANALYZE (SKIP_LOCKED) parted_ao; }
+step vac_analyze_specified_ao	{ VACUUM (ANALYZE, SKIP_LOCKED) part1_ao, part2_ao; }
+step vac_analyze_all_parts_ao	{ VACUUM (ANALYZE, SKIP_LOCKED) parted_ao; }
+step vac_full_specified_ao	{ VACUUM (SKIP_LOCKED, FULL) part1_ao, part2_ao; }
+step vac_full_all_parts_ao	{ VACUUM (SKIP_LOCKED, FULL) parted_ao; }
 
 permutation lock_share vac_specified commit
 permutation lock_share vac_all_parts commit
@@ -129,9 +78,28 @@
 permutation lock_access_exclusive vac_specified commit
 permutation lock_access_exclusive vac_all_parts commit
 permutation lock_access_exclusive analyze_specified commit
-permutation lock_access_exclusive analyze_all_parts commit
+# GPDB: This blocks in GPDB, because the ANALYZE tries to acquire inherited
+# sample on segments, which blocks. We consider that OK, even though it's
+# different from upstream. Even in PostgreSQL, the documentation for
+# SKIP_LOCKED says that it may still block if it needs to acquire sample
+# rows from the partitions.
+#permutation lock_access_exclusive analyze_all_parts commit
 permutation lock_access_exclusive vac_analyze_specified commit
-permutation lock_access_exclusive vac_analyze_all_parts commit
+#permutation lock_access_exclusive vac_analyze_all_parts commit
 permutation lock_access_exclusive vac_full_specified commit
 permutation lock_access_exclusive vac_full_all_parts commit
->>>>>>> 7cd0d523
+
+permutation lock_share_ao vac_specified_ao commit
+permutation lock_share_ao vac_all_parts_ao commit
+permutation lock_share_ao analyze_specified_ao commit
+permutation lock_share_ao analyze_all_parts_ao commit
+permutation lock_share_ao vac_analyze_specified_ao commit
+permutation lock_share_ao vac_analyze_all_parts_ao commit
+permutation lock_share_ao vac_full_specified_ao commit
+permutation lock_share_ao vac_full_all_parts_ao commit
+permutation lock_access_exclusive_ao vac_specified_ao commit
+permutation lock_access_exclusive_ao vac_all_parts_ao commit
+permutation lock_access_exclusive_ao analyze_specified_ao commit
+permutation lock_access_exclusive_ao vac_analyze_specified_ao commit
+permutation lock_access_exclusive_ao vac_full_specified_ao commit
+permutation lock_access_exclusive_ao vac_full_all_parts_ao commit