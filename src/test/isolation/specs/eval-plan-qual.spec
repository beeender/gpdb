# Tests for the EvalPlanQual mechanism
#
# EvalPlanQual is used in READ COMMITTED isolation level to attempt to
# re-execute UPDATE and DELETE operations against rows that were updated
# by some concurrent transaction.

setup
{
 CREATE TABLE accounts (accountid text PRIMARY KEY, balance numeric not null);
 INSERT INTO accounts VALUES ('checking', 600), ('savings', 600);

 CREATE FUNCTION update_checking(int) RETURNS bool LANGUAGE sql AS $$
     UPDATE accounts SET balance = balance + 1 WHERE accountid = 'checking'; SELECT true;$$;

 CREATE TABLE accounts_ext (accountid text PRIMARY KEY, balance numeric not null, other text);
 INSERT INTO accounts_ext VALUES ('checking', 600, 'other'), ('savings', 700, null);
 ALTER TABLE accounts_ext ADD COLUMN newcol int DEFAULT 42;
 ALTER TABLE accounts_ext ADD COLUMN newcol2 text DEFAULT NULL;

 CREATE TABLE p (a int, b int, c int);
 CREATE TABLE c1 () INHERITS (p);
 CREATE TABLE c2 () INHERITS (p);
 CREATE TABLE c3 () INHERITS (p);
 INSERT INTO c1 SELECT 0, a / 3, a % 3 FROM generate_series(0, 9) a;
 INSERT INTO c2 SELECT 1, a / 3, a % 3 FROM generate_series(0, 9) a;
 INSERT INTO c3 SELECT 2, a / 3, a % 3 FROM generate_series(0, 9) a;

 CREATE TABLE table_a (id integer, value text);
 CREATE TABLE table_b (id integer, value text);
 INSERT INTO table_a VALUES (1, 'tableAValue');
 INSERT INTO table_b VALUES (1, 'tableBValue');

 CREATE TABLE jointest AS SELECT generate_series(1,10) AS id, 0 AS data;
 CREATE INDEX ON jointest(id);

 CREATE TABLE parttbl (a int, b int, c int) PARTITION BY LIST (a);
 CREATE TABLE parttbl1 PARTITION OF parttbl FOR VALUES IN (1);
 CREATE TABLE parttbl2 PARTITION OF parttbl FOR VALUES IN (2);
 INSERT INTO parttbl VALUES (1, 1, 1);

 CREATE TABLE another_parttbl (a int, b int, c int) PARTITION BY LIST (a);
 CREATE TABLE another_parttbl1 PARTITION OF another_parttbl FOR VALUES IN (1);
 CREATE TABLE another_parttbl2 PARTITION OF another_parttbl FOR VALUES IN (2);
 INSERT INTO another_parttbl VALUES (1, 1, 1);

 CREATE FUNCTION noisy_oper(p_comment text, p_a anynonarray, p_op text, p_b anynonarray)
 RETURNS bool LANGUAGE plpgsql AS $$
 DECLARE
  r bool;
  BEGIN
  EXECUTE format('SELECT $1 %s $2', p_op) INTO r USING p_a, p_b;
  RAISE WARNING '%: % % % % %: %', p_comment, pg_typeof(p_a), p_a, p_op, pg_typeof(p_b), p_b, r;
  RETURN r;
  END;$$;
}

teardown
{
 DROP TABLE accounts;
 DROP FUNCTION update_checking(int);
 DROP TABLE accounts_ext;
 DROP TABLE p CASCADE;
 DROP TABLE table_a, table_b, jointest;
 DROP TABLE parttbl;
 DROP TABLE another_parttbl;
 DROP FUNCTION noisy_oper(text, anynonarray, text, anynonarray)
}

<<<<<<< HEAD
session "s1"
=======
session s1
>>>>>>> 7cd0d523
setup		{ BEGIN ISOLATION LEVEL READ COMMITTED; SET client_min_messages = 'WARNING'; }
# wx1 then wx2 checks the basic case of re-fetching up-to-date values
step wx1	{ UPDATE accounts SET balance = balance - 200 WHERE accountid = 'checking' RETURNING balance; }
# wy1 then wy2 checks the case where quals pass then fail
step wy1	{ UPDATE accounts SET balance = balance + 500 WHERE accountid = 'checking' RETURNING balance; }

step wxext1	{ UPDATE accounts_ext SET balance = balance - 200 WHERE accountid = 'checking' RETURNING balance; }
step tocds1	{ UPDATE accounts SET accountid = 'cds' WHERE accountid = 'checking'; }
step tocdsext1 { UPDATE accounts_ext SET accountid = 'cds' WHERE accountid = 'checking'; }

step "wxext1"	{ UPDATE accounts_ext SET balance = balance - 200 WHERE accountid = 'checking' RETURNING balance; }
step "tocds1"	{ UPDATE accounts SET accountid = 'cds' WHERE accountid = 'checking'; }
step "tocdsext1" { UPDATE accounts_ext SET accountid = 'cds' WHERE accountid = 'checking'; }

# d1 then wx1 checks that update can deal with the updated row vanishing
# wx2 then d1 checks that the delete affects the updated row
# wx2, wx2 then d1 checks that the delete checks the quals correctly (balance too high)
# wx2, d2, then d1 checks that delete handles a vanishing row correctly
step d1	{ DELETE FROM accounts WHERE accountid = 'checking' AND balance < 1500 RETURNING balance; }

# upsert tests are to check writable-CTE cases
step upsert1	{
	WITH upsert AS
	  (UPDATE accounts SET balance = balance + 500
	   WHERE accountid = 'savings'
	   RETURNING accountid)
	INSERT INTO accounts SELECT 'savings', 500
	  WHERE NOT EXISTS (SELECT 1 FROM upsert);
}

# tests with table p check inheritance cases:
# readp1/writep1/readp2 tests a bug where nodeLockRows did the wrong thing
# when the first updated tuple was in a non-first child table.
# writep2/returningp1 tests a memory allocation issue
# writep3a/writep3b tests updates touching more than one table

<<<<<<< HEAD
step "readp1"	{ SELECT tableoid::regclass, ctid, * FROM p WHERE b IN (0, 1) AND c = 0 FOR UPDATE; }
step "writep1"	{ UPDATE p SET b = -1 WHERE a = 1 AND b = 1 AND c = 0; }
step "writep2"	{ UPDATE p SET b = -b WHERE a = 1 AND c = 0; }
step "writep3a"	{ UPDATE p SET b = -b WHERE c = 0; }
step "c1"	{ COMMIT; }
step "r1"	{ ROLLBACK; }
=======
step readp1		{ SELECT tableoid::regclass, ctid, * FROM p WHERE b IN (0, 1) AND c = 0 FOR UPDATE; }
step writep1	{ UPDATE p SET b = -1 WHERE a = 1 AND b = 1 AND c = 0; }
step writep2	{ UPDATE p SET b = -b WHERE a = 1 AND c = 0; }
step writep3a	{ UPDATE p SET b = -b WHERE c = 0; }
step c1		{ COMMIT; }
step r1		{ ROLLBACK; }
>>>>>>> 7cd0d523

# these tests are meant to exercise EvalPlanQualFetchRowMark,
# ie, handling non-locked tables in an EvalPlanQual recheck

step partiallock	{
	SELECT * FROM accounts a1, accounts a2
	  WHERE a1.accountid = a2.accountid
	  FOR UPDATE OF a1;
}
<<<<<<< HEAD
step "lockwithvalues"	{
=======
step lockwithvalues	{
>>>>>>> 7cd0d523
	-- Reference rowmark column that differs in type from targetlist at some attno.
	-- See CAHU7rYZo_C4ULsAx_LAj8az9zqgrD8WDd4hTegDTMM1LMqrBsg@mail.gmail.com
	SELECT a1.*, v.id FROM accounts a1, (values('checking'::text, 'nan'::text),('savings', 'nan')) v(id, notnumeric)
	WHERE a1.accountid = v.id AND v.notnumeric != 'einszwei'
	  FOR UPDATE OF a1;
}
step partiallock_ext	{
	SELECT * FROM accounts_ext a1, accounts_ext a2
	  WHERE a1.accountid = a2.accountid
	  FOR UPDATE OF a1;
}

# these tests exercise EvalPlanQual with a SubLink sub-select (which should be
# unaffected by any EPQ recheck behavior in the outer query); cf bug #14034

step updateforss	{
	UPDATE table_a SET value = 'newTableAValue' WHERE id = 1;
	UPDATE table_b SET value = 'newTableBValue' WHERE id = 1;
}

# these tests exercise EvalPlanQual with conditional InitPlans which
# have not been executed prior to the EPQ

step updateforcip	{
	UPDATE table_a SET value = NULL WHERE id = 1;
}

# these tests exercise mark/restore during EPQ recheck, cf bug #15032

step selectjoinforupdate	{
	set local enable_nestloop to 0;
	set local enable_hashjoin to 0;
	set local enable_seqscan to 0;
	explain (costs off)
	select * from jointest a join jointest b on a.id=b.id for update;
	select * from jointest a join jointest b on a.id=b.id for update;
}

# these tests exercise Result plan nodes participating in EPQ

step selectresultforupdate	{
	select * from (select 1 as x) ss1 join (select 7 as y) ss2 on true
	  left join table_a a on a.id = x, jointest jt
	  where jt.id = y;
	explain (verbose, costs off)
	select * from (select 1 as x) ss1 join (select 7 as y) ss2 on true
	  left join table_a a on a.id = x, jointest jt
	  where jt.id = y for update of jt, ss1, ss2;
	select * from (select 1 as x) ss1 join (select 7 as y) ss2 on true
	  left join table_a a on a.id = x, jointest jt
	  where jt.id = y for update of jt, ss1, ss2;
}

# test for EPQ on a partitioned result table

step simplepartupdate	{
	update parttbl set a = a;
}

# test scenarios where update may cause row movement

step simplepartupdate_route1to2 {
	update parttbl set a = 2 where c = 1 returning *;
}

step simplepartupdate_noroute {
	update parttbl set b = 2 where c = 1 returning *;
}


<<<<<<< HEAD
session "s2"
setup		{ BEGIN ISOLATION LEVEL READ COMMITTED; SET client_min_messages = 'WARNING'; }
step "wx2"	{ UPDATE accounts SET balance = balance + 450 WHERE accountid = 'checking' RETURNING balance; }
step "wy2"	{ UPDATE accounts SET balance = balance + 1000 WHERE accountid = 'checking' AND balance < 1000  RETURNING balance; }
step "d2"	{ DELETE FROM accounts WHERE accountid = 'checking'; }
=======
session s2
setup		{ BEGIN ISOLATION LEVEL READ COMMITTED; SET client_min_messages = 'WARNING'; }
step wx2	{ UPDATE accounts SET balance = balance + 450 WHERE accountid = 'checking' RETURNING balance; }
step wy2	{ UPDATE accounts SET balance = balance + 1000 WHERE accountid = 'checking' AND balance < 1000  RETURNING balance; }
step d2	{ DELETE FROM accounts WHERE accountid = 'checking'; }
>>>>>>> 7cd0d523

step upsert2	{
	WITH upsert AS
	  (UPDATE accounts SET balance = balance + 1234
	   WHERE accountid = 'savings'
	   RETURNING accountid)
	INSERT INTO accounts SELECT 'savings', 1234
	  WHERE NOT EXISTS (SELECT 1 FROM upsert);
}
step wx2_ext	{ UPDATE accounts_ext SET balance = balance + 450; }
step readp2		{ SELECT tableoid::regclass, ctid, * FROM p WHERE b IN (0, 1) AND c = 0 FOR UPDATE; }
step returningp1 {
	WITH u AS ( UPDATE p SET b = b WHERE a > 0 RETURNING * )
	  SELECT * FROM u;
}
<<<<<<< HEAD
step "writep3b"	{ UPDATE p SET b = -b WHERE c = 0; }
step "readforss"	{
=======
step writep3b	{ UPDATE p SET b = -b WHERE c = 0; }
step readforss	{
>>>>>>> 7cd0d523
	SELECT ta.id AS ta_id, ta.value AS ta_value,
		(SELECT ROW(tb.id, tb.value)
		 FROM table_b tb WHERE ta.id = tb.id) AS tb_row
	FROM table_a ta
	WHERE ta.id = 1 FOR UPDATE OF ta;
}
step updateforcip2	{
	UPDATE table_a SET value = COALESCE(value, (SELECT text 'newValue')) WHERE id = 1;
}
step updateforcip3	{
	WITH d(val) AS (SELECT text 'newValue' FROM generate_series(1,1))
	UPDATE table_a SET value = COALESCE(value, (SELECT val FROM d)) WHERE id = 1;
}
step wrtwcte	{ UPDATE table_a SET value = 'tableAValue2' WHERE id = 1; }
step wrjt	{ UPDATE jointest SET data = 42 WHERE id = 7; }
step complexpartupdate	{
	with u as (update parttbl set a = a returning parttbl.*)
	update parttbl set a = u.a from u;
}

step complexpartupdate_route_err1 {
	with u as (update another_parttbl set a = 1 returning another_parttbl.*)
	update parttbl p set a = u.a from u where p.a = u.a and p.c = 1 returning p.*;
}

step complexpartupdate_route {
	with u as (update another_parttbl set a = 1 returning another_parttbl.*)
	update parttbl p set a = p.b from u where p.a = u.a and p.c = 1 returning p.*;
}

step complexpartupdate_doesnt_route {
	with u as (update another_parttbl set a = 1 returning another_parttbl.*)
	update parttbl p set a = 3 - p.b from u where p.a = u.a and p.c = 1 returning p.*;
}

# Use writable CTEs to create self-updated rows, that then are
# (updated|deleted). The *fail versions of the tests additionally
# perform an update, via a function, in a different command, to test
# behaviour relating to that.
step updwcte  { WITH doup AS (UPDATE accounts SET balance = balance + 1100 WHERE accountid = 'checking' RETURNING *) UPDATE accounts a SET balance = doup.balance + 100 FROM doup RETURNING *; }
step updwctefail  { WITH doup AS (UPDATE accounts SET balance = balance + 1100 WHERE accountid = 'checking' RETURNING *, update_checking(999)) UPDATE accounts a SET balance = doup.balance + 100 FROM doup RETURNING *; }
step delwcte  { WITH doup AS (UPDATE accounts SET balance = balance + 1100 WHERE accountid = 'checking' RETURNING *) DELETE FROM accounts a USING doup RETURNING *; }
step delwctefail  { WITH doup AS (UPDATE accounts SET balance = balance + 1100 WHERE accountid = 'checking' RETURNING *, update_checking(999)) DELETE FROM accounts a USING doup RETURNING *; }

# Check that nested EPQ works correctly
step wnested2 {
    UPDATE accounts SET balance = balance - 1200
    WHERE noisy_oper('upid', accountid, '=', 'checking')
    AND noisy_oper('up', balance, '>', 200.0)
    AND EXISTS (
        SELECT accountid
        FROM accounts_ext ae
        WHERE noisy_oper('lock_id', ae.accountid, '=', accounts.accountid)
            AND noisy_oper('lock_bal', ae.balance, '>', 200.0)
        FOR UPDATE
    );
}

<<<<<<< HEAD
# Check that nested EPQ works correctly
step "wnested2" {
    UPDATE accounts SET balance = balance - 1200
    WHERE noisy_oper('upid', accountid, '=', 'checking')
    AND noisy_oper('up', balance, '>', 200.0)
    AND EXISTS (
        SELECT accountid
        FROM accounts_ext ae
        WHERE noisy_oper('lock_id', ae.accountid, '=', accounts.accountid)
            AND noisy_oper('lock_bal', ae.balance, '>', 200.0)
        FOR UPDATE
    );
}

step "c2"	{ COMMIT; }
step "r2"	{ ROLLBACK; }

session "s3"
setup		{ BEGIN ISOLATION LEVEL READ COMMITTED; SET client_min_messages = 'WARNING'; }
step "read"	{ SELECT * FROM accounts ORDER BY accountid; }
step "read_ext"	{ SELECT * FROM accounts_ext ORDER BY accountid; }
step "read_a"	{ SELECT * FROM table_a ORDER BY id; }
=======
step c2	{ COMMIT; }
step r2	{ ROLLBACK; }

session s3
setup		{ BEGIN ISOLATION LEVEL READ COMMITTED; SET client_min_messages = 'WARNING'; }
step read	{ SELECT * FROM accounts ORDER BY accountid; }
step read_ext	{ SELECT * FROM accounts_ext ORDER BY accountid; }
step read_a	{ SELECT * FROM table_a ORDER BY id; }
>>>>>>> 7cd0d523

# this test exercises EvalPlanQual with a CTE, cf bug #14328
step readwcte	{
	WITH
	    cte1 AS (
	      SELECT id FROM table_b WHERE value = 'tableBValue'
	    ),
	    cte2 AS (
	      SELECT * FROM table_a
	      WHERE id = (SELECT id FROM cte1)
	      FOR UPDATE
	    )
	SELECT * FROM cte2;
}

# this test exercises a different CTE misbehavior, cf bug #14870
step multireadwcte	{
	WITH updated AS (
	  UPDATE table_a SET value = 'tableAValue3' WHERE id = 1 RETURNING id
	)
	SELECT (SELECT id FROM updated) AS subid, * FROM updated;
}

teardown	{ COMMIT; }

# test that normal update follows update chains, and reverifies quals
permutation wx1 wx2 c1 c2 read
permutation wy1 wy2 c1 c2 read
permutation wx1 wx2 r1 c2 read
permutation wy1 wy2 r1 c2 read

# test that deletes follow chains, and if necessary reverifies quals
permutation wx1 d1 wx2 c1 c2 read
permutation wx2 d1 c2 c1 read
permutation wx2 wx2 d1 c2 c1 read
permutation wx2 d2 d1 c2 c1 read
permutation wx1 d1 wx2 r1 c2 read
permutation wx2 d1 r2 c1 read
permutation wx2 wx2 d1 r2 c1 read
permutation wx2 d2 d1 r2 c1 read
permutation d1 wx2 c1 c2 read
permutation d1 wx2 r1 c2 read

# Check that nested EPQ works correctly
permutation wnested2 c1 c2 read
permutation wx1 wxext1 wnested2 c1 c2 read
permutation wx1 wx1 wxext1 wnested2 c1 c2 read
permutation wx1 wx1 wxext1 wxext1 wnested2 c1 c2 read
permutation wx1 wxext1 wxext1 wnested2 c1 c2 read
permutation wx1 tocds1 wnested2 c1 c2 read
permutation wx1 tocdsext1 wnested2 c1 c2 read

# Check that nested EPQ works correctly
permutation "wnested2" "c1" "c2" "read"
permutation "wx1" "wxext1" "wnested2" "c1" "c2" "read"
permutation "wx1" "wx1" "wxext1" "wnested2" "c1" "c2" "read"
permutation "wx1" "wx1" "wxext1" "wxext1" "wnested2" "c1" "c2" "read"
permutation "wx1" "wxext1" "wxext1" "wnested2" "c1" "c2" "read"
permutation "wx1" "tocds1" "wnested2" "c1" "c2" "read"
permutation "wx1" "tocdsext1" "wnested2" "c1" "c2" "read"

# test that an update to a self-modified row is ignored when
# previously updated by the same cid
permutation wx1 updwcte c1 c2 read
# test that an update to a self-modified row throws error when
# previously updated by a different cid
permutation wx1 updwctefail c1 c2 read
# test that a delete to a self-modified row is ignored when
# previously updated by the same cid
permutation wx1 delwcte c1 c2 read
# test that a delete to a self-modified row throws error when
# previously updated by a different cid
<<<<<<< HEAD
permutation "wx1" "delwctefail" "c1" "c2" "read"

permutation "upsert1" "upsert2" "c1" "c2" "read"
permutation "readp1" "writep1" "readp2" "c1" "c2"
permutation "writep2" "returningp1" "c1" "c2"
permutation "writep3a" "writep3b" "c1" "c2"
permutation "wx2" "partiallock" "c2" "c1" "read"
permutation "wx2" "lockwithvalues" "c2" "c1" "read"
permutation "wx2_ext" "partiallock_ext" "c2" "c1" "read_ext"
permutation "updateforss" "readforss" "c1" "c2"
permutation "updateforcip" "updateforcip2" "c1" "c2" "read_a"
permutation "updateforcip" "updateforcip3" "c1" "c2" "read_a"
permutation "wrtwcte" "readwcte" "c1" "c2"
permutation "wrjt" "selectjoinforupdate" "c2" "c1"
permutation "wrjt" "selectresultforupdate" "c2" "c1"
permutation "wrtwcte" "multireadwcte" "c1" "c2"

permutation "simplepartupdate" "complexpartupdate" "c1" "c2"
permutation "simplepartupdate_route1to2" "complexpartupdate_route_err1" "c1" "c2"
permutation "simplepartupdate_noroute" "complexpartupdate_route" "c1" "c2"
permutation "simplepartupdate_noroute" "complexpartupdate_doesnt_route" "c1" "c2"
=======
permutation wx1 delwctefail c1 c2 read

permutation upsert1 upsert2 c1 c2 read
permutation readp1 writep1 readp2 c1 c2
permutation writep2 returningp1 c1 c2
permutation writep3a writep3b c1 c2
permutation wx2 partiallock c2 c1 read
permutation wx2 lockwithvalues c2 c1 read
permutation wx2_ext partiallock_ext c2 c1 read_ext
permutation updateforss readforss c1 c2
permutation updateforcip updateforcip2 c1 c2 read_a
permutation updateforcip updateforcip3 c1 c2 read_a
permutation wrtwcte readwcte c1 c2
permutation wrjt selectjoinforupdate c2 c1
permutation wrjt selectresultforupdate c2 c1
permutation wrtwcte multireadwcte c1 c2

permutation simplepartupdate complexpartupdate c1 c2
permutation simplepartupdate_route1to2 complexpartupdate_route_err1 c1 c2
permutation simplepartupdate_noroute complexpartupdate_route c1 c2
permutation simplepartupdate_noroute complexpartupdate_doesnt_route c1 c2
>>>>>>> 7cd0d523
<|MERGE_RESOLUTION|>--- conflicted
+++ resolved
@@ -66,11 +66,7 @@
  DROP FUNCTION noisy_oper(text, anynonarray, text, anynonarray)
 }
 
-<<<<<<< HEAD
-session "s1"
-=======
 session s1
->>>>>>> 7cd0d523
 setup		{ BEGIN ISOLATION LEVEL READ COMMITTED; SET client_min_messages = 'WARNING'; }
 # wx1 then wx2 checks the basic case of re-fetching up-to-date values
 step wx1	{ UPDATE accounts SET balance = balance - 200 WHERE accountid = 'checking' RETURNING balance; }
@@ -107,21 +103,12 @@
 # writep2/returningp1 tests a memory allocation issue
 # writep3a/writep3b tests updates touching more than one table
 
-<<<<<<< HEAD
-step "readp1"	{ SELECT tableoid::regclass, ctid, * FROM p WHERE b IN (0, 1) AND c = 0 FOR UPDATE; }
-step "writep1"	{ UPDATE p SET b = -1 WHERE a = 1 AND b = 1 AND c = 0; }
-step "writep2"	{ UPDATE p SET b = -b WHERE a = 1 AND c = 0; }
-step "writep3a"	{ UPDATE p SET b = -b WHERE c = 0; }
-step "c1"	{ COMMIT; }
-step "r1"	{ ROLLBACK; }
-=======
 step readp1		{ SELECT tableoid::regclass, ctid, * FROM p WHERE b IN (0, 1) AND c = 0 FOR UPDATE; }
 step writep1	{ UPDATE p SET b = -1 WHERE a = 1 AND b = 1 AND c = 0; }
 step writep2	{ UPDATE p SET b = -b WHERE a = 1 AND c = 0; }
 step writep3a	{ UPDATE p SET b = -b WHERE c = 0; }
 step c1		{ COMMIT; }
 step r1		{ ROLLBACK; }
->>>>>>> 7cd0d523
 
 # these tests are meant to exercise EvalPlanQualFetchRowMark,
 # ie, handling non-locked tables in an EvalPlanQual recheck
@@ -131,11 +118,7 @@
 	  WHERE a1.accountid = a2.accountid
 	  FOR UPDATE OF a1;
 }
-<<<<<<< HEAD
-step "lockwithvalues"	{
-=======
 step lockwithvalues	{
->>>>>>> 7cd0d523
 	-- Reference rowmark column that differs in type from targetlist at some attno.
 	-- See CAHU7rYZo_C4ULsAx_LAj8az9zqgrD8WDd4hTegDTMM1LMqrBsg@mail.gmail.com
 	SELECT a1.*, v.id FROM accounts a1, (values('checking'::text, 'nan'::text),('savings', 'nan')) v(id, notnumeric)
@@ -206,19 +189,11 @@
 }
 
 
-<<<<<<< HEAD
-session "s2"
-setup		{ BEGIN ISOLATION LEVEL READ COMMITTED; SET client_min_messages = 'WARNING'; }
-step "wx2"	{ UPDATE accounts SET balance = balance + 450 WHERE accountid = 'checking' RETURNING balance; }
-step "wy2"	{ UPDATE accounts SET balance = balance + 1000 WHERE accountid = 'checking' AND balance < 1000  RETURNING balance; }
-step "d2"	{ DELETE FROM accounts WHERE accountid = 'checking'; }
-=======
 session s2
 setup		{ BEGIN ISOLATION LEVEL READ COMMITTED; SET client_min_messages = 'WARNING'; }
 step wx2	{ UPDATE accounts SET balance = balance + 450 WHERE accountid = 'checking' RETURNING balance; }
 step wy2	{ UPDATE accounts SET balance = balance + 1000 WHERE accountid = 'checking' AND balance < 1000  RETURNING balance; }
 step d2	{ DELETE FROM accounts WHERE accountid = 'checking'; }
->>>>>>> 7cd0d523
 
 step upsert2	{
 	WITH upsert AS
@@ -234,13 +209,8 @@
 	WITH u AS ( UPDATE p SET b = b WHERE a > 0 RETURNING * )
 	  SELECT * FROM u;
 }
-<<<<<<< HEAD
-step "writep3b"	{ UPDATE p SET b = -b WHERE c = 0; }
-step "readforss"	{
-=======
 step writep3b	{ UPDATE p SET b = -b WHERE c = 0; }
 step readforss	{
->>>>>>> 7cd0d523
 	SELECT ta.id AS ta_id, ta.value AS ta_value,
 		(SELECT ROW(tb.id, tb.value)
 		 FROM table_b tb WHERE ta.id = tb.id) AS tb_row
@@ -299,30 +269,6 @@
     );
 }
 
-<<<<<<< HEAD
-# Check that nested EPQ works correctly
-step "wnested2" {
-    UPDATE accounts SET balance = balance - 1200
-    WHERE noisy_oper('upid', accountid, '=', 'checking')
-    AND noisy_oper('up', balance, '>', 200.0)
-    AND EXISTS (
-        SELECT accountid
-        FROM accounts_ext ae
-        WHERE noisy_oper('lock_id', ae.accountid, '=', accounts.accountid)
-            AND noisy_oper('lock_bal', ae.balance, '>', 200.0)
-        FOR UPDATE
-    );
-}
-
-step "c2"	{ COMMIT; }
-step "r2"	{ ROLLBACK; }
-
-session "s3"
-setup		{ BEGIN ISOLATION LEVEL READ COMMITTED; SET client_min_messages = 'WARNING'; }
-step "read"	{ SELECT * FROM accounts ORDER BY accountid; }
-step "read_ext"	{ SELECT * FROM accounts_ext ORDER BY accountid; }
-step "read_a"	{ SELECT * FROM table_a ORDER BY id; }
-=======
 step c2	{ COMMIT; }
 step r2	{ ROLLBACK; }
 
@@ -331,7 +277,6 @@
 step read	{ SELECT * FROM accounts ORDER BY accountid; }
 step read_ext	{ SELECT * FROM accounts_ext ORDER BY accountid; }
 step read_a	{ SELECT * FROM table_a ORDER BY id; }
->>>>>>> 7cd0d523
 
 # this test exercises EvalPlanQual with a CTE, cf bug #14328
 step readwcte	{
@@ -404,29 +349,6 @@
 permutation wx1 delwcte c1 c2 read
 # test that a delete to a self-modified row throws error when
 # previously updated by a different cid
-<<<<<<< HEAD
-permutation "wx1" "delwctefail" "c1" "c2" "read"
-
-permutation "upsert1" "upsert2" "c1" "c2" "read"
-permutation "readp1" "writep1" "readp2" "c1" "c2"
-permutation "writep2" "returningp1" "c1" "c2"
-permutation "writep3a" "writep3b" "c1" "c2"
-permutation "wx2" "partiallock" "c2" "c1" "read"
-permutation "wx2" "lockwithvalues" "c2" "c1" "read"
-permutation "wx2_ext" "partiallock_ext" "c2" "c1" "read_ext"
-permutation "updateforss" "readforss" "c1" "c2"
-permutation "updateforcip" "updateforcip2" "c1" "c2" "read_a"
-permutation "updateforcip" "updateforcip3" "c1" "c2" "read_a"
-permutation "wrtwcte" "readwcte" "c1" "c2"
-permutation "wrjt" "selectjoinforupdate" "c2" "c1"
-permutation "wrjt" "selectresultforupdate" "c2" "c1"
-permutation "wrtwcte" "multireadwcte" "c1" "c2"
-
-permutation "simplepartupdate" "complexpartupdate" "c1" "c2"
-permutation "simplepartupdate_route1to2" "complexpartupdate_route_err1" "c1" "c2"
-permutation "simplepartupdate_noroute" "complexpartupdate_route" "c1" "c2"
-permutation "simplepartupdate_noroute" "complexpartupdate_doesnt_route" "c1" "c2"
-=======
 permutation wx1 delwctefail c1 c2 read
 
 permutation upsert1 upsert2 c1 c2 read
@@ -447,5 +369,4 @@
 permutation simplepartupdate complexpartupdate c1 c2
 permutation simplepartupdate_route1to2 complexpartupdate_route_err1 c1 c2
 permutation simplepartupdate_noroute complexpartupdate_route c1 c2
-permutation simplepartupdate_noroute complexpartupdate_doesnt_route c1 c2
->>>>>>> 7cd0d523
+permutation simplepartupdate_noroute complexpartupdate_doesnt_route c1 c2