# Tests for LISTEN/NOTIFY
<<<<<<< HEAD

# Most of these tests use only the "notifier" session and hence exercise only
# self-notifies, which are convenient because they minimize timing concerns.
# Note we assume that each step is delivered to the backend as a single Query
# message so it will run as one transaction.

session "notifier"
step "listenc"	{ LISTEN c1; LISTEN c2; }
step "notify1"	{ NOTIFY c1; }
step "notify2"	{ NOTIFY c2, 'payload'; }
step "notify3"	{ NOTIFY c3, 'payload3'; }  # not listening to c3
step "notifyf"	{ SELECT pg_notify('c2', NULL); }
step "notifyd1"	{ NOTIFY c2, 'payload'; NOTIFY c1; NOTIFY "c2", 'payload'; }
step "notifyd2"	{ NOTIFY c1; NOTIFY c1; NOTIFY c1, 'p1'; NOTIFY c1, 'p2'; }
step "notifys1"	{
	BEGIN;
	NOTIFY c1, 'payload'; NOTIFY "c2", 'payload';
	NOTIFY c1, 'payload'; NOTIFY "c2", 'payload';
	SAVEPOINT s1;
	NOTIFY c1, 'payload'; NOTIFY "c2", 'payload';
	NOTIFY c1, 'payloads'; NOTIFY "c2", 'payloads';
	NOTIFY c1, 'payload'; NOTIFY "c2", 'payload';
	NOTIFY c1, 'payloads'; NOTIFY "c2", 'payloads';
	RELEASE SAVEPOINT s1;
	SAVEPOINT s2;
	NOTIFY c1, 'rpayload'; NOTIFY "c2", 'rpayload';
	NOTIFY c1, 'rpayloads'; NOTIFY "c2", 'rpayloads';
	NOTIFY c1, 'rpayload'; NOTIFY "c2", 'rpayload';
	NOTIFY c1, 'rpayloads'; NOTIFY "c2", 'rpayloads';
	ROLLBACK TO SAVEPOINT s2;
	COMMIT;
}
step "usage"	{ SELECT pg_notification_queue_usage() > 0 AS nonzero; }
# GPDB: use more rows than in upstream, because Greenplum is compiled with a
# larger SLRU block size, and we need to fill at least one page to make
# pg_notification_queue_usage() non-zero.
step "bignotify"	{ SELECT count(pg_notify('c1', s::text)) FROM generate_series(1, 10000) s; }
teardown		{ UNLISTEN *; }

# The listener session is used for cross-backend notify checks.

session "listener"
step "llisten"	{ LISTEN c1; LISTEN c2; }
step "lcheck"	{ SELECT 1 AS x; }
step "lbegin"	{ BEGIN; }
teardown		{ UNLISTEN *; }


# Trivial cases.
permutation "listenc" "notify1" "notify2" "notify3" "notifyf"

# Check simple and less-simple deduplication.
permutation "listenc" "notifyd1" "notifyd2" "notifys1"
=======

# Most of these tests use only the "notifier" session and hence exercise only
# self-notifies, which are convenient because they minimize timing concerns.
# Note we assume that each step is delivered to the backend as a single Query
# message so it will run as one transaction.

session notifier
step listenc	{ LISTEN c1; LISTEN c2; }
step notify1	{ NOTIFY c1; }
step notify2	{ NOTIFY c2, 'payload'; }
step notify3	{ NOTIFY c3, 'payload3'; }  # not listening to c3
step notifyf	{ SELECT pg_notify('c2', NULL); }
step notifyd1	{ NOTIFY c2, 'payload'; NOTIFY c1; NOTIFY "c2", 'payload'; }
step notifyd2	{ NOTIFY c1; NOTIFY c1; NOTIFY c1, 'p1'; NOTIFY c1, 'p2'; }
step notifys1	{
	BEGIN;
	NOTIFY c1, 'payload'; NOTIFY "c2", 'payload';
	NOTIFY c1, 'payload'; NOTIFY "c2", 'payload';
	SAVEPOINT s1;
	NOTIFY c1, 'payload'; NOTIFY "c2", 'payload';
	NOTIFY c1, 'payloads'; NOTIFY "c2", 'payloads';
	NOTIFY c1, 'payload'; NOTIFY "c2", 'payload';
	NOTIFY c1, 'payloads'; NOTIFY "c2", 'payloads';
	RELEASE SAVEPOINT s1;
	SAVEPOINT s2;
	NOTIFY c1, 'rpayload'; NOTIFY "c2", 'rpayload';
	NOTIFY c1, 'rpayloads'; NOTIFY "c2", 'rpayloads';
	NOTIFY c1, 'rpayload'; NOTIFY "c2", 'rpayload';
	NOTIFY c1, 'rpayloads'; NOTIFY "c2", 'rpayloads';
	ROLLBACK TO SAVEPOINT s2;
	COMMIT;
}
step usage		{ SELECT pg_notification_queue_usage() > 0 AS nonzero; }
step bignotify	{ SELECT count(pg_notify('c1', s::text)) FROM generate_series(1, 1000) s; }
teardown		{ UNLISTEN *; }

# The listener session is used for cross-backend notify checks.

session listener
step llisten	{ LISTEN c1; LISTEN c2; }
step lcheck		{ SELECT 1 AS x; }
step lbegin		{ BEGIN; }
step lbegins	{ BEGIN ISOLATION LEVEL SERIALIZABLE; }
step lcommit	{ COMMIT; }
teardown		{ UNLISTEN *; }

# In some tests we need a second listener, just to block the queue.

session listener2
step l2listen	{ LISTEN c1; }
step l2begin	{ BEGIN; }
step l2commit	{ COMMIT; }
step l2stop		{ UNLISTEN *; }


# Trivial cases.
permutation listenc notify1 notify2 notify3 notifyf

# Check simple and less-simple deduplication.
permutation listenc notifyd1 notifyd2 notifys1
>>>>>>> 7cd0d523

# Cross-backend notification delivery.  We use a "select 1" to force the
# listener session to check for notifies.  In principle we could just wait
# for delivery, but that would require extra support in isolationtester
# and might have portability-of-timing issues.
<<<<<<< HEAD
permutation "llisten" "notify1" "notify2" "notify3" "notifyf" "lcheck"

# Again, with local delivery too.
permutation "listenc" "llisten" "notify1" "notify2" "notify3" "notifyf" "lcheck"
=======
permutation llisten notify1 notify2 notify3 notifyf lcheck

# Again, with local delivery too.
permutation listenc llisten notify1 notify2 notify3 notifyf lcheck

# Check for bug when initial listen is only action in a serializable xact,
# and notify queue is not empty
permutation l2listen l2begin notify1 lbegins llisten lcommit l2commit l2stop
>>>>>>> 7cd0d523

# Verify that pg_notification_queue_usage correctly reports a non-zero result,
# after submitting notifications while another connection is listening for
# those notifications and waiting inside an active transaction.  We have to
# fill a page of the notify SLRU to make this happen, which is a good deal
# of traffic.  To not bloat the expected output, we intentionally don't
# commit the listener's transaction, so that it never reports these events.
# Hence, this should be the last test in this script.

<<<<<<< HEAD
permutation "llisten" "lbegin" "usage" "bignotify" "usage"
=======
permutation llisten lbegin usage bignotify usage
>>>>>>> 7cd0d523
<|MERGE_RESOLUTION|>--- conflicted
+++ resolved
@@ -1,59 +1,4 @@
 # Tests for LISTEN/NOTIFY
-<<<<<<< HEAD
-
-# Most of these tests use only the "notifier" session and hence exercise only
-# self-notifies, which are convenient because they minimize timing concerns.
-# Note we assume that each step is delivered to the backend as a single Query
-# message so it will run as one transaction.
-
-session "notifier"
-step "listenc"	{ LISTEN c1; LISTEN c2; }
-step "notify1"	{ NOTIFY c1; }
-step "notify2"	{ NOTIFY c2, 'payload'; }
-step "notify3"	{ NOTIFY c3, 'payload3'; }  # not listening to c3
-step "notifyf"	{ SELECT pg_notify('c2', NULL); }
-step "notifyd1"	{ NOTIFY c2, 'payload'; NOTIFY c1; NOTIFY "c2", 'payload'; }
-step "notifyd2"	{ NOTIFY c1; NOTIFY c1; NOTIFY c1, 'p1'; NOTIFY c1, 'p2'; }
-step "notifys1"	{
-	BEGIN;
-	NOTIFY c1, 'payload'; NOTIFY "c2", 'payload';
-	NOTIFY c1, 'payload'; NOTIFY "c2", 'payload';
-	SAVEPOINT s1;
-	NOTIFY c1, 'payload'; NOTIFY "c2", 'payload';
-	NOTIFY c1, 'payloads'; NOTIFY "c2", 'payloads';
-	NOTIFY c1, 'payload'; NOTIFY "c2", 'payload';
-	NOTIFY c1, 'payloads'; NOTIFY "c2", 'payloads';
-	RELEASE SAVEPOINT s1;
-	SAVEPOINT s2;
-	NOTIFY c1, 'rpayload'; NOTIFY "c2", 'rpayload';
-	NOTIFY c1, 'rpayloads'; NOTIFY "c2", 'rpayloads';
-	NOTIFY c1, 'rpayload'; NOTIFY "c2", 'rpayload';
-	NOTIFY c1, 'rpayloads'; NOTIFY "c2", 'rpayloads';
-	ROLLBACK TO SAVEPOINT s2;
-	COMMIT;
-}
-step "usage"	{ SELECT pg_notification_queue_usage() > 0 AS nonzero; }
-# GPDB: use more rows than in upstream, because Greenplum is compiled with a
-# larger SLRU block size, and we need to fill at least one page to make
-# pg_notification_queue_usage() non-zero.
-step "bignotify"	{ SELECT count(pg_notify('c1', s::text)) FROM generate_series(1, 10000) s; }
-teardown		{ UNLISTEN *; }
-
-# The listener session is used for cross-backend notify checks.
-
-session "listener"
-step "llisten"	{ LISTEN c1; LISTEN c2; }
-step "lcheck"	{ SELECT 1 AS x; }
-step "lbegin"	{ BEGIN; }
-teardown		{ UNLISTEN *; }
-
-
-# Trivial cases.
-permutation "listenc" "notify1" "notify2" "notify3" "notifyf"
-
-# Check simple and less-simple deduplication.
-permutation "listenc" "notifyd1" "notifyd2" "notifys1"
-=======
 
 # Most of these tests use only the "notifier" session and hence exercise only
 # self-notifies, which are convenient because they minimize timing concerns.
@@ -87,7 +32,10 @@
 	COMMIT;
 }
 step usage		{ SELECT pg_notification_queue_usage() > 0 AS nonzero; }
-step bignotify	{ SELECT count(pg_notify('c1', s::text)) FROM generate_series(1, 1000) s; }
+# GPDB: use more rows than in upstream, because Greenplum is compiled with a
+# larger SLRU block size, and we need to fill at least one page to make
+# pg_notification_queue_usage() non-zero.
+step bignotify	{ SELECT count(pg_notify('c1', s::text)) FROM generate_series(1, 10000) s; }
 teardown		{ UNLISTEN *; }
 
 # The listener session is used for cross-backend notify checks.
@@ -114,18 +62,11 @@
 
 # Check simple and less-simple deduplication.
 permutation listenc notifyd1 notifyd2 notifys1
->>>>>>> 7cd0d523
 
 # Cross-backend notification delivery.  We use a "select 1" to force the
 # listener session to check for notifies.  In principle we could just wait
 # for delivery, but that would require extra support in isolationtester
 # and might have portability-of-timing issues.
-<<<<<<< HEAD
-permutation "llisten" "notify1" "notify2" "notify3" "notifyf" "lcheck"
-
-# Again, with local delivery too.
-permutation "listenc" "llisten" "notify1" "notify2" "notify3" "notifyf" "lcheck"
-=======
 permutation llisten notify1 notify2 notify3 notifyf lcheck
 
 # Again, with local delivery too.
@@ -134,7 +75,6 @@
 # Check for bug when initial listen is only action in a serializable xact,
 # and notify queue is not empty
 permutation l2listen l2begin notify1 lbegins llisten lcommit l2commit l2stop
->>>>>>> 7cd0d523
 
 # Verify that pg_notification_queue_usage correctly reports a non-zero result,
 # after submitting notifications while another connection is listening for
@@ -144,8 +84,4 @@
 # commit the listener's transaction, so that it never reports these events.
 # Hence, this should be the last test in this script.
 
-<<<<<<< HEAD
-permutation "llisten" "lbegin" "usage" "bignotify" "usage"
-=======
-permutation llisten lbegin usage bignotify usage
->>>>>>> 7cd0d523
+permutation llisten lbegin usage bignotify usage