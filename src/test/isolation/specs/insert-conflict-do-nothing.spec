--- conflicted
+++ resolved
@@ -30,15 +30,9 @@
 {
   BEGIN ISOLATION LEVEL READ COMMITTED;
 }
-<<<<<<< HEAD
-step "donothing2" { INSERT INTO ints(key, val) VALUES(1, 'donothing2') ON CONFLICT DO NOTHING; }
-step "select2" { SELECT * FROM ints; }
-step "c2" { COMMIT; }
-=======
 step donothing2 { INSERT INTO ints(key, val) VALUES(1, 'donothing2') ON CONFLICT DO NOTHING; }
 step select2 { SELECT * FROM ints; }
 step c2 { COMMIT; }
->>>>>>> 7cd0d523
 
 # Regular case where one session block-waits on another to determine if it
 # should proceed with an insert or do nothing.
