--- conflicted
+++ resolved
@@ -2679,11 +2679,7 @@
 			extra_conf = fopen(temp_config, "r");
 			if (extra_conf == NULL)
 			{
-<<<<<<< HEAD
-				fprintf(stderr, _("\n%s: could not open %s to read extra config:\nError was %s\n"), progname, temp_config, strerror(errno));
-=======
 				fprintf(stderr, _("\n%s: could not open \"%s\" to read extra config: %s\n"), progname, temp_config, strerror(errno));
->>>>>>> eca13886
 				exit_nicely(2);
 			}
 			while (fgets(line_buf, sizeof(line_buf), extra_conf) != NULL)
