--- conflicted
+++ resolved
@@ -54,11 +54,6 @@
 test: create_function_3
 test: copy
 test: copyselect
-<<<<<<< HEAD
-test: constraints
-ignore: triggers
-=======
->>>>>>> 80edfd76
 test: create_misc
 test: create_operator
 test: create_index
@@ -66,7 +61,7 @@
 test: create_aggregate
 test: create_cast
 test: constraints
-test: triggers
+ignore: triggers
 test: inherit
 test: create_table_like
 test: typed_table
