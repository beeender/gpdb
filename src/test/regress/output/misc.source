--
-- MISC
--
--
-- BTREE
--
--UPDATE onek
--   SET unique1 = onek.unique1 + 1;
--UPDATE onek
--   SET unique1 = onek.unique1 - 1;
--
-- BTREE partial
--
-- UPDATE onek2
--   SET unique1 = onek2.unique1 + 1;
--UPDATE onek2
--   SET unique1 = onek2.unique1 - 1;
--
-- BTREE shutting out non-functional updates
--
-- the following two tests seem to take a long time on some
-- systems.    This non-func update stuff needs to be examined
-- more closely.  			- jolly (2/22/96)
--
/* GPDB TODO: This test is disabled for now, because when running with ORCA,
   you get an error:
     ERROR:  multiple updates to a row by the same query is not allowed
UPDATE tmp
   SET stringu1 = reverse_name(onek.stringu1)
   FROM onek
   WHERE onek.stringu1 = 'JBAAAA' and
	  onek.stringu1 = tmp.stringu1;

UPDATE tmp
   SET stringu1 = reverse_name(onek2.stringu1)
   FROM onek2
   WHERE onek2.stringu1 = 'JCAAAA' and
	  onek2.stringu1 = tmp.stringu1;
*/
DROP TABLE tmp;
--UPDATE person*
--   SET age = age + 1;
--UPDATE person*
--   SET age = age + 3
--   WHERE name = 'linda';
--
-- copy
--
COPY onek TO '@abs_builddir@/results/onek.data';
DELETE FROM onek;
COPY onek FROM '@abs_builddir@/results/onek.data';
SELECT unique1 FROM onek WHERE unique1 < 2 ORDER BY unique1;
 unique1 
---------
       0
       1
(2 rows)

DELETE FROM onek2;
COPY onek2 FROM '@abs_builddir@/results/onek.data';
SELECT unique1 FROM onek2 WHERE unique1 < 2 ORDER BY unique1;
 unique1 
---------
       0
       1
(2 rows)

COPY BINARY stud_emp TO '@abs_builddir@/results/stud_emp.data';
DELETE FROM stud_emp;
COPY BINARY stud_emp FROM '@abs_builddir@/results/stud_emp.data';
SELECT * FROM stud_emp;
 name  | age |  location  | salary | manager | gpa | percent 
-------+-----+------------+--------+---------+-----+---------
 jeff  |  23 | (8,7.7)    |    600 | sharon  | 3.5 |        
 cim   |  30 | (10.5,4.7) |    400 |         | 3.4 |        
 linda |  19 | (0.9,6.1)  |    100 |         | 2.9 |        
(3 rows)

-- COPY aggtest FROM stdin;
-- 56	7.8
-- 100	99.097
-- 0	0.09561
-- 42	324.78
-- .
-- COPY aggtest TO stdout;
--
-- inheritance stress test
--
SELECT * FROM a_star*;
 class | a  
-------+----
 a     |  1
 a     |  2
 a     |   
 b     |  3
 b     |  4
 b     |   
 b     |   
 c     |  5
 c     |  6
 c     |   
 c     |   
 d     |  7
 d     |  8
 d     |  9
 d     | 10
 d     |   
 d     | 11
 d     | 12
 d     | 13
 d     |   
 d     |   
 d     |   
 d     | 14
 d     |   
 d     |   
 d     |   
 d     |   
 e     | 15
 e     | 16
 e     | 17
 e     |   
 e     | 18
 e     |   
 e     |   
 f     | 19
 f     | 20
 f     | 21
 f     | 22
 f     |   
 f     | 24
 f     | 25
 f     | 26
 f     |   
 f     |   
 f     |   
 f     | 27
 f     |   
 f     |   
 f     |   
 f     |   
(50 rows)

SELECT *
   FROM b_star* x
   WHERE x.b = text 'bumble' or x.a < 3;
 class | a |   b    
-------+---+--------
 b     |   | bumble
(1 row)

SELECT class, a
   FROM c_star* x
   WHERE x.c ~ text 'hi';
 class | a  
-------+----
 c     |  5
 c     |   
 d     |  7
 d     |  8
 d     | 10
 d     |   
 d     | 12
 d     |   
 d     |   
 d     |   
 e     | 15
 e     | 16
 e     |   
 e     |   
 f     | 19
 f     | 20
 f     | 21
 f     |   
 f     | 24
 f     |   
 f     |   
 f     |   
(22 rows)

SELECT class, b, c
   FROM d_star* x
   WHERE x.a < 100;
 class |    b    |     c      
-------+---------+------------
 d     | grumble | hi sunita
 d     | stumble | hi koko
 d     | rumble  | 
 d     |         | hi kristin
 d     | fumble  | 
 d     |         | hi avi
 d     |         | 
 d     |         | 
(8 rows)

SELECT class, c FROM e_star* x WHERE x.c NOTNULL;
 class |      c      
-------+-------------
 e     | hi carol
 e     | hi bob
 e     | hi michelle
 e     | hi elisa
 f     | hi claire
 f     | hi mike
 f     | hi marcel
 f     | hi keith
 f     | hi marc
 f     | hi allison
 f     | hi jeff
 f     | hi carl
(12 rows)

SELECT * FROM f_star* x WHERE x.c ISNULL;
 class | a  | c |  e  |                     f                     
-------+----+---+-----+-------------------------------------------
 f     | 22 |   |  -7 | ((111,555),(222,666),(333,777),(444,888))
 f     | 25 |   |  -9 | 
 f     | 26 |   |     | ((11111,33333),(22222,44444))
 f     |    |   | -11 | ((1111111,3333333),(2222222,4444444))
 f     | 27 |   |     | 
 f     |    |   | -12 | 
 f     |    |   |     | ((11111111,33333333),(22222222,44444444))
 f     |    |   |     | 
(8 rows)

-- grouping and aggregation on inherited sets have been busted in the past...
SELECT sum(a) FROM a_star*;
 sum 
-----
 355
(1 row)

SELECT class, sum(a) FROM a_star* GROUP BY class ORDER BY class;
 class | sum 
-------+-----
 a     |   3
 b     |   7
 c     |  11
 d     |  84
 e     |  66
 f     | 184
(6 rows)

ALTER TABLE f_star RENAME COLUMN f TO ff;
ALTER TABLE e_star* RENAME COLUMN e TO ee;
ALTER TABLE d_star* RENAME COLUMN d TO dd;
ALTER TABLE c_star* RENAME COLUMN c TO cc;
ALTER TABLE b_star* RENAME COLUMN b TO bb;
ALTER TABLE a_star* RENAME COLUMN a TO aa;
SELECT class, aa
   FROM a_star* x
   WHERE aa ISNULL;
 class | aa 
-------+----
 a     |   
 b     |   
 b     |   
 c     |   
 c     |   
 d     |   
 d     |   
 d     |   
 d     |   
 d     |   
 d     |   
 d     |   
 d     |   
 e     |   
 e     |   
 e     |   
 f     |   
 f     |   
 f     |   
 f     |   
 f     |   
 f     |   
 f     |   
 f     |   
(24 rows)

-- As of Postgres 7.1, ALTER implicitly recurses,
-- so this should be same as ALTER a_star*
ALTER TABLE a_star RENAME COLUMN aa TO foo;
SELECT class, foo
   FROM a_star* x
   WHERE x.foo >= 2;
 class | foo 
-------+-----
 a     |   2
 b     |   3
 b     |   4
 c     |   5
 c     |   6
 d     |   7
 d     |   8
 d     |   9
 d     |  10
 d     |  11
 d     |  12
 d     |  13
 d     |  14
 e     |  15
 e     |  16
 e     |  17
 e     |  18
 f     |  19
 f     |  20
 f     |  21
 f     |  22
 f     |  24
 f     |  25
 f     |  26
 f     |  27
(25 rows)

ALTER TABLE a_star RENAME COLUMN foo TO aa;
SELECT *
   from a_star*
   WHERE aa < 1000;
 class | aa 
-------+----
 a     |  1
 a     |  2
 b     |  3
 b     |  4
 c     |  5
 c     |  6
 d     |  7
 d     |  8
 d     |  9
 d     | 10
 d     | 11
 d     | 12
 d     | 13
 d     | 14
 e     | 15
 e     | 16
 e     | 17
 e     | 18
 f     | 19
 f     | 20
 f     | 21
 f     | 22
 f     | 24
 f     | 25
 f     | 26
 f     | 27
(26 rows)

ALTER TABLE f_star ADD COLUMN f int4;
UPDATE f_star SET f = 10;
ALTER TABLE e_star* ADD COLUMN e int4;
--UPDATE e_star* SET e = 42;
SELECT * FROM e_star*;
 class | aa |     cc      | ee  | e 
-------+----+-------------+-----+---
 e     | 15 | hi carol    |  -1 |  
 e     | 16 | hi bob      |     |  
 e     | 17 |             |  -2 |  
 e     |    | hi michelle |  -3 |  
 e     | 18 |             |     |  
 e     |    | hi elisa    |     |  
 e     |    |             |  -4 |  
 f     | 19 | hi claire   |  -5 |  
 f     | 20 | hi mike     |  -6 |  
 f     | 21 | hi marcel   |     |  
 f     | 22 |             |  -7 |  
 f     |    | hi keith    |  -8 |  
 f     | 24 | hi marc     |     |  
 f     | 25 |             |  -9 |  
 f     | 26 |             |     |  
 f     |    | hi allison  | -10 |  
 f     |    | hi jeff     |     |  
 f     |    |             | -11 |  
 f     | 27 |             |     |  
 f     |    | hi carl     |     |  
 f     |    |             | -12 |  
 f     |    |             |     |  
 f     |    |             |     |  
(23 rows)

ALTER TABLE a_star* ADD COLUMN a text;
NOTICE:  merging definition of column "a" for child "d_star"
-- That ALTER TABLE should have added TOAST tables.
SELECT relname, reltoastrelid <> 0 AS has_toast_table
   FROM pg_class
   WHERE oid::regclass IN ('a_star', 'c_star')
   ORDER BY 1;
 relname | has_toast_table 
---------+-----------------
 a_star  | t
 c_star  | t
(2 rows)

--UPDATE b_star*
--   SET a = text 'gazpacho'
--   WHERE aa > 4;
SELECT class, aa, a FROM a_star*;
 class | aa | a 
-------+----+---
 a     |  1 | 
 a     |  2 | 
 a     |    | 
 b     |  3 | 
 b     |  4 | 
 b     |    | 
 b     |    | 
 c     |  5 | 
 c     |  6 | 
 c     |    | 
 c     |    | 
 d     |  7 | 
 d     |  8 | 
 d     |  9 | 
 d     | 10 | 
 d     |    | 
 d     | 11 | 
 d     | 12 | 
 d     | 13 | 
 d     |    | 
 d     |    | 
 d     |    | 
 d     | 14 | 
 d     |    | 
 d     |    | 
 d     |    | 
 d     |    | 
 e     | 15 | 
 e     | 16 | 
 e     | 17 | 
 e     |    | 
 e     | 18 | 
 e     |    | 
 e     |    | 
 f     | 19 | 
 f     | 20 | 
 f     | 21 | 
 f     | 22 | 
 f     |    | 
 f     | 24 | 
 f     | 25 | 
 f     | 26 | 
 f     |    | 
 f     |    | 
 f     |    | 
 f     | 27 | 
 f     |    | 
 f     |    | 
 f     |    | 
 f     |    | 
(50 rows)

--
-- versions
--
--
-- postquel functions
--
--
-- mike does post_hacking,
-- joe and sally play basketball, and
-- everyone else does nothing.
--
SELECT p.name, name(p.hobbies) FROM ONLY person p;
ERROR:  function cannot execute on a QE slice because it accesses relation "public.hobbies_r"
CONTEXT:  SQL function "hobbies" during startup
--
-- as above, but jeff also does post_hacking.
--
SELECT p.name, name(p.hobbies) FROM person* p;
ERROR:  function cannot execute on a QE slice because it accesses relation "public.hobbies_r"
CONTEXT:  SQL function "hobbies" during startup
--
-- the next two queries demonstrate how functions generate bogus duplicates.
-- this is a "feature" ..
--
SELECT DISTINCT hobbies_r.name, name(hobbies_r.equipment) FROM hobbies_r
  ORDER BY 1,2;
ERROR:  function cannot execute on a QE slice because it accesses relation "public.equipment_r"
CONTEXT:  SQL function "equipment" during startup
SELECT hobbies_r.name, (hobbies_r.equipment).name FROM hobbies_r;
ERROR:  function cannot execute on a QE slice because it accesses relation "public.equipment_r"
CONTEXT:  SQL function "equipment" during startup
--
-- mike needs advil and peet's coffee,
-- joe and sally need hightops, and
-- everyone else is fine.
--
SELECT p.name, name(p.hobbies), name(equipment(p.hobbies)) FROM ONLY person p;
ERROR:  function cannot execute on a QE slice because it accesses relation "public.hobbies_r"
CONTEXT:  SQL function "hobbies" during startup
--
-- as above, but jeff needs advil and peet's coffee as well.
--
SELECT p.name, name(p.hobbies), name(equipment(p.hobbies)) FROM person* p;
ERROR:  function cannot execute on a QE slice because it accesses relation "public.hobbies_r"
CONTEXT:  SQL function "hobbies" during startup
--
-- just like the last two, but make sure that the target list fixup and
-- unflattening is being done correctly.
--
SELECT name(equipment(p.hobbies)), p.name, name(p.hobbies) FROM ONLY person p;
ERROR:  function cannot execute on a QE slice because it accesses relation "public.hobbies_r"
CONTEXT:  SQL function "hobbies" during startup
SELECT (p.hobbies).equipment.name, p.name, name(p.hobbies) FROM person* p;
ERROR:  function cannot execute on a QE slice because it accesses relation "public.hobbies_r"
CONTEXT:  SQL function "hobbies" during startup
SELECT (p.hobbies).equipment.name, name(p.hobbies), p.name FROM ONLY person p;
ERROR:  function cannot execute on a QE slice because it accesses relation "public.hobbies_r"
CONTEXT:  SQL function "hobbies" during startup
SELECT name(equipment(p.hobbies)), name(p.hobbies), p.name FROM person* p;
<<<<<<< HEAD
ERROR:  function cannot execute on a QE slice because it accesses relation "public.hobbies_r"
CONTEXT:  SQL function "hobbies" during startup
SELECT user_relns() AS user_relns
   ORDER BY user_relns;
               user_relns               
----------------------------------------
 __gp_aovisimap_hidden_t
 __gp_fullname
 __gp_is_append_only
 __gp_log_master_ext
 __gp_log_segment_ext
 __gp_number_of_segments
 __gp_user_data_tables
 __gp_user_data_tables_readable
 __gp_user_namespaces
 __gp_user_tables
 a
 a_dummy_seq
 a_star
 abstime_tbl
 aggtest
 aggtype
 array_index_op_test
 array_op_test
 arrtest
 b
 b_star
 box_tbl
 bprime
 bt_f8_heap
 bt_i4_heap
 bt_name_heap
 bt_txt_heap
 c
 c_star
 char_tbl
 check2_tbl
 check_seq
 check_tbl
 circle_tbl
 city
 copy_tbl
 d
 d_star
 date_tbl
 default_seq
 default_tbl
 defaultexpr_tbl
 dept
 distribute_by_range
 distribute_by_text_range
 dttm_com
 dupindexcols
 e_star
 emp
 equipment_r
 f_star
 fast_emp4000
 fkc_foreign_table1
 fkc_foreign_table2
 fkc_primary_table1
 fkc_primary_table2
 float4_tbl
 float8_tbl
 floats
 func_index_heap
 gp_bloat_diag
 gp_bloat_expected_pages
 gp_disk_free
 gp_locks_on_relation
 gp_locks_on_resqueue
 gp_log_command_timings
 gp_log_database
 gp_log_master_concise
 gp_log_system
 gp_param_setting_t
 gp_param_settings_seg_value_diffs
 gp_pgdatabase_invalid
 gp_resgroup_config
 gp_resgroup_status
 gp_resq_activity
 gp_resq_activity_by_queue
 gp_resq_priority_backend
 gp_resq_priority_statement
 gp_resq_role
 gp_resqueue_status
 gp_roles_assigned
 gp_size_of_all_table_indexes
 gp_size_of_database
 gp_size_of_index
 gp_size_of_partition_and_indexes_disk
 gp_size_of_schema_disk
 gp_size_of_table_and_indexes_disk
 gp_size_of_table_and_indexes_licensing
 gp_size_of_table_disk
 gp_size_of_table_uncompressed
 gp_skew_analysis_t
 gp_skew_coefficients
 gp_skew_details_t
 gp_skew_idle_fractions
 gp_stats_missing
 gp_table_indexes
 gp_workfile_entries
 gp_workfile_mgr_used_diskspace
 gp_workfile_usage_per_query
 gp_workfile_usage_per_segment
 hash_f8_heap
 hash_i4_heap
 hash_name_heap
 hash_txt_heap
 hobbies_r
 iexit
 ihighway
 inet_tbl
 inhf
 inhx
 insert_seq
 insert_tbl
 int2_tbl
 int4_tbl
 int8_tbl
 interval_tbl
 iportaltest
 kd_point_tbl
 line_tbl
 log_table
 lseg_tbl
 main_table
 money_data
 num_data
 num_exp_add
 num_exp_div
 num_exp_ln
 num_exp_log10
 num_exp_mul
 num_exp_power_10_ln
 num_exp_sqrt
 num_exp_sub
 num_input_test
 num_result
 onek
 onek2
 path_tbl
 person
 point_tbl
 polygon_tbl
 quad_point_tbl
 radix_text_tbl
 ramp
 random_tbl
 real_city
 reltime_tbl
 road
 shighway
 slow_emp4000
 street
 stud_emp
 student
 subselect_tbl
 tenk1
 tenk1
 tenk2
 test_range_excl
 test_range_gist
 test_range_spgist
 test_tsvector
 testjsonb
 text_tbl
 time_tbl
 timestamp_tbl
 timestamptz_tbl
 timetz_tbl
 tinterval_tbl
 toyemp
 usr_define_type
 varchar_tbl
(170 rows)
=======
     name      |    name     | name  
---------------+-------------+-------
 advil         | posthacking | mike
 peet's coffee | posthacking | mike
 hightops      | basketball  | joe
 hightops      | basketball  | sally
 advil         | posthacking | jeff
 peet's coffee | posthacking | jeff
(6 rows)
>>>>>>> 4f0bf335

SELECT name(equipment(hobby_construct(text 'skywalking', text 'mer')));
 name 
------
 guts
(1 row)

SELECT name(equipment(hobby_construct_named(text 'skywalking', text 'mer')));
 name 
------
 guts
(1 row)

SELECT name(equipment_named(hobby_construct_named(text 'skywalking', text 'mer')));
 name 
------
 guts
(1 row)

SELECT name(equipment_named_ambiguous_1a(hobby_construct_named(text 'skywalking', text 'mer')));
 name 
------
 guts
(1 row)

SELECT name(equipment_named_ambiguous_1b(hobby_construct_named(text 'skywalking', text 'mer')));
 name 
------
 guts
(1 row)

SELECT name(equipment_named_ambiguous_1c(hobby_construct_named(text 'skywalking', text 'mer')));
 name 
------
 guts
(1 row)

SELECT name(equipment_named_ambiguous_2a(text 'skywalking'));
 name 
------
 guts
(1 row)

SELECT name(equipment_named_ambiguous_2b(text 'skywalking'));
     name      
---------------
 advil
 peet's coffee
 hightops
 guts
(4 rows)

SELECT hobbies_by_name('basketball');
 hobbies_by_name 
-----------------
 joe
(1 row)

SELECT name, overpaid(emp.*) FROM emp;
  name  | overpaid 
--------+----------
 sharon | t
 sam    | t
 bill   | t
 jeff   | f
 cim    | f
 linda  | f
(6 rows)

--
-- Try a few cases with SQL-spec row constructor expressions
--
SELECT * FROM equipment(ROW('skywalking', 'mer'));
 name |   hobby    
------+------------
 guts | skywalking
(1 row)

SELECT name(equipment(ROW('skywalking', 'mer')));
 name 
------
 guts
(1 row)

SELECT *, name(equipment(h.*)) FROM hobbies_r h;
ERROR:  function cannot execute on a QE slice because it accesses relation "public.equipment_r"
CONTEXT:  SQL function "equipment" during startup
SELECT *, (equipment(CAST((h.*) AS hobbies_r))).name FROM hobbies_r h;
ERROR:  function cannot execute on a QE slice because it accesses relation "public.equipment_r"
CONTEXT:  SQL function "equipment" during startup
--
-- check that old-style C functions work properly with TOASTed values
--
create table oldstyle_test(i int4, t text);
insert into oldstyle_test values(null,null);
insert into oldstyle_test values(0,'12');
insert into oldstyle_test values(1000,'12');
insert into oldstyle_test values(0, repeat('x', 50000));
select i, length(t), octet_length(t), oldstyle_length(i,t) from oldstyle_test;
ERROR:  Old style C function (API version 0) are no longer supported by Greenplum
drop table oldstyle_test;
--
-- functional joins
--
--
-- instance rules
--
--
-- rewrite rules
--<|MERGE_RESOLUTION|>--- conflicted
+++ resolved
@@ -509,196 +509,8 @@
 ERROR:  function cannot execute on a QE slice because it accesses relation "public.hobbies_r"
 CONTEXT:  SQL function "hobbies" during startup
 SELECT name(equipment(p.hobbies)), name(p.hobbies), p.name FROM person* p;
-<<<<<<< HEAD
-ERROR:  function cannot execute on a QE slice because it accesses relation "public.hobbies_r"
-CONTEXT:  SQL function "hobbies" during startup
-SELECT user_relns() AS user_relns
-   ORDER BY user_relns;
-               user_relns               
-----------------------------------------
- __gp_aovisimap_hidden_t
- __gp_fullname
- __gp_is_append_only
- __gp_log_master_ext
- __gp_log_segment_ext
- __gp_number_of_segments
- __gp_user_data_tables
- __gp_user_data_tables_readable
- __gp_user_namespaces
- __gp_user_tables
- a
- a_dummy_seq
- a_star
- abstime_tbl
- aggtest
- aggtype
- array_index_op_test
- array_op_test
- arrtest
- b
- b_star
- box_tbl
- bprime
- bt_f8_heap
- bt_i4_heap
- bt_name_heap
- bt_txt_heap
- c
- c_star
- char_tbl
- check2_tbl
- check_seq
- check_tbl
- circle_tbl
- city
- copy_tbl
- d
- d_star
- date_tbl
- default_seq
- default_tbl
- defaultexpr_tbl
- dept
- distribute_by_range
- distribute_by_text_range
- dttm_com
- dupindexcols
- e_star
- emp
- equipment_r
- f_star
- fast_emp4000
- fkc_foreign_table1
- fkc_foreign_table2
- fkc_primary_table1
- fkc_primary_table2
- float4_tbl
- float8_tbl
- floats
- func_index_heap
- gp_bloat_diag
- gp_bloat_expected_pages
- gp_disk_free
- gp_locks_on_relation
- gp_locks_on_resqueue
- gp_log_command_timings
- gp_log_database
- gp_log_master_concise
- gp_log_system
- gp_param_setting_t
- gp_param_settings_seg_value_diffs
- gp_pgdatabase_invalid
- gp_resgroup_config
- gp_resgroup_status
- gp_resq_activity
- gp_resq_activity_by_queue
- gp_resq_priority_backend
- gp_resq_priority_statement
- gp_resq_role
- gp_resqueue_status
- gp_roles_assigned
- gp_size_of_all_table_indexes
- gp_size_of_database
- gp_size_of_index
- gp_size_of_partition_and_indexes_disk
- gp_size_of_schema_disk
- gp_size_of_table_and_indexes_disk
- gp_size_of_table_and_indexes_licensing
- gp_size_of_table_disk
- gp_size_of_table_uncompressed
- gp_skew_analysis_t
- gp_skew_coefficients
- gp_skew_details_t
- gp_skew_idle_fractions
- gp_stats_missing
- gp_table_indexes
- gp_workfile_entries
- gp_workfile_mgr_used_diskspace
- gp_workfile_usage_per_query
- gp_workfile_usage_per_segment
- hash_f8_heap
- hash_i4_heap
- hash_name_heap
- hash_txt_heap
- hobbies_r
- iexit
- ihighway
- inet_tbl
- inhf
- inhx
- insert_seq
- insert_tbl
- int2_tbl
- int4_tbl
- int8_tbl
- interval_tbl
- iportaltest
- kd_point_tbl
- line_tbl
- log_table
- lseg_tbl
- main_table
- money_data
- num_data
- num_exp_add
- num_exp_div
- num_exp_ln
- num_exp_log10
- num_exp_mul
- num_exp_power_10_ln
- num_exp_sqrt
- num_exp_sub
- num_input_test
- num_result
- onek
- onek2
- path_tbl
- person
- point_tbl
- polygon_tbl
- quad_point_tbl
- radix_text_tbl
- ramp
- random_tbl
- real_city
- reltime_tbl
- road
- shighway
- slow_emp4000
- street
- stud_emp
- student
- subselect_tbl
- tenk1
- tenk1
- tenk2
- test_range_excl
- test_range_gist
- test_range_spgist
- test_tsvector
- testjsonb
- text_tbl
- time_tbl
- timestamp_tbl
- timestamptz_tbl
- timetz_tbl
- tinterval_tbl
- toyemp
- usr_define_type
- varchar_tbl
-(170 rows)
-=======
-     name      |    name     | name  
----------------+-------------+-------
- advil         | posthacking | mike
- peet's coffee | posthacking | mike
- hightops      | basketball  | joe
- hightops      | basketball  | sally
- advil         | posthacking | jeff
- peet's coffee | posthacking | jeff
-(6 rows)
->>>>>>> 4f0bf335
-
+ERROR:  function cannot execute on a QE slice because it accesses relation "public.hobbies_r"
+CONTEXT:  SQL function "hobbies" during startup
 SELECT name(equipment(hobby_construct(text 'skywalking', text 'mer')));
  name 
 ------
