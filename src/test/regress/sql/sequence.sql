--- conflicted
+++ resolved
@@ -246,15 +246,9 @@
 SET LOCAL SESSION AUTHORIZATION regress_seq_user;
 CREATE SEQUENCE seq3;
 SELECT nextval('seq3');
-<<<<<<< HEAD
-REVOKE ALL ON seq3 FROM seq_user;
-GRANT USAGE ON seq3 TO seq_user;
+REVOKE ALL ON seq3 FROM regress_seq_user;
+GRANT USAGE ON seq3 TO regress_seq_user;
 --SELECT lastval();
-=======
-REVOKE ALL ON seq3 FROM regress_seq_user;
-GRANT USAGE ON seq3 TO regress_seq_user;
-SELECT lastval();
->>>>>>> b5bce6c1
 ROLLBACK;
 
 -- Sequences should get wiped out as well:
