set optimizer_disable_missing_stats_collection = on;
--
-- ALTER_TABLE
-- add attribute
--
DROP TABLE IF EXISTS tmp;
CREATE TABLE tmp (initial int4);

COMMENT ON TABLE tmp_wrong IS 'table comment';
COMMENT ON TABLE tmp IS 'table comment';
COMMENT ON TABLE tmp IS NULL;

ALTER TABLE tmp ADD COLUMN a int4 default 3;

ALTER TABLE tmp ADD COLUMN b name;

ALTER TABLE tmp ADD COLUMN c text;

ALTER TABLE tmp ADD COLUMN d float8;

ALTER TABLE tmp ADD COLUMN e float4;

ALTER TABLE tmp ADD COLUMN f int2;

ALTER TABLE tmp ADD COLUMN g polygon;

ALTER TABLE tmp ADD COLUMN h abstime;

ALTER TABLE tmp ADD COLUMN i char;

ALTER TABLE tmp ADD COLUMN j abstime[];

ALTER TABLE tmp ADD COLUMN k int4;

ALTER TABLE tmp ADD COLUMN l tid;

ALTER TABLE tmp ADD COLUMN m xid;

ALTER TABLE tmp ADD COLUMN n oidvector;

--ALTER TABLE tmp ADD COLUMN o lock;
ALTER TABLE tmp ADD COLUMN p smgr;

ALTER TABLE tmp ADD COLUMN q point;

ALTER TABLE tmp ADD COLUMN r lseg;

ALTER TABLE tmp ADD COLUMN s path;

ALTER TABLE tmp ADD COLUMN t box;

ALTER TABLE tmp ADD COLUMN u tinterval;

ALTER TABLE tmp ADD COLUMN v timestamp;

ALTER TABLE tmp ADD COLUMN w interval;

ALTER TABLE tmp ADD COLUMN x float8[];

ALTER TABLE tmp ADD COLUMN y float4[];

ALTER TABLE tmp ADD COLUMN z int2[];

INSERT INTO tmp (a, b, c, d, e, f, g, h, i, j, k, l, m, n, p, q, r, s, t, u,
	v, w, x, y, z)
   VALUES (4, 'name', 'text', 4.1, 4.1, 2, '(4.1,4.1,3.1,3.1)', 
        'Mon May  1 00:30:30 1995', 'c', '{Mon May  1 00:30:30 1995, Monday Aug 24 14:43:07 1992, epoch}', 
	314159, '(1,1)', '512',
	'1 2 3 4 5 6 7 8', 'magnetic disk', '(1.1,1.1)', '(4.1,4.1,3.1,3.1)',
	'(0,2,4.1,4.1,3.1,3.1)', '(4.1,4.1,3.1,3.1)', '["epoch" "infinity"]',
	'epoch', '01:00:10', '{1.0,2.0,3.0,4.0}', '{1.0,2.0,3.0,4.0}', '{1,2,3,4}');

SELECT * FROM tmp;

DROP TABLE tmp;

-- the wolf bug - schema mods caused inconsistent row descriptors 
CREATE TABLE tmp (
	initial 	int4
);

ALTER TABLE tmp ADD COLUMN a int4;

ALTER TABLE tmp ADD COLUMN b name;

ALTER TABLE tmp ADD COLUMN c text;

ALTER TABLE tmp ADD COLUMN d float8;

ALTER TABLE tmp ADD COLUMN e float4;

ALTER TABLE tmp ADD COLUMN f int2;

ALTER TABLE tmp ADD COLUMN g polygon;

ALTER TABLE tmp ADD COLUMN h abstime;

ALTER TABLE tmp ADD COLUMN i char;

ALTER TABLE tmp ADD COLUMN j abstime[];

ALTER TABLE tmp ADD COLUMN k int4;

ALTER TABLE tmp ADD COLUMN l tid;

ALTER TABLE tmp ADD COLUMN m xid;

ALTER TABLE tmp ADD COLUMN n oidvector;

--ALTER TABLE tmp ADD COLUMN o lock;
ALTER TABLE tmp ADD COLUMN p smgr;

ALTER TABLE tmp ADD COLUMN q point;

ALTER TABLE tmp ADD COLUMN r lseg;

ALTER TABLE tmp ADD COLUMN s path;

ALTER TABLE tmp ADD COLUMN t box;

ALTER TABLE tmp ADD COLUMN u tinterval;

ALTER TABLE tmp ADD COLUMN v timestamp;

ALTER TABLE tmp ADD COLUMN w interval;

ALTER TABLE tmp ADD COLUMN x float8[];

ALTER TABLE tmp ADD COLUMN y float4[];

ALTER TABLE tmp ADD COLUMN z int2[];

INSERT INTO tmp (a, b, c, d, e, f, g, h, i, j, k, l, m, n, p, q, r, s, t, u,
	v, w, x, y, z)
   VALUES (4, 'name', 'text', 4.1, 4.1, 2, '(4.1,4.1,3.1,3.1)', 
        'Mon May  1 00:30:30 1995', 'c', '{Mon May  1 00:30:30 1995, Monday Aug 24 14:43:07 1992, epoch}', 
	314159, '(1,1)', '512',
	'1 2 3 4 5 6 7 8', 'magnetic disk', '(1.1,1.1)', '(4.1,4.1,3.1,3.1)',
	'(0,2,4.1,4.1,3.1,3.1)', '(4.1,4.1,3.1,3.1)', '["epoch" "infinity"]',
	'epoch', '01:00:10', '{1.0,2.0,3.0,4.0}', '{1.0,2.0,3.0,4.0}', '{1,2,3,4}');

SELECT * FROM tmp;

DROP TABLE tmp;


--
-- rename - check on both non-temp and temp tables
--
CREATE TABLE tmp (regtable int);
CREATE TEMP TABLE tmp (tmptable int);

ALTER TABLE tmp RENAME TO tmp_new;

SELECT * FROM tmp;
SELECT * FROM tmp_new;

ALTER TABLE tmp RENAME TO tmp_new2;

SELECT * FROM tmp;		-- should fail
SELECT * FROM tmp_new;
SELECT * FROM tmp_new2;

DROP TABLE tmp_new;
DROP TABLE tmp_new2;

-- ALTER TABLE ... RENAME on corrupted relations
SET allow_system_table_mods = dml;
-- missing entry
CREATE TABLE cor (a int, b float);
INSERT INTO cor SELECT i, i+1 FROM generate_series(1,100)i;
DELETE FROM pg_attribute WHERE attname='a' AND attrelid='cor'::regclass;
ALTER TABLE cor RENAME TO oldcor;
INSERT INTO pg_attribute SELECT distinct * FROM gp_dist_random('pg_attribute') WHERE attname='a' AND attrelid='oldcor'::regclass;
DROP TABLE oldcor;

-- typname is out of sync
CREATE TABLE cor (a int, b float, c text);
UPDATE pg_type SET typname='newcor' WHERE typrelid='cor'::regclass;
ALTER TABLE cor RENAME TO newcor;
ALTER TABLE newcor RENAME TO cor;
DROP TABLE cor;

-- relname is out of sync
CREATE TABLE cor (a int, b int);
UPDATE pg_class SET relname='othercor' WHERE relname='cor';
ALTER TABLE othercor RENAME TO tmpcor;
ALTER TABLE tmpcor RENAME TO cor;
DROP TABLE cor;

RESET allow_system_table_mods;

-- ALTER TABLE ... RENAME on non-table relations
-- renaming indexes (FIXME: this should probably test the index's functionality)
ALTER INDEX onek_unique1 RENAME TO tmp_onek_unique1;
ALTER INDEX tmp_onek_unique1 RENAME TO onek_unique1;
-- renaming views
CREATE VIEW tmp_view (unique1) AS SELECT unique1 FROM tenk1;
ALTER TABLE tmp_view RENAME TO tmp_view_new;

-- hack to ensure we get an indexscan here
ANALYZE tenk1;
set enable_seqscan to off;
set enable_bitmapscan to off;
-- 5 values, sorted 
SELECT unique1 FROM tenk1 WHERE unique1 < 5 ORDER BY 1;
reset enable_seqscan;
reset enable_bitmapscan;

DROP VIEW tmp_view_new;
-- toast-like relation name
alter table stud_emp rename to pg_toast_stud_emp;
alter table pg_toast_stud_emp rename to stud_emp;

-- FOREIGN KEY CONSTRAINT adding TEST

CREATE TABLE tmp2 (a int primary key) distributed by (a);

CREATE TABLE tmp3 (a int, b int);

CREATE TABLE tmp4 (a int, b int, unique(a,b)) distributed by (a);

CREATE TABLE tmp5 (a int, b int);

-- Insert rows into tmp2 (pktable)
INSERT INTO tmp2 values (1);
INSERT INTO tmp2 values (2);
INSERT INTO tmp2 values (3);
INSERT INTO tmp2 values (4);

-- Insert rows into tmp3
INSERT INTO tmp3 values (1,10);
INSERT INTO tmp3 values (1,20);
INSERT INTO tmp3 values (5,50);

-- Try (and fail) to add constraint due to invalid source columns
ALTER TABLE tmp3 add constraint tmpconstr foreign key(c) references tmp2 match full;

-- Try (and fail) to add constraint due to invalide destination columns explicitly given
ALTER TABLE tmp3 add constraint tmpconstr foreign key(a) references tmp2(b) match full;

-- Try (and fail) to add constraint due to invalid data
ALTER TABLE tmp3 add constraint tmpconstr foreign key (a) references tmp2 match full;

-- Delete one row, add the constraint again -- should fail
DELETE FROM tmp3 where a=5;
ALTER TABLE tmp3 add constraint tmpconstr foreign key (a) references tmp2 match full;

-- Try (and fail) to create constraint from tmp5(a) to tmp4(a) - unique constraint on
-- tmp4 is a,b

ALTER TABLE tmp5 add constraint tmpconstr foreign key(a) references tmp4(a) match full;

DROP TABLE tmp5;

DROP TABLE tmp4;

DROP TABLE tmp3;

DROP TABLE tmp2;

-- Foreign key adding test with mixed types

-- Note: these tables are TEMP to avoid name conflicts when this test
-- is run in parallel with foreign_key.sql.

<<<<<<< HEAD
CREATE TEMP TABLE PKTABLE (ptest1 int PRIMARY KEY) distributed by (ptest1);
=======
CREATE TEMP TABLE PKTABLE (ptest1 int PRIMARY KEY);
INSERT INTO PKTABLE VALUES(42);
>>>>>>> 5c63829f
CREATE TEMP TABLE FKTABLE (ftest1 inet);
-- This next should fail, because int=inet does not exist
ALTER TABLE FKTABLE ADD FOREIGN KEY(ftest1) references pktable;
-- This should also fail for the same reason, but here we
-- give the column name
ALTER TABLE FKTABLE ADD FOREIGN KEY(ftest1) references pktable(ptest1);
DROP TABLE FKTABLE;
-- This should succeed, even though they are different types,
-- because int=int8 exists and is a member of the integer opfamily
CREATE TEMP TABLE FKTABLE (ftest1 int8);
ALTER TABLE FKTABLE ADD FOREIGN KEY(ftest1) references pktable;
-- Check it actually works
INSERT INTO FKTABLE VALUES(42);		-- should succeed
INSERT INTO FKTABLE VALUES(43);		-- should fail
DROP TABLE FKTABLE;
-- This should fail, because we'd have to cast numeric to int which is
-- not an implicit coercion (or use numeric=numeric, but that's not part
-- of the integer opfamily)
CREATE TEMP TABLE FKTABLE (ftest1 numeric);
ALTER TABLE FKTABLE ADD FOREIGN KEY(ftest1) references pktable;
DROP TABLE FKTABLE;
DROP TABLE PKTABLE;
-- On the other hand, this should work because int implicitly promotes to
-- numeric, and we allow promotion on the FK side
CREATE TEMP TABLE PKTABLE (ptest1 numeric PRIMARY KEY);
INSERT INTO PKTABLE VALUES(42);
CREATE TEMP TABLE FKTABLE (ftest1 int);
ALTER TABLE FKTABLE ADD FOREIGN KEY(ftest1) references pktable;
-- Check it actually works
INSERT INTO FKTABLE VALUES(42);		-- should succeed
INSERT INTO FKTABLE VALUES(43);		-- should fail
DROP TABLE FKTABLE;
DROP TABLE PKTABLE;

CREATE TEMP TABLE PKTABLE (ptest1 int, ptest2 inet,
                           PRIMARY KEY(ptest1, ptest2))
                           distributed by (ptest1);
-- This should fail, because we just chose really odd types
CREATE TEMP TABLE FKTABLE (ftest1 cidr, ftest2 timestamp);
ALTER TABLE FKTABLE ADD FOREIGN KEY(ftest1, ftest2) references pktable;
DROP TABLE FKTABLE;
-- Again, so should this...
CREATE TEMP TABLE FKTABLE (ftest1 cidr, ftest2 timestamp);
ALTER TABLE FKTABLE ADD FOREIGN KEY(ftest1, ftest2)
     references pktable(ptest1, ptest2);
DROP TABLE FKTABLE;
-- This fails because we mixed up the column ordering
CREATE TEMP TABLE FKTABLE (ftest1 int, ftest2 inet);
ALTER TABLE FKTABLE ADD FOREIGN KEY(ftest1, ftest2)
     references pktable(ptest2, ptest1);
-- As does this...
ALTER TABLE FKTABLE ADD FOREIGN KEY(ftest2, ftest1)
     references pktable(ptest1, ptest2);

-- temp tables should go away by themselves, need not drop them.

-- test check constraint adding

create table atacc1 ( test int );
-- add a check constraint
alter table atacc1 add constraint atacc_test1 check (test>3);
-- start_ignore
-- Known_opt_diff: MPP-21330
-- end_ignore
-- should fail
insert into atacc1 (test) values (2);
-- should succeed
insert into atacc1 (test) values (4);
drop table atacc1;

-- let's do one where the check fails when added
create table atacc1 ( test int );
-- insert a soon to be failing row
insert into atacc1 (test) values (2);
-- add a check constraint (fails)
alter table atacc1 add constraint atacc_test1 check (test>3);
insert into atacc1 (test) values (4);
drop table atacc1;

-- let's do one where the check fails because the column doesn't exist
create table atacc1 ( test int );
-- add a check constraint (fails)
alter table atacc1 add constraint atacc_test1 check (test1>3);
drop table atacc1;

-- something a little more complicated
create table atacc1 ( test int, test2 int, test3 int);
-- add a check constraint (fails)
alter table atacc1 add constraint atacc_test1 check (test+test2<test3*4);
-- should fail
insert into atacc1 (test,test2,test3) values (4,4,2);
-- should succeed
insert into atacc1 (test,test2,test3) values (4,4,5);
drop table atacc1;

-- lets do some naming tests
create table atacc1 (test int check (test>3), test2 int);
alter table atacc1 add check (test2>test);
-- should fail for $2
insert into atacc1 (test2, test) values (3, 4);
drop table atacc1;

-- inheritance related tests
create table atacc1 (test int);
create table atacc2 (test2 int);
create table atacc3 (test3 int) inherits (atacc1, atacc2);
alter table atacc2 add constraint foo check (test2>0);
-- fail and then succeed on atacc2
insert into atacc2 (test2) values (-3);
insert into atacc2 (test2) values (3);
-- fail and then succeed on atacc3
insert into atacc3 (test2) values (-3);
insert into atacc3 (test2) values (3);
drop table atacc3;
drop table atacc2;
drop table atacc1;

-- same things with one created with INHERIT
create table atacc1 (test int);
create table atacc2 (test2 int);
create table atacc3 (test3 int) inherits (atacc1, atacc2);
alter table atacc3 no inherit atacc2;
-- fail
alter table atacc3 no inherit atacc2;
-- make sure it really isn't a child
insert into atacc3 (test2) values (3);
select test2 from atacc2;
-- fail due to missing constraint
alter table atacc2 add constraint foo check (test2>0);
alter table atacc3 inherit atacc2;
-- fail due to missing column
alter table atacc3 rename test2 to testx;
alter table atacc3 inherit atacc2;
-- fail due to mismatched data type
alter table atacc3 add test2 bool;
alter table atacc3 add inherit atacc2;
alter table atacc3 drop test2;
-- succeed
alter table atacc3 add test2 int;
update atacc3 set test2 = 4 where test2 is null;
alter table atacc3 add constraint foo check (test2>0);
alter table atacc3 inherit atacc2;
-- fail due to duplicates and circular inheritance
alter table atacc3 inherit atacc2;
alter table atacc2 inherit atacc3;
alter table atacc2 inherit atacc2;
-- test that we really are a child now (should see 4 not 3 and cascade should go through)
select test2 from atacc2;
drop table atacc2 cascade;
drop table atacc1;

-- let's try only to add only to the parent

create table atacc1 (test int);
create table atacc2 (test2 int);
create table atacc3 (test3 int) inherits (atacc1, atacc2);
alter table only atacc2 add constraint foo check (test2>0);
-- fail and then succeed on atacc2
insert into atacc2 (test2) values (-3);
insert into atacc2 (test2) values (3);
-- both succeed on atacc3
insert into atacc3 (test2) values (-3);
insert into atacc3 (test2) values (3);
drop table atacc3;
drop table atacc2;
drop table atacc1;

-- test unique constraint adding

create table atacc1 ( test int ) with oids distributed by (test);
-- add a unique constraint
alter table atacc1 add constraint atacc_test1 unique (test);
-- insert first value
insert into atacc1 (test) values (2);
-- should fail
insert into atacc1 (test) values (2);
-- should succeed
insert into atacc1 (test) values (4);
-- try adding a unique oid constraint
alter table atacc1 add constraint atacc_oid1 unique(oid);
drop table atacc1;

-- let's do one where the unique constraint fails when added
create table atacc1 ( test int ) distributed by (test);
-- insert soon to be failing rows
insert into atacc1 (test) values (2);
insert into atacc1 (test) values (2);
-- add a unique constraint (fails)
alter table atacc1 add constraint atacc_test1 unique (test);
insert into atacc1 (test) values (3);
drop table atacc1;

-- let's do one where the unique constraint fails
-- because the column doesn't exist
create table atacc1 ( test int ) distributed by (test);
-- add a unique constraint (fails)
alter table atacc1 add constraint atacc_test1 unique (test1);
drop table atacc1;

-- something a little more complicated
create table atacc1 ( test int, test2 int) distributed by (test);
-- add a unique constraint
alter table atacc1 add constraint atacc_test1 unique (test, test2);
-- insert initial value
insert into atacc1 (test,test2) values (4,4);
-- should fail
insert into atacc1 (test,test2) values (4,4);
-- should all succeed
insert into atacc1 (test,test2) values (4,5);
insert into atacc1 (test,test2) values (5,4);
insert into atacc1 (test,test2) values (5,5);
drop table atacc1;

-- MPP-20466 Dis-allow duplicate constraint names for same table
create table dupconstr (
						i int,
						j int constraint test CHECK (j > 10))
						distributed by (i);
-- should fail because of duplicate constraint name
alter table dupconstr add constraint test unique (i);
alter table dupconstr add constraint test primary key (i);
-- cleanup
drop table dupconstr;

-- lets do some naming tests
create table atacc1 (test int, test2 int, unique(test)) distributed by (test);
alter table atacc1 add unique (test2);
-- should fail for @@ second one @@
insert into atacc1 (test2, test) values (3, 3);
insert into atacc1 (test2, test) values (2, 3);
drop table atacc1;

-- test primary key constraint adding

create table atacc1 ( test int ) with oids distributed by (test);
-- add a primary key constraint
alter table atacc1 add constraint atacc_test1 primary key (test);
-- insert first value
insert into atacc1 (test) values (2);
-- should fail
insert into atacc1 (test) values (2);
-- should succeed
insert into atacc1 (test) values (4);
-- inserting NULL should fail
insert into atacc1 (test) values(NULL);
-- try adding a second primary key (should fail)
alter table atacc1 add constraint atacc_oid1 primary key(oid);
-- drop first primary key constraint
alter table atacc1 drop constraint atacc_test1 restrict;
-- try adding a primary key on oid (should fail)
alter table atacc1 add constraint atacc_oid1 primary key(oid);
drop table atacc1;

-- let's do one where the primary key constraint fails when added
create table atacc1 ( test int ) distributed by (test);
-- insert soon to be failing rows
insert into atacc1 (test) values (2);
insert into atacc1 (test) values (2);
-- add a primary key (fails)
alter table atacc1 add constraint atacc_test1 primary key (test);
insert into atacc1 (test) values (3);
drop table atacc1;

-- let's do another one where the primary key constraint fails when added
create table atacc1 ( test int ) distributed by (test);
-- insert soon to be failing row
insert into atacc1 (test) values (NULL);
-- add a primary key (fails)
alter table atacc1 add constraint atacc_test1 primary key (test);
insert into atacc1 (test) values (3);
drop table atacc1;

-- let's do one where the primary key constraint fails
-- because the column doesn't exist
create table atacc1 ( test int ) distributed by (test);
-- add a primary key constraint (fails)
alter table atacc1 add constraint atacc_test1 primary key (test1);
drop table atacc1;

-- adding a new column as primary key to a non-empty table.
-- should fail unless the column has a non-null default value.
create table atacc1 ( test int ) distributed by (test);
insert into atacc1 (test) values (0);
-- add a primary key column without a default (fails).
alter table atacc1 add column test2 int primary key;
-- now add a primary key column with a default (succeeds).
alter table atacc1 add column test2 int default 0 primary key;
drop table atacc1;

-- something a little more complicated
create table atacc1 ( test int, test2 int) distributed by (test);
-- add a primary key constraint
alter table atacc1 add constraint atacc_test1 primary key (test, test2);
-- try adding a second primary key - should fail
alter table atacc1 add constraint atacc_test2 primary key (test);
-- insert initial value
insert into atacc1 (test,test2) values (4,4);
-- should fail
insert into atacc1 (test,test2) values (4,4);
insert into atacc1 (test,test2) values (NULL,3);
insert into atacc1 (test,test2) values (3, NULL);
insert into atacc1 (test,test2) values (NULL,NULL);
-- should all succeed
insert into atacc1 (test,test2) values (4,5);
insert into atacc1 (test,test2) values (5,4);
insert into atacc1 (test,test2) values (5,5);
drop table atacc1;

-- lets do some naming tests
create table atacc1 (test int, test2 int, primary key(test)) distributed by (test);
-- only first should succeed
insert into atacc1 (test2, test) values (3, 3);
insert into atacc1 (test2, test) values (2, 3);
insert into atacc1 (test2, test) values (1, NULL);
drop table atacc1;

-- alter table / alter column [set/drop] not null tests
-- try altering system catalogs, should fail
alter table pg_class alter column relname drop not null;
alter table pg_class alter relname set not null;

-- try altering non-existent table, should fail
alter table non_existent alter column bar set not null;
alter table non_existent alter column bar drop not null;

-- test setting columns to null and not null and vice versa
-- test checking for null values and primary key
create table atacc1 (test int not null) with oids distributed by (test);
alter table atacc1 add constraint "atacc1_pkey" primary key (test);
alter table atacc1 alter column test drop not null;
alter table atacc1 drop constraint "atacc1_pkey";
alter table atacc1 alter column test drop not null;
insert into atacc1 values (null);
alter table atacc1 alter test set not null;
delete from atacc1;
alter table atacc1 alter test set not null;

-- try altering a non-existent column, should fail
alter table atacc1 alter bar set not null;
alter table atacc1 alter bar drop not null;

-- try altering the oid column, should fail
alter table atacc1 alter oid set not null;
alter table atacc1 alter oid drop not null;

-- try creating a view and altering that, should fail
create view myview as select * from atacc1;
alter table myview alter column test drop not null;
alter table myview alter column test set not null;
drop view myview;

drop table atacc1;

-- test inheritance
create table parent (a int);
create table child (b varchar(255)) inherits (parent);

alter table parent alter a set not null;
insert into parent values (NULL);
insert into child (a, b) values (NULL, 'foo');
alter table parent alter a drop not null;
insert into parent values (NULL);
insert into child (a, b) values (NULL, 'foo');
alter table only parent alter a set not null;
alter table child alter a set not null;
delete from parent;
alter table only parent alter a set not null;
insert into parent values (NULL);
alter table child alter a set not null;
insert into child (a, b) values (NULL, 'foo');
delete from child;
alter table child alter a set not null;
insert into child (a, b) values (NULL, 'foo');
drop table child;
drop table parent;

-- test setting and removing default values
create table def_test (
	c1	int4 default 5,
	c2	text default 'initial_default'
);
insert into def_test default values;
alter table def_test alter column c1 drop default;
insert into def_test default values;
alter table def_test alter column c2 drop default;
insert into def_test default values;
alter table def_test alter column c1 set default 10;
alter table def_test alter column c2 set default 'new_default';
insert into def_test default values;
select * from def_test order by 1,2;

-- set defaults to an incorrect type: this should fail
alter table def_test alter column c1 set default 'wrong_datatype';
alter table def_test alter column c2 set default 20;

-- set defaults on a non-existent column: this should fail
alter table def_test alter column c3 set default 30;

-- set defaults on views: we need to create a view, add a rule
-- to allow insertions into it, and then alter the view to add
-- a default
create view def_view_test as select * from def_test;
create rule def_view_test_ins as
	on insert to def_view_test
	do instead insert into def_test select new.*;
insert into def_view_test default values;
alter table def_view_test alter column c1 set default 45;
insert into def_view_test default values;
alter table def_view_test alter column c2 set default 'view_default';
insert into def_view_test default values;
select * from def_view_test order by 1,2;

drop rule def_view_test_ins on def_view_test;
drop view def_view_test;
drop table def_test;

-- alter table / drop column tests
-- try altering system catalogs, should fail
alter table pg_class drop column relname;

-- try altering non-existent table, should fail
alter table nosuchtable drop column bar;

-- test dropping columns
create table atacc1 (a int4 not null, b int4, c int4 not null, d int4) with oids
distributed by (a);
insert into atacc1 values (1, 2, 3, 4);
alter table atacc1 drop a;
alter table atacc1 drop a;

-- SELECTs
select * from atacc1;
select * from atacc1 order by a;
select * from atacc1 order by "........pg.dropped.1........";
select * from atacc1 group by a;
select * from atacc1 group by "........pg.dropped.1........";
select atacc1.* from atacc1;
select a from atacc1;
select atacc1.a from atacc1;
select b,c,d from atacc1;
select a,b,c,d from atacc1;
select * from atacc1 where a = 1;
select "........pg.dropped.1........" from atacc1;
select atacc1."........pg.dropped.1........" from atacc1;
select "........pg.dropped.1........",b,c,d from atacc1;
select * from atacc1 where "........pg.dropped.1........" = 1;

-- UPDATEs
update atacc1 set a = 3;
update atacc1 set b = 2 where a = 3;
update atacc1 set "........pg.dropped.1........" = 3;
update atacc1 set b = 2 where "........pg.dropped.1........" = 3;

-- INSERTs
insert into atacc1 values (10, 11, 12, 13);
insert into atacc1 values (default, 11, 12, 13);
insert into atacc1 values (11, 12, 13);
insert into atacc1 (a) values (10);
insert into atacc1 (a) values (default);
insert into atacc1 (a,b,c,d) values (10,11,12,13);
insert into atacc1 (a,b,c,d) values (default,11,12,13);
insert into atacc1 (b,c,d) values (11,12,13);
insert into atacc1 ("........pg.dropped.1........") values (10);
insert into atacc1 ("........pg.dropped.1........") values (default);
insert into atacc1 ("........pg.dropped.1........",b,c,d) values (10,11,12,13);
insert into atacc1 ("........pg.dropped.1........",b,c,d) values (default,11,12,13);

-- DELETEs
delete from atacc1 where a = 3;
delete from atacc1 where "........pg.dropped.1........" = 3;
delete from atacc1;

-- try dropping a non-existent column, should fail
alter table atacc1 drop bar;

-- try dropping the oid column, should succeed
alter table atacc1 drop oid;

-- try dropping the xmin column, should fail
alter table atacc1 drop xmin;

-- try creating a view and altering that, should fail
create view myview as select * from atacc1;
select * from myview order by 1,2,3;
alter table myview drop d;
drop view myview;

-- test some commands to make sure they fail on the dropped column
analyze atacc1(a);
analyze atacc1("........pg.dropped.1........");
vacuum analyze atacc1(a);
vacuum analyze atacc1("........pg.dropped.1........");
comment on column atacc1.a is 'testing';
comment on column atacc1."........pg.dropped.1........" is 'testing';
alter table atacc1 alter a set storage plain;
alter table atacc1 alter "........pg.dropped.1........" set storage plain;
alter table atacc1 alter a set statistics 0;
alter table atacc1 alter "........pg.dropped.1........" set statistics 0;
alter table atacc1 alter a set default 3;
alter table atacc1 alter "........pg.dropped.1........" set default 3;
alter table atacc1 alter a drop default;
alter table atacc1 alter "........pg.dropped.1........" drop default;
alter table atacc1 alter a set not null;
alter table atacc1 alter "........pg.dropped.1........" set not null;
alter table atacc1 alter a drop not null;
alter table atacc1 alter "........pg.dropped.1........" drop not null;
alter table atacc1 rename a to x;
alter table atacc1 rename "........pg.dropped.1........" to x;
alter table atacc1 add primary key(a);
alter table atacc1 add primary key("........pg.dropped.1........");
alter table atacc1 add unique(a);
alter table atacc1 add unique("........pg.dropped.1........");
alter table atacc1 add check (a > 3);
alter table atacc1 add check ("........pg.dropped.1........" > 3);
create table atacc2 (id int4 unique) distributed by (id);
alter table atacc1 add foreign key (a) references atacc2(id);
alter table atacc1 add foreign key ("........pg.dropped.1........") references atacc2(id);
alter table atacc2 add foreign key (id) references atacc1(a);
alter table atacc2 add foreign key (id) references atacc1("........pg.dropped.1........");
drop table atacc2;
create index "testing_idx" on atacc1(a);
create index "testing_idx" on atacc1("........pg.dropped.1........");

-- test create as and select into
insert into atacc1 values (21, 22, 23);
create table alter_table_test1 as select * from atacc1;
select * from alter_table_test1 order by 1,2;
drop table alter_table_test1;
select * into alter_table_test2 from atacc1;
select * from alter_table_test2 order by 1,2;
drop table alter_table_test2;

-- try dropping all columns
alter table atacc1 drop c;
alter table atacc1 drop d;
alter table atacc1 drop b;
select * from atacc1;

drop table atacc1;

-- test inheritance
create table parent (a int, b int, c int);
insert into parent values (1, 2, 3);
alter table parent drop a;
create table child (d varchar(255)) inherits (parent);
insert into child values (12, 13, 'testing');

select * from parent order by 1,2,3;
select * from child;
alter table parent drop c;
select * from parent order by 1,2;
select * from child;

drop table child;
drop table parent;

-- test copy in/out
create table alter_table_test (a int4, b int4, c int4);
insert into alter_table_test values (1,2,3);
alter table alter_table_test drop a;
copy alter_table_test to stdout;
copy alter_table_test(a) to stdout;
copy alter_table_test("........pg.dropped.1........") to stdout;
copy alter_table_test from stdin;
10	11	12
\.
select * from alter_table_test order by 1;
copy alter_table_test from stdin;
21	22
\.
select * from alter_table_test order by 1;
copy alter_table_test(a) from stdin;
copy alter_table_test("........pg.dropped.1........") from stdin;
copy alter_table_test(b,c) from stdin;
31	32
\.
select * from alter_table_test order by 1;
drop table alter_table_test;

-- test inheritance

create table dropColumn (a int, b int, e int);
create table dropColumnChild (c int) inherits (dropColumn);
create table dropColumnAnother (d int) inherits (dropColumnChild);

-- these two should fail
alter table dropColumnchild drop column a;
alter table only dropColumnChild drop column b;

-- these three should work
alter table only dropColumn drop column e;
alter table dropColumnChild drop column c;
alter table dropColumn drop column a;

create table renameColumn (a int);
create table renameColumnChild (b int) inherits (renameColumn);
create table renameColumnAnother (c int) inherits (renameColumnChild);

-- these three should fail
alter table renameColumnChild rename column a to d;
alter table only renameColumnChild rename column a to d;
alter table only renameColumn rename column a to d;

-- these should work
alter table renameColumn rename column a to d;
alter table renameColumnChild rename column b to a;

-- this should work
alter table renameColumn add column w int;

-- this should fail
alter table only renameColumn add column x int;


-- Test corner cases in dropping of inherited columns

create table p1 (f1 int, f2 int);
create table c1 (f1 int not null) inherits(p1);

-- should be rejected since c1.f1 is inherited
alter table c1 drop column f1;
-- should work
alter table p1 drop column f1;
-- c1.f1 is still there, but no longer inherited
select f1 from c1 order by 1;
alter table c1 drop column f1;
select f1 from c1;

drop table p1 cascade;

create table p1 (f1 int, f2 int);
create table c1 () inherits(p1);

-- should be rejected since c1.f1 is inherited
alter table c1 drop column f1;
alter table p1 drop column f1;
-- c1.f1 is dropped now, since there is no local definition for it
select f1 from c1;

drop table p1 cascade;

create table p1 (f1 int, f2 int);
create table c1 () inherits(p1);

-- should be rejected since c1.f1 is inherited
alter table c1 drop column f1;
alter table only p1 drop column f1;
-- c1.f1 is NOT dropped, but must now be considered non-inherited
alter table c1 drop column f1;

drop table p1 cascade;

create table p1 (f1 int, f2 int);
create table c1 (f1 int not null) inherits(p1);

-- should be rejected since c1.f1 is inherited
alter table c1 drop column f1;
alter table only p1 drop column f1;
-- c1.f1 is still there, but no longer inherited
alter table c1 drop column f1;

drop table p1 cascade;

create table p1(id int, name text);
create table p2(id2 int, name text, height int);
create table c1(age int) inherits(p1,p2);
create table gc1() inherits (c1);

select relname, attname, attinhcount, attislocal
from pg_class join pg_attribute on (pg_class.oid = pg_attribute.attrelid)
where relname in ('p1','p2','c1','gc1') and attnum > 0 and not attisdropped
order by relname, attnum;

-- should work
alter table only p1 drop column name;
-- should work. Now c1.name is local and inhcount is 0.
alter table p2 drop column name;
-- should be rejected since its inherited
alter table gc1 drop column name;
-- should work, and drop gc1.name along
alter table c1 drop column name;
-- should fail: column does not exist
alter table gc1 drop column name;
-- should work and drop the attribute in all tables
alter table p2 drop column height;

select relname, attname, attinhcount, attislocal
from pg_class join pg_attribute on (pg_class.oid = pg_attribute.attrelid)
where relname in ('p1','p2','c1','gc1') and attnum > 0 and not attisdropped
order by relname, attnum;

drop table p1, p2 cascade;

--
-- Test the ALTER TABLE WITHOUT OIDS command
--
create table altstartwith (col integer) with oids;

insert into altstartwith values (1);

select oid > 0, * from altstartwith;

alter table altstartwith set without oids;

select oid > 0, * from altstartwith; -- fails
select * from altstartwith;

-- Run inheritance tests
create table altwithoid (col integer) with oids;

-- Inherits parents oid column
create table altinhoid () inherits (altwithoid) without oids;

insert into altinhoid values (1);

select oid > 0, * from altwithoid order by col;
select oid > 0, * from altinhoid order by col;

alter table altwithoid set without oids;
alter table altinhoid set without oids;

select oid > 0, * from altwithoid; -- fails
select oid > 0, * from altinhoid; -- fails
select * from altwithoid;
select * from altinhoid;

-- test renumbering of child-table columns in inherited operations

create table p1 (f1 int);
create table c1 (f2 text, f3 int) inherits (p1);

alter table p1 add column a1 int check (a1 > 0);
alter table p1 add column f2 text;

insert into p1 values (1,2,'abc');
insert into c1 values(11,'xyz',33,0); -- should fail
insert into c1 values(11,'xyz',33,22);

select * from p1 order by 1,2,3;
update p1 set a1 = a1 + 1, f2 = upper(f2);
select * from p1 order by 1,2,3;

drop table p1 cascade;

-- test that operations with a dropped column do not try to reference
-- its datatype

create domain mytype as text;
create temp table foo (f1 text, f2 mytype, f3 text);

insert into foo values('aa','bb','cc');
select * from foo;

drop domain mytype cascade;

select * from foo;
insert into foo values('qq','rr');
select * from foo order by 1,2;
update foo set f3 = 'zz';
select * from foo order by 1,2;
select f3,max(f1) from foo group by f3 order by f3;

-- Simple tests for alter table column type
alter table foo alter f1 TYPE integer; -- fails
alter table foo alter f1 TYPE varchar(10);

--
-- Test ALTER COLUMN TYPE after dropped column with text datatype (see MPP-19146)
--
drop table foo;
create domain mytype as text;
create temp table foo (f1 text, f2 mytype, f3 text);
insert into foo values('aa','bb','cc');
drop domain mytype cascade;
alter table foo alter f1 TYPE varchar(10);

drop table foo;
create domain mytype as int;
create temp table foo (f1 text, f2 mytype, f3 text);
insert into foo values('aa',0,'cc');
drop domain mytype cascade;
alter table foo alter f1 TYPE varchar(10);

create table anothertab (atcol1 serial8, atcol2 boolean,
	constraint anothertab_chk check (atcol1 <= 3))
	distributed by (atcol1);

insert into anothertab (atcol1, atcol2) values (default, true);
insert into anothertab (atcol1, atcol2) values (default, false);
select * from anothertab order by 1,2;

alter table anothertab alter column atcol1 type boolean; -- fails
alter table anothertab alter column atcol1 type integer;

select * from anothertab order by 1,2;

insert into anothertab (atcol1, atcol2) values (45, null); -- fails
insert into anothertab (atcol1, atcol2) values (default, null);

select * from anothertab order by 1,2;

alter table anothertab alter column atcol2 type text
      using case when atcol2 is true then 'IT WAS TRUE' 
                 when atcol2 is false then 'IT WAS FALSE'
                 else 'IT WAS NULL!' end;

select * from anothertab order by 1,2;
alter table anothertab alter column atcol1 type boolean
        using case when atcol1 % 2 = 0 then true else false end; -- fails
alter table anothertab alter column atcol1 drop default;
alter table anothertab alter column atcol1 type boolean
        using case when atcol1 % 2 = 0 then true else false end; -- fails
alter table anothertab drop constraint anothertab_chk;

alter table anothertab alter column atcol1 type boolean
        using case when atcol1 % 2 = 0 then true else false end;

select * from anothertab order by 1,2;

drop table anothertab;

create table another (f1 int, f2 text) distributed by (f1);

insert into another values(1, 'one');
insert into another values(2, 'two');
insert into another values(3, 'three');

select * from another order by 1,2;

alter table another
  alter f1 type text using f2 || ' more',
  alter f2 type bigint using f1 * 10;

select * from another order by 1,2;

drop table another;

--
-- alter function
--
create function test_strict(text) returns text as
    'select coalesce($1, ''got passed a null'');'
    language sql CONTAINS SQL returns null on null input;
select test_strict(NULL);
alter function test_strict(text) called on null input;
select test_strict(NULL);

create function non_strict(text) returns text as
    'select coalesce($1, ''got passed a null'');'
    language sql CONTAINS SQL called on null input;
select non_strict(NULL);
alter function non_strict(text) returns null on null input;
select non_strict(NULL);

--
-- alter object set schema
--

create schema alter1;
create schema alter2;

create table alter1.t1(f1 serial primary key, f2 int check (f2 > 0)) distributed by (f1);

create view alter1.v1 as select * from alter1.t1;

create function alter1.plus1(int) returns int as 'select $1+1' language sql CONTAINS SQL;

create domain alter1.posint integer check (value > 0);

create type alter1.ctype as (f1 int, f2 text);

insert into alter1.t1(f2) values(11);
insert into alter1.t1(f2) values(12);

alter table alter1.t1 set schema alter2;
alter table alter1.v1 set schema alter2;
alter function alter1.plus1(int) set schema alter2;
alter domain alter1.posint set schema alter2;
alter type alter1.ctype set schema alter2;

-- this should succeed because nothing is left in alter1
drop schema alter1;

insert into alter2.t1(f2) values(13);
insert into alter2.t1(f2) values(14);

select * from alter2.t1 order by 1;

select * from alter2.v1 order by 1;

select alter2.plus1(41);

-- clean up
drop schema alter2 cascade;

--
-- Test ALTER TABLE ADD COLUMN WITH NULL DEFAULT on AO TABLES
--
---
--- basic support for alter add column with NULL default to AO tables
--- 
drop table if exists ao1;
create table ao1(col1 varchar(2), col2 int) WITH (APPENDONLY=TRUE) distributed randomly;

insert into ao1 values('aa', 1);
insert into ao1 values('bb', 2);

-- following should be OK.
alter table ao1 add column col3 char(1) default 5;

-- the following should be supported now
alter table ao1 add column col4 char(1) default NULL;

select * from ao1;
insert into ao1 values('cc', 3);
select * from ao1;

alter table ao1 alter column col4 drop default; 
select * from ao1;
insert into ao1 values('dd', 4);
select * from ao1;

---
--- check catalog contents after alter table on AO tables 
---
drop table if exists ao1;
create table ao1(col1 varchar(2), col2 int) WITH (APPENDONLY=TRUE) distributed randomly;

-- relnatts is 2
select relname, relnatts from pg_class where relname = 'ao1';

alter table ao1 add column col3 char(1) default NULL;

-- relnatts in pg_class should be 3
select relname, relnatts from pg_class where relname = 'ao1';

-- check col details in pg_attribute
select  pg_class.relname, attname, typname from pg_attribute, pg_class, pg_type where attrelid = pg_class.oid and pg_class.relname = 'ao1' and atttypid = pg_type.oid and attname = 'col3';

-- no explicit entry in pg_attrdef for NULL default
select relname, attname, adsrc from pg_class, pg_attribute, pg_attrdef where attrelid = pg_class.oid and adrelid = pg_class.oid and adnum = pg_attribute.attnum and pg_class.relname = 'ao1';


--- 
--- check with IS NOT NULL constraint
--- 
drop table if exists ao1;
create table ao1(col1 varchar(2), col2 int) WITH (APPENDONLY=TRUE) distributed randomly;

insert into ao1 values('a', 1); 

-- should fail
alter table ao1 add column col3 char(1) not null default NULL; 

drop table if exists ao1;
create table ao1(col1 varchar(2), col2 int) WITH (APPENDONLY=TRUE) distributed randomly;

-- should pass
alter table ao1 add column col3 char(1) not null default NULL; 

-- this should fail (same behavior as heap tables)
insert into ao1(col1, col2) values('a', 10);
---
--- alter add with no default should continue to fail
---
drop table if exists ao1;
create table ao1(col1 varchar(1)) with (APPENDONLY=TRUE) distributed randomly;

insert into ao1 values('1');
insert into ao1 values('1');
insert into ao1 values('1');
insert into ao1 values('1');

alter table ao1 add column col2 char(1);
select * from ao1;

--
-- MPP-19664 
-- Test ALTER TABLE ADD COLUMN WITH NULL DEFAULT on AO/CO TABLES
--
--- 
--- basic support for alter add column with NULL default to AO/CO tables
--- 
drop table if exists aoco1;
create table aoco1(col1 varchar(2), col2 int)
WITH (APPENDONLY=TRUE, ORIENTATION=column) distributed randomly;

insert into aoco1 values('aa', 1);
insert into aoco1 values('bb', 2);

-- following should be OK.
alter table aoco1 add column col3 char(1) default 5;

-- the following should be supported now
alter table aoco1 add column col4 char(1) default NULL;

select * from aoco1;
insert into aoco1 values('cc', 3);
select * from aoco1;

alter table aoco1 alter column col4 drop default; 
select * from aoco1;
insert into aoco1 values('dd', 4);
select * from aoco1;

---
--- check catalog contents after alter table on AO/CO tables 
---
drop table if exists aoco1;
create table aoco1(col1 varchar(2), col2 int)
WITH (APPENDONLY=TRUE, ORIENTATION=column) distributed randomly;

-- relnatts is 2
select relname, relnatts from pg_class where relname = 'aoco1';

alter table aoco1 add column col3 char(1) default NULL;

-- relnatts in pg_class should be 3
select relname, relnatts from pg_class where relname = 'aoco1';

-- check col details in pg_attribute
select  pg_class.relname, attname, typname from pg_attribute, pg_class, pg_type where attrelid = pg_class.oid and pg_class.relname = 'aoco1' and atttypid = pg_type.oid and attname = 'col3';

-- no explicit entry in pg_attrdef for NULL default
select relname, attname, adsrc from pg_class, pg_attribute, pg_attrdef where attrelid = pg_class.oid and adrelid = pg_class.oid and adnum = pg_attribute.attnum and pg_class.relname = 'aoco1';

--- 
--- check with IS NOT NULL constraint
--- 
drop table if exists aoco1;
create table aoco1(col1 varchar(2), col2 int)
WITH (APPENDONLY=TRUE, ORIENTATION=column) distributed randomly;

insert into aoco1 values('a', 1); 

-- should fail (rewrite needs to do null checking) 
alter table aoco1 add column col3 char(1) not null default NULL; 
alter table aoco1 add column c5 int check (c5 IS NOT NULL) default NULL;

-- should fail (rewrite needs to do constraint checking) 
insert into aoco1(col1, col2) values('a', NULL);
alter table aoco1 alter column col2 set not null; 

-- should pass (rewrite needs to do constraint checking) 
alter table aoco1 alter column col2 type int; 

drop table if exists aoco1;
create table aoco1(col1 varchar(2), col2 int)
WITH (APPENDONLY=TRUE, ORIENTATION=column) distributed randomly;

-- should pass
alter table aoco1 add column col3 char(1) not null default NULL; 

-- this should fail (same behavior as heap tables)
insert into aoco1 (col1, col2) values('a', 10);

drop table if exists aoco1;
create table aoco1(col1 varchar(2), col2 int not null)
WITH (APPENDONLY=TRUE, ORIENTATION=column) distributed randomly;

insert into aoco1 values('aa', 1);
alter table aoco1 add column col3 char(1) default NULL;
insert into aoco1 values('bb', 2);
select * from aoco1;
alter table aoco1 add column col4 char(1) not NULL default NULL;
select * from aoco1;

---
--- alter add with no default should continue to fail
---
drop table if exists aoco1;
create table aoco1(col1 varchar(1))
WITH (APPENDONLY=TRUE, ORIENTATION=column) distributed randomly;

insert into aoco1 values('1');
insert into aoco1 values('1');
insert into aoco1 values('1');
insert into aoco1 values('1');

alter table aoco1 add column col2 char(1);
select * from aoco1;

drop table aoco1;

---
--- new column with a domain type
---
drop table if exists ao1;
create table ao1(col1 varchar(5)) with (APPENDONLY=TRUE) distributed randomly;

insert into ao1 values('abcde');

drop domain zipcode;
create domain zipcode as text
constraint c1 not null;

-- following should fail
alter table ao1 add column col2 zipcode;

alter table ao1 add column col2 zipcode default NULL;

select * from ao1;

-- cleanup
drop table ao1;
drop domain zipcode;
drop schema if exists mpp17582 cascade;
create schema mpp17582;
set search_path=mpp17582;

DROP TABLE testbug_char5;
CREATE TABLE testbug_char5
(
timest character varying(6),
user_id numeric(16,0) NOT NULL,
to_be_drop char(5), -- Iterate through different data types
tag1 char(5), -- Iterate through different data types
tag2 char(5)
)
DISTRIBUTED BY (user_id)
PARTITION BY LIST(timest)
(
PARTITION part201203 VALUES('201203') WITH (APPENDONLY=true, COMPRESSLEVEL=5, ORIENTATION=column),
PARTITION part201204 VALUES('201204') WITH (APPENDONLY=true, COMPRESSLEVEL=5, ORIENTATION=row),
PARTITION part201205 VALUES('201205')
);

create index testbug_char5_tag1 on testbug_char5 using btree(tag1);

insert into testbug_char5 (timest,user_id,to_be_drop) select '201203',1111,'10000';
insert into testbug_char5 (timest,user_id,to_be_drop) select '201204',1111,'10000';
insert into testbug_char5 (timest,user_id,to_be_drop) select '201205',1111,'10000';

select * from testbug_char5 order by 1,2;

ALTER TABLE testbug_char5 drop column to_be_drop;

select * from testbug_char5 order by 1,2;

insert into testbug_char5 (timest,user_id,tag2) select '201203',2222,'2';
insert into testbug_char5 (timest,user_id,tag2) select '201204',2222,'2';
insert into testbug_char5 (timest,user_id,tag2) select '201205',2222,'2';

select * from testbug_char5 order by 1,2;

alter table testbug_char5 add PARTITION part201206 VALUES('201206') WITH (APPENDONLY=true, COMPRESSLEVEL=5, ORIENTATION=column);
alter table testbug_char5 add PARTITION part201207 VALUES('201207') WITH (APPENDONLY=true, COMPRESSLEVEL=5, ORIENTATION=row);
alter table testbug_char5 add PARTITION part201208 VALUES('201208');

insert into testbug_char5 select '201206',3333,'1','2';
insert into testbug_char5 select '201207',3333,'1','2';
insert into testbug_char5 select '201208',3333,'1','2';


select * from testbug_char5 order by 1,2;

--
-- Check index scan
--

set enable_seqscan=off;
set enable_indexscan=on;

select * from testbug_char5 where tag1='1';

--
-- Check NL Index scan plan
--

create table dim(tag1 char(5));
insert into dim values('1');

set enable_hashjoin=off;
set enable_seqscan=off;
set enable_nestloop=on;
set enable_indexscan=on;

select * from testbug_char5, dim where testbug_char5.tag1=dim.tag1;

--
-- Load from another table
--

DROP TABLE load;
CREATE TABLE load
(
timest character varying(6),
user_id numeric(16,0) NOT NULL,
tag1 char(5),
tag2 char(5)
)
DISTRIBUTED randomly;

insert into load select '20120' || i , 1111 * (i + 2), '1','2' from generate_series(3,8) i;
select * from load;

insert into testbug_char5 select * from load;

select * from testbug_char5;

--
-- Update values
--

update testbug_char5 set tag1='6' where tag1='1' and timest='201208';
update testbug_char5 set tag2='7' where tag2='1' and timest='201208';

select * from testbug_char5;

set search_path=public;
drop schema if exists mpp17582 cascade;<|MERGE_RESOLUTION|>--- conflicted
+++ resolved
@@ -264,12 +264,8 @@
 -- Note: these tables are TEMP to avoid name conflicts when this test
 -- is run in parallel with foreign_key.sql.
 
-<<<<<<< HEAD
 CREATE TEMP TABLE PKTABLE (ptest1 int PRIMARY KEY) distributed by (ptest1);
-=======
-CREATE TEMP TABLE PKTABLE (ptest1 int PRIMARY KEY);
 INSERT INTO PKTABLE VALUES(42);
->>>>>>> 5c63829f
 CREATE TEMP TABLE FKTABLE (ftest1 inet);
 -- This next should fail, because int=inet does not exist
 ALTER TABLE FKTABLE ADD FOREIGN KEY(ftest1) references pktable;
