--- conflicted
+++ resolved
@@ -255,14 +255,9 @@
 --
 
 SET enable_seqscan = OFF;
-<<<<<<< HEAD
 SET optimizer_enable_tablescan = OFF;
-SET enable_indexscan = ON;
-SET enable_bitmapscan = OFF;
-=======
 SET enable_indexscan = OFF;
 SET enable_bitmapscan = ON;
->>>>>>> a4bebdd9
 
 CREATE INDEX intarrayidx ON array_index_op_test USING gin (i);
 
@@ -310,24 +305,6 @@
 
 CREATE INDEX botharrayidx ON array_index_op_test USING gin (i, t);
 
-<<<<<<< HEAD
-SET enable_seqscan = OFF;
-RESET optimizer_enable_tablescan;
-SET enable_indexscan = ON;
-SET enable_bitmapscan = OFF;
-
-SELECT * FROM array_index_op_test WHERE i @> '{32}' ORDER BY seqno;
-SELECT * FROM array_index_op_test WHERE i && '{32}' ORDER BY seqno;
-SELECT * FROM array_index_op_test WHERE t @> '{AAAAAAA80240}' ORDER BY seqno;
-SELECT * FROM array_index_op_test WHERE t && '{AAAAAAA80240}' ORDER BY seqno;
-SELECT * FROM array_index_op_test WHERE i @> '{32}' AND t && '{AAAAAAA80240}' ORDER BY seqno;
-SELECT * FROM array_index_op_test WHERE i && '{32}' AND t @> '{AAAAAAA80240}' ORDER BY seqno;
-
-SET enable_indexscan = OFF;
-SET enable_bitmapscan = ON;
-
-=======
->>>>>>> a4bebdd9
 SELECT * FROM array_index_op_test WHERE i @> '{32}' ORDER BY seqno;
 SELECT * FROM array_index_op_test WHERE i && '{32}' ORDER BY seqno;
 SELECT * FROM array_index_op_test WHERE t @> '{AAAAAAA80240}' ORDER BY seqno;
