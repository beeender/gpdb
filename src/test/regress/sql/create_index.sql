--- conflicted
+++ resolved
@@ -744,21 +744,14 @@
 CREATE TABLE concur_heap (f1 text, f2 text, dk text) distributed by (dk);
 -- empty table
 CREATE INDEX CONCURRENTLY concur_index1 ON concur_heap(f2,f1);
-<<<<<<< HEAD
+CREATE INDEX CONCURRENTLY IF NOT EXISTS concur_index1 ON concur_heap(f2,f1);
 INSERT INTO concur_heap VALUES  ('a','b', '1');
 INSERT INTO concur_heap VALUES  ('b','b', '1');
 INSERT INTO concur_heap VALUES  ('c','c', '2');
 INSERT INTO concur_heap VALUES  ('d','d', '3');
 -- unique index
 CREATE UNIQUE INDEX CONCURRENTLY concur_index2 ON concur_heap(dk, f1);
-=======
-CREATE INDEX CONCURRENTLY IF NOT EXISTS concur_index1 ON concur_heap(f2,f1);
-INSERT INTO concur_heap VALUES  ('a','b');
-INSERT INTO concur_heap VALUES  ('b','b');
--- unique index
-CREATE UNIQUE INDEX CONCURRENTLY concur_index2 ON concur_heap(f1);
-CREATE UNIQUE INDEX CONCURRENTLY IF NOT EXISTS concur_index2 ON concur_heap(f1);
->>>>>>> ab93f90c
+CREATE UNIQUE INDEX CONCURRENTLY IF NOT EXISTS concur_index2 ON concur_heap(dk, f1);
 -- check if constraint is set up properly to be enforced
 INSERT INTO concur_heap VALUES ('b','x', '1');
 -- check if constraint is enforced properly at build time
@@ -985,7 +978,6 @@
 WHERE thousand < 2 AND tenthous IN (1001,3000)
 ORDER BY thousand;
 
-<<<<<<< HEAD
 RESET enable_seqscan;
 RESET optimizer_enable_tablescan;
 RESET enable_indexscan;
@@ -993,9 +985,6 @@
 
 SET enable_indexonlyscan = OFF;
 SET random_page_cost = 4; -- prefer index san.
-=======
-SET enable_indexonlyscan = OFF;
->>>>>>> ab93f90c
 
 explain (costs off)
 SELECT thousand, tenthous FROM tenk1
@@ -1006,12 +995,9 @@
 WHERE thousand < 2 AND tenthous IN (1001,3000)
 ORDER BY thousand;
 
-<<<<<<< HEAD
 RESET random_page_cost;
 RESET enable_indexonlyscan;
-=======
 RESET enable_indexscan;
->>>>>>> ab93f90c
 
 --
 -- Check elimination of constant-NULL subexpressions
