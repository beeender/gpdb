--- conflicted
+++ resolved
@@ -419,13 +419,11 @@
 DELETE FROM ucview WHERE CURRENT OF c1; -- fail, views not supported
 ROLLBACK;
 
-<<<<<<< HEAD
 -- Check cursors for functions.
 BEGIN;
 DECLARE c1 CURSOR FOR SELECT * FROM LOWER('TEST');
 FETCH ALL FROM c1;
 COMMIT;
-=======
 -- Check WHERE CURRENT OF with an index-only scan
 BEGIN;
 EXPLAIN (costs off)
@@ -436,6 +434,8 @@
 SELECT stringu1 FROM onek WHERE stringu1 = 'DZAAAA';
 ROLLBACK;
 
+-- start_ignore
+-- ignore the block, because cursor can only scan forward
 -- Check behavior with rewinding to a previous child scan node,
 -- as per bug #15395
 BEGIN;
@@ -459,7 +459,7 @@
 
 SELECT * FROM current_check;
 ROLLBACK;
->>>>>>> 4f0bf335
+-- end_ignore
 
 -- Make sure snapshot management works okay, per bug report in
 -- 235395b90909301035v7228ce63q392931f15aa74b31@mail.gmail.com
