--
-- HOROLOGY
--
-- create needed tables
CREATE TABLE ABSTIME_HOROLOGY_TBL (f1 abstime);
INSERT INTO ABSTIME_HOROLOGY_TBL (f1) VALUES ('Jan 14, 1973 03:14:21'),
(abstime 'Mon May  1 00:30:30 1995'),
(abstime 'epoch'),
(abstime 'infinity'),
(abstime '-infinity'),
(abstime 'May 10, 1947 23:59:12');

-- orca will fail for this
INSERT INTO ABSTIME_HOROLOGY_TBL (f1) VALUES('Jun 10, 1843');

CREATE TABLE INTERVAL_HOROLOGY_TBL (f1 interval);
INSERT INTO INTERVAL_HOROLOGY_TBL (f1) VALUES ('@ 1 minute'),
('@ 5 hour'),
('@ 10 day'),
('@ 34 year'),
('@ 3 months'),
('@ 14 seconds ago'),
('1 day 2 hours 3 minutes 4 seconds'),
('6 years'),
('5 months'),
('5 months 12 hours');

CREATE TABLE RELTIME_HOROLOGY_TBL (f1 reltime);
INSERT INTO RELTIME_HOROLOGY_TBL (f1) VALUES ('@ 1 minute'),
('@ 5 hour'),
('@ 10 day'),
('@ 34 year'),
('@ 3 months'),
('@ 14 seconds ago');

CREATE TABLE TIME_HOROLOGY_TBL (f1 time(2));
INSERT INTO TIME_HOROLOGY_TBL VALUES ('00:00'),
('01:00'),
('02:03 PST'),
('11:59 EDT'),
('12:00'),
('12:01'),
('23:59'),
('11:59:59.99 PM'),
('2003-03-07 15:36:39 America/New_York'),
('2003-07-07 15:36:39 America/New_York');

CREATE TABLE TIMETZ_HOROLOGY_TBL (f1 time(2) with time zone);
INSERT INTO TIMETZ_HOROLOGY_TBL VALUES ('00:01 PDT'),
('01:00 PDT'),
('02:03 PDT'),
('07:07 PST'),
('08:08 EDT'),
('11:59 PDT'),
('12:00 PDT'),
('12:01 PDT'),
('23:59 PDT'),
('11:59:59.99 PM PDT'),
('2003-03-07 15:36:39 America/New_York'),
('2003-07-07 15:36:39 America/New_York');

CREATE TABLE TIMESTAMP_HOROLOGY_TBL (d1 timestamp(2) without time zone);
INSERT INTO TIMESTAMP_HOROLOGY_TBL VALUES ('-infinity'),
('infinity'),
('epoch'),
('Mon Feb 10 17:32:01 1997 PST'),
('Mon Feb 10 17:32:01.000001 1997 PST'),
('Mon Feb 10 17:32:01.999999 1997 PST'),
('Mon Feb 10 17:32:01.4 1997 PST'),
('Mon Feb 10 17:32:01.5 1997 PST'),
('Mon Feb 10 17:32:01.6 1997 PST'),
('1997-01-02'),
('1997-01-02 03:04:05'),
('1997-02-10 17:32:01-08'),
('1997-02-10 17:32:01-0800'),
('1997-02-10 17:32:01 -08:00'),
('19970210 173201 -0800'),
('1997-06-10 17:32:01 -07:00'),
('2001-09-22T18:19:20'),
('2000-03-15 08:14:01 GMT+8'),
('2000-03-15 13:14:02 GMT-1'),
('2000-03-15 12:14:03 GMT-2'),
('2000-03-15 03:14:04 PST+8'),
('2000-03-15 02:14:05 MST+7:00'),
('Feb 10 17:32:01 1997 -0800'),
('Feb 10 17:32:01 1997'),
('Feb 10 5:32PM 1997'),
('1997/02/10 17:32:01-0800'),
('1997-02-10 17:32:01 PST'),
('Feb-10-1997 17:32:01 PST'),
('02-10-1997 17:32:01 PST'),
('19970210 173201 PST'),
('1997.041 17:32:01 UTC'),
('19970210 173201 America/New_York'),
('1997-06-10 18:32:01 PDT'),
('Feb 10 17:32:01 1997'),
('Feb 11 17:32:01 1997'),
('Feb 12 17:32:01 1997'),
('Feb 13 17:32:01 1997'),
('Feb 14 17:32:01 1997'),
('Feb 15 17:32:01 1997'),
('Feb 16 17:32:01 1997'),
('Feb 16 17:32:01 0097 BC'),
('Feb 16 17:32:01 0097'),
('Feb 16 17:32:01 0597'),
('Feb 16 17:32:01 1097'),
('Feb 16 17:32:01 1697'),
('Feb 16 17:32:01 1797'),
('Feb 16 17:32:01 1897'),
('Feb 16 17:32:01 1997'),
('Feb 16 17:32:01 2097'),
('Feb 28 17:32:01 1996'),
('Feb 29 17:32:01 1996'),
('Mar 01 17:32:01 1996'),
('Dec 30 17:32:01 1996'),
('Dec 31 17:32:01 1996'),
('Jan 01 17:32:01 1997'),
('Feb 28 17:32:01 1997'),
('Mar 01 17:32:01 1997'),
('Dec 30 17:32:01 1997'),
('Dec 31 17:32:01 1997'),
('Dec 31 17:32:01 1999'),
('Jan 01 17:32:01 2000'),
('Dec 31 17:32:01 2000'),
('Jan 01 17:32:01 2001');
set datestyle to ymd;
INSERT INTO TIMESTAMP_HOROLOGY_TBL VALUES ('97FEB10 5:32:01PM UTC'),
('97/02/10 17:32:01 UTC');
reset datestyle;

CREATE TABLE TIMESTAMPTZ_HOROLOGY_TBL (d1 timestamp(2) with time zone);
INSERT INTO TIMESTAMPTZ_HOROLOGY_TBL VALUES ('-infinity'),
('infinity'),
('epoch'),
('Mon Feb 10 17:32:01 1997 PST'),
('Mon Feb 10 17:32:01.000001 1997 PST'),
('Mon Feb 10 17:32:01.999999 1997 PST'),
('Mon Feb 10 17:32:01.4 1997 PST'),
('Mon Feb 10 17:32:01.5 1997 PST'),
('Mon Feb 10 17:32:01.6 1997 PST'),
('1997-01-02'),
('1997-01-02 03:04:05'),
('1997-02-10 17:32:01-08'),
('1997-02-10 17:32:01-0800'),
('1997-02-10 17:32:01 -08:00'),
('19970210 173201 -0800'),
('1997-06-10 17:32:01 -07:00'),
('2001-09-22T18:19:20'),
('2000-03-15 08:14:01 GMT+8'),
('2000-03-15 13:14:02 GMT-1'),
('2000-03-15 12:14:03 GMT-2'),
('2000-03-15 03:14:04 PST+8'),
('2000-03-15 02:14:05 MST+7:00'),
('Feb 10 17:32:01 1997 -0800'),
('Feb 10 17:32:01 1997'),
('Feb 10 5:32PM 1997'),
('1997/02/10 17:32:01-0800'),
('1997-02-10 17:32:01 PST'),
('Feb-10-1997 17:32:01 PST'),
('02-10-1997 17:32:01 PST'),
('19970210 173201 PST'),
('1997.041 17:32:01 UTC'),
('19970210 173201 America/New_York'),
('19970710 173201 America/New_York'),
('1997-06-10 18:32:01 PDT'),
('Feb 10 17:32:01 1997'),
('Feb 11 17:32:01 1997'),
('Feb 12 17:32:01 1997'),
('Feb 13 17:32:01 1997'),
('Feb 14 17:32:01 1997'),
('Feb 15 17:32:01 1997'),
('Feb 16 17:32:01 1997'),
('Feb 16 17:32:01 0097 BC'),
('Feb 16 17:32:01 0097'),
('Feb 16 17:32:01 0597'),
('Feb 16 17:32:01 1097'),
('Feb 16 17:32:01 1697'),
('Feb 16 17:32:01 1797'),
('Feb 16 17:32:01 1897'),
('Feb 16 17:32:01 1997'),
('Feb 16 17:32:01 2097'),
('Feb 28 17:32:01 1996'),
('Feb 29 17:32:01 1996'),
('Mar 01 17:32:01 1996'),
('Dec 30 17:32:01 1996'),
('Dec 31 17:32:01 1996'),
('Jan 01 17:32:01 1997'),
('Feb 28 17:32:01 1997'),
('Mar 01 17:32:01 1997'),
('Dec 30 17:32:01 1997'),
('Dec 31 17:32:01 1997'),
('Dec 31 17:32:01 1999'),
('Jan 01 17:32:01 2000'),
('Dec 31 17:32:01 2000'),
('Jan 01 17:32:01 2001');
set datestyle to ymd;
INSERT INTO TIMESTAMPTZ_HOROLOGY_TBL VALUES ('97FEB10 5:32:01PM UTC'),
('97/02/10 17:32:01 UTC');
reset datestyle;

--
--
--
SET DateStyle = 'Postgres, MDY';

--
-- Test various input formats
--
SELECT timestamp with time zone '20011227 040506+08';
SELECT timestamp with time zone '20011227 040506-08';
SELECT timestamp with time zone '20011227 040506.789+08';
SELECT timestamp with time zone '20011227 040506.789-08';
SELECT timestamp with time zone '20011227T040506+08';
SELECT timestamp with time zone '20011227T040506-08';
SELECT timestamp with time zone '20011227T040506.789+08';
SELECT timestamp with time zone '20011227T040506.789-08';
SELECT timestamp with time zone '2001-12-27 04:05:06.789-08';
SELECT timestamp with time zone '2001.12.27 04:05:06.789-08';
SELECT timestamp with time zone '2001/12/27 04:05:06.789-08';
SELECT timestamp with time zone '12/27/2001 04:05:06.789-08';
-- should fail in mdy mode:
SELECT timestamp with time zone '27/12/2001 04:05:06.789-08';
set datestyle to dmy;
SELECT timestamp with time zone '27/12/2001 04:05:06.789-08';
reset datestyle;
SELECT timestamp with time zone 'Y2001M12D27H04M05S06.789+08';
SELECT timestamp with time zone 'Y2001M12D27H04M05S06.789-08';
SELECT timestamp with time zone 'Y2001M12D27H04MM05S06.789+08';
SELECT timestamp with time zone 'Y2001M12D27H04MM05S06.789-08';
SELECT timestamp with time zone 'J2452271+08';
SELECT timestamp with time zone 'J2452271-08';
SELECT timestamp with time zone 'J2452271.5+08';
SELECT timestamp with time zone 'J2452271.5-08';
SELECT timestamp with time zone 'J2452271 04:05:06+08';
SELECT timestamp with time zone 'J2452271 04:05:06-08';
SELECT timestamp with time zone 'J2452271T040506+08';
SELECT timestamp with time zone 'J2452271T040506-08';
SELECT timestamp with time zone 'J2452271T040506.789+08';
SELECT timestamp with time zone 'J2452271T040506.789-08';
-- German/European-style dates with periods as delimiters
SELECT timestamp with time zone '12.27.2001 04:05:06.789+08';
SELECT timestamp with time zone '12.27.2001 04:05:06.789-08';
SET DateStyle = 'German';
SELECT timestamp with time zone '27.12.2001 04:05:06.789+08';
SELECT timestamp with time zone '27.12.2001 04:05:06.789-08';
SET DateStyle = 'ISO';
-- As of 7.4, allow time without time zone having a time zone specified
SELECT time without time zone '040506.789+08';
SELECT time without time zone '040506.789-08';
SELECT time without time zone 'T040506.789+08';
SELECT time without time zone 'T040506.789-08';
SELECT time with time zone '040506.789+08';
SELECT time with time zone '040506.789-08';
SELECT time with time zone 'T040506.789+08';
SELECT time with time zone 'T040506.789-08';
SELECT time with time zone 'T040506.789 +08';
SELECT time with time zone 'T040506.789 -08';
SET DateStyle = 'Postgres, MDY';
-- Check Julian dates BC
SELECT date 'J1520447' AS "Confucius' Birthday";
SELECT date 'J0' AS "Julian Epoch";

--
-- date, time arithmetic
--

SELECT date '1981-02-03' + time '04:05:06' AS "Date + Time";
SELECT date '1991-02-03' + time with time zone '04:05:06 PST' AS "Date + Time PST";
SELECT date '2001-02-03' + time with time zone '04:05:06 UTC' AS "Date + Time UTC";
SELECT date '1991-02-03' + interval '2 years' AS "Add Two Years";
SELECT date '2001-12-13' - interval '2 years' AS "Subtract Two Years";
-- subtract time from date should not make sense; use interval instead
SELECT date '1991-02-03' - time '04:05:06' AS "Subtract Time";
SELECT date '1991-02-03' - time with time zone '04:05:06 UTC' AS "Subtract Time UTC";

--
-- timestamp, interval arithmetic
--

SELECT timestamp without time zone '1996-03-01' - interval '1 second' AS "Feb 29";
SELECT timestamp without time zone '1999-03-01' - interval '1 second' AS "Feb 28";
SELECT timestamp without time zone '2000-03-01' - interval '1 second' AS "Feb 29";
SELECT timestamp without time zone '1999-12-01' + interval '1 month - 1 second' AS "Dec 31";
SELECT timestamp without time zone 'Jan 1, 4713 BC' + interval '106000000 days' AS "Feb 23, 285506";
SELECT timestamp without time zone 'Jan 1, 4713 BC' + interval '107000000 days' AS "Jan 20, 288244";
SELECT timestamp without time zone 'Jan 1, 4713 BC' + interval '109203489 days' AS "Dec 31, 294276";
SELECT timestamp without time zone '12/31/294276' - timestamp without time zone '12/23/1999' AS "106751991 Days";

-- Shorthand values
-- Not directly usable for regression testing since these are not constants.
-- So, just try to test parser and hope for the best - thomas 97/04/26
SELECT (timestamp without time zone 'today' = (timestamp without time zone 'yesterday' + interval '1 day')) as "True";
SELECT (timestamp without time zone 'today' = (timestamp without time zone 'tomorrow' - interval '1 day')) as "True";
SELECT (timestamp without time zone 'today 10:30' = (timestamp without time zone 'yesterday' + interval '1 day 10 hr 30 min')) as "True";
SELECT (timestamp without time zone '10:30 today' = (timestamp without time zone 'yesterday' + interval '1 day 10 hr 30 min')) as "True";
SELECT (timestamp without time zone 'tomorrow' = (timestamp without time zone 'yesterday' + interval '2 days')) as "True";
SELECT (timestamp without time zone 'tomorrow 16:00:00' = (timestamp without time zone 'today' + interval '1 day 16 hours')) as "True";
SELECT (timestamp without time zone '16:00:00 tomorrow' = (timestamp without time zone 'today' + interval '1 day 16 hours')) as "True";
SELECT (timestamp without time zone 'yesterday 12:34:56' = (timestamp without time zone 'tomorrow' - interval '2 days - 12:34:56')) as "True";
SELECT (timestamp without time zone '12:34:56 yesterday' = (timestamp without time zone 'tomorrow' - interval '2 days - 12:34:56')) as "True";
SELECT (timestamp without time zone 'tomorrow' > 'now') as "True";

-- Convert from date and time to timestamp
-- This test used to be timestamp(date,time) but no longer allowed by grammar
-- to enable support for SQL99 timestamp type syntax.
SELECT date '1994-01-01' + time '11:00' AS "Jan_01_1994_11am";
SELECT date '1994-01-01' + time '10:00' AS "Jan_01_1994_10am";
SELECT date '1994-01-01' + timetz '11:00-5' AS "Jan_01_1994_8am";
SELECT timestamptz(date '1994-01-01', time with time zone '11:00-5') AS "Jan_01_1994_8am";

SELECT '' AS "64", d1 + interval '1 year' AS one_year FROM TIMESTAMP_HOROLOGY_TBL ORDER BY 2;
SELECT '' AS "64", d1 - interval '1 year' AS one_year FROM TIMESTAMP_HOROLOGY_TBL ORDER BY 2;

SELECT timestamp with time zone '1996-03-01' - interval '1 second' AS "Feb 29";
SELECT timestamp with time zone '1999-03-01' - interval '1 second' AS "Feb 28";
SELECT timestamp with time zone '2000-03-01' - interval '1 second' AS "Feb 29";
SELECT timestamp with time zone '1999-12-01' + interval '1 month - 1 second' AS "Dec 31";

SELECT (timestamp with time zone 'today' = (timestamp with time zone 'yesterday' + interval '1 day')) as "True";
SELECT (timestamp with time zone 'today' = (timestamp with time zone 'tomorrow' - interval '1 day')) as "True";
SELECT (timestamp with time zone 'tomorrow' = (timestamp with time zone 'yesterday' + interval '2 days')) as "True";
SELECT (timestamp with time zone 'tomorrow' > 'now') as "True";


-- timestamp with time zone, interval arithmetic around DST change
SET TIME ZONE 'CST7CDT';
SELECT timestamp with time zone '2005-04-02 12:00-07' + interval '1 day' as "Apr 3, 12:00";
SELECT timestamp with time zone '2005-04-02 12:00-07' + interval '24 hours' as "Apr 3, 13:00";
SELECT timestamp with time zone '2005-04-03 12:00-06' - interval '1 day' as "Apr 2, 12:00";
SELECT timestamp with time zone '2005-04-03 12:00-06' - interval '24 hours' as "Apr 2, 11:00";
RESET TIME ZONE;
SET TIME ZONE 'PST8PDT';

SELECT timestamptz(date '1994-01-01', time '11:00') AS "Jan_01_1994_10am";
SELECT timestamptz(date '1994-01-01', time '10:00') AS "Jan_01_1994_9am";
SELECT timestamptz(date '1994-01-01', time with time zone '11:00-8') AS "Jan_01_1994_11am";
SELECT timestamptz(date '1994-01-01', time with time zone '10:00-8') AS "Jan_01_1994_10am";
SELECT timestamptz(date '1994-01-01', time with time zone '11:00-5') AS "Jan_01_1994_8am";

SELECT '' AS "64", d1 + interval '1 year' AS one_year FROM TIMESTAMPTZ_HOROLOGY_TBL ORDER BY 2;
SELECT '' AS "64", d1 - interval '1 year' AS one_year FROM TIMESTAMPTZ_HOROLOGY_TBL ORDER BY 2;

--
-- time, interval arithmetic
--

SELECT CAST(time '01:02' AS interval) AS "+01:02";
SELECT CAST(interval '02:03' AS time) AS "02:03:00";
SELECT time '01:30' + interval '02:01' AS "03:31:00";
SELECT time '01:30' - interval '02:01' AS "23:29:00";
SELECT time '02:30' + interval '36:01' AS "14:31:00";
SELECT time '03:30' + interval '1 month 04:01' AS "07:31:00";
SELECT CAST(time with time zone '01:02-08' AS interval) AS "+00:01";
SELECT CAST(interval '02:03' AS time with time zone) AS "02:03:00-08";
SELECT time with time zone '01:30-08' - interval '02:01' AS "23:29:00-08";
SELECT time with time zone '02:30-08' + interval '36:01' AS "14:31:00-08";

-- These two tests cannot be used because they default to current timezone,
-- which may be either -08 or -07 depending on the time of year.
-- SELECT time with time zone '01:30' + interval '02:01' AS "03:31:00-08";
-- SELECT time with time zone '03:30' + interval '1 month 04:01' AS "07:31:00-08";
-- Try the following two tests instead, as a poor substitute

SELECT CAST(CAST(date 'today' + time with time zone '05:30'
            + interval '02:01' AS time with time zone) AS time) AS "07:31:00";

SELECT CAST(cast(date 'today' + time with time zone '03:30'
  + interval '1 month 04:01' as timestamp without time zone) AS time) AS "07:31:00";

SELECT t.d1 AS t, i.f1 AS i, t.d1 + i.f1 AS "add", t.d1 - i.f1 AS "subtract"
  FROM TIMESTAMP_HOROLOGY_TBL t, INTERVAL_HOROLOGY_TBL i
  WHERE t.d1 BETWEEN '1990-01-01' AND '2001-01-01'
    AND i.f1 BETWEEN '00:00' AND '23:00'
  ORDER BY 1,2;

SELECT t.f1 AS t, i.f1 AS i, t.f1 + i.f1 AS "add", t.f1 - i.f1 AS "subtract"
  FROM TIME_HOROLOGY_TBL t, INTERVAL_HOROLOGY_TBL i
  ORDER BY 1,2;

SELECT t.f1 AS t, i.f1 AS i, t.f1 + i.f1 AS "add", t.f1 - i.f1 AS "subtract"
  FROM TIMETZ_HOROLOGY_TBL t, INTERVAL_HOROLOGY_TBL i
  ORDER BY 1,2;

-- SQL9x OVERLAPS operator
-- test with time zone
SELECT (timestamp with time zone '2000-11-27', timestamp with time zone '2000-11-28')
  OVERLAPS (timestamp with time zone '2000-11-27 12:00', timestamp with time zone '2000-11-30') AS "True";

SELECT (timestamp with time zone '2000-11-26', timestamp with time zone '2000-11-27')
  OVERLAPS (timestamp with time zone '2000-11-27 12:00', timestamp with time zone '2000-11-30') AS "False";

SELECT (timestamp with time zone '2000-11-27', timestamp with time zone '2000-11-28')
  OVERLAPS (timestamp with time zone '2000-11-27 12:00', interval '1 day') AS "True";

SELECT (timestamp with time zone '2000-11-27', interval '12 hours')
  OVERLAPS (timestamp with time zone '2000-11-27 12:00', timestamp with time zone '2000-11-30') AS "False";

SELECT (timestamp with time zone '2000-11-27', interval '12 hours')
  OVERLAPS (timestamp with time zone '2000-11-27', interval '12 hours') AS "True";

SELECT (timestamp with time zone '2000-11-27', interval '12 hours')
  OVERLAPS (timestamp with time zone '2000-11-27 12:00', interval '12 hours') AS "False";

-- test without time zone
SELECT (timestamp without time zone '2000-11-27', timestamp without time zone '2000-11-28')
  OVERLAPS (timestamp without time zone '2000-11-27 12:00', timestamp without time zone '2000-11-30') AS "True";

SELECT (timestamp without time zone '2000-11-26', timestamp without time zone '2000-11-27')
  OVERLAPS (timestamp without time zone '2000-11-27 12:00', timestamp without time zone '2000-11-30') AS "False";

SELECT (timestamp without time zone '2000-11-27', timestamp without time zone '2000-11-28')
  OVERLAPS (timestamp without time zone '2000-11-27 12:00', interval '1 day') AS "True";

SELECT (timestamp without time zone '2000-11-27', interval '12 hours')
  OVERLAPS (timestamp without time zone '2000-11-27 12:00', timestamp without time zone '2000-11-30') AS "False";

SELECT (timestamp without time zone '2000-11-27', interval '12 hours')
  OVERLAPS (timestamp without time zone '2000-11-27', interval '12 hours') AS "True";

SELECT (timestamp without time zone '2000-11-27', interval '12 hours')
  OVERLAPS (timestamp without time zone '2000-11-27 12:00', interval '12 hours') AS "False";

-- test time and interval
SELECT (time '00:00', time '01:00')
  OVERLAPS (time '00:30', time '01:30') AS "True";

SELECT (time '00:00', interval '1 hour')
  OVERLAPS (time '00:30', interval '1 hour') AS "True";

SELECT (time '00:00', interval '1 hour')
  OVERLAPS (time '01:30', interval '1 hour') AS "False";

-- SQL99 seems to want this to be false (and we conform to the spec).
-- istm that this *should* return true, on the theory that time
-- intervals can wrap around the day boundary - thomas 2001-09-25
SELECT (time '00:00', interval '1 hour')
  OVERLAPS (time '01:30', interval '1 day') AS "False";

CREATE TABLE TEMP_TIMESTAMP (f1 timestamp with time zone);

-- get some candidate input values

INSERT INTO TEMP_TIMESTAMP (f1)
  SELECT d1 FROM TIMESTAMP_HOROLOGY_TBL
  WHERE d1 BETWEEN '13-jun-1957' AND '1-jan-1997'
   OR d1 BETWEEN '1-jan-1999' AND '1-jan-2010';

SELECT '' AS "16", f1 AS "timestamp"
  FROM TEMP_TIMESTAMP
  ORDER BY "timestamp";

SELECT '' AS "160", d.f1 AS "timestamp", t.f1 AS "interval", d.f1 + t.f1 AS plus
  FROM TEMP_TIMESTAMP d, INTERVAL_HOROLOGY_TBL t
  ORDER BY plus, "timestamp", "interval";

SELECT '' AS "160", d.f1 AS "timestamp", t.f1 AS "interval", d.f1 - t.f1 AS minus
  FROM TEMP_TIMESTAMP d, INTERVAL_HOROLOGY_TBL t
  WHERE isfinite(d.f1)
  ORDER BY minus, "timestamp", "interval";

SELECT '' AS "16", d.f1 AS "timestamp",
   timestamp with time zone '1980-01-06 00:00 GMT' AS gpstime_zero,
   d.f1 - timestamp with time zone '1980-01-06 00:00 GMT' AS difference
  FROM TEMP_TIMESTAMP d
  ORDER BY difference;

SELECT '' AS "226", d1.f1 AS timestamp1, d2.f1 AS timestamp2, d1.f1 - d2.f1 AS difference
  FROM TEMP_TIMESTAMP d1, TEMP_TIMESTAMP d2
  ORDER BY timestamp1, timestamp2, difference;

--
<<<<<<< HEAD
-- abstime, reltime arithmetic
--

SELECT '' AS ten, ABSTIME_HOROLOGY_TBL.f1 AS abstime, RELTIME_HOROLOGY_TBL.f1 AS reltime
    FROM ABSTIME_HOROLOGY_TBL, RELTIME_HOROLOGY_TBL
   WHERE (ABSTIME_HOROLOGY_TBL.f1 + RELTIME_HOROLOGY_TBL.f1) < abstime 'Jan 14 14:00:00 1971'
   ORDER BY abstime, reltime;

-- these four queries should return the same answer
-- the "infinity" and "-infinity" tuples in ABSTIME_HOROLOGY_TBL cannot be added and
-- therefore, should not show up in the results.

SELECT '' AS three, * FROM ABSTIME_HOROLOGY_TBL
  WHERE  (ABSTIME_HOROLOGY_TBL.f1 + reltime '@ 3 year')         -- +3 years
    < abstime 'Jan 14 14:00:00 1977' ORDER BY 2;

SELECT '' AS three, * FROM ABSTIME_HOROLOGY_TBL
   WHERE  (ABSTIME_HOROLOGY_TBL.f1 + reltime '@ 3 year ago')    -- -3 years
     < abstime 'Jan 14 14:00:00 1971' ORDER BY 2;

SELECT '' AS three, * FROM ABSTIME_HOROLOGY_TBL
   WHERE  (ABSTIME_HOROLOGY_TBL.f1 - reltime '@ 3 year')        -- -(+3) years
    < abstime 'Jan 14 14:00:00 1971' ORDER BY 2;

SELECT '' AS three, * FROM ABSTIME_HOROLOGY_TBL
   WHERE  (ABSTIME_HOROLOGY_TBL.f1 - reltime '@ 3 year ago')    -- -(-3) years
     < abstime 'Jan 14 14:00:00 1977' ORDER BY 2;

--
=======
>>>>>>> 9e1c9f95
-- Conversions
--

SELECT '' AS "16", f1 AS "timestamp", date(f1) AS date
  FROM TEMP_TIMESTAMP
  WHERE f1 <> timestamp 'now'
  ORDER BY date, "timestamp";

<<<<<<< HEAD
SELECT '' AS "16", f1 AS "timestamp", abstime(f1) AS abstime
  FROM TEMP_TIMESTAMP
  ORDER BY abstime;

SELECT '' AS four, f1 AS abstime, date(f1) AS date
  FROM ABSTIME_HOROLOGY_TBL
  WHERE isfinite(f1) AND f1 <> abstime 'now'
  ORDER BY date, abstime;

SELECT '' AS two, d1 AS "timestamp", abstime(d1) AS abstime
  FROM TIMESTAMP_HOROLOGY_TBL WHERE NOT isfinite(d1) ORDER BY 2;

SELECT '' AS three, f1 as abstime, cast(f1 as timestamp) AS "timestamp"
  FROM ABSTIME_HOROLOGY_TBL WHERE NOT isfinite(f1) ORDER BY 2;

SELECT '' AS ten, f1 AS interval, reltime(f1) AS reltime
  FROM INTERVAL_HOROLOGY_TBL ORDER BY 2;

SELECT '' AS six, f1 as reltime, CAST(f1 AS interval) AS interval
  FROM RELTIME_HOROLOGY_TBL ORDER BY 2;

=======
>>>>>>> 9e1c9f95
DROP TABLE TEMP_TIMESTAMP;

--
-- Formats
--

SET DateStyle TO 'US,Postgres';

SHOW DateStyle;

SELECT '' AS "64", d1 AS us_postgres FROM TIMESTAMP_HOROLOGY_TBL ORDER BY 2;

<<<<<<< HEAD
SELECT '' AS seven, f1 AS us_postgres FROM ABSTIME_HOROLOGY_TBL ORDER BY 2;

=======
>>>>>>> 9e1c9f95
SET DateStyle TO 'US,ISO';

SELECT '' AS "64", d1 AS us_iso FROM TIMESTAMP_HOROLOGY_TBL ORDER BY 2;

<<<<<<< HEAD
SELECT '' AS seven, f1 AS us_iso FROM ABSTIME_HOROLOGY_TBL ORDER BY 2;

=======
>>>>>>> 9e1c9f95
SET DateStyle TO 'US,SQL';

SHOW DateStyle;

SELECT '' AS "64", d1 AS us_sql FROM TIMESTAMP_HOROLOGY_TBL ORDER BY 2;

<<<<<<< HEAD
SELECT '' AS seven, f1 AS us_sql FROM ABSTIME_HOROLOGY_TBL ORDER BY 2;

=======
>>>>>>> 9e1c9f95
SET DateStyle TO 'European,Postgres';

SHOW DateStyle;

INSERT INTO TIMESTAMP_HOROLOGY_TBL VALUES('13/06/1957');

SELECT count(*) as one FROM TIMESTAMP_HOROLOGY_TBL WHERE d1 = 'Jun 13 1957';

SELECT '' AS "65", d1 AS european_postgres FROM TIMESTAMP_HOROLOGY_TBL ORDER BY 2;

<<<<<<< HEAD
SELECT '' AS seven, f1 AS european_postgres FROM ABSTIME_HOROLOGY_TBL ORDER BY 2;

=======
>>>>>>> 9e1c9f95
SET DateStyle TO 'European,ISO';

SHOW DateStyle;

SELECT '' AS "65", d1 AS european_iso FROM TIMESTAMP_HOROLOGY_TBL ORDER BY 2;

<<<<<<< HEAD
SELECT '' AS seven, f1 AS european_iso FROM ABSTIME_HOROLOGY_TBL ORDER BY 2;

=======
>>>>>>> 9e1c9f95
SET DateStyle TO 'European,SQL';

SHOW DateStyle;

SELECT '' AS "65", d1 AS european_sql FROM TIMESTAMP_HOROLOGY_TBL ORDER BY 2;

<<<<<<< HEAD
SELECT '' AS seven, f1 AS european_sql FROM ABSTIME_HOROLOGY_TBL ORDER BY 2;

=======
>>>>>>> 9e1c9f95
RESET DateStyle;

--
-- to_timestamp()
--

SELECT to_timestamp('0097/Feb/16 --> 08:14:30', 'YYYY/Mon/DD --> HH:MI:SS');

SELECT to_timestamp('97/2/16 8:14:30', 'FMYYYY/FMMM/FMDD FMHH:FMMI:FMSS');

SELECT to_timestamp('2011$03!18 23_38_15', 'YYYY-MM-DD HH24:MI:SS');

SELECT to_timestamp('1985 January 12', 'YYYY FMMonth DD');

SELECT to_timestamp('1985 FMMonth 12', 'YYYY "FMMonth" DD');

SELECT to_timestamp('1985 \ 12', 'YYYY \\ DD');

SELECT to_timestamp('My birthday-> Year: 1976, Month: May, Day: 16',
                    '"My birthday-> Year:" YYYY, "Month:" FMMonth, "Day:" DD');

SELECT to_timestamp('1,582nd VIII 21', 'Y,YYYth FMRM DD');

SELECT to_timestamp('15 "text between quote marks" 98 54 45',
                    E'HH24 "\\"text between quote marks\\"" YY MI SS');

SELECT to_timestamp('05121445482000', 'MMDDHH24MISSYYYY');

SELECT to_timestamp('2000January09Sunday', 'YYYYFMMonthDDFMDay');

SELECT to_timestamp('97/Feb/16', 'YYMonDD');

SELECT to_timestamp('97/Feb/16', 'YY:Mon:DD');

SELECT to_timestamp('97/Feb/16', 'FXYY:Mon:DD');

SELECT to_timestamp('97/Feb/16', 'FXYY/Mon/DD');

SELECT to_timestamp('19971116', 'YYYYMMDD');

SELECT to_timestamp('20000-1116', 'YYYY-MMDD');

SELECT to_timestamp('1997 AD 11 16', 'YYYY BC MM DD');
SELECT to_timestamp('1997 BC 11 16', 'YYYY BC MM DD');

SELECT to_timestamp('9-1116', 'Y-MMDD');

SELECT to_timestamp('95-1116', 'YY-MMDD');

SELECT to_timestamp('995-1116', 'YYY-MMDD');

SELECT to_timestamp('2005426', 'YYYYWWD');

SELECT to_timestamp('2005300', 'YYYYDDD');

SELECT to_timestamp('2005527', 'IYYYIWID');

SELECT to_timestamp('005527', 'IYYIWID');

SELECT to_timestamp('05527', 'IYIWID');

SELECT to_timestamp('5527', 'IIWID');

SELECT to_timestamp('2005364', 'IYYYIDDD');

SELECT to_timestamp('20050302', 'YYYYMMDD');

SELECT to_timestamp('2005 03 02', 'YYYYMMDD');

SELECT to_timestamp(' 2005 03 02', 'YYYYMMDD');

SELECT to_timestamp('  20050302', 'YYYYMMDD');

SELECT to_timestamp('2011-12-18 11:38 AM', 'YYYY-MM-DD HH12:MI PM');
SELECT to_timestamp('2011-12-18 11:38 PM', 'YYYY-MM-DD HH12:MI PM');

<<<<<<< HEAD
=======
SELECT to_timestamp('2011-12-18 11:38 +05',    'YYYY-MM-DD HH12:MI TZH');
SELECT to_timestamp('2011-12-18 11:38 -05',    'YYYY-MM-DD HH12:MI TZH');
SELECT to_timestamp('2011-12-18 11:38 +05:20', 'YYYY-MM-DD HH12:MI TZH:TZM');
SELECT to_timestamp('2011-12-18 11:38 -05:20', 'YYYY-MM-DD HH12:MI TZH:TZM');
SELECT to_timestamp('2011-12-18 11:38 20',     'YYYY-MM-DD HH12:MI TZM');

>>>>>>> 9e1c9f95
--
-- Check handling of multiple spaces in format and/or input
--

SELECT to_timestamp('2011-12-18 23:38:15', 'YYYY-MM-DD  HH24:MI:SS');
SELECT to_timestamp('2011-12-18  23:38:15', 'YYYY-MM-DD  HH24:MI:SS');
SELECT to_timestamp('2011-12-18   23:38:15', 'YYYY-MM-DD  HH24:MI:SS');

SELECT to_timestamp('2011-12-18  23:38:15', 'YYYY-MM-DD HH24:MI:SS');
SELECT to_timestamp('2011-12-18  23:38:15', 'YYYY-MM-DD  HH24:MI:SS');
SELECT to_timestamp('2011-12-18  23:38:15', 'YYYY-MM-DD   HH24:MI:SS');

SELECT to_timestamp('2000+   JUN', 'YYYY/MON');
SELECT to_timestamp('  2000 +JUN', 'YYYY/MON');
SELECT to_timestamp(' 2000 +JUN', 'YYYY//MON');
SELECT to_timestamp('2000  +JUN', 'YYYY//MON');
SELECT to_timestamp('2000 + JUN', 'YYYY MON');
SELECT to_timestamp('2000 ++ JUN', 'YYYY  MON');
SELECT to_timestamp('2000 + + JUN', 'YYYY  MON');
SELECT to_timestamp('2000 + + JUN', 'YYYY   MON');
SELECT to_timestamp('2000 -10', 'YYYY TZH');
SELECT to_timestamp('2000 -10', 'YYYY  TZH');

SELECT to_date('2011 12  18', 'YYYY MM DD');
SELECT to_date('2011 12  18', 'YYYY MM  DD');
SELECT to_date('2011 12  18', 'YYYY MM   DD');

SELECT to_date('2011 12 18', 'YYYY  MM DD');
SELECT to_date('2011  12 18', 'YYYY  MM DD');
SELECT to_date('2011   12 18', 'YYYY  MM DD');

SELECT to_date('2011 12 18', 'YYYYxMMxDD');
SELECT to_date('2011x 12x 18', 'YYYYxMMxDD');
SELECT to_date('2011 x12 x18', 'YYYYxMMxDD');

--
-- Check errors for some incorrect usages of to_timestamp() and to_date()
--

-- Mixture of date conventions (ISO week and Gregorian):
SELECT to_timestamp('2005527', 'YYYYIWID');

-- Insufficient characters in the source string:
SELECT to_timestamp('19971', 'YYYYMMDD');

-- Insufficient digit characters for a single node:
SELECT to_timestamp('19971)24', 'YYYYMMDD');

-- Value clobbering:
SELECT to_timestamp('1997-11-Jan-16', 'YYYY-MM-Mon-DD');

-- Non-numeric input:
SELECT to_timestamp('199711xy', 'YYYYMMDD');

-- Input that doesn't fit in an int:
SELECT to_timestamp('10000000000', 'FMYYYY');

-- Out-of-range and not-quite-out-of-range fields:
SELECT to_timestamp('2016-06-13 25:00:00', 'YYYY-MM-DD HH24:MI:SS');
SELECT to_timestamp('2016-06-13 15:60:00', 'YYYY-MM-DD HH24:MI:SS');
SELECT to_timestamp('2016-06-13 15:50:60', 'YYYY-MM-DD HH24:MI:SS');
SELECT to_timestamp('2016-06-13 15:50:55', 'YYYY-MM-DD HH24:MI:SS');  -- ok
SELECT to_timestamp('2016-06-13 15:50:55', 'YYYY-MM-DD HH:MI:SS');
SELECT to_timestamp('2016-13-01 15:50:55', 'YYYY-MM-DD HH24:MI:SS');
SELECT to_timestamp('2016-02-30 15:50:55', 'YYYY-MM-DD HH24:MI:SS');
SELECT to_timestamp('2016-02-29 15:50:55', 'YYYY-MM-DD HH24:MI:SS');  -- ok
SELECT to_timestamp('2015-02-29 15:50:55', 'YYYY-MM-DD HH24:MI:SS');
SELECT to_timestamp('2015-02-11 86000', 'YYYY-MM-DD SSSS');  -- ok
SELECT to_timestamp('2015-02-11 86400', 'YYYY-MM-DD SSSS');
SELECT to_date('2016-13-10', 'YYYY-MM-DD');
SELECT to_date('2016-02-30', 'YYYY-MM-DD');
SELECT to_date('2016-02-29', 'YYYY-MM-DD');  -- ok
SELECT to_date('2015-02-29', 'YYYY-MM-DD');
SELECT to_date('2015 365', 'YYYY DDD');  -- ok
SELECT to_date('2015 366', 'YYYY DDD');
SELECT to_date('2016 365', 'YYYY DDD');  -- ok
SELECT to_date('2016 366', 'YYYY DDD');  -- ok
SELECT to_date('2016 367', 'YYYY DDD');

--
-- Check behavior with SQL-style fixed-GMT-offset time zone (cf bug #8572)
--

SET TIME ZONE 'America/New_York';
SET TIME ZONE '-1.5';

SHOW TIME ZONE;

SELECT '2012-12-12 12:00'::timestamptz;
SELECT '2012-12-12 12:00 America/New_York'::timestamptz;

SELECT to_char('2012-12-12 12:00'::timestamptz, 'YYYY-MM-DD HH:MI:SS TZ');

RESET TIME ZONE;

-- Clean up
DROP TABLE abstime_horology_tbl;
DROP TABLE interval_horology_tbl;
DROP TABLE reltime_horology_tbl;
DROP TABLE time_horology_tbl;
DROP TABLE timestamp_horology_tbl;
DROP TABLE timestamptz_horology_tbl;
DROP TABLE timetz_horology_tbl;

--
-- Drop tables that we don't want to keep because they interfere with
-- testing pg_upgrade to v12 and up
--

DROP TABLE abstime_tbl;
DROP TABLE reltime_tbl;
DROP TABLE tinterval_tbl;<|MERGE_RESOLUTION|>--- conflicted
+++ resolved
@@ -2,16 +2,6 @@
 -- HOROLOGY
 --
 -- create needed tables
-CREATE TABLE ABSTIME_HOROLOGY_TBL (f1 abstime);
-INSERT INTO ABSTIME_HOROLOGY_TBL (f1) VALUES ('Jan 14, 1973 03:14:21'),
-(abstime 'Mon May  1 00:30:30 1995'),
-(abstime 'epoch'),
-(abstime 'infinity'),
-(abstime '-infinity'),
-(abstime 'May 10, 1947 23:59:12');
-
--- orca will fail for this
-INSERT INTO ABSTIME_HOROLOGY_TBL (f1) VALUES('Jun 10, 1843');
 
 CREATE TABLE INTERVAL_HOROLOGY_TBL (f1 interval);
 INSERT INTO INTERVAL_HOROLOGY_TBL (f1) VALUES ('@ 1 minute'),
@@ -24,14 +14,6 @@
 ('6 years'),
 ('5 months'),
 ('5 months 12 hours');
-
-CREATE TABLE RELTIME_HOROLOGY_TBL (f1 reltime);
-INSERT INTO RELTIME_HOROLOGY_TBL (f1) VALUES ('@ 1 minute'),
-('@ 5 hour'),
-('@ 10 day'),
-('@ 34 year'),
-('@ 3 months'),
-('@ 14 seconds ago');
 
 CREATE TABLE TIME_HOROLOGY_TBL (f1 time(2));
 INSERT INTO TIME_HOROLOGY_TBL VALUES ('00:00'),
@@ -469,38 +451,6 @@
   ORDER BY timestamp1, timestamp2, difference;
 
 --
-<<<<<<< HEAD
--- abstime, reltime arithmetic
---
-
-SELECT '' AS ten, ABSTIME_HOROLOGY_TBL.f1 AS abstime, RELTIME_HOROLOGY_TBL.f1 AS reltime
-    FROM ABSTIME_HOROLOGY_TBL, RELTIME_HOROLOGY_TBL
-   WHERE (ABSTIME_HOROLOGY_TBL.f1 + RELTIME_HOROLOGY_TBL.f1) < abstime 'Jan 14 14:00:00 1971'
-   ORDER BY abstime, reltime;
-
--- these four queries should return the same answer
--- the "infinity" and "-infinity" tuples in ABSTIME_HOROLOGY_TBL cannot be added and
--- therefore, should not show up in the results.
-
-SELECT '' AS three, * FROM ABSTIME_HOROLOGY_TBL
-  WHERE  (ABSTIME_HOROLOGY_TBL.f1 + reltime '@ 3 year')         -- +3 years
-    < abstime 'Jan 14 14:00:00 1977' ORDER BY 2;
-
-SELECT '' AS three, * FROM ABSTIME_HOROLOGY_TBL
-   WHERE  (ABSTIME_HOROLOGY_TBL.f1 + reltime '@ 3 year ago')    -- -3 years
-     < abstime 'Jan 14 14:00:00 1971' ORDER BY 2;
-
-SELECT '' AS three, * FROM ABSTIME_HOROLOGY_TBL
-   WHERE  (ABSTIME_HOROLOGY_TBL.f1 - reltime '@ 3 year')        -- -(+3) years
-    < abstime 'Jan 14 14:00:00 1971' ORDER BY 2;
-
-SELECT '' AS three, * FROM ABSTIME_HOROLOGY_TBL
-   WHERE  (ABSTIME_HOROLOGY_TBL.f1 - reltime '@ 3 year ago')    -- -(-3) years
-     < abstime 'Jan 14 14:00:00 1977' ORDER BY 2;
-
---
-=======
->>>>>>> 9e1c9f95
 -- Conversions
 --
 
@@ -509,30 +459,6 @@
   WHERE f1 <> timestamp 'now'
   ORDER BY date, "timestamp";
 
-<<<<<<< HEAD
-SELECT '' AS "16", f1 AS "timestamp", abstime(f1) AS abstime
-  FROM TEMP_TIMESTAMP
-  ORDER BY abstime;
-
-SELECT '' AS four, f1 AS abstime, date(f1) AS date
-  FROM ABSTIME_HOROLOGY_TBL
-  WHERE isfinite(f1) AND f1 <> abstime 'now'
-  ORDER BY date, abstime;
-
-SELECT '' AS two, d1 AS "timestamp", abstime(d1) AS abstime
-  FROM TIMESTAMP_HOROLOGY_TBL WHERE NOT isfinite(d1) ORDER BY 2;
-
-SELECT '' AS three, f1 as abstime, cast(f1 as timestamp) AS "timestamp"
-  FROM ABSTIME_HOROLOGY_TBL WHERE NOT isfinite(f1) ORDER BY 2;
-
-SELECT '' AS ten, f1 AS interval, reltime(f1) AS reltime
-  FROM INTERVAL_HOROLOGY_TBL ORDER BY 2;
-
-SELECT '' AS six, f1 as reltime, CAST(f1 AS interval) AS interval
-  FROM RELTIME_HOROLOGY_TBL ORDER BY 2;
-
-=======
->>>>>>> 9e1c9f95
 DROP TABLE TEMP_TIMESTAMP;
 
 --
@@ -545,31 +471,16 @@
 
 SELECT '' AS "64", d1 AS us_postgres FROM TIMESTAMP_HOROLOGY_TBL ORDER BY 2;
 
-<<<<<<< HEAD
-SELECT '' AS seven, f1 AS us_postgres FROM ABSTIME_HOROLOGY_TBL ORDER BY 2;
-
-=======
->>>>>>> 9e1c9f95
 SET DateStyle TO 'US,ISO';
 
 SELECT '' AS "64", d1 AS us_iso FROM TIMESTAMP_HOROLOGY_TBL ORDER BY 2;
 
-<<<<<<< HEAD
-SELECT '' AS seven, f1 AS us_iso FROM ABSTIME_HOROLOGY_TBL ORDER BY 2;
-
-=======
->>>>>>> 9e1c9f95
 SET DateStyle TO 'US,SQL';
 
 SHOW DateStyle;
 
 SELECT '' AS "64", d1 AS us_sql FROM TIMESTAMP_HOROLOGY_TBL ORDER BY 2;
 
-<<<<<<< HEAD
-SELECT '' AS seven, f1 AS us_sql FROM ABSTIME_HOROLOGY_TBL ORDER BY 2;
-
-=======
->>>>>>> 9e1c9f95
 SET DateStyle TO 'European,Postgres';
 
 SHOW DateStyle;
@@ -580,33 +491,18 @@
 
 SELECT '' AS "65", d1 AS european_postgres FROM TIMESTAMP_HOROLOGY_TBL ORDER BY 2;
 
-<<<<<<< HEAD
-SELECT '' AS seven, f1 AS european_postgres FROM ABSTIME_HOROLOGY_TBL ORDER BY 2;
-
-=======
->>>>>>> 9e1c9f95
 SET DateStyle TO 'European,ISO';
 
 SHOW DateStyle;
 
 SELECT '' AS "65", d1 AS european_iso FROM TIMESTAMP_HOROLOGY_TBL ORDER BY 2;
 
-<<<<<<< HEAD
-SELECT '' AS seven, f1 AS european_iso FROM ABSTIME_HOROLOGY_TBL ORDER BY 2;
-
-=======
->>>>>>> 9e1c9f95
 SET DateStyle TO 'European,SQL';
 
 SHOW DateStyle;
 
 SELECT '' AS "65", d1 AS european_sql FROM TIMESTAMP_HOROLOGY_TBL ORDER BY 2;
 
-<<<<<<< HEAD
-SELECT '' AS seven, f1 AS european_sql FROM ABSTIME_HOROLOGY_TBL ORDER BY 2;
-
-=======
->>>>>>> 9e1c9f95
 RESET DateStyle;
 
 --
@@ -683,15 +579,12 @@
 SELECT to_timestamp('2011-12-18 11:38 AM', 'YYYY-MM-DD HH12:MI PM');
 SELECT to_timestamp('2011-12-18 11:38 PM', 'YYYY-MM-DD HH12:MI PM');
 
-<<<<<<< HEAD
-=======
 SELECT to_timestamp('2011-12-18 11:38 +05',    'YYYY-MM-DD HH12:MI TZH');
 SELECT to_timestamp('2011-12-18 11:38 -05',    'YYYY-MM-DD HH12:MI TZH');
 SELECT to_timestamp('2011-12-18 11:38 +05:20', 'YYYY-MM-DD HH12:MI TZH:TZM');
 SELECT to_timestamp('2011-12-18 11:38 -05:20', 'YYYY-MM-DD HH12:MI TZH:TZM');
 SELECT to_timestamp('2011-12-18 11:38 20',     'YYYY-MM-DD HH12:MI TZM');
 
->>>>>>> 9e1c9f95
 --
 -- Check handling of multiple spaces in format and/or input
 --
@@ -788,19 +681,8 @@
 RESET TIME ZONE;
 
 -- Clean up
-DROP TABLE abstime_horology_tbl;
 DROP TABLE interval_horology_tbl;
-DROP TABLE reltime_horology_tbl;
 DROP TABLE time_horology_tbl;
 DROP TABLE timestamp_horology_tbl;
 DROP TABLE timestamptz_horology_tbl;
-DROP TABLE timetz_horology_tbl;
-
---
--- Drop tables that we don't want to keep because they interfere with
--- testing pg_upgrade to v12 and up
---
-
-DROP TABLE abstime_tbl;
-DROP TABLE reltime_tbl;
-DROP TABLE tinterval_tbl;+DROP TABLE timetz_horology_tbl;