--
-- HOROLOGY
--
-- create needed tables
CREATE TABLE ABSTIME_HOROLOGY_TBL (f1 abstime);
INSERT INTO ABSTIME_HOROLOGY_TBL (f1) VALUES ('Jan 14, 1973 03:14:21'),
(abstime 'Mon May  1 00:30:30 1995'),
(abstime 'epoch'),
(abstime 'infinity'),
(abstime '-infinity'),
(abstime 'May 10, 1947 23:59:12');

-- orca will fail for this
INSERT INTO ABSTIME_HOROLOGY_TBL (f1) VALUES('Jun 10, 1843');

CREATE TABLE INTERVAL_HOROLOGY_TBL (f1 interval);
INSERT INTO INTERVAL_HOROLOGY_TBL (f1) VALUES ('@ 1 minute'),
('@ 5 hour'),
('@ 10 day'),
('@ 34 year'),
('@ 3 months'),
('@ 14 seconds ago'),
('1 day 2 hours 3 minutes 4 seconds'),
('6 years'),
('5 months'),
('5 months 12 hours');

CREATE TABLE RELTIME_HOROLOGY_TBL (f1 reltime);
INSERT INTO RELTIME_HOROLOGY_TBL (f1) VALUES ('@ 1 minute'),
('@ 5 hour'),
('@ 10 day'),
('@ 34 year'),
('@ 3 months'),
('@ 14 seconds ago');

CREATE TABLE TIME_HOROLOGY_TBL (f1 time(2));
INSERT INTO TIME_HOROLOGY_TBL VALUES ('00:00'),
('01:00'),
('02:03 PST'),
('11:59 EDT'),
('12:00'),
('12:01'),
('23:59'),
('11:59:59.99 PM'),
('2003-03-07 15:36:39 America/New_York'),
('2003-07-07 15:36:39 America/New_York');

CREATE TABLE TIMETZ_HOROLOGY_TBL (f1 time(2) with time zone);
INSERT INTO TIMETZ_HOROLOGY_TBL VALUES ('00:01 PDT'),
('01:00 PDT'),
('02:03 PDT'),
('07:07 PST'),
('08:08 EDT'),
('11:59 PDT'),
('12:00 PDT'),
('12:01 PDT'),
('23:59 PDT'),
('11:59:59.99 PM PDT'),
('2003-03-07 15:36:39 America/New_York'),
('2003-07-07 15:36:39 America/New_York');

CREATE TABLE TIMESTAMP_HOROLOGY_TBL (d1 timestamp(2) without time zone);
INSERT INTO TIMESTAMP_HOROLOGY_TBL VALUES ('-infinity'),
('infinity'),
('epoch'),
('Mon Feb 10 17:32:01 1997 PST'),
('Mon Feb 10 17:32:01.000001 1997 PST'),
('Mon Feb 10 17:32:01.999999 1997 PST'),
('Mon Feb 10 17:32:01.4 1997 PST'),
('Mon Feb 10 17:32:01.5 1997 PST'),
('Mon Feb 10 17:32:01.6 1997 PST'),
('1997-01-02'),
('1997-01-02 03:04:05'),
('1997-02-10 17:32:01-08'),
('1997-02-10 17:32:01-0800'),
('1997-02-10 17:32:01 -08:00'),
('19970210 173201 -0800'),
('1997-06-10 17:32:01 -07:00'),
('2001-09-22T18:19:20'),
('2000-03-15 08:14:01 GMT+8'),
('2000-03-15 13:14:02 GMT-1'),
('2000-03-15 12:14:03 GMT-2'),
('2000-03-15 03:14:04 PST+8'),
('2000-03-15 02:14:05 MST+7:00'),
('Feb 10 17:32:01 1997 -0800'),
('Feb 10 17:32:01 1997'),
('Feb 10 5:32PM 1997'),
('1997/02/10 17:32:01-0800'),
('1997-02-10 17:32:01 PST'),
('Feb-10-1997 17:32:01 PST'),
('02-10-1997 17:32:01 PST'),
('19970210 173201 PST'),
('1997.041 17:32:01 UTC'),
('19970210 173201 America/New_York'),
('1997-06-10 18:32:01 PDT'),
('Feb 10 17:32:01 1997'),
('Feb 11 17:32:01 1997'),
('Feb 12 17:32:01 1997'),
('Feb 13 17:32:01 1997'),
('Feb 14 17:32:01 1997'),
('Feb 15 17:32:01 1997'),
('Feb 16 17:32:01 1997'),
('Feb 16 17:32:01 0097 BC'),
('Feb 16 17:32:01 0097'),
('Feb 16 17:32:01 0597'),
('Feb 16 17:32:01 1097'),
('Feb 16 17:32:01 1697'),
('Feb 16 17:32:01 1797'),
('Feb 16 17:32:01 1897'),
('Feb 16 17:32:01 1997'),
('Feb 16 17:32:01 2097'),
('Feb 28 17:32:01 1996'),
('Feb 29 17:32:01 1996'),
('Mar 01 17:32:01 1996'),
('Dec 30 17:32:01 1996'),
('Dec 31 17:32:01 1996'),
('Jan 01 17:32:01 1997'),
('Feb 28 17:32:01 1997'),
('Mar 01 17:32:01 1997'),
('Dec 30 17:32:01 1997'),
('Dec 31 17:32:01 1997'),
('Dec 31 17:32:01 1999'),
('Jan 01 17:32:01 2000'),
('Dec 31 17:32:01 2000'),
('Jan 01 17:32:01 2001');
set datestyle to ymd;
INSERT INTO TIMESTAMP_HOROLOGY_TBL VALUES ('97FEB10 5:32:01PM UTC'),
('97/02/10 17:32:01 UTC');
reset datestyle;

CREATE TABLE TIMESTAMPTZ_HOROLOGY_TBL (d1 timestamp(2) with time zone);
INSERT INTO TIMESTAMPTZ_HOROLOGY_TBL VALUES ('-infinity'),
('infinity'),
('epoch'),
('Mon Feb 10 17:32:01 1997 PST'),
('Mon Feb 10 17:32:01.000001 1997 PST'),
('Mon Feb 10 17:32:01.999999 1997 PST'),
('Mon Feb 10 17:32:01.4 1997 PST'),
('Mon Feb 10 17:32:01.5 1997 PST'),
('Mon Feb 10 17:32:01.6 1997 PST'),
('1997-01-02'),
('1997-01-02 03:04:05'),
('1997-02-10 17:32:01-08'),
('1997-02-10 17:32:01-0800'),
('1997-02-10 17:32:01 -08:00'),
('19970210 173201 -0800'),
('1997-06-10 17:32:01 -07:00'),
('2001-09-22T18:19:20'),
('2000-03-15 08:14:01 GMT+8'),
('2000-03-15 13:14:02 GMT-1'),
('2000-03-15 12:14:03 GMT-2'),
('2000-03-15 03:14:04 PST+8'),
('2000-03-15 02:14:05 MST+7:00'),
('Feb 10 17:32:01 1997 -0800'),
('Feb 10 17:32:01 1997'),
('Feb 10 5:32PM 1997'),
('1997/02/10 17:32:01-0800'),
('1997-02-10 17:32:01 PST'),
('Feb-10-1997 17:32:01 PST'),
('02-10-1997 17:32:01 PST'),
('19970210 173201 PST'),
('1997.041 17:32:01 UTC'),
('19970210 173201 America/New_York'),
('19970710 173201 America/New_York'),
('1997-06-10 18:32:01 PDT'),
('Feb 10 17:32:01 1997'),
('Feb 11 17:32:01 1997'),
('Feb 12 17:32:01 1997'),
('Feb 13 17:32:01 1997'),
('Feb 14 17:32:01 1997'),
('Feb 15 17:32:01 1997'),
('Feb 16 17:32:01 1997'),
('Feb 16 17:32:01 0097 BC'),
('Feb 16 17:32:01 0097'),
('Feb 16 17:32:01 0597'),
('Feb 16 17:32:01 1097'),
('Feb 16 17:32:01 1697'),
('Feb 16 17:32:01 1797'),
('Feb 16 17:32:01 1897'),
('Feb 16 17:32:01 1997'),
('Feb 16 17:32:01 2097'),
('Feb 28 17:32:01 1996'),
('Feb 29 17:32:01 1996'),
('Mar 01 17:32:01 1996'),
('Dec 30 17:32:01 1996'),
('Dec 31 17:32:01 1996'),
('Jan 01 17:32:01 1997'),
('Feb 28 17:32:01 1997'),
('Mar 01 17:32:01 1997'),
('Dec 30 17:32:01 1997'),
('Dec 31 17:32:01 1997'),
('Dec 31 17:32:01 1999'),
('Jan 01 17:32:01 2000'),
('Dec 31 17:32:01 2000'),
('Jan 01 17:32:01 2001');
set datestyle to ymd;
INSERT INTO TIMESTAMPTZ_HOROLOGY_TBL VALUES ('97FEB10 5:32:01PM UTC'),
('97/02/10 17:32:01 UTC');
reset datestyle;

--
--
--
SET DateStyle = 'Postgres, MDY';

--
-- Test various input formats
--
SELECT timestamp with time zone '20011227 040506+08';
SELECT timestamp with time zone '20011227 040506-08';
SELECT timestamp with time zone '20011227 040506.789+08';
SELECT timestamp with time zone '20011227 040506.789-08';
SELECT timestamp with time zone '20011227T040506+08';
SELECT timestamp with time zone '20011227T040506-08';
SELECT timestamp with time zone '20011227T040506.789+08';
SELECT timestamp with time zone '20011227T040506.789-08';
SELECT timestamp with time zone '2001-12-27 04:05:06.789-08';
SELECT timestamp with time zone '2001.12.27 04:05:06.789-08';
SELECT timestamp with time zone '2001/12/27 04:05:06.789-08';
SELECT timestamp with time zone '12/27/2001 04:05:06.789-08';
-- should fail in mdy mode:
SELECT timestamp with time zone '27/12/2001 04:05:06.789-08';
set datestyle to dmy;
SELECT timestamp with time zone '27/12/2001 04:05:06.789-08';
reset datestyle;
SELECT timestamp with time zone 'Y2001M12D27H04M05S06.789+08';
SELECT timestamp with time zone 'Y2001M12D27H04M05S06.789-08';
SELECT timestamp with time zone 'Y2001M12D27H04MM05S06.789+08';
SELECT timestamp with time zone 'Y2001M12D27H04MM05S06.789-08';
SELECT timestamp with time zone 'J2452271+08';
SELECT timestamp with time zone 'J2452271-08';
SELECT timestamp with time zone 'J2452271.5+08';
SELECT timestamp with time zone 'J2452271.5-08';
SELECT timestamp with time zone 'J2452271 04:05:06+08';
SELECT timestamp with time zone 'J2452271 04:05:06-08';
SELECT timestamp with time zone 'J2452271T040506+08';
SELECT timestamp with time zone 'J2452271T040506-08';
SELECT timestamp with time zone 'J2452271T040506.789+08';
SELECT timestamp with time zone 'J2452271T040506.789-08';
-- German/European-style dates with periods as delimiters
SELECT timestamp with time zone '12.27.2001 04:05:06.789+08';
SELECT timestamp with time zone '12.27.2001 04:05:06.789-08';
SET DateStyle = 'German';
SELECT timestamp with time zone '27.12.2001 04:05:06.789+08';
SELECT timestamp with time zone '27.12.2001 04:05:06.789-08';
SET DateStyle = 'ISO';
-- As of 7.4, allow time without time zone having a time zone specified
SELECT time without time zone '040506.789+08';
SELECT time without time zone '040506.789-08';
SELECT time without time zone 'T040506.789+08';
SELECT time without time zone 'T040506.789-08';
SELECT time with time zone '040506.789+08';
SELECT time with time zone '040506.789-08';
SELECT time with time zone 'T040506.789+08';
SELECT time with time zone 'T040506.789-08';
SELECT time with time zone 'T040506.789 +08';
SELECT time with time zone 'T040506.789 -08';
SET DateStyle = 'Postgres, MDY';
-- Check Julian dates BC
SELECT date 'J1520447' AS "Confucius' Birthday";
SELECT date 'J0' AS "Julian Epoch";

--
-- date, time arithmetic
--

SELECT date '1981-02-03' + time '04:05:06' AS "Date + Time";
SELECT date '1991-02-03' + time with time zone '04:05:06 PST' AS "Date + Time PST";
SELECT date '2001-02-03' + time with time zone '04:05:06 UTC' AS "Date + Time UTC";
SELECT date '1991-02-03' + interval '2 years' AS "Add Two Years";
SELECT date '2001-12-13' - interval '2 years' AS "Subtract Two Years";
-- subtract time from date should not make sense; use interval instead
SELECT date '1991-02-03' - time '04:05:06' AS "Subtract Time";
SELECT date '1991-02-03' - time with time zone '04:05:06 UTC' AS "Subtract Time UTC";

--
-- timestamp, interval arithmetic
--

SELECT timestamp without time zone '1996-03-01' - interval '1 second' AS "Feb 29";
SELECT timestamp without time zone '1999-03-01' - interval '1 second' AS "Feb 28";
SELECT timestamp without time zone '2000-03-01' - interval '1 second' AS "Feb 29";
SELECT timestamp without time zone '1999-12-01' + interval '1 month - 1 second' AS "Dec 31";
SELECT timestamp without time zone 'Jan 1, 4713 BC' + interval '106000000 days' AS "Feb 23, 285506";
SELECT timestamp without time zone 'Jan 1, 4713 BC' + interval '107000000 days' AS "Jan 20, 288244";
SELECT timestamp without time zone 'Jan 1, 4713 BC' + interval '109203489 days' AS "Dec 31, 294276";
SELECT timestamp without time zone '12/31/294276' - timestamp without time zone '12/23/1999' AS "106751991 Days";

-- Shorthand values
-- Not directly usable for regression testing since these are not constants.
-- So, just try to test parser and hope for the best - thomas 97/04/26
SELECT (timestamp without time zone 'today' = (timestamp without time zone 'yesterday' + interval '1 day')) as "True";
SELECT (timestamp without time zone 'today' = (timestamp without time zone 'tomorrow' - interval '1 day')) as "True";
SELECT (timestamp without time zone 'today 10:30' = (timestamp without time zone 'yesterday' + interval '1 day 10 hr 30 min')) as "True";
SELECT (timestamp without time zone '10:30 today' = (timestamp without time zone 'yesterday' + interval '1 day 10 hr 30 min')) as "True";
SELECT (timestamp without time zone 'tomorrow' = (timestamp without time zone 'yesterday' + interval '2 days')) as "True";
SELECT (timestamp without time zone 'tomorrow 16:00:00' = (timestamp without time zone 'today' + interval '1 day 16 hours')) as "True";
SELECT (timestamp without time zone '16:00:00 tomorrow' = (timestamp without time zone 'today' + interval '1 day 16 hours')) as "True";
SELECT (timestamp without time zone 'yesterday 12:34:56' = (timestamp without time zone 'tomorrow' - interval '2 days - 12:34:56')) as "True";
SELECT (timestamp without time zone '12:34:56 yesterday' = (timestamp without time zone 'tomorrow' - interval '2 days - 12:34:56')) as "True";
SELECT (timestamp without time zone 'tomorrow' > 'now') as "True";

-- Convert from date and time to timestamp
-- This test used to be timestamp(date,time) but no longer allowed by grammar
-- to enable support for SQL99 timestamp type syntax.
SELECT date '1994-01-01' + time '11:00' AS "Jan_01_1994_11am";
SELECT date '1994-01-01' + time '10:00' AS "Jan_01_1994_10am";
SELECT date '1994-01-01' + timetz '11:00-5' AS "Jan_01_1994_8am";
SELECT timestamptz(date '1994-01-01', time with time zone '11:00-5') AS "Jan_01_1994_8am";

SELECT '' AS "64", d1 + interval '1 year' AS one_year FROM TIMESTAMP_HOROLOGY_TBL ORDER BY 2;
SELECT '' AS "64", d1 - interval '1 year' AS one_year FROM TIMESTAMP_HOROLOGY_TBL ORDER BY 2;

SELECT timestamp with time zone '1996-03-01' - interval '1 second' AS "Feb 29";
SELECT timestamp with time zone '1999-03-01' - interval '1 second' AS "Feb 28";
SELECT timestamp with time zone '2000-03-01' - interval '1 second' AS "Feb 29";
SELECT timestamp with time zone '1999-12-01' + interval '1 month - 1 second' AS "Dec 31";

SELECT (timestamp with time zone 'today' = (timestamp with time zone 'yesterday' + interval '1 day')) as "True";
SELECT (timestamp with time zone 'today' = (timestamp with time zone 'tomorrow' - interval '1 day')) as "True";
SELECT (timestamp with time zone 'tomorrow' = (timestamp with time zone 'yesterday' + interval '2 days')) as "True";
SELECT (timestamp with time zone 'tomorrow' > 'now') as "True";


-- timestamp with time zone, interval arithmetic around DST change
SET TIME ZONE 'CST7CDT';
SELECT timestamp with time zone '2005-04-02 12:00-07' + interval '1 day' as "Apr 3, 12:00";
SELECT timestamp with time zone '2005-04-02 12:00-07' + interval '24 hours' as "Apr 3, 13:00";
SELECT timestamp with time zone '2005-04-03 12:00-06' - interval '1 day' as "Apr 2, 12:00";
SELECT timestamp with time zone '2005-04-03 12:00-06' - interval '24 hours' as "Apr 2, 11:00";
RESET TIME ZONE;
SET TIME ZONE 'PST8PDT';

SELECT timestamptz(date '1994-01-01', time '11:00') AS "Jan_01_1994_10am";
SELECT timestamptz(date '1994-01-01', time '10:00') AS "Jan_01_1994_9am";
SELECT timestamptz(date '1994-01-01', time with time zone '11:00-8') AS "Jan_01_1994_11am";
SELECT timestamptz(date '1994-01-01', time with time zone '10:00-8') AS "Jan_01_1994_10am";
SELECT timestamptz(date '1994-01-01', time with time zone '11:00-5') AS "Jan_01_1994_8am";

SELECT '' AS "64", d1 + interval '1 year' AS one_year FROM TIMESTAMPTZ_HOROLOGY_TBL ORDER BY 2;
SELECT '' AS "64", d1 - interval '1 year' AS one_year FROM TIMESTAMPTZ_HOROLOGY_TBL ORDER BY 2;

--
-- time, interval arithmetic
--

SELECT CAST(time '01:02' AS interval) AS "+01:02";
SELECT CAST(interval '02:03' AS time) AS "02:03:00";
SELECT time '01:30' + interval '02:01' AS "03:31:00";
SELECT time '01:30' - interval '02:01' AS "23:29:00";
SELECT time '02:30' + interval '36:01' AS "14:31:00";
SELECT time '03:30' + interval '1 month 04:01' AS "07:31:00";
SELECT CAST(time with time zone '01:02-08' AS interval) AS "+00:01";
SELECT CAST(interval '02:03' AS time with time zone) AS "02:03:00-08";
SELECT time with time zone '01:30-08' - interval '02:01' AS "23:29:00-08";
SELECT time with time zone '02:30-08' + interval '36:01' AS "14:31:00-08";

-- These two tests cannot be used because they default to current timezone,
-- which may be either -08 or -07 depending on the time of year.
-- SELECT time with time zone '01:30' + interval '02:01' AS "03:31:00-08";
-- SELECT time with time zone '03:30' + interval '1 month 04:01' AS "07:31:00-08";
-- Try the following two tests instead, as a poor substitute

SELECT CAST(CAST(date 'today' + time with time zone '05:30'
            + interval '02:01' AS time with time zone) AS time) AS "07:31:00";

SELECT CAST(cast(date 'today' + time with time zone '03:30'
  + interval '1 month 04:01' as timestamp without time zone) AS time) AS "07:31:00";

SELECT t.d1 AS t, i.f1 AS i, t.d1 + i.f1 AS "add", t.d1 - i.f1 AS "subtract"
  FROM TIMESTAMP_HOROLOGY_TBL t, INTERVAL_HOROLOGY_TBL i
  WHERE t.d1 BETWEEN '1990-01-01' AND '2001-01-01'
    AND i.f1 BETWEEN '00:00' AND '23:00'
  ORDER BY 1,2;

SELECT t.f1 AS t, i.f1 AS i, t.f1 + i.f1 AS "add", t.f1 - i.f1 AS "subtract"
  FROM TIME_HOROLOGY_TBL t, INTERVAL_HOROLOGY_TBL i
  ORDER BY 1,2;

SELECT t.f1 AS t, i.f1 AS i, t.f1 + i.f1 AS "add", t.f1 - i.f1 AS "subtract"
  FROM TIMETZ_HOROLOGY_TBL t, INTERVAL_HOROLOGY_TBL i
  ORDER BY 1,2;

-- SQL9x OVERLAPS operator
-- test with time zone
SELECT (timestamp with time zone '2000-11-27', timestamp with time zone '2000-11-28')
  OVERLAPS (timestamp with time zone '2000-11-27 12:00', timestamp with time zone '2000-11-30') AS "True";

SELECT (timestamp with time zone '2000-11-26', timestamp with time zone '2000-11-27')
  OVERLAPS (timestamp with time zone '2000-11-27 12:00', timestamp with time zone '2000-11-30') AS "False";

SELECT (timestamp with time zone '2000-11-27', timestamp with time zone '2000-11-28')
  OVERLAPS (timestamp with time zone '2000-11-27 12:00', interval '1 day') AS "True";

SELECT (timestamp with time zone '2000-11-27', interval '12 hours')
  OVERLAPS (timestamp with time zone '2000-11-27 12:00', timestamp with time zone '2000-11-30') AS "False";

SELECT (timestamp with time zone '2000-11-27', interval '12 hours')
  OVERLAPS (timestamp with time zone '2000-11-27', interval '12 hours') AS "True";

SELECT (timestamp with time zone '2000-11-27', interval '12 hours')
  OVERLAPS (timestamp with time zone '2000-11-27 12:00', interval '12 hours') AS "False";

-- test without time zone
SELECT (timestamp without time zone '2000-11-27', timestamp without time zone '2000-11-28')
  OVERLAPS (timestamp without time zone '2000-11-27 12:00', timestamp without time zone '2000-11-30') AS "True";

SELECT (timestamp without time zone '2000-11-26', timestamp without time zone '2000-11-27')
  OVERLAPS (timestamp without time zone '2000-11-27 12:00', timestamp without time zone '2000-11-30') AS "False";

SELECT (timestamp without time zone '2000-11-27', timestamp without time zone '2000-11-28')
  OVERLAPS (timestamp without time zone '2000-11-27 12:00', interval '1 day') AS "True";

SELECT (timestamp without time zone '2000-11-27', interval '12 hours')
  OVERLAPS (timestamp without time zone '2000-11-27 12:00', timestamp without time zone '2000-11-30') AS "False";

SELECT (timestamp without time zone '2000-11-27', interval '12 hours')
  OVERLAPS (timestamp without time zone '2000-11-27', interval '12 hours') AS "True";

SELECT (timestamp without time zone '2000-11-27', interval '12 hours')
  OVERLAPS (timestamp without time zone '2000-11-27 12:00', interval '12 hours') AS "False";

-- test time and interval
SELECT (time '00:00', time '01:00')
  OVERLAPS (time '00:30', time '01:30') AS "True";

SELECT (time '00:00', interval '1 hour')
  OVERLAPS (time '00:30', interval '1 hour') AS "True";

SELECT (time '00:00', interval '1 hour')
  OVERLAPS (time '01:30', interval '1 hour') AS "False";

-- SQL99 seems to want this to be false (and we conform to the spec).
-- istm that this *should* return true, on the theory that time
-- intervals can wrap around the day boundary - thomas 2001-09-25
SELECT (time '00:00', interval '1 hour')
  OVERLAPS (time '01:30', interval '1 day') AS "False";

CREATE TABLE TEMP_TIMESTAMP (f1 timestamp with time zone);

-- get some candidate input values

INSERT INTO TEMP_TIMESTAMP (f1)
  SELECT d1 FROM TIMESTAMP_HOROLOGY_TBL
  WHERE d1 BETWEEN '13-jun-1957' AND '1-jan-1997'
   OR d1 BETWEEN '1-jan-1999' AND '1-jan-2010';

SELECT '' AS "16", f1 AS "timestamp"
  FROM TEMP_TIMESTAMP
  ORDER BY "timestamp";

SELECT '' AS "160", d.f1 AS "timestamp", t.f1 AS "interval", d.f1 + t.f1 AS plus
  FROM TEMP_TIMESTAMP d, INTERVAL_HOROLOGY_TBL t
  ORDER BY plus, "timestamp", "interval";

SELECT '' AS "160", d.f1 AS "timestamp", t.f1 AS "interval", d.f1 - t.f1 AS minus
  FROM TEMP_TIMESTAMP d, INTERVAL_HOROLOGY_TBL t
  WHERE isfinite(d.f1)
  ORDER BY minus, "timestamp", "interval";

SELECT '' AS "16", d.f1 AS "timestamp",
   timestamp with time zone '1980-01-06 00:00 GMT' AS gpstime_zero,
   d.f1 - timestamp with time zone '1980-01-06 00:00 GMT' AS difference
  FROM TEMP_TIMESTAMP d
  ORDER BY difference;

SELECT '' AS "226", d1.f1 AS timestamp1, d2.f1 AS timestamp2, d1.f1 - d2.f1 AS difference
  FROM TEMP_TIMESTAMP d1, TEMP_TIMESTAMP d2
  ORDER BY timestamp1, timestamp2, difference;

--
-- abstime, reltime arithmetic
--

SELECT '' AS ten, ABSTIME_HOROLOGY_TBL.f1 AS abstime, RELTIME_HOROLOGY_TBL.f1 AS reltime
    FROM ABSTIME_HOROLOGY_TBL, RELTIME_HOROLOGY_TBL
   WHERE (ABSTIME_HOROLOGY_TBL.f1 + RELTIME_HOROLOGY_TBL.f1) < abstime 'Jan 14 14:00:00 1971'
   ORDER BY abstime, reltime;

-- these four queries should return the same answer
-- the "infinity" and "-infinity" tuples in ABSTIME_HOROLOGY_TBL cannot be added and
-- therefore, should not show up in the results.

SELECT '' AS three, * FROM ABSTIME_HOROLOGY_TBL
  WHERE  (ABSTIME_HOROLOGY_TBL.f1 + reltime '@ 3 year')         -- +3 years
    < abstime 'Jan 14 14:00:00 1977' ORDER BY 2;

SELECT '' AS three, * FROM ABSTIME_HOROLOGY_TBL
   WHERE  (ABSTIME_HOROLOGY_TBL.f1 + reltime '@ 3 year ago')    -- -3 years
     < abstime 'Jan 14 14:00:00 1971' ORDER BY 2;

SELECT '' AS three, * FROM ABSTIME_HOROLOGY_TBL
   WHERE  (ABSTIME_HOROLOGY_TBL.f1 - reltime '@ 3 year')        -- -(+3) years
    < abstime 'Jan 14 14:00:00 1971' ORDER BY 2;

SELECT '' AS three, * FROM ABSTIME_HOROLOGY_TBL
   WHERE  (ABSTIME_HOROLOGY_TBL.f1 - reltime '@ 3 year ago')    -- -(-3) years
     < abstime 'Jan 14 14:00:00 1977' ORDER BY 2;

--
-- Conversions
--

SELECT '' AS "16", f1 AS "timestamp", date(f1) AS date
  FROM TEMP_TIMESTAMP
  WHERE f1 <> timestamp 'now'
  ORDER BY date, "timestamp";

SELECT '' AS "16", f1 AS "timestamp", abstime(f1) AS abstime
  FROM TEMP_TIMESTAMP
  ORDER BY abstime;

SELECT '' AS four, f1 AS abstime, date(f1) AS date
  FROM ABSTIME_HOROLOGY_TBL
  WHERE isfinite(f1) AND f1 <> abstime 'now'
  ORDER BY date, abstime;

SELECT '' AS two, d1 AS "timestamp", abstime(d1) AS abstime
  FROM TIMESTAMP_HOROLOGY_TBL WHERE NOT isfinite(d1) ORDER BY 2;

SELECT '' AS three, f1 as abstime, cast(f1 as timestamp) AS "timestamp"
  FROM ABSTIME_HOROLOGY_TBL WHERE NOT isfinite(f1) ORDER BY 2;

SELECT '' AS ten, f1 AS interval, reltime(f1) AS reltime
  FROM INTERVAL_HOROLOGY_TBL ORDER BY 2;

SELECT '' AS six, f1 as reltime, CAST(f1 AS interval) AS interval
  FROM RELTIME_HOROLOGY_TBL ORDER BY 2;

DROP TABLE TEMP_TIMESTAMP;

--
-- Formats
--

SET DateStyle TO 'US,Postgres';

SHOW DateStyle;

SELECT '' AS "64", d1 AS us_postgres FROM TIMESTAMP_HOROLOGY_TBL ORDER BY 2;

SELECT '' AS seven, f1 AS us_postgres FROM ABSTIME_HOROLOGY_TBL ORDER BY 2;

SET DateStyle TO 'US,ISO';

SELECT '' AS "64", d1 AS us_iso FROM TIMESTAMP_HOROLOGY_TBL ORDER BY 2;

SELECT '' AS seven, f1 AS us_iso FROM ABSTIME_HOROLOGY_TBL ORDER BY 2;

SET DateStyle TO 'US,SQL';

SHOW DateStyle;

SELECT '' AS "64", d1 AS us_sql FROM TIMESTAMP_HOROLOGY_TBL ORDER BY 2;

SELECT '' AS seven, f1 AS us_sql FROM ABSTIME_HOROLOGY_TBL ORDER BY 2;

SET DateStyle TO 'European,Postgres';

SHOW DateStyle;

INSERT INTO TIMESTAMP_HOROLOGY_TBL VALUES('13/06/1957');

SELECT count(*) as one FROM TIMESTAMP_HOROLOGY_TBL WHERE d1 = 'Jun 13 1957';

SELECT '' AS "65", d1 AS european_postgres FROM TIMESTAMP_HOROLOGY_TBL ORDER BY 2;

SELECT '' AS seven, f1 AS european_postgres FROM ABSTIME_HOROLOGY_TBL ORDER BY 2;

SET DateStyle TO 'European,ISO';

SHOW DateStyle;

SELECT '' AS "65", d1 AS european_iso FROM TIMESTAMP_HOROLOGY_TBL ORDER BY 2;

SELECT '' AS seven, f1 AS european_iso FROM ABSTIME_HOROLOGY_TBL ORDER BY 2;

SET DateStyle TO 'European,SQL';

SHOW DateStyle;

SELECT '' AS "65", d1 AS european_sql FROM TIMESTAMP_HOROLOGY_TBL ORDER BY 2;

SELECT '' AS seven, f1 AS european_sql FROM ABSTIME_HOROLOGY_TBL ORDER BY 2;

RESET DateStyle;

--
-- to_timestamp()
--

SELECT to_timestamp('0097/Feb/16 --> 08:14:30', 'YYYY/Mon/DD --> HH:MI:SS');

SELECT to_timestamp('97/2/16 8:14:30', 'FMYYYY/FMMM/FMDD FMHH:FMMI:FMSS');

SELECT to_timestamp('1985 January 12', 'YYYY FMMonth DD');

SELECT to_timestamp('My birthday-> Year: 1976, Month: May, Day: 16',
                    '"My birthday-> Year" YYYY, "Month:" FMMonth, "Day:" DD');

SELECT to_timestamp('1,582nd VIII 21', 'Y,YYYth FMRM DD');

SELECT to_timestamp('15 "text between quote marks" 98 54 45',
                    E'HH24 "\\text between quote marks\\"" YY MI SS');

SELECT to_timestamp('05121445482000', 'MMDDHH24MISSYYYY');

SELECT to_timestamp('2000January09Sunday', 'YYYYFMMonthDDFMDay');

SELECT to_timestamp('97/Feb/16', 'YYMonDD');

SELECT to_timestamp('19971116', 'YYYYMMDD');

SELECT to_timestamp('20000-1116', 'YYYY-MMDD');

<<<<<<< HEAD
SELECT to_timestamp('1997 AD 11 16', 'YYYY BC MM DD');
SELECT to_timestamp('1997 BC 11 16', 'YYYY BC MM DD');
=======
SELECT to_timestamp('1997 A.D. 11 16', 'YYYY B.C. MM DD');
SELECT to_timestamp('1997 B.C. 11 16', 'YYYY B.C. MM DD');
>>>>>>> 30ffdd24

SELECT to_timestamp('9-1116', 'Y-MMDD');

SELECT to_timestamp('95-1116', 'YY-MMDD');

SELECT to_timestamp('995-1116', 'YYY-MMDD');

SELECT to_timestamp('2005426', 'YYYYWWD');

SELECT to_timestamp('2005300', 'YYYYDDD');

SELECT to_timestamp('2005527', 'IYYYIWID');

SELECT to_timestamp('005527', 'IYYIWID');

SELECT to_timestamp('05527', 'IYIWID');

SELECT to_timestamp('5527', 'IIWID');

SELECT to_timestamp('2005364', 'IYYYIDDD');

SELECT to_timestamp('20050302', 'YYYYMMDD');

SELECT to_timestamp('2005 03 02', 'YYYYMMDD');

SELECT to_timestamp(' 2005 03 02', 'YYYYMMDD');

SELECT to_timestamp('  20050302', 'YYYYMMDD');

<<<<<<< HEAD
SELECT to_timestamp('2011-12-18 11:38 AM', 'YYYY-MM-DD HH12:MI PM');
SELECT to_timestamp('2011-12-18 11:38 PM', 'YYYY-MM-DD HH12:MI PM');
=======
SELECT to_timestamp('2011-12-18 11:38 A.M.', 'YYYY-MM-DD HH12:MI P.M.');
SELECT to_timestamp('2011-12-18 11:38 P.M.', 'YYYY-MM-DD HH12:MI P.M.');

SELECT to_timestamp('2011-12-18 11:38 PST', 'YYYY-MM-DD HH12:MI TZ');  -- NYI

SELECT to_timestamp('2018-11-02 12:34:56.025', 'YYYY-MM-DD HH24:MI:SS.MS');

SELECT to_date('1 4 1902', 'Q MM YYYY');  -- Q is ignored
SELECT to_date('3 4 21 01', 'W MM CC YY');
SELECT to_date('2458872', 'J');
>>>>>>> 30ffdd24

--
-- Check handling of multiple spaces in format and/or input
--

SELECT to_timestamp('2011-12-18 23:38:15', 'YYYY-MM-DD  HH24:MI:SS');
SELECT to_timestamp('2011-12-18  23:38:15', 'YYYY-MM-DD  HH24:MI:SS');
SELECT to_timestamp('2011-12-18   23:38:15', 'YYYY-MM-DD  HH24:MI:SS');

SELECT to_timestamp('2011-12-18  23:38:15', 'YYYY-MM-DD HH24:MI:SS');
SELECT to_timestamp('2011-12-18  23:38:15', 'YYYY-MM-DD  HH24:MI:SS');
SELECT to_timestamp('2011-12-18  23:38:15', 'YYYY-MM-DD   HH24:MI:SS');

SELECT to_date('2011 12  18', 'YYYY MM DD');
SELECT to_date('2011 12  18', 'YYYY MM  DD');
SELECT to_date('2011 12  18', 'YYYY MM   DD');

SELECT to_date('2011 12 18', 'YYYY  MM DD');
SELECT to_date('2011  12 18', 'YYYY  MM DD');
SELECT to_date('2011   12 18', 'YYYY  MM DD');

--
-- Check errors for some incorrect usages of to_timestamp() and to_date()
--

-- Mixture of date conventions (ISO week and Gregorian):
SELECT to_timestamp('2005527', 'YYYYIWID');

-- Insufficient characters in the source string:
SELECT to_timestamp('19971', 'YYYYMMDD');

-- Insufficient digit characters for a single node:
SELECT to_timestamp('19971)24', 'YYYYMMDD');

-- We don't accept full-length day or month names if short form is specified:
SELECT to_timestamp('Friday 1-January-1999', 'DY DD MON YYYY');
SELECT to_timestamp('Fri 1-January-1999', 'DY DD MON YYYY');
SELECT to_timestamp('Fri 1-Jan-1999', 'DY DD MON YYYY');  -- ok

-- Value clobbering:
SELECT to_timestamp('1997-11-Jan-16', 'YYYY-MM-Mon-DD');

-- Non-numeric input:
SELECT to_timestamp('199711xy', 'YYYYMMDD');

-- Input that doesn't fit in an int:
SELECT to_timestamp('10000000000', 'FMYYYY');

-- Out-of-range and not-quite-out-of-range fields:
SELECT to_timestamp('2016-06-13 25:00:00', 'YYYY-MM-DD HH24:MI:SS');
SELECT to_timestamp('2016-06-13 15:60:00', 'YYYY-MM-DD HH24:MI:SS');
SELECT to_timestamp('2016-06-13 15:50:60', 'YYYY-MM-DD HH24:MI:SS');
SELECT to_timestamp('2016-06-13 15:50:55', 'YYYY-MM-DD HH24:MI:SS');  -- ok
SELECT to_timestamp('2016-06-13 15:50:55', 'YYYY-MM-DD HH:MI:SS');
SELECT to_timestamp('2016-13-01 15:50:55', 'YYYY-MM-DD HH24:MI:SS');
SELECT to_timestamp('2016-02-30 15:50:55', 'YYYY-MM-DD HH24:MI:SS');
SELECT to_timestamp('2016-02-29 15:50:55', 'YYYY-MM-DD HH24:MI:SS');  -- ok
SELECT to_timestamp('2015-02-29 15:50:55', 'YYYY-MM-DD HH24:MI:SS');
SELECT to_timestamp('2015-02-11 86000', 'YYYY-MM-DD SSSS');  -- ok
SELECT to_timestamp('2015-02-11 86400', 'YYYY-MM-DD SSSS');
SELECT to_date('2016-13-10', 'YYYY-MM-DD');
SELECT to_date('2016-02-30', 'YYYY-MM-DD');
SELECT to_date('2016-02-29', 'YYYY-MM-DD');  -- ok
SELECT to_date('2015-02-29', 'YYYY-MM-DD');
SELECT to_date('2015 365', 'YYYY DDD');  -- ok
SELECT to_date('2015 366', 'YYYY DDD');
SELECT to_date('2016 365', 'YYYY DDD');  -- ok
SELECT to_date('2016 366', 'YYYY DDD');  -- ok
SELECT to_date('2016 367', 'YYYY DDD');

--
-- Check behavior with SQL-style fixed-GMT-offset time zone (cf bug #8572)
--

SET TIME ZONE 'America/New_York';
SET TIME ZONE '-1.5';

SHOW TIME ZONE;

SELECT '2012-12-12 12:00'::timestamptz;
SELECT '2012-12-12 12:00 America/New_York'::timestamptz;

SELECT to_char('2012-12-12 12:00'::timestamptz, 'YYYY-MM-DD HH:MI:SS TZ');

RESET TIME ZONE;

-- Clean up
DROP TABLE abstime_horology_tbl;
DROP TABLE interval_horology_tbl;
DROP TABLE reltime_horology_tbl;
DROP TABLE time_horology_tbl;
DROP TABLE timestamp_horology_tbl;
DROP TABLE timestamptz_horology_tbl;
DROP TABLE timetz_horology_tbl;

--
-- Drop tables that we don't want to keep because they interfere with
-- testing pg_upgrade to v12 and up
--

DROP TABLE abstime_tbl;
DROP TABLE reltime_tbl;
DROP TABLE tinterval_tbl;<|MERGE_RESOLUTION|>--- conflicted
+++ resolved
@@ -613,13 +613,8 @@
 
 SELECT to_timestamp('20000-1116', 'YYYY-MMDD');
 
-<<<<<<< HEAD
-SELECT to_timestamp('1997 AD 11 16', 'YYYY BC MM DD');
-SELECT to_timestamp('1997 BC 11 16', 'YYYY BC MM DD');
-=======
 SELECT to_timestamp('1997 A.D. 11 16', 'YYYY B.C. MM DD');
 SELECT to_timestamp('1997 B.C. 11 16', 'YYYY B.C. MM DD');
->>>>>>> 30ffdd24
 
 SELECT to_timestamp('9-1116', 'Y-MMDD');
 
@@ -649,10 +644,6 @@
 
 SELECT to_timestamp('  20050302', 'YYYYMMDD');
 
-<<<<<<< HEAD
-SELECT to_timestamp('2011-12-18 11:38 AM', 'YYYY-MM-DD HH12:MI PM');
-SELECT to_timestamp('2011-12-18 11:38 PM', 'YYYY-MM-DD HH12:MI PM');
-=======
 SELECT to_timestamp('2011-12-18 11:38 A.M.', 'YYYY-MM-DD HH12:MI P.M.');
 SELECT to_timestamp('2011-12-18 11:38 P.M.', 'YYYY-MM-DD HH12:MI P.M.');
 
@@ -663,7 +654,6 @@
 SELECT to_date('1 4 1902', 'Q MM YYYY');  -- Q is ignored
 SELECT to_date('3 4 21 01', 'W MM CC YY');
 SELECT to_date('2458872', 'J');
->>>>>>> 30ffdd24
 
 --
 -- Check handling of multiple spaces in format and/or input
