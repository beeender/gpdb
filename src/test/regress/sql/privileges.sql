--
-- Test access privileges
--
set optimizer=off;
-- Clean up in case a prior regression run failed

-- Suppress NOTICE messages when users/groups don't exist
SET client_min_messages TO 'error';

DROP ROLE IF EXISTS regressgroup1;
DROP ROLE IF EXISTS regressgroup2;

DROP ROLE IF EXISTS regressuser1;
DROP ROLE IF EXISTS regressuser2;
DROP ROLE IF EXISTS regressuser3;
DROP ROLE IF EXISTS regressuser4;
DROP ROLE IF EXISTS regressuser5;

RESET client_min_messages;

-- test proper begins here

CREATE USER regressuser1;
CREATE USER regressuser2;
CREATE USER regressuser3;
CREATE USER regressuser4;
CREATE USER regressuser5;
CREATE USER regressuser5;	-- duplicate

CREATE GROUP regressgroup1;
CREATE GROUP regressgroup2 WITH USER regressuser1, regressuser2;

ALTER GROUP regressgroup1 ADD USER regressuser4;

ALTER GROUP regressgroup2 ADD USER regressuser2;	-- duplicate
ALTER GROUP regressgroup2 DROP USER regressuser2;
GRANT regressgroup2 TO regressuser4 WITH ADMIN OPTION;


-- test owner privileges

SET SESSION AUTHORIZATION regressuser1;
SELECT session_user, current_user;

CREATE TABLE atest1 ( a int, b text );
SELECT * FROM atest1;
INSERT INTO atest1 VALUES (1, 'one');
DELETE FROM atest1;
<<<<<<< HEAD
UPDATE atest1 SET b = 'blech' WHERE a = 213;
TRUNCATE atest1;
=======
UPDATE atest1 SET a = 1 WHERE b = 'blech';
TRUNCATE atest1;
BEGIN;
>>>>>>> 38e93482
LOCK atest1 IN ACCESS EXCLUSIVE MODE;
COMMIT;

REVOKE ALL ON atest1 FROM PUBLIC;
SELECT * FROM atest1;

GRANT ALL ON atest1 TO regressuser2;
GRANT SELECT ON atest1 TO regressuser3, regressuser4;
SELECT * FROM atest1;

CREATE TABLE atest2 (col1 varchar(10), col2 boolean);
GRANT SELECT ON atest2 TO regressuser2;
GRANT UPDATE ON atest2 TO regressuser3;
GRANT INSERT ON atest2 TO regressuser4;
GRANT TRUNCATE ON atest2 TO regressuser5;


SET SESSION AUTHORIZATION regressuser2;
SELECT session_user, current_user;

-- try various combinations of queries on atest1 and atest2

SELECT * FROM atest1; -- ok
SELECT * FROM atest2; -- ok
INSERT INTO atest1 VALUES (2, 'two'); -- ok
INSERT INTO atest2 VALUES ('foo', true); -- fail
INSERT INTO atest1 SELECT 1, b FROM atest1; -- ok
UPDATE atest1 SET b = 'twotwo' WHERE a = 2; -- ok
UPDATE atest2 SET col2 = NOT col2; -- fail
SELECT * FROM atest1 FOR UPDATE; -- ok
SELECT * FROM atest2 FOR UPDATE; -- fail
DELETE FROM atest2; -- fail
TRUNCATE atest2; -- fail
<<<<<<< HEAD
=======
BEGIN;
>>>>>>> 38e93482
LOCK atest2 IN ACCESS EXCLUSIVE MODE; -- fail
COMMIT;
COPY atest2 FROM stdin; -- fail
GRANT ALL ON atest1 TO PUBLIC; -- fail

-- checks in subquery, both ok
SELECT * FROM atest1 WHERE ( b IN ( SELECT col1 FROM atest2 ) );
SELECT * FROM atest2 WHERE ( col1 IN ( SELECT b FROM atest1 ) );


SET SESSION AUTHORIZATION regressuser3;
SELECT session_user, current_user;

SELECT * FROM atest1; -- ok
SELECT * FROM atest2; -- fail
INSERT INTO atest1 VALUES (2, 'two'); -- fail
INSERT INTO atest2 VALUES ('foo', true); -- fail
INSERT INTO atest1 SELECT 1, b FROM atest1; -- fail
UPDATE atest1 SET b = 'twotwo' WHERE a = 2; -- fail
UPDATE atest2 SET col2 = NULL; -- ok
UPDATE atest2 SET col2 = NOT col2; -- fails; requires SELECT on atest2
UPDATE atest2 SET col2 = true FROM atest1 WHERE atest1.a = 5; -- ok
SELECT * FROM atest1 FOR UPDATE; -- fail
SELECT * FROM atest2 FOR UPDATE; -- fail
DELETE FROM atest2; -- fail
TRUNCATE atest2; -- fail
<<<<<<< HEAD
=======
BEGIN;
>>>>>>> 38e93482
LOCK atest2 IN ACCESS EXCLUSIVE MODE; -- ok
COMMIT;
COPY atest2 FROM stdin; -- fail

-- checks in subquery, both fail
SELECT * FROM atest1 WHERE ( b IN ( SELECT col1 FROM atest2 ) );
SELECT * FROM atest2 WHERE ( col1 IN ( SELECT b FROM atest1 ) );

SET SESSION AUTHORIZATION regressuser4;
COPY atest2 FROM stdin; -- ok
bar	true
\.
SELECT * FROM atest1; -- ok


-- groups

SET SESSION AUTHORIZATION regressuser3;
CREATE TABLE atest3 (one int, two int, three int);
GRANT DELETE ON atest3 TO GROUP regressgroup2;

SET SESSION AUTHORIZATION regressuser1;

SELECT * FROM atest3; -- fail
DELETE FROM atest3; -- ok


-- views

SET SESSION AUTHORIZATION regressuser3;

CREATE VIEW atestv1 AS SELECT * FROM atest1; -- ok
/* The next *should* fail, but it's not implemented that way yet. */
CREATE VIEW atestv2 AS SELECT * FROM atest2;
CREATE VIEW atestv3 AS SELECT * FROM atest3; -- ok

SELECT * FROM atestv1; -- ok
SELECT * FROM atestv2; -- fail
GRANT SELECT ON atestv1, atestv3 TO regressuser4;
GRANT SELECT ON atestv2 TO regressuser2;

SET SESSION AUTHORIZATION regressuser4;

SELECT * FROM atestv1; -- ok
SELECT * FROM atestv2; -- fail
SELECT * FROM atestv3; -- ok

CREATE VIEW atestv4 AS SELECT * FROM atestv3; -- nested view
SELECT * FROM atestv4; -- ok
GRANT SELECT ON atestv4 TO regressuser2;

SET SESSION AUTHORIZATION regressuser2;

-- Two complex cases:

SELECT * FROM atestv3; -- fail
SELECT * FROM atestv4; -- ok (even though regressuser2 cannot access underlying atestv3)

SELECT * FROM atest2; -- ok
SELECT * FROM atestv2; -- fail (even though regressuser2 can access underlying atest2)


-- privileges on functions, languages

-- switch to superuser
\c -

REVOKE ALL PRIVILEGES ON LANGUAGE sql FROM PUBLIC;
GRANT USAGE ON LANGUAGE sql TO regressuser1; -- ok
GRANT USAGE ON LANGUAGE c TO PUBLIC; -- fail

SET SESSION AUTHORIZATION regressuser1;
GRANT USAGE ON LANGUAGE sql TO regressuser2; -- fail
CREATE FUNCTION testfunc1(int) RETURNS int AS 'select 2 * $1;' LANGUAGE sql CONTAINS SQL;
CREATE FUNCTION testfunc2(int) RETURNS int AS 'select 3 * $1;' LANGUAGE sql CONTAINS SQL;

REVOKE ALL ON FUNCTION testfunc1(int), testfunc2(int) FROM PUBLIC;
GRANT EXECUTE ON FUNCTION testfunc1(int), testfunc2(int) TO regressuser2;
GRANT USAGE ON FUNCTION testfunc1(int) TO regressuser3; -- semantic error
GRANT ALL PRIVILEGES ON FUNCTION testfunc1(int) TO regressuser4;
GRANT ALL PRIVILEGES ON FUNCTION testfunc_nosuch(int) TO regressuser4;

CREATE FUNCTION testfunc4(boolean) RETURNS text
  AS 'select col1 from atest2 where col2 = $1;'
  LANGUAGE sql SECURITY DEFINER READS SQL DATA;
GRANT EXECUTE ON FUNCTION testfunc4(boolean) TO regressuser3;

SET SESSION AUTHORIZATION regressuser2;
SELECT testfunc1(5), testfunc2(5); -- ok
CREATE FUNCTION testfunc3(int) RETURNS int AS 'select 2 * $1;' LANGUAGE sql CONTAINS SQL; -- fail

SET SESSION AUTHORIZATION regressuser3;
SELECT testfunc1(5); -- fail
SELECT col1 FROM atest2 WHERE col2 = true; -- fail
SELECT testfunc4(true); -- ok

SET SESSION AUTHORIZATION regressuser4;
SELECT testfunc1(5); -- ok

DROP FUNCTION testfunc1(int); -- fail

\c -

DROP FUNCTION testfunc1(int); -- ok
-- restore to sanity
GRANT ALL PRIVILEGES ON LANGUAGE sql TO PUBLIC;

-- truncate
SET SESSION AUTHORIZATION regressuser5;
TRUNCATE atest2; -- ok
TRUNCATE atest3; -- fail

-- has_table_privilege function

-- bad-input checks
select has_table_privilege(NULL,'pg_authid','select');
select has_table_privilege('pg_shad','select');
select has_table_privilege('nosuchuser','pg_authid','select');
select has_table_privilege('pg_authid','sel');
select has_table_privilege(-999999,'pg_authid','update');
select has_table_privilege(1,'select');

-- superuser
\c -

select has_table_privilege(current_user,'pg_authid','select');
select has_table_privilege(current_user,'pg_authid','insert');

select has_table_privilege(t2.oid,'pg_authid','update')
from (select oid from pg_roles where rolname = current_user) as t2;
select has_table_privilege(t2.oid,'pg_authid','delete')
from (select oid from pg_roles where rolname = current_user) as t2;

-- 'rule' privilege no longer exists, but for backwards compatibility
-- has_table_privilege still recognizes the keyword and says FALSE
select has_table_privilege(current_user,t1.oid,'rule')
from (select oid from pg_class where relname = 'pg_authid') as t1;
select has_table_privilege(current_user,t1.oid,'references')
from (select oid from pg_class where relname = 'pg_authid') as t1;

select has_table_privilege(t2.oid,t1.oid,'select')
from (select oid from pg_class where relname = 'pg_authid') as t1,
  (select oid from pg_roles where rolname = current_user) as t2;
select has_table_privilege(t2.oid,t1.oid,'insert')
from (select oid from pg_class where relname = 'pg_authid') as t1,
  (select oid from pg_roles where rolname = current_user) as t2;

select has_table_privilege('pg_authid','update');
select has_table_privilege('pg_authid','delete');
select has_table_privilege('pg_authid','truncate');

select has_table_privilege(t1.oid,'select')
from (select oid from pg_class where relname = 'pg_authid') as t1;
select has_table_privilege(t1.oid,'trigger')
from (select oid from pg_class where relname = 'pg_authid') as t1;

-- non-superuser
SET SESSION AUTHORIZATION regressuser3;

select has_table_privilege(current_user,'pg_class','select');
select has_table_privilege(current_user,'pg_class','insert');

select has_table_privilege(t2.oid,'pg_class','update')
from (select oid from pg_roles where rolname = current_user) as t2;
select has_table_privilege(t2.oid,'pg_class','delete')
from (select oid from pg_roles where rolname = current_user) as t2;

select has_table_privilege(current_user,t1.oid,'references')
from (select oid from pg_class where relname = 'pg_class') as t1;

select has_table_privilege(t2.oid,t1.oid,'select')
from (select oid from pg_class where relname = 'pg_class') as t1,
  (select oid from pg_roles where rolname = current_user) as t2;
select has_table_privilege(t2.oid,t1.oid,'insert')
from (select oid from pg_class where relname = 'pg_class') as t1,
  (select oid from pg_roles where rolname = current_user) as t2;

select has_table_privilege('pg_class','update');
select has_table_privilege('pg_class','delete');
select has_table_privilege('pg_class','truncate');

select has_table_privilege(t1.oid,'select')
from (select oid from pg_class where relname = 'pg_class') as t1;
select has_table_privilege(t1.oid,'trigger')
from (select oid from pg_class where relname = 'pg_class') as t1;

select has_table_privilege(current_user,'atest1','select');
select has_table_privilege(current_user,'atest1','insert');

select has_table_privilege(t2.oid,'atest1','update')
from (select oid from pg_roles where rolname = current_user) as t2;
select has_table_privilege(t2.oid,'atest1','delete')
from (select oid from pg_roles where rolname = current_user) as t2;

select has_table_privilege(current_user,t1.oid,'references')
from (select oid from pg_class where relname = 'atest1') as t1;

select has_table_privilege(t2.oid,t1.oid,'select')
from (select oid from pg_class where relname = 'atest1') as t1,
  (select oid from pg_roles where rolname = current_user) as t2;
select has_table_privilege(t2.oid,t1.oid,'insert')
from (select oid from pg_class where relname = 'atest1') as t1,
  (select oid from pg_roles where rolname = current_user) as t2;

select has_table_privilege('atest1','update');
select has_table_privilege('atest1','delete');
select has_table_privilege('atest1','truncate');

select has_table_privilege(t1.oid,'select')
from (select oid from pg_class where relname = 'atest1') as t1;
select has_table_privilege(t1.oid,'trigger')
from (select oid from pg_class where relname = 'atest1') as t1;


-- Grant options

SET SESSION AUTHORIZATION regressuser1;

CREATE TABLE atest4 (a int);

GRANT SELECT ON atest4 TO regressuser2 WITH GRANT OPTION;
GRANT UPDATE ON atest4 TO regressuser2;
GRANT SELECT ON atest4 TO GROUP regressgroup1 WITH GRANT OPTION;

SET SESSION AUTHORIZATION regressuser2;

GRANT SELECT ON atest4 TO regressuser3;
GRANT UPDATE ON atest4 TO regressuser3; -- fail

SET SESSION AUTHORIZATION regressuser1;

REVOKE SELECT ON atest4 FROM regressuser3; -- does nothing
SELECT has_table_privilege('regressuser3', 'atest4', 'SELECT'); -- true
REVOKE SELECT ON atest4 FROM regressuser2; -- fail
REVOKE GRANT OPTION FOR SELECT ON atest4 FROM regressuser2 CASCADE; -- ok
SELECT has_table_privilege('regressuser2', 'atest4', 'SELECT'); -- true
SELECT has_table_privilege('regressuser3', 'atest4', 'SELECT'); -- false

SELECT has_table_privilege('regressuser1', 'atest4', 'SELECT WITH GRANT OPTION'); -- true


-- Admin options

SET SESSION AUTHORIZATION regressuser4;
CREATE FUNCTION dogrant_ok() RETURNS void LANGUAGE sql SECURITY DEFINER AS
	'GRANT regressgroup2 TO regressuser5';
GRANT regressgroup2 TO regressuser5; -- ok: had ADMIN OPTION
SET ROLE regressgroup2;
GRANT regressgroup2 TO regressuser5; -- fails: SET ROLE suspended privilege

SET SESSION AUTHORIZATION regressuser1;
GRANT regressgroup2 TO regressuser5; -- fails: no ADMIN OPTION
SELECT dogrant_ok();			-- ok: SECURITY DEFINER conveys ADMIN
SET ROLE regressgroup2;
GRANT regressgroup2 TO regressuser5; -- fails: SET ROLE did not help

SET SESSION AUTHORIZATION regressgroup2;
GRANT regressgroup2 TO regressuser5; -- ok: a role can self-admin
CREATE FUNCTION dogrant_fails() RETURNS void LANGUAGE sql SECURITY DEFINER AS
	'GRANT regressgroup2 TO regressuser5';
SELECT dogrant_fails();			-- fails: no self-admin in SECURITY DEFINER
DROP FUNCTION dogrant_fails();

SET SESSION AUTHORIZATION regressuser4;
DROP FUNCTION dogrant_ok();
REVOKE regressgroup2 FROM regressuser5;


-- test that dependent privileges are revoked (or not) properly
\c -

set session role regressuser1;
create table dep_priv_test (a int);
grant select on dep_priv_test to regressuser2 with grant option;
grant select on dep_priv_test to regressuser3 with grant option;
set session role regressuser2;
grant select on dep_priv_test to regressuser4 with grant option;
set session role regressuser3;
grant select on dep_priv_test to regressuser4 with grant option;
set session role regressuser4;
grant select on dep_priv_test to regressuser5;
\dp dep_priv_test
set session role regressuser2;
revoke select on dep_priv_test from regressuser4 cascade;
\dp dep_priv_test
set session role regressuser3;
revoke select on dep_priv_test from regressuser4 cascade;
\dp dep_priv_test
set session role regressuser1;
drop table dep_priv_test;


-- clean up

\c

DROP FUNCTION testfunc2(int);
DROP FUNCTION testfunc4(boolean);

DROP VIEW atestv1;
DROP VIEW atestv2;
-- this should cascade to drop atestv4
DROP VIEW atestv3 CASCADE;
-- this should complain "does not exist"
DROP VIEW atestv4;

DROP TABLE atest1;
DROP TABLE atest2;
DROP TABLE atest3;
DROP TABLE atest4;

DROP GROUP regressgroup1;
DROP GROUP regressgroup2;

REVOKE USAGE ON LANGUAGE sql FROM regressuser1;
DROP USER regressuser1;
DROP USER regressuser2;
DROP USER regressuser3;
DROP USER regressuser4;
<<<<<<< HEAD
DROP USER regressuser5;
reset optimizer;
=======
DROP USER regressuser5;
>>>>>>> 38e93482
<|MERGE_RESOLUTION|>--- conflicted
+++ resolved
@@ -46,14 +46,9 @@
 SELECT * FROM atest1;
 INSERT INTO atest1 VALUES (1, 'one');
 DELETE FROM atest1;
-<<<<<<< HEAD
 UPDATE atest1 SET b = 'blech' WHERE a = 213;
 TRUNCATE atest1;
-=======
-UPDATE atest1 SET a = 1 WHERE b = 'blech';
-TRUNCATE atest1;
 BEGIN;
->>>>>>> 38e93482
 LOCK atest1 IN ACCESS EXCLUSIVE MODE;
 COMMIT;
 
@@ -87,10 +82,7 @@
 SELECT * FROM atest2 FOR UPDATE; -- fail
 DELETE FROM atest2; -- fail
 TRUNCATE atest2; -- fail
-<<<<<<< HEAD
-=======
 BEGIN;
->>>>>>> 38e93482
 LOCK atest2 IN ACCESS EXCLUSIVE MODE; -- fail
 COMMIT;
 COPY atest2 FROM stdin; -- fail
@@ -117,10 +109,7 @@
 SELECT * FROM atest2 FOR UPDATE; -- fail
 DELETE FROM atest2; -- fail
 TRUNCATE atest2; -- fail
-<<<<<<< HEAD
-=======
 BEGIN;
->>>>>>> 38e93482
 LOCK atest2 IN ACCESS EXCLUSIVE MODE; -- ok
 COMMIT;
 COPY atest2 FROM stdin; -- fail
@@ -440,9 +429,5 @@
 DROP USER regressuser2;
 DROP USER regressuser3;
 DROP USER regressuser4;
-<<<<<<< HEAD
 DROP USER regressuser5;
-reset optimizer;
-=======
-DROP USER regressuser5;
->>>>>>> 38e93482
+reset optimizer;