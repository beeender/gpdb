--- conflicted
+++ resolved
@@ -947,8 +947,7 @@
                                                ->  Seq Scan on public.tenk1 a
                                                      Output: a.unique1
  Optimizer: Postgres query optimizer
- Settings: optimizer=off
-(26 rows)
+(25 rows)
 
 select * from int4_tbl where
   (case when f1 in (select unique1 from tenk1 a) then f1 else null end) in
@@ -963,10 +962,9 @@
 --
 explain (verbose, costs off)
 select * from int4_tbl o where (f1, f1) in
-<<<<<<< HEAD
-  (select f1, generate_series(1,2) / 10 g from int4_tbl i group by f1);
-                              QUERY PLAN                              
-----------------------------------------------------------------------
+  (select f1, generate_series(1,50) / 10 g from int4_tbl i group by f1);
+                               QUERY PLAN                                
+-------------------------------------------------------------------------
  Gather Motion 3:1  (slice1; segments: 3)
    Output: o.f1
    ->  Hash Semi Join
@@ -980,36 +978,13 @@
                      Output: "ANY_subquery".f1, "ANY_subquery".g
                      Filter: ("ANY_subquery".f1 = "ANY_subquery".g)
                      ->  Result
-                           Output: i.f1, (generate_series(1, 2) / 10)
-                           ->  Seq Scan on public.int4_tbl i
-                                 Output: i.f1
- Optimizer: Postgres query optimizer
-(17 rows)
-=======
-  (select f1, generate_series(1,50) / 10 g from int4_tbl i group by f1);
-                            QUERY PLAN                             
--------------------------------------------------------------------
- Nested Loop Semi Join
-   Output: o.f1
-   Join Filter: (o.f1 = "ANY_subquery".f1)
-   ->  Seq Scan on public.int4_tbl o
-         Output: o.f1
-   ->  Materialize
-         Output: "ANY_subquery".f1, "ANY_subquery".g
-         ->  Subquery Scan on "ANY_subquery"
-               Output: "ANY_subquery".f1, "ANY_subquery".g
-               Filter: ("ANY_subquery".f1 = "ANY_subquery".g)
-               ->  Result
-                     Output: i.f1, ((generate_series(1, 50)) / 10)
-                     ->  ProjectSet
-                           Output: generate_series(1, 50), i.f1
-                           ->  HashAggregate
-                                 Output: i.f1
-                                 Group Key: i.f1
+                           Output: i.f1, ((generate_series(1, 50)) / 10)
+                           ->  ProjectSet
+                                 Output: generate_series(1, 50), i.f1
                                  ->  Seq Scan on public.int4_tbl i
                                        Output: i.f1
+ Optimizer: Postgres query optimizer
 (19 rows)
->>>>>>> 9e1c9f95
 
 select * from int4_tbl o where (f1, f1) in
   (select f1, generate_series(1,50) / 10 g from int4_tbl i group by f1);
@@ -1066,12 +1041,6 @@
 (1 row)
 
 --
-<<<<<<< HEAD
--- Ensure that backward scan direction isn't propagated into
--- expression subqueries (bug #15336)
---
---start_ignore
-=======
 -- Check that volatile quals aren't pushed down past a set-returning function;
 -- while a nonvolatile qual can be, if it doesn't reference the SRF.
 --
@@ -1120,12 +1089,12 @@
 select * from
   (select 9 as x, unnest(array[1,2,3,11,12,13]) as u) ss
   where tattle(x, 8);
+NOTICE:  x = 9, y = 8
                      QUERY PLAN                     
 ----------------------------------------------------
  ProjectSet
    Output: 9, unnest('{1,2,3,11,12,13}'::integer[])
    ->  Result
-         One-Time Filter: tattle(9, 8)
 (4 rows)
 
 select * from
@@ -1174,11 +1143,19 @@
 (3 rows)
 
 drop function tattle(x int, y int);
+set optimizer to off;
 --
 -- Test that LIMIT can be pushed to SORT through a subquery that just projects
 -- columns.  We check for that having happened by looking to see if EXPLAIN
 -- ANALYZE shows that a top-N sort was used.  We must suppress or filter away
 -- all the non-invariant parts of the EXPLAIN ANALYZE output.
+--
+-- GPDB_12_MERGE_FIXME: we need to revisit the following test because it is not
+-- testing what it advertized in the above comment. Specificly, we don't
+-- execute top-N sort for the planner plan. Orca on the other hand never honors
+-- ORDER BY in a subquery, as permitted by the SQL spec.  Consider rewriting
+-- the test using a replicated table so that we get the plan stucture like
+-- this: Limit -> Subquery -> Sort
 --
 create table sq_limit (pk int primary key, c1 int, c2 int);
 insert into sq_limit values
@@ -1206,15 +1183,18 @@
 end;
 $$;
 select * from explain_sq_limit();
-                        explain_sq_limit                        
-----------------------------------------------------------------
+                               explain_sq_limit                               
+------------------------------------------------------------------------------
  Limit (actual rows=3 loops=1)
    ->  Subquery Scan on x (actual rows=3 loops=1)
-         ->  Sort (actual rows=3 loops=1)
-               Sort Key: sq_limit.c1, sq_limit.pk
-               Sort Method: top-N heapsort  Memory: xxx
-               ->  Seq Scan on sq_limit (actual rows=8 loops=1)
-(6 rows)
+         ->  Gather Motion 3:1  (slice1; segments: 3) (actual rows=3 loops=1)
+               Merge Key: sq_limit.c1, sq_limit.pk
+               ->  Sort (actual rows=5 loops=1)
+                     Sort Key: sq_limit.c1, sq_limit.pk
+                     Sort Method:  quicksort  Memory: xxx
+                     ->  Seq Scan on sq_limit (actual rows=5 loops=1)
+ Optimizer: Postgres query optimizer
+(9 rows)
 
 select * from (select pk,c2 from sq_limit order by c1,pk) as x limit 3;
  pk | c2 
@@ -1224,13 +1204,14 @@
   2 |  2
 (3 rows)
 
+reset optimizer;
 drop function explain_sq_limit();
 drop table sq_limit;
 --
 -- Ensure that backward scan direction isn't propagated into
 -- expression subqueries (bug #15336)
 --
->>>>>>> 9e1c9f95
+--start_ignore
 begin;
 declare c1 scroll cursor for
  select * from generate_series(1,4) i
@@ -1244,123 +1225,160 @@
 (2 rows)
 
 commit;
-<<<<<<< HEAD
 --end_ignore
-=======
 --
 -- Tests for CTE inlining behavior
 --
+set gp_cte_sharing to on;
 -- Basic subquery that can be inlined
 explain (verbose, costs off)
 with x as (select * from (select f1 from subselect_tbl) ss)
-select * from x where f1 = 1;
-            QUERY PLAN            
-----------------------------------
- Seq Scan on public.subselect_tbl
-   Output: subselect_tbl.f1
-   Filter: (subselect_tbl.f1 = 1)
-(3 rows)
-
--- Explicitly request materialization
-explain (verbose, costs off)
-with x as materialized (select * from (select f1 from subselect_tbl) ss)
 select * from x where f1 = 1;
                 QUERY PLAN                
 ------------------------------------------
- CTE Scan on x
+ Gather Motion 1:1  (slice1; segments: 1)
+   Output: subselect_tbl.f1
+   ->  Seq Scan on public.subselect_tbl
+         Output: subselect_tbl.f1
+         Filter: (subselect_tbl.f1 = 1)
+ Optimizer: Postgres query optimizer
+ Settings: optimizer=off
+(7 rows)
+
+-- Explicitly request materialization
+explain (verbose, costs off)
+with x as materialized (select * from (select f1 from subselect_tbl) ss)
+select * from x where f1 = 1;
+                     QUERY PLAN                     
+----------------------------------------------------
+ Gather Motion 3:1  (slice1; segments: 3)
    Output: x.f1
-   Filter: (x.f1 = 1)
-   CTE x
-     ->  Seq Scan on public.subselect_tbl
-           Output: subselect_tbl.f1
-(6 rows)
+   ->  Subquery Scan on x
+         Output: x.f1
+         Filter: (x.f1 = 1)
+         ->  Shared Scan (share slice:id 1:0)
+               Output: share0_ref1.f1
+               ->  Seq Scan on public.subselect_tbl
+                     Output: subselect_tbl.f1
+ Optimizer: Postgres query optimizer
+ Settings: gp_cte_sharing=on
+(11 rows)
 
 -- Stable functions are safe to inline
 explain (verbose, costs off)
-with x as (select * from (select f1, now() from subselect_tbl) ss)
+with x as (select * from (select f1, current_database() from subselect_tbl) ss)
 select * from x where f1 = 1;
-            QUERY PLAN             
------------------------------------
- Seq Scan on public.subselect_tbl
-   Output: subselect_tbl.f1, now()
-   Filter: (subselect_tbl.f1 = 1)
-(3 rows)
+                      QUERY PLAN                      
+------------------------------------------------------
+ Gather Motion 1:1  (slice1; segments: 1)
+   Output: subselect_tbl.f1, ('regression'::name)
+   ->  Seq Scan on public.subselect_tbl
+         Output: subselect_tbl.f1, 'regression'::name
+         Filter: (subselect_tbl.f1 = 1)
+ Optimizer: Postgres query optimizer
+ Settings: gp_cte_sharing=on
+(7 rows)
 
 -- Volatile functions prevent inlining
+-- GPDB_12_MERGE_FIXME: inlining happens on GPDB: But the plan seems OK
+-- nevertheless. Is the GPDB planner smart, and notices that this is
+-- ok to inline, or is it doing something that would be unsafe in more
+-- complicated queries? Investigte
 explain (verbose, costs off)
 with x as (select * from (select f1, random() from subselect_tbl) ss)
 select * from x where f1 = 1;
-                  QUERY PLAN                  
-----------------------------------------------
- CTE Scan on x
-   Output: x.f1, x.random
-   Filter: (x.f1 = 1)
-   CTE x
-     ->  Seq Scan on public.subselect_tbl
-           Output: subselect_tbl.f1, random()
-(6 rows)
+                 QUERY PLAN                 
+--------------------------------------------
+ Gather Motion 1:1  (slice1; segments: 1)
+   Output: subselect_tbl.f1, (random())
+   ->  Seq Scan on public.subselect_tbl
+         Output: subselect_tbl.f1, random()
+         Filter: (subselect_tbl.f1 = 1)
+ Optimizer: Postgres query optimizer
+ Settings: gp_cte_sharing=on, optimizer=off
+(7 rows)
 
 -- SELECT FOR UPDATE cannot be inlined
+-- GPDB_12_MERGE_FIXME: Without GDD, we don't do row locking, so it can be
+-- inlined. However at the moment, we seem to inline this even when GDD is
+-- enabled, losing the LockRows node altogether. That ought to be fixed.
 explain (verbose, costs off)
 with x as (select * from (select f1 from subselect_tbl for update) ss)
 select * from x where f1 = 1;
-                             QUERY PLAN                             
---------------------------------------------------------------------
- CTE Scan on x
-   Output: x.f1
-   Filter: (x.f1 = 1)
-   CTE x
-     ->  Subquery Scan on ss
-           Output: ss.f1
-           ->  LockRows
-                 Output: subselect_tbl.f1, subselect_tbl.ctid
-                 ->  Seq Scan on public.subselect_tbl
-                       Output: subselect_tbl.f1, subselect_tbl.ctid
-(10 rows)
+                         QUERY PLAN                         
+------------------------------------------------------------
+ Gather Motion 1:1  (slice1; segments: 1)
+   Output: ss.f1
+   ->  Subquery Scan on ss
+         Output: ss.f1
+         ->  Seq Scan on public.subselect_tbl
+               Output: subselect_tbl.f1, subselect_tbl.ctid
+               Filter: (subselect_tbl.f1 = 1)
+ Optimizer: Postgres query optimizer
+ Settings: gp_cte_sharing=on, optimizer=off
+(9 rows)
 
 -- Multiply-referenced CTEs are inlined only when requested
 explain (verbose, costs off)
-with x as (select * from (select f1, now() as n from subselect_tbl) ss)
+with x as (select * from (select f1, current_database() as n from subselect_tbl) ss)
 select * from x, x x2 where x.n = x2.n;
-                QUERY PLAN                 
--------------------------------------------
- Merge Join
-   Output: x.f1, x.n, x2.f1, x2.n
-   Merge Cond: (x.n = x2.n)
-   CTE x
-     ->  Seq Scan on public.subselect_tbl
-           Output: subselect_tbl.f1, now()
-   ->  Sort
-         Output: x.f1, x.n
-         Sort Key: x.n
-         ->  CTE Scan on x
-               Output: x.f1, x.n
-   ->  Sort
-         Output: x2.f1, x2.n
-         Sort Key: x2.n
-         ->  CTE Scan on x x2
-               Output: x2.f1, x2.n
-(16 rows)
-
-explain (verbose, costs off)
-with x as not materialized (select * from (select f1, now() as n from subselect_tbl) ss)
+                                  QUERY PLAN                                  
+------------------------------------------------------------------------------
+ Gather Motion 3:1  (slice1; segments: 3)
+   Output: share0_ref2.f1, share0_ref2.n, share0_ref1.f1, share0_ref1.n
+   ->  Hash Join
+         Output: share0_ref2.f1, share0_ref2.n, share0_ref1.f1, share0_ref1.n
+         Hash Cond: (share0_ref2.n = share0_ref1.n)
+         ->  Redistribute Motion 3:3  (slice2; segments: 3)
+               Output: share0_ref2.f1, share0_ref2.n
+               Hash Key: share0_ref2.n
+               ->  Shared Scan (share slice:id 2:0)
+                     Output: share0_ref2.f1, share0_ref2.n
+         ->  Hash
+               Output: share0_ref1.f1, share0_ref1.n
+               ->  Redistribute Motion 3:3  (slice3; segments: 3)
+                     Output: share0_ref1.f1, share0_ref1.n
+                     Hash Key: share0_ref1.n
+                     ->  Shared Scan (share slice:id 3:0)
+                           Output: share0_ref1.f1, share0_ref1.n
+                           ->  Seq Scan on public.subselect_tbl
+                                 Output: subselect_tbl.f1, 'regression'::name
+ Optimizer: Postgres query optimizer
+ Settings: gp_cte_sharing=on
+(21 rows)
+
+explain (verbose, costs off)
+with x as not materialized (select * from (select f1, current_database() as n from subselect_tbl) ss)
 select * from x, x x2 where x.n = x2.n;
-                                 QUERY PLAN                                 
-----------------------------------------------------------------------------
- Result
-   Output: subselect_tbl.f1, now(), subselect_tbl_1.f1, now()
-   One-Time Filter: (now() = now())
-   ->  Nested Loop
-         Output: subselect_tbl.f1, subselect_tbl_1.f1
-         ->  Seq Scan on public.subselect_tbl
-               Output: subselect_tbl.f1, subselect_tbl.f2, subselect_tbl.f3
-         ->  Materialize
-               Output: subselect_tbl_1.f1
-               ->  Seq Scan on public.subselect_tbl subselect_tbl_1
-                     Output: subselect_tbl_1.f1
-(11 rows)
+                                            QUERY PLAN                                            
+--------------------------------------------------------------------------------------------------
+ Gather Motion 3:1  (slice1; segments: 3)
+   Output: subselect_tbl.f1, ('regression'::name), subselect_tbl_1.f1, ('regression'::name)
+   ->  Hash Join
+         Output: subselect_tbl.f1, ('regression'::name), subselect_tbl_1.f1, ('regression'::name)
+         Hash Cond: (('regression'::name) = ('regression'::name))
+         ->  Redistribute Motion 3:3  (slice2; segments: 3)
+               Output: subselect_tbl.f1, ('regression'::name)
+               Hash Key: ('regression'::name)
+               ->  Seq Scan on public.subselect_tbl
+                     Output: subselect_tbl.f1, 'regression'::name
+         ->  Hash
+               Output: subselect_tbl_1.f1, ('regression'::name)
+               ->  Redistribute Motion 3:3  (slice3; segments: 3)
+                     Output: subselect_tbl_1.f1, ('regression'::name)
+                     Hash Key: ('regression'::name)
+                     ->  Seq Scan on public.subselect_tbl subselect_tbl_1
+                           Output: subselect_tbl_1.f1, 'regression'::name
+ Optimizer: Postgres query optimizer
+ Settings: gp_cte_sharing=on
+(19 rows)
 
 -- Multiply-referenced CTEs can't be inlined if they contain outer self-refs
+-- start_ignore
+-- GPDB_12_MERGE_FIXME: This currenty produces incorrect results on GPDB.
+-- It's not a new issue, but it was exposed by this new upstream test case
+-- with the PostgreSQL v12 merge.
+-- See https://github.com/greenplum-db/gpdb/issues/10014
 explain (verbose, costs off)
 with recursive x(a) as
   ((values ('a'), ('b'))
@@ -1422,6 +1440,7 @@
  bbbb
 (22 rows)
 
+-- end_ignore
 explain (verbose, costs off)
 with recursive x(a) as
   ((values ('a'), ('b'))
@@ -1430,18 +1449,19 @@
     select z.a || z.a as a from z
     where length(z.a || z.a) < 5))
 select * from x;
-                       QUERY PLAN                       
---------------------------------------------------------
- CTE Scan on x
-   Output: x.a
-   CTE x
-     ->  Recursive Union
-           ->  Values Scan on "*VALUES*"
-                 Output: "*VALUES*".column1
-           ->  WorkTable Scan on x x_1
-                 Output: (x_1.a || x_1.a)
-                 Filter: (length((x_1.a || x_1.a)) < 5)
-(9 rows)
+                    QUERY PLAN                    
+--------------------------------------------------
+ Recursive Union
+   ->  Values Scan on "*VALUES*"
+         Output: "*VALUES*".column1
+   ->  Subquery Scan on z
+         Output: (z.a || z.a)
+         ->  WorkTable Scan on x
+               Output: x.a
+               Filter: (length((x.a || x.a)) < 5)
+ Optimizer: Postgres query optimizer
+ Settings: gp_cte_sharing=on, optimizer=off
+(10 rows)
 
 with recursive x(a) as
   ((values ('a'), ('b'))
@@ -1464,23 +1484,29 @@
 explain (verbose, costs off)
 with x as (select * from int4_tbl)
 select * from (with y as (select * from x) select * from y) ss;
-         QUERY PLAN          
------------------------------
- Seq Scan on public.int4_tbl
+                QUERY PLAN                
+------------------------------------------
+ Gather Motion 3:1  (slice1; segments: 3)
    Output: int4_tbl.f1
-(2 rows)
+   ->  Seq Scan on public.int4_tbl
+         Output: int4_tbl.f1
+ Optimizer: Postgres query optimizer
+(5 rows)
 
 explain (verbose, costs off)
 with x as materialized (select * from int4_tbl)
 select * from (with y as (select * from x) select * from y) ss;
-             QUERY PLAN              
--------------------------------------
- CTE Scan on x
-   Output: x.f1
-   CTE x
-     ->  Seq Scan on public.int4_tbl
-           Output: int4_tbl.f1
-(5 rows)
+                 QUERY PLAN                 
+--------------------------------------------
+ Gather Motion 3:1  (slice1; segments: 3)
+   Output: share0_ref1.f1
+   ->  Shared Scan (share slice:id 1:0)
+         Output: share0_ref1.f1
+         ->  Seq Scan on public.int4_tbl
+               Output: int4_tbl.f1
+ Optimizer: Postgres query optimizer
+ Settings: gp_cte_sharing=on, optimizer=off
+(8 rows)
 
 -- Ensure that we inline the currect CTE when there are
 -- multiple CTEs with the same name
@@ -1497,9 +1523,13 @@
 explain (verbose, costs off)
 with x as (select * from subselect_tbl)
 select * from x for update;
-                           QUERY PLAN                           
-----------------------------------------------------------------
- Seq Scan on public.subselect_tbl
+                              QUERY PLAN                              
+----------------------------------------------------------------------
+ Gather Motion 3:1  (slice1; segments: 3)
    Output: subselect_tbl.f1, subselect_tbl.f2, subselect_tbl.f3
-(2 rows)
->>>>>>> 9e1c9f95
+   ->  Seq Scan on public.subselect_tbl
+         Output: subselect_tbl.f1, subselect_tbl.f2, subselect_tbl.f3
+ Optimizer: Postgres query optimizer
+(5 rows)
+
+set gp_cte_sharing to off;