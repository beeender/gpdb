--
-- IF EXISTS tests
--
-- table (will be really dropped at the end)
DROP TABLE test_exists;
ERROR:  table "test_exists" does not exist
DROP TABLE IF EXISTS test_exists;
NOTICE:  table "test_exists" does not exist, skipping
CREATE TABLE test_exists (a int, b text);
-- view
DROP VIEW test_view_exists;
ERROR:  view "test_view_exists" does not exist
DROP VIEW IF EXISTS test_view_exists;
NOTICE:  view "test_view_exists" does not exist, skipping
CREATE VIEW test_view_exists AS select * from test_exists;
DROP VIEW IF EXISTS test_view_exists;
DROP VIEW test_view_exists;
ERROR:  view "test_view_exists" does not exist
-- index
DROP INDEX test_index_exists;
ERROR:  index "test_index_exists" does not exist
DROP INDEX IF EXISTS test_index_exists;
NOTICE:  index "test_index_exists" does not exist, skipping
CREATE INDEX test_index_exists on test_exists(a);
DROP INDEX IF EXISTS test_index_exists;
DROP INDEX test_index_exists;
ERROR:  index "test_index_exists" does not exist
-- sequence
DROP SEQUENCE test_sequence_exists;
ERROR:  sequence "test_sequence_exists" does not exist
DROP SEQUENCE IF EXISTS test_sequence_exists;
NOTICE:  sequence "test_sequence_exists" does not exist, skipping
CREATE SEQUENCE test_sequence_exists;
DROP SEQUENCE IF EXISTS test_sequence_exists;
DROP SEQUENCE test_sequence_exists;
ERROR:  sequence "test_sequence_exists" does not exist
-- schema
DROP SCHEMA test_schema_exists;
ERROR:  schema "test_schema_exists" does not exist
DROP SCHEMA IF EXISTS test_schema_exists;
NOTICE:  schema "test_schema_exists" does not exist, skipping
CREATE SCHEMA test_schema_exists;
DROP SCHEMA IF EXISTS test_schema_exists;
DROP SCHEMA test_schema_exists;
ERROR:  schema "test_schema_exists" does not exist
-- type
DROP TYPE test_type_exists;
ERROR:  type "test_type_exists" does not exist
DROP TYPE IF EXISTS test_type_exists;
NOTICE:  type "test_type_exists" does not exist, skipping
CREATE type test_type_exists as (a int, b text);
DROP TYPE IF EXISTS test_type_exists;
DROP TYPE test_type_exists;
ERROR:  type "test_type_exists" does not exist
-- domain
DROP DOMAIN test_domain_exists;
ERROR:  type "test_domain_exists" does not exist
DROP DOMAIN IF EXISTS test_domain_exists;
NOTICE:  type "test_domain_exists" does not exist, skipping
CREATE domain test_domain_exists as int not null check (value > 0);
DROP DOMAIN IF EXISTS test_domain_exists;
DROP DOMAIN test_domain_exists;
ERROR:  type "test_domain_exists" does not exist
---
--- role/user/group
---
<<<<<<< HEAD
CREATE USER tu1;
CREATE ROLE tr1;
CREATE GROUP tg1;
DROP USER tu2;
ERROR:  role "tu2" does not exist
DROP USER IF EXISTS tu1, tu2;
NOTICE:  role "tu2" does not exist, skipping
DROP USER tu1;
ERROR:  role "tu1" does not exist
DROP ROLE tr2;
ERROR:  role "tr2" does not exist
DROP ROLE IF EXISTS tr1, tr2;
NOTICE:  role "tr2" does not exist, skipping
DROP ROLE tr1;
ERROR:  role "tr1" does not exist
DROP GROUP tg2;
ERROR:  role "tg2" does not exist
DROP GROUP IF EXISTS tg1, tg2;
NOTICE:  role "tg2" does not exist, skipping
DROP GROUP tg1;
ERROR:  role "tg1" does not exist
--create a schema with the same name as the logged in user name and try to drop and recreate a table
drop database if exists drop_table_test;
NOTICE:  database "drop_table_test" does not exist, skipping
create database drop_table_test;
\c drop_table_test
--get the username and set it to a variable
\set cur_user `echo $USER`
CREATE SCHEMA :cur_user;
--the following table will be created in the ":cur_user" schema because
-- the search_path is '"$user",public'
CREATE TABLE tbl_to_drop(i int);
NOTICE:  Table doesn't have 'DISTRIBUTED BY' clause -- Using column named 'i' as the Greenplum Database data distribution key for this table.
HINT:  The 'DISTRIBUTED BY' clause determines the distribution of data. Make sure column(s) chosen are the optimal data distribution key to minimize skew.
DROP TABLE tbl_to_drop;
CREATE TABLE tbl_to_drop(i int);
NOTICE:  Table doesn't have 'DISTRIBUTED BY' clause -- Using column named 'i' as the Greenplum Database data distribution key for this table.
HINT:  The 'DISTRIBUTED BY' clause determines the distribution of data. Make sure column(s) chosen are the optimal data distribution key to minimize skew.
DROP SCHEMA :cur_user CASCADE;
NOTICE:  drop cascades to table tbl_to_drop
\c regression
drop database drop_table_test;
=======
CREATE USER regress_test_u1;
CREATE ROLE regress_test_r1;
CREATE GROUP regress_test_g1;
DROP USER regress_test_u2;
ERROR:  role "regress_test_u2" does not exist
DROP USER IF EXISTS regress_test_u1, regress_test_u2;
NOTICE:  role "regress_test_u2" does not exist, skipping
DROP USER regress_test_u1;
ERROR:  role "regress_test_u1" does not exist
DROP ROLE regress_test_r2;
ERROR:  role "regress_test_r2" does not exist
DROP ROLE IF EXISTS regress_test_r1, regress_test_r2;
NOTICE:  role "regress_test_r2" does not exist, skipping
DROP ROLE regress_test_r1;
ERROR:  role "regress_test_r1" does not exist
DROP GROUP regress_test_g2;
ERROR:  role "regress_test_g2" does not exist
DROP GROUP IF EXISTS regress_test_g1, regress_test_g2;
NOTICE:  role "regress_test_g2" does not exist, skipping
DROP GROUP regress_test_g1;
ERROR:  role "regress_test_g1" does not exist
>>>>>>> b5bce6c1
-- collation
DROP COLLATION IF EXISTS test_collation_exists;
NOTICE:  collation "test_collation_exists" does not exist, skipping
-- conversion
DROP CONVERSION test_conversion_exists;
ERROR:  conversion "test_conversion_exists" does not exist
DROP CONVERSION IF EXISTS test_conversion_exists;
NOTICE:  conversion "test_conversion_exists" does not exist, skipping
CREATE CONVERSION test_conversion_exists
    FOR 'LATIN1' TO 'UTF8' FROM iso8859_1_to_utf8;
DROP CONVERSION test_conversion_exists;
-- text search parser
DROP TEXT SEARCH PARSER test_tsparser_exists;
ERROR:  text search parser "test_tsparser_exists" does not exist
DROP TEXT SEARCH PARSER IF EXISTS test_tsparser_exists;
NOTICE:  text search parser "test_tsparser_exists" does not exist, skipping
-- text search dictionary
DROP TEXT SEARCH DICTIONARY test_tsdict_exists;
ERROR:  text search dictionary "test_tsdict_exists" does not exist
DROP TEXT SEARCH DICTIONARY IF EXISTS test_tsdict_exists;
NOTICE:  text search dictionary "test_tsdict_exists" does not exist, skipping
CREATE TEXT SEARCH DICTIONARY test_tsdict_exists (
        Template=ispell,
        DictFile=ispell_sample,
        AffFile=ispell_sample
);
DROP TEXT SEARCH DICTIONARY test_tsdict_exists;
-- test search template
DROP TEXT SEARCH TEMPLATE test_tstemplate_exists;
ERROR:  text search template "test_tstemplate_exists" does not exist
DROP TEXT SEARCH TEMPLATE IF EXISTS test_tstemplate_exists;
NOTICE:  text search template "test_tstemplate_exists" does not exist, skipping
-- text search configuration
DROP TEXT SEARCH CONFIGURATION test_tsconfig_exists;
ERROR:  text search configuration "test_tsconfig_exists" does not exist
DROP TEXT SEARCH CONFIGURATION IF EXISTS test_tsconfig_exists;
NOTICE:  text search configuration "test_tsconfig_exists" does not exist, skipping
CREATE TEXT SEARCH CONFIGURATION test_tsconfig_exists (COPY=english);
DROP TEXT SEARCH CONFIGURATION test_tsconfig_exists;
-- extension
DROP EXTENSION test_extension_exists;
ERROR:  extension "test_extension_exists" does not exist
DROP EXTENSION IF EXISTS test_extension_exists;
NOTICE:  extension "test_extension_exists" does not exist, skipping
-- functions
DROP FUNCTION test_function_exists();
ERROR:  function test_function_exists() does not exist
DROP FUNCTION IF EXISTS test_function_exists();
NOTICE:  function test_function_exists() does not exist, skipping
DROP FUNCTION test_function_exists(int, text, int[]);
ERROR:  function test_function_exists(integer, text, integer[]) does not exist
DROP FUNCTION IF EXISTS test_function_exists(int, text, int[]);
NOTICE:  function test_function_exists(pg_catalog.int4,text,pg_catalog.int4[]) does not exist, skipping
-- aggregate
DROP AGGREGATE test_aggregate_exists(*);
ERROR:  aggregate test_aggregate_exists(*) does not exist
DROP AGGREGATE IF EXISTS test_aggregate_exists(*);
NOTICE:  aggregate test_aggregate_exists() does not exist, skipping
DROP AGGREGATE test_aggregate_exists(int);
ERROR:  aggregate test_aggregate_exists(integer) does not exist
DROP AGGREGATE IF EXISTS test_aggregate_exists(int);
NOTICE:  aggregate test_aggregate_exists(pg_catalog.int4) does not exist, skipping
-- operator
DROP OPERATOR @#@ (int, int);
ERROR:  operator does not exist: integer @#@ integer
DROP OPERATOR IF EXISTS @#@ (int, int);
NOTICE:  operator @#@ does not exist, skipping
CREATE OPERATOR @#@
        (leftarg = int8, rightarg = int8, procedure = int8xor);
DROP OPERATOR @#@ (int8, int8);
-- language
DROP LANGUAGE test_language_exists;
ERROR:  language "test_language_exists" does not exist
DROP LANGUAGE IF EXISTS test_language_exists;
NOTICE:  language "test_language_exists" does not exist, skipping
-- cast
DROP CAST (text AS text);
ERROR:  cast from type text to type text does not exist
DROP CAST IF EXISTS (text AS text);
NOTICE:  cast from type text to type text does not exist, skipping
-- trigger
DROP TRIGGER test_trigger_exists ON test_exists;
ERROR:  trigger "test_trigger_exists" for table "test_exists" does not exist
DROP TRIGGER IF EXISTS test_trigger_exists ON test_exists;
NOTICE:  trigger "test_trigger_exists" for relation "test_exists" does not exist, skipping
DROP TRIGGER test_trigger_exists ON no_such_table;
ERROR:  relation "no_such_table" does not exist
DROP TRIGGER IF EXISTS test_trigger_exists ON no_such_table;
NOTICE:  relation "no_such_table" does not exist, skipping
DROP TRIGGER test_trigger_exists ON no_such_schema.no_such_table;
ERROR:  schema "no_such_schema" does not exist
DROP TRIGGER IF EXISTS test_trigger_exists ON no_such_schema.no_such_table;
NOTICE:  schema "no_such_schema" does not exist, skipping
CREATE TRIGGER test_trigger_exists
    BEFORE UPDATE ON test_exists
    FOR EACH ROW EXECUTE PROCEDURE suppress_redundant_updates_trigger();
DROP TRIGGER test_trigger_exists ON test_exists;
-- rule
DROP RULE test_rule_exists ON test_exists;
ERROR:  rule "test_rule_exists" for relation "test_exists" does not exist
DROP RULE IF EXISTS test_rule_exists ON test_exists;
NOTICE:  rule "test_rule_exists" for relation "test_exists" does not exist, skipping
DROP RULE test_rule_exists ON no_such_table;
ERROR:  relation "no_such_table" does not exist
DROP RULE IF EXISTS test_rule_exists ON no_such_table;
NOTICE:  relation "no_such_table" does not exist, skipping
DROP RULE test_rule_exists ON no_such_schema.no_such_table;
ERROR:  schema "no_such_schema" does not exist
DROP RULE IF EXISTS test_rule_exists ON no_such_schema.no_such_table;
NOTICE:  schema "no_such_schema" does not exist, skipping
CREATE RULE test_rule_exists AS ON INSERT TO test_exists
    DO INSTEAD
    INSERT INTO test_exists VALUES (NEW.a, NEW.b || NEW.a::text);
DROP RULE test_rule_exists ON test_exists;
-- foreign data wrapper
DROP FOREIGN DATA WRAPPER test_fdw_exists;
ERROR:  foreign-data wrapper "test_fdw_exists" does not exist
DROP FOREIGN DATA WRAPPER IF EXISTS test_fdw_exists;
NOTICE:  foreign-data wrapper "test_fdw_exists" does not exist, skipping
-- foreign server
DROP SERVER test_server_exists;
ERROR:  server "test_server_exists" does not exist
DROP SERVER IF EXISTS test_server_exists;
NOTICE:  server "test_server_exists" does not exist, skipping
-- operator class
DROP OPERATOR CLASS test_operator_class USING btree;
ERROR:  operator class "test_operator_class" does not exist for access method "btree"
DROP OPERATOR CLASS IF EXISTS test_operator_class USING btree;
NOTICE:  operator class "test_operator_class" does not exist for access method "btree", skipping
DROP OPERATOR CLASS test_operator_class USING no_such_am;
ERROR:  access method "no_such_am" does not exist
DROP OPERATOR CLASS IF EXISTS test_operator_class USING no_such_am;
ERROR:  access method "no_such_am" does not exist
-- operator family
DROP OPERATOR FAMILY test_operator_family USING btree;
ERROR:  operator family "test_operator_family" does not exist for access method "btree"
DROP OPERATOR FAMILY IF EXISTS test_operator_family USING btree;
NOTICE:  operator family "test_operator_family" does not exist for access method "btree", skipping
DROP OPERATOR FAMILY test_operator_family USING no_such_am;
ERROR:  access method "no_such_am" does not exist
DROP OPERATOR FAMILY IF EXISTS test_operator_family USING no_such_am;
ERROR:  access method "no_such_am" does not exist
-- access method
DROP ACCESS METHOD no_such_am;
ERROR:  access method "no_such_am" does not exist
DROP ACCESS METHOD IF EXISTS no_such_am;
NOTICE:  access method "no_such_am" does not exist, skipping
-- drop the table
DROP TABLE IF EXISTS test_exists;
DROP TABLE test_exists;
ERROR:  table "test_exists" does not exist
-- be tolerant with missing schemas, types, etc
DROP AGGREGATE IF EXISTS no_such_schema.foo(int);
NOTICE:  schema "no_such_schema" does not exist, skipping
DROP AGGREGATE IF EXISTS foo(no_such_type);
NOTICE:  type "no_such_type" does not exist, skipping
DROP AGGREGATE IF EXISTS foo(no_such_schema.no_such_type);
NOTICE:  schema "no_such_schema" does not exist, skipping
DROP CAST IF EXISTS (INTEGER AS no_such_type2);
NOTICE:  type "no_such_type2" does not exist, skipping
DROP CAST IF EXISTS (no_such_type1 AS INTEGER);
NOTICE:  type "no_such_type1" does not exist, skipping
DROP CAST IF EXISTS (INTEGER AS no_such_schema.bar);
NOTICE:  schema "no_such_schema" does not exist, skipping
DROP CAST IF EXISTS (no_such_schema.foo AS INTEGER);
NOTICE:  schema "no_such_schema" does not exist, skipping
DROP COLLATION IF EXISTS no_such_schema.foo;
NOTICE:  schema "no_such_schema" does not exist, skipping
DROP CONVERSION IF EXISTS no_such_schema.foo;
NOTICE:  schema "no_such_schema" does not exist, skipping
DROP DOMAIN IF EXISTS no_such_schema.foo;
NOTICE:  schema "no_such_schema" does not exist, skipping
DROP FOREIGN TABLE IF EXISTS no_such_schema.foo;
NOTICE:  schema "no_such_schema" does not exist, skipping
DROP FUNCTION IF EXISTS no_such_schema.foo();
NOTICE:  schema "no_such_schema" does not exist, skipping
DROP FUNCTION IF EXISTS foo(no_such_type);
NOTICE:  type "no_such_type" does not exist, skipping
DROP FUNCTION IF EXISTS foo(no_such_schema.no_such_type);
NOTICE:  schema "no_such_schema" does not exist, skipping
DROP INDEX IF EXISTS no_such_schema.foo;
NOTICE:  schema "no_such_schema" does not exist, skipping
DROP MATERIALIZED VIEW IF EXISTS no_such_schema.foo;
NOTICE:  schema "no_such_schema" does not exist, skipping
DROP OPERATOR IF EXISTS no_such_schema.+ (int, int);
NOTICE:  schema "no_such_schema" does not exist, skipping
DROP OPERATOR IF EXISTS + (no_such_type, no_such_type);
NOTICE:  type "no_such_type" does not exist, skipping
DROP OPERATOR IF EXISTS + (no_such_schema.no_such_type, no_such_schema.no_such_type);
NOTICE:  schema "no_such_schema" does not exist, skipping
DROP OPERATOR IF EXISTS # (NONE, no_such_schema.no_such_type);
NOTICE:  schema "no_such_schema" does not exist, skipping
DROP OPERATOR CLASS IF EXISTS no_such_schema.widget_ops USING btree;
NOTICE:  schema "no_such_schema" does not exist, skipping
DROP OPERATOR FAMILY IF EXISTS no_such_schema.float_ops USING btree;
NOTICE:  schema "no_such_schema" does not exist, skipping
DROP RULE IF EXISTS foo ON no_such_schema.bar;
NOTICE:  schema "no_such_schema" does not exist, skipping
DROP SEQUENCE IF EXISTS no_such_schema.foo;
NOTICE:  schema "no_such_schema" does not exist, skipping
DROP TABLE IF EXISTS no_such_schema.foo;
NOTICE:  schema "no_such_schema" does not exist, skipping
DROP TEXT SEARCH CONFIGURATION IF EXISTS no_such_schema.foo;
NOTICE:  schema "no_such_schema" does not exist, skipping
DROP TEXT SEARCH DICTIONARY IF EXISTS no_such_schema.foo;
NOTICE:  schema "no_such_schema" does not exist, skipping
DROP TEXT SEARCH PARSER IF EXISTS no_such_schema.foo;
NOTICE:  schema "no_such_schema" does not exist, skipping
DROP TEXT SEARCH TEMPLATE IF EXISTS no_such_schema.foo;
NOTICE:  schema "no_such_schema" does not exist, skipping
DROP TRIGGER IF EXISTS foo ON no_such_schema.bar;
NOTICE:  schema "no_such_schema" does not exist, skipping
DROP TYPE IF EXISTS no_such_schema.foo;
NOTICE:  schema "no_such_schema" does not exist, skipping
DROP VIEW IF EXISTS no_such_schema.foo;
NOTICE:  schema "no_such_schema" does not exist, skipping<|MERGE_RESOLUTION|>--- conflicted
+++ resolved
@@ -64,28 +64,27 @@
 ---
 --- role/user/group
 ---
-<<<<<<< HEAD
-CREATE USER tu1;
-CREATE ROLE tr1;
-CREATE GROUP tg1;
-DROP USER tu2;
-ERROR:  role "tu2" does not exist
-DROP USER IF EXISTS tu1, tu2;
-NOTICE:  role "tu2" does not exist, skipping
-DROP USER tu1;
-ERROR:  role "tu1" does not exist
-DROP ROLE tr2;
-ERROR:  role "tr2" does not exist
-DROP ROLE IF EXISTS tr1, tr2;
-NOTICE:  role "tr2" does not exist, skipping
-DROP ROLE tr1;
-ERROR:  role "tr1" does not exist
-DROP GROUP tg2;
-ERROR:  role "tg2" does not exist
-DROP GROUP IF EXISTS tg1, tg2;
-NOTICE:  role "tg2" does not exist, skipping
-DROP GROUP tg1;
-ERROR:  role "tg1" does not exist
+CREATE USER regress_test_u1;
+CREATE ROLE regress_test_r1;
+CREATE GROUP regress_test_g1;
+DROP USER regress_test_u2;
+ERROR:  role "regress_test_u2" does not exist
+DROP USER IF EXISTS regress_test_u1, regress_test_u2;
+NOTICE:  role "regress_test_u2" does not exist, skipping
+DROP USER regress_test_u1;
+ERROR:  role "regress_test_u1" does not exist
+DROP ROLE regress_test_r2;
+ERROR:  role "regress_test_r2" does not exist
+DROP ROLE IF EXISTS regress_test_r1, regress_test_r2;
+NOTICE:  role "regress_test_r2" does not exist, skipping
+DROP ROLE regress_test_r1;
+ERROR:  role "regress_test_r1" does not exist
+DROP GROUP regress_test_g2;
+ERROR:  role "regress_test_g2" does not exist
+DROP GROUP IF EXISTS regress_test_g1, regress_test_g2;
+NOTICE:  role "regress_test_g2" does not exist, skipping
+DROP GROUP regress_test_g1;
+ERROR:  role "regress_test_g1" does not exist
 --create a schema with the same name as the logged in user name and try to drop and recreate a table
 drop database if exists drop_table_test;
 NOTICE:  database "drop_table_test" does not exist, skipping
@@ -107,29 +106,6 @@
 NOTICE:  drop cascades to table tbl_to_drop
 \c regression
 drop database drop_table_test;
-=======
-CREATE USER regress_test_u1;
-CREATE ROLE regress_test_r1;
-CREATE GROUP regress_test_g1;
-DROP USER regress_test_u2;
-ERROR:  role "regress_test_u2" does not exist
-DROP USER IF EXISTS regress_test_u1, regress_test_u2;
-NOTICE:  role "regress_test_u2" does not exist, skipping
-DROP USER regress_test_u1;
-ERROR:  role "regress_test_u1" does not exist
-DROP ROLE regress_test_r2;
-ERROR:  role "regress_test_r2" does not exist
-DROP ROLE IF EXISTS regress_test_r1, regress_test_r2;
-NOTICE:  role "regress_test_r2" does not exist, skipping
-DROP ROLE regress_test_r1;
-ERROR:  role "regress_test_r1" does not exist
-DROP GROUP regress_test_g2;
-ERROR:  role "regress_test_g2" does not exist
-DROP GROUP IF EXISTS regress_test_g1, regress_test_g2;
-NOTICE:  role "regress_test_g2" does not exist, skipping
-DROP GROUP regress_test_g1;
-ERROR:  role "regress_test_g1" does not exist
->>>>>>> b5bce6c1
 -- collation
 DROP COLLATION IF EXISTS test_collation_exists;
 NOTICE:  collation "test_collation_exists" does not exist, skipping
