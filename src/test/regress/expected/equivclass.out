--
-- Tests for the planner's "equivalence class" mechanism
--
-- One thing that's not tested well during normal querying is the logic
-- for handling "broken" ECs.  This is because an EC can only become broken
-- if its underlying btree operator family doesn't include a complete set
-- of cross-type equality operators.  There are not (and should not be)
-- any such families built into Postgres; so we have to hack things up
-- to create one.  We do this by making two alias types that are really
-- int8 (so we need no new C code) and adding only some operators for them
-- into the standard integer_ops opfamily.
create type int8alias1;
create function int8alias1in(cstring) returns int8alias1
  strict immutable language internal as 'int8in';
NOTICE:  return type int8alias1 is only a shell
create function int8alias1out(int8alias1) returns cstring
  strict immutable language internal as 'int8out';
NOTICE:  argument type int8alias1 is only a shell
create type int8alias1 (
    input = int8alias1in,
    output = int8alias1out,
    like = int8
);
create type int8alias2;
create function int8alias2in(cstring) returns int8alias2
  strict immutable language internal as 'int8in';
NOTICE:  return type int8alias2 is only a shell
create function int8alias2out(int8alias2) returns cstring
  strict immutable language internal as 'int8out';
NOTICE:  argument type int8alias2 is only a shell
create type int8alias2 (
    input = int8alias2in,
    output = int8alias2out,
    like = int8
);
create cast (int8 as int8alias1) without function;
create cast (int8 as int8alias2) without function;
create cast (int8alias1 as int8) without function;
create cast (int8alias2 as int8) without function;
create function int8alias1eq(int8alias1, int8alias1) returns bool
  strict immutable language internal as 'int8eq';
create operator = (
    procedure = int8alias1eq,
    leftarg = int8alias1, rightarg = int8alias1,
    commutator = =,
    restrict = eqsel, join = eqjoinsel,
    merges
);
alter operator family integer_ops using btree add
  operator 3 = (int8alias1, int8alias1);
create function int8alias2eq(int8alias2, int8alias2) returns bool
  strict immutable language internal as 'int8eq';
create operator = (
    procedure = int8alias2eq,
    leftarg = int8alias2, rightarg = int8alias2,
    commutator = =,
    restrict = eqsel, join = eqjoinsel,
    merges
);
alter operator family integer_ops using btree add
  operator 3 = (int8alias2, int8alias2);
create function int8alias1eq(int8, int8alias1) returns bool
  strict immutable language internal as 'int8eq';
create operator = (
    procedure = int8alias1eq,
    leftarg = int8, rightarg = int8alias1,
    restrict = eqsel, join = eqjoinsel,
    merges
);
alter operator family integer_ops using btree add
  operator 3 = (int8, int8alias1);
create function int8alias1eq(int8alias1, int8alias2) returns bool
  strict immutable language internal as 'int8eq';
create operator = (
    procedure = int8alias1eq,
    leftarg = int8alias1, rightarg = int8alias2,
    restrict = eqsel, join = eqjoinsel,
    merges
);
alter operator family integer_ops using btree add
  operator 3 = (int8alias1, int8alias2);
create function int8alias1lt(int8alias1, int8alias1) returns bool
  strict immutable language internal as 'int8lt';
create operator < (
    procedure = int8alias1lt,
    leftarg = int8alias1, rightarg = int8alias1
);
alter operator family integer_ops using btree add
  operator 1 < (int8alias1, int8alias1);
create function int8alias1cmp(int8, int8alias1) returns int
  strict immutable language internal as 'btint8cmp';
alter operator family integer_ops using btree add
  function 1 int8alias1cmp (int8, int8alias1);
create table ec0 (ff int8 primary key, f1 int8, f2 int8);
create table ec1 (ff int8 primary key, f1 int8alias1, f2 int8alias2);
create table ec2 (xf int8 primary key, x1 int8alias1, x2 int8alias2);
-- for the moment we only want to look at nestloop plans
set enable_nestloop = on;
set enable_hashjoin = off;
set enable_mergejoin = off;
--
-- Note that for cases where there's a missing operator, we don't care so
-- much whether the plan is ideal as that we don't fail or generate an
-- outright incorrect plan.
--
explain (costs off)
  select * from ec0 where ff = f1 and f1 = '42'::int8;
                QUERY PLAN                
------------------------------------------
 Gather Motion 1:1  (slice1; segments: 1)
   ->  Index Scan using ec0_pkey on ec0
         Index Cond: (ff = '42'::bigint)
         Filter: (f1 = '42'::bigint)
 Optimizer: Postgres query optimizer
(5 rows)

explain (costs off)
  select * from ec0 where ff = f1 and f1 = '42'::int8alias1;
                 QUERY PLAN                  
---------------------------------------------
 Gather Motion 3:1  (slice1; segments: 3)
   ->  Index Scan using ec0_pkey on ec0
         Index Cond: (ff = '42'::int8alias1)
         Filter: (f1 = '42'::int8alias1)
 Optimizer: Postgres query optimizer
(5 rows)

explain (costs off)
  select * from ec1 where ff = f1 and f1 = '42'::int8alias1;
                 QUERY PLAN                  
---------------------------------------------
 Gather Motion 3:1  (slice1; segments: 3)
   ->  Index Scan using ec1_pkey on ec1
         Index Cond: (ff = '42'::int8alias1)
         Filter: (f1 = '42'::int8alias1)
 Optimizer: Postgres query optimizer
(5 rows)

explain (costs off)
  select * from ec1 where ff = f1 and f1 = '42'::int8alias2;
                       QUERY PLAN                        
---------------------------------------------------------
 Gather Motion 3:1  (slice1; segments: 3)
   ->  Seq Scan on ec1
         Filter: ((ff = f1) AND (f1 = '42'::int8alias2))
 Optimizer: Postgres query optimizer
(4 rows)

explain (costs off)
  select * from ec1, ec2 where ff = x1 and ff = '42'::int8;
                                  QUERY PLAN                                   
-------------------------------------------------------------------------------
 Gather Motion 3:1  (slice1; segments: 3)
   ->  Nested Loop
         Join Filter: (ec1.ff = ec2.x1)
         ->  Broadcast Motion 1:3  (slice2; segments: 1)
               ->  Index Scan using ec1_pkey on ec1
                     Index Cond: ((ff = '42'::bigint) AND (ff = '42'::bigint))
         ->  Seq Scan on ec2
 Optimizer: Postgres query optimizer
(8 rows)

explain (costs off)
  select * from ec1, ec2 where ff = x1 and ff = '42'::int8alias1;
                       QUERY PLAN                        
---------------------------------------------------------
 Gather Motion 3:1  (slice1; segments: 3)
   ->  Nested Loop
         ->  Broadcast Motion 3:3  (slice2; segments: 3)
               ->  Index Scan using ec1_pkey on ec1
                     Index Cond: (ff = '42'::int8alias1)
         ->  Seq Scan on ec2
               Filter: (x1 = '42'::int8alias1)
 Optimizer: Postgres query optimizer
(8 rows)

explain (costs off)
  select * from ec1, ec2 where ff = x1 and '42'::int8 = x1;
                       QUERY PLAN                        
---------------------------------------------------------
 Gather Motion 3:1  (slice1; segments: 3)
   ->  Nested Loop
         Join Filter: (ec1.ff = ec2.x1)
         ->  Broadcast Motion 1:3  (slice2; segments: 1)
               ->  Index Scan using ec1_pkey on ec1
                     Index Cond: (ff = '42'::bigint)
         ->  Seq Scan on ec2
               Filter: ('42'::bigint = x1)
 Optimizer: Postgres query optimizer
(9 rows)

explain (costs off)
  select * from ec1, ec2 where ff = x1 and x1 = '42'::int8alias1;
                       QUERY PLAN                        
---------------------------------------------------------
 Gather Motion 3:1  (slice1; segments: 3)
   ->  Nested Loop
         ->  Broadcast Motion 3:3  (slice2; segments: 3)
               ->  Index Scan using ec1_pkey on ec1
                     Index Cond: (ff = '42'::int8alias1)
         ->  Seq Scan on ec2
               Filter: (x1 = '42'::int8alias1)
 Optimizer: Postgres query optimizer
(8 rows)

explain (costs off)
  select * from ec1, ec2 where ff = x1 and x1 = '42'::int8alias2;
                       QUERY PLAN                        
---------------------------------------------------------
 Gather Motion 3:1  (slice1; segments: 3)
   ->  Nested Loop
         ->  Broadcast Motion 3:3  (slice2; segments: 3)
               ->  Seq Scan on ec2
                     Filter: (x1 = '42'::int8alias2)
         ->  Index Scan using ec1_pkey on ec1
               Index Cond: (ff = ec2.x1)
 Optimizer: Postgres query optimizer
(8 rows)

create index ec1_expr1 on ec1((ff + 1));
create index ec1_expr2 on ec1((ff + 2 + 1));
create index ec1_expr3 on ec1((ff + 3 + 1));
create index ec1_expr4 on ec1((ff + 4));
explain (costs off)
  select * from ec1,
    (select ff + 1 as x from
       (select ff + 2 as ff from ec1
        union all
        select ff + 3 as ff from ec1) ss0
     union all
     select ff + 4 as x from ec1) as ss1
  where ss1.x = ec1.f1 and ec1.ff = 42::int8;
                           QUERY PLAN                            
-----------------------------------------------------------------
 Gather Motion 3:1  (slice1; segments: 3)
   ->  Nested Loop
         ->  Broadcast Motion 1:3  (slice2; segments: 1)
               ->  Index Scan using ec1_pkey on ec1
                     Index Cond: (ff = '42'::bigint)
         ->  Append
               ->  Bitmap Heap Scan on ec1 ec1_1
                     Recheck Cond: (((ff + 2) + 1) = ec1.f1)
                     ->  Bitmap Index Scan on ec1_expr2
                           Index Cond: (((ff + 2) + 1) = ec1.f1)
               ->  Bitmap Heap Scan on ec1 ec1_2
                     Recheck Cond: (((ff + 3) + 1) = ec1.f1)
                     ->  Bitmap Index Scan on ec1_expr3
                           Index Cond: (((ff + 3) + 1) = ec1.f1)
               ->  Bitmap Heap Scan on ec1 ec1_3
                     Recheck Cond: ((ff + 4) = ec1.f1)
                     ->  Bitmap Index Scan on ec1_expr4
                           Index Cond: ((ff + 4) = ec1.f1)
 Optimizer: Postgres query optimizer
(19 rows)

explain (costs off)
  select * from ec1,
    (select ff + 1 as x from
       (select ff + 2 as ff from ec1
        union all
        select ff + 3 as ff from ec1) ss0
     union all
     select ff + 4 as x from ec1) as ss1
  where ss1.x = ec1.f1 and ec1.ff = 42::int8 and ec1.ff = ec1.f1;
                                           QUERY PLAN                                            
-------------------------------------------------------------------------------------------------
 Gather Motion 3:1  (slice1; segments: 3)
   ->  Nested Loop
         ->  Broadcast Motion 1:3  (slice2; segments: 1)
               ->  Index Scan using ec1_pkey on ec1
                     Index Cond: ((ff = '42'::bigint) AND (ff = '42'::bigint))
                     Filter: (ff = f1)
         ->  Append
               ->  Index Scan using ec1_expr2 on ec1 ec1_1
                     Index Cond: ((((ff + 2) + 1) = ec1.f1) AND (((ff + 2) + 1) = '42'::bigint))
               ->  Index Scan using ec1_expr3 on ec1 ec1_2
                     Index Cond: ((((ff + 3) + 1) = ec1.f1) AND (((ff + 3) + 1) = '42'::bigint))
               ->  Index Scan using ec1_expr4 on ec1 ec1_3
                     Index Cond: (((ff + 4) = ec1.f1) AND ((ff + 4) = '42'::bigint))
 Optimizer: Postgres query optimizer
(14 rows)

explain (costs off)
  select * from ec1,
    (select ff + 1 as x from
       (select ff + 2 as ff from ec1
        union all
        select ff + 3 as ff from ec1) ss0
     union all
     select ff + 4 as x from ec1) as ss1,
    (select ff + 1 as x from
       (select ff + 2 as ff from ec1
        union all
        select ff + 3 as ff from ec1) ss0
     union all
     select ff + 4 as x from ec1) as ss2
  where ss1.x = ec1.f1 and ss1.x = ss2.x and ec1.ff = 42::int8;
                                 QUERY PLAN                                  
-----------------------------------------------------------------------------
 Gather Motion 3:1  (slice1; segments: 3)
   ->  Nested Loop
         ->  Broadcast Motion 3:3  (slice2; segments: 3)
               ->  Nested Loop
                     ->  Broadcast Motion 1:3  (slice3; segments: 1)
                           ->  Index Scan using ec1_pkey on ec1
                                 Index Cond: (ff = '42'::bigint)
                     ->  Append
                           ->  Bitmap Heap Scan on ec1 ec1_1
                                 Recheck Cond: (((ff + 2) + 1) = ec1.f1)
                                 ->  Bitmap Index Scan on ec1_expr2
                                       Index Cond: (((ff + 2) + 1) = ec1.f1)
                           ->  Bitmap Heap Scan on ec1 ec1_2
                                 Recheck Cond: (((ff + 3) + 1) = ec1.f1)
                                 ->  Bitmap Index Scan on ec1_expr3
                                       Index Cond: (((ff + 3) + 1) = ec1.f1)
                           ->  Bitmap Heap Scan on ec1 ec1_3
                                 Recheck Cond: ((ff + 4) = ec1.f1)
                                 ->  Bitmap Index Scan on ec1_expr4
                                       Index Cond: ((ff + 4) = ec1.f1)
         ->  Append
               ->  Index Scan using ec1_expr2 on ec1 ec1_4
                     Index Cond: (((ff + 2) + 1) = (((ec1_1.ff + 2) + 1)))
               ->  Index Scan using ec1_expr3 on ec1 ec1_5
                     Index Cond: (((ff + 3) + 1) = (((ec1_1.ff + 2) + 1)))
               ->  Index Scan using ec1_expr4 on ec1 ec1_6
                     Index Cond: ((ff + 4) = (((ec1_1.ff + 2) + 1)))
 Optimizer: Postgres query optimizer
(28 rows)

-- let's try that as a mergejoin
set enable_mergejoin = on;
set enable_nestloop = off;
explain (costs off)
  select * from ec1,
    (select ff + 1 as x from
       (select ff + 2 as ff from ec1
        union all
        select ff + 3 as ff from ec1) ss0
     union all
     select ff + 4 as x from ec1) as ss1,
    (select ff + 1 as x from
       (select ff + 2 as ff from ec1
        union all
        select ff + 3 as ff from ec1) ss0
     union all
     select ff + 4 as x from ec1) as ss2
  where ss1.x = ec1.f1 and ss1.x = ss2.x and ec1.ff = 42::int8;
                                    QUERY PLAN                                     
-----------------------------------------------------------------------------------
 Gather Motion 3:1  (slice1; segments: 3)
   ->  Nested Loop
         Join Filter: ((((ec1_1.ff + 2) + 1)) = ec1.f1)
         ->  Broadcast Motion 1:3  (slice2; segments: 1)
               ->  Index Scan using ec1_pkey on ec1
                     Index Cond: (ff = '42'::bigint)
         ->  Materialize
               ->  Merge Join
                     Merge Cond: ((((ec1_1.ff + 2) + 1)) = (((ec1_4.ff + 2) + 1)))
                     ->  Merge Append
                           Sort Key: (((ec1_1.ff + 2) + 1))
                           ->  Index Scan using ec1_expr2 on ec1 ec1_1
                           ->  Index Scan using ec1_expr3 on ec1 ec1_2
                           ->  Index Scan using ec1_expr4 on ec1 ec1_3
                     ->  Sort
                           Sort Key: (((ec1_4.ff + 2) + 1))
                           ->  Broadcast Motion 3:3  (slice3; segments: 3)
                                 ->  Append
                                       ->  Seq Scan on ec1 ec1_4
                                       ->  Seq Scan on ec1 ec1_5
                                       ->  Seq Scan on ec1 ec1_6
 Optimizer: Postgres query optimizer
(22 rows)

-- check partially indexed scan
set enable_nestloop = on;
set enable_mergejoin = off;
drop index ec1_expr3;
explain (costs off)
  select * from ec1,
    (select ff + 1 as x from
       (select ff + 2 as ff from ec1
        union all
        select ff + 3 as ff from ec1) ss0
     union all
     select ff + 4 as x from ec1) as ss1
  where ss1.x = ec1.f1 and ec1.ff = 42::int8;
                           QUERY PLAN                            
-----------------------------------------------------------------
 Gather Motion 3:1  (slice1; segments: 3)
   ->  Nested Loop
         ->  Broadcast Motion 1:3  (slice2; segments: 1)
               ->  Index Scan using ec1_pkey on ec1
                     Index Cond: (ff = '42'::bigint)
         ->  Append
               ->  Bitmap Heap Scan on ec1 ec1_1
                     Recheck Cond: (((ff + 2) + 1) = ec1.f1)
                     ->  Bitmap Index Scan on ec1_expr2
                           Index Cond: (((ff + 2) + 1) = ec1.f1)
               ->  Seq Scan on ec1 ec1_2
                     Filter: (((ff + 3) + 1) = ec1.f1)
               ->  Bitmap Heap Scan on ec1 ec1_3
                     Recheck Cond: ((ff + 4) = ec1.f1)
                     ->  Bitmap Index Scan on ec1_expr4
                           Index Cond: ((ff + 4) = ec1.f1)
 Optimizer: Postgres query optimizer
(17 rows)

-- let's try that as a mergejoin
set enable_mergejoin = on;
set enable_nestloop = off;
explain (costs off)
  select * from ec1,
    (select ff + 1 as x from
       (select ff + 2 as ff from ec1
        union all
        select ff + 3 as ff from ec1) ss0
     union all
     select ff + 4 as x from ec1) as ss1
  where ss1.x = ec1.f1 and ec1.ff = 42::int8;
                           QUERY PLAN                            
-----------------------------------------------------------------
 Gather Motion 3:1  (slice1; segments: 3)
   ->  Nested Loop
         ->  Broadcast Motion 1:3  (slice2; segments: 1)
               ->  Index Scan using ec1_pkey on ec1
                     Index Cond: (ff = '42'::bigint)
         ->  Append
               ->  Bitmap Heap Scan on ec1 ec1_1
                     Recheck Cond: (((ff + 2) + 1) = ec1.f1)
                     ->  Bitmap Index Scan on ec1_expr2
                           Index Cond: (((ff + 2) + 1) = ec1.f1)
               ->  Seq Scan on ec1 ec1_2
                     Filter: (((ff + 3) + 1) = ec1.f1)
               ->  Bitmap Heap Scan on ec1 ec1_3
                     Recheck Cond: ((ff + 4) = ec1.f1)
                     ->  Bitmap Index Scan on ec1_expr4
                           Index Cond: ((ff + 4) = ec1.f1)
 Optimizer: Postgres query optimizer
(17 rows)

-- check effects of row-level security
set enable_nestloop = on;
set enable_mergejoin = off;
alter table ec1 enable row level security;
create policy p1 on ec1 using (f1 < '5'::int8alias1);
create user regress_user_ectest;
grant select on ec0 to regress_user_ectest;
grant select on ec1 to regress_user_ectest;
-- without any RLS, we'll treat {a.ff, b.ff, 43} as an EquivalenceClass
explain (costs off)
  select * from ec0 a, ec1 b
  where a.ff = b.ff and a.ff = 43::bigint::int8alias1;
                          QUERY PLAN                           
---------------------------------------------------------------
 Gather Motion 3:1  (slice1; segments: 3)
   ->  Nested Loop
         ->  Index Scan using ec0_pkey on ec0 a
               Index Cond: (ff = '43'::int8alias1)
         ->  Materialize
               ->  Broadcast Motion 3:3  (slice2; segments: 3)
                     ->  Index Scan using ec1_pkey on ec1 b
                           Index Cond: (ff = '43'::int8alias1)
 Optimizer: Postgres query optimizer
(9 rows)

set session authorization regress_user_ectest;
-- with RLS active, the non-leakproof a.ff = 43 clause is not treated
-- as a suitable source for an EquivalenceClass; currently, this is true
-- even though the RLS clause has nothing to do directly with the EC
explain (costs off)
  select * from ec0 a, ec1 b
  where a.ff = b.ff and a.ff = 43::bigint::int8alias1;
                                 QUERY PLAN                                 
----------------------------------------------------------------------------
 Gather Motion 3:1  (slice1; segments: 3)
   ->  Nested Loop
         ->  Index Scan using ec0_pkey on ec0 a
               Index Cond: (ff = '43'::int8alias1)
         ->  Index Scan using ec1_pkey on ec1 b
               Index Cond: (ff = a.ff)
               Filter: ((f1 < '5'::int8alias1) AND (ff = '43'::int8alias1))
 Optimizer: Postgres query optimizer
(8 rows)

reset session authorization;
revoke select on ec0 from regress_user_ectest;
revoke select on ec1 from regress_user_ectest;
drop user regress_user_ectest;
-- check that X=X is converted to X IS NOT NULL when appropriate
explain (costs off)
  select * from tenk1 where unique1 = unique1 and unique2 = unique2;
                            QUERY PLAN                             
-------------------------------------------------------------------
 Gather Motion 3:1  (slice1; segments: 3)
   ->  Seq Scan on tenk1
         Filter: ((unique1 IS NOT NULL) AND (unique2 IS NOT NULL))
 Optimizer: Postgres query optimizer
(4 rows)

-- this could be converted, but isn't at present
explain (costs off)
  select * from tenk1 where unique1 = unique1 or unique2 = unique2;
<<<<<<< HEAD
                          QUERY PLAN                          
--------------------------------------------------------------
 Gather Motion 3:1  (slice1; segments: 3)
   ->  Seq Scan on tenk1
         Filter: ((unique1 = unique1) OR (unique2 = unique2))
 Optimizer: Postgres query optimizer
(4 rows)
=======
                       QUERY PLAN                       
--------------------------------------------------------
 Seq Scan on tenk1
   Filter: ((unique1 = unique1) OR (unique2 = unique2))
(2 rows)

-- check that we recognize equivalence with dummy domains in the way
create temp table undername (f1 name, f2 int);
create temp view overview as
  select f1::information_schema.sql_identifier as sqli, f2 from undername;
explain (costs off)  -- this should not require a sort
  select * from overview where sqli = 'foo' order by sqli;
          QUERY PLAN          
------------------------------
 Seq Scan on undername
   Filter: (f1 = 'foo'::name)
(2 rows)
>>>>>>> 7cd0d523
<|MERGE_RESOLUTION|>--- conflicted
+++ resolved
@@ -500,7 +500,6 @@
 -- this could be converted, but isn't at present
 explain (costs off)
   select * from tenk1 where unique1 = unique1 or unique2 = unique2;
-<<<<<<< HEAD
                           QUERY PLAN                          
 --------------------------------------------------------------
  Gather Motion 3:1  (slice1; segments: 3)
@@ -508,12 +507,6 @@
          Filter: ((unique1 = unique1) OR (unique2 = unique2))
  Optimizer: Postgres query optimizer
 (4 rows)
-=======
-                       QUERY PLAN                       
---------------------------------------------------------
- Seq Scan on tenk1
-   Filter: ((unique1 = unique1) OR (unique2 = unique2))
-(2 rows)
 
 -- check that we recognize equivalence with dummy domains in the way
 create temp table undername (f1 name, f2 int);
@@ -521,9 +514,10 @@
   select f1::information_schema.sql_identifier as sqli, f2 from undername;
 explain (costs off)  -- this should not require a sort
   select * from overview where sqli = 'foo' order by sqli;
-          QUERY PLAN          
-------------------------------
- Seq Scan on undername
-   Filter: (f1 = 'foo'::name)
-(2 rows)
->>>>>>> 7cd0d523
+                QUERY PLAN                
+------------------------------------------
+ Gather Motion 1:1  (slice1; segments: 1)
+   ->  Seq Scan on undername
+         Filter: (f1 = 'foo'::name)
+ Optimizer: Postgres query optimizer
+(4 rows)
