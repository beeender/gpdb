/* Test inheritance of structure (LIKE) */
CREATE TABLE inhx (xx text DEFAULT 'text');
/*
 * Test double inheritance
 *
 * Ensure that defaults are NOT included unless
 * INCLUDING DEFAULTS is specified
 */
CREATE TABLE ctla (aa TEXT);
CREATE TABLE ctlb (bb TEXT) INHERITS (ctla);
CREATE TABLE foo (LIKE nonexistent);
ERROR:  relation "nonexistent" does not exist
LINE 1: CREATE TABLE foo (LIKE nonexistent);
                               ^
CREATE TABLE inhe (ee text, LIKE inhx) inherits (ctlb);
INSERT INTO inhe VALUES ('ee-col1', 'ee-col2', DEFAULT, 'ee-col4');
SELECT * FROM inhe; /* Columns aa, bb, xx value NULL, ee */
   aa    |   bb    | ee |   xx    
---------+---------+----+---------
 ee-col1 | ee-col2 |    | ee-col4
(1 row)

SELECT * FROM inhx; /* Empty set since LIKE inherits structure only */
 xx 
----
(0 rows)

SELECT * FROM ctlb; /* Has ee entry */
   aa    |   bb    
---------+---------
 ee-col1 | ee-col2
(1 row)

SELECT * FROM ctla; /* Has ee entry */
   aa    
---------
 ee-col1
(1 row)

CREATE TABLE inhf (LIKE inhx, LIKE inhx); /* Throw error */
ERROR:  column "xx" specified more than once
CREATE TABLE inhf (LIKE inhx INCLUDING DEFAULTS INCLUDING CONSTRAINTS);
INSERT INTO inhf DEFAULT VALUES;
SELECT * FROM inhf; /* Single entry with value 'text' */
  xx  
------
 text
(1 row)

ALTER TABLE inhx add constraint foo CHECK (xx = 'text');
ALTER TABLE inhx ADD PRIMARY KEY (xx);
CREATE TABLE inhg (LIKE inhx); /* Doesn't copy constraint */
INSERT INTO inhg VALUES ('foo');
DROP TABLE inhg;
CREATE TABLE inhg (x text, LIKE inhx INCLUDING CONSTRAINTS, y text); /* Copies constraints */
INSERT INTO inhg VALUES ('x', 'text', 'y'); /* Succeeds */
INSERT INTO inhg VALUES ('x', 'text', 'y'); /* Succeeds -- Unique constraints not copied */
INSERT INTO inhg VALUES ('x', 'foo',  'y');  /* fails due to constraint */
ERROR:  new row for relation "inhg" violates check constraint "foo"
DETAIL:  Failing row contains (x, foo, y).
SELECT * FROM inhg; /* Two records with three columns in order x=x, xx=text, y=y */
 x |  xx  | y 
---+------+---
 x | text | y
 x | text | y
(2 rows)

DROP TABLE inhg;
CREATE TABLE test_like_id_1 (a bigint GENERATED ALWAYS AS IDENTITY, b text);
\d test_like_id_1
                     Table "public.test_like_id_1"
 Column |  Type  | Collation | Nullable |           Default            
--------+--------+-----------+----------+------------------------------
 a      | bigint |           | not null | generated always as identity
 b      | text   |           |          | 

INSERT INTO test_like_id_1 (b) VALUES ('b1');
SELECT * FROM test_like_id_1;
 a | b  
---+----
 1 | b1
(1 row)

CREATE TABLE test_like_id_2 (LIKE test_like_id_1);
\d test_like_id_2
          Table "public.test_like_id_2"
 Column |  Type  | Collation | Nullable | Default 
--------+--------+-----------+----------+---------
 a      | bigint |           | not null | 
 b      | text   |           |          | 

INSERT INTO test_like_id_2 (b) VALUES ('b2');
ERROR:  null value in column "a" violates not-null constraint
DETAIL:  Failing row contains (null, b2).
SELECT * FROM test_like_id_2;  -- identity was not copied
 a | b 
---+---
(0 rows)

CREATE TABLE test_like_id_3 (LIKE test_like_id_1 INCLUDING IDENTITY);
\d test_like_id_3
                     Table "public.test_like_id_3"
 Column |  Type  | Collation | Nullable |           Default            
--------+--------+-----------+----------+------------------------------
 a      | bigint |           | not null | generated always as identity
 b      | text   |           |          | 

INSERT INTO test_like_id_3 (b) VALUES ('b3');
SELECT * FROM test_like_id_3;  -- identity was copied and applied
 a | b  
---+----
 1 | b3
(1 row)

DROP TABLE test_like_id_1, test_like_id_2, test_like_id_3;
CREATE TABLE test_like_gen_1 (a int, b int GENERATED ALWAYS AS (a * 2) STORED);
\d test_like_gen_1
                        Table "public.test_like_gen_1"
 Column |  Type   | Collation | Nullable |              Default               
--------+---------+-----------+----------+------------------------------------
 a      | integer |           |          | 
 b      | integer |           |          | generated always as (a * 2) stored

INSERT INTO test_like_gen_1 (a) VALUES (1);
SELECT * FROM test_like_gen_1;
 a | b 
---+---
 1 | 2
(1 row)

CREATE TABLE test_like_gen_2 (LIKE test_like_gen_1);
\d test_like_gen_2
          Table "public.test_like_gen_2"
 Column |  Type   | Collation | Nullable | Default 
--------+---------+-----------+----------+---------
 a      | integer |           |          | 
 b      | integer |           |          | 

INSERT INTO test_like_gen_2 (a) VALUES (1);
SELECT * FROM test_like_gen_2;
 a | b 
---+---
 1 |  
(1 row)

CREATE TABLE test_like_gen_3 (LIKE test_like_gen_1 INCLUDING GENERATED);
\d test_like_gen_3
                        Table "public.test_like_gen_3"
 Column |  Type   | Collation | Nullable |              Default               
--------+---------+-----------+----------+------------------------------------
 a      | integer |           |          | 
 b      | integer |           |          | generated always as (a * 2) stored

INSERT INTO test_like_gen_3 (a) VALUES (1);
SELECT * FROM test_like_gen_3;
 a | b 
---+---
 1 | 2
(1 row)

DROP TABLE test_like_gen_1, test_like_gen_2, test_like_gen_3;
-- also test generated column with a "forward" reference (bug #16342)
CREATE TABLE test_like_4 (b int DEFAULT 42,
  c int GENERATED ALWAYS AS (a * 2) STORED,
  a int CHECK (a > 0));
\d test_like_4
                          Table "public.test_like_4"
 Column |  Type   | Collation | Nullable |              Default               
--------+---------+-----------+----------+------------------------------------
 b      | integer |           |          | 42
 c      | integer |           |          | generated always as (a * 2) stored
 a      | integer |           |          | 
Check constraints:
    "test_like_4_a_check" CHECK (a > 0)

CREATE TABLE test_like_4a (LIKE test_like_4);
CREATE TABLE test_like_4b (LIKE test_like_4 INCLUDING DEFAULTS);
CREATE TABLE test_like_4c (LIKE test_like_4 INCLUDING GENERATED);
CREATE TABLE test_like_4d (LIKE test_like_4 INCLUDING DEFAULTS INCLUDING GENERATED);
\d test_like_4a
            Table "public.test_like_4a"
 Column |  Type   | Collation | Nullable | Default 
--------+---------+-----------+----------+---------
 b      | integer |           |          | 
 c      | integer |           |          | 
 a      | integer |           |          | 

INSERT INTO test_like_4a (a) VALUES(11);
SELECT a, b, c FROM test_like_4a;
 a  | b | c 
----+---+---
 11 |   |  
(1 row)

\d test_like_4b
            Table "public.test_like_4b"
 Column |  Type   | Collation | Nullable | Default 
--------+---------+-----------+----------+---------
 b      | integer |           |          | 42
 c      | integer |           |          | 
 a      | integer |           |          | 

INSERT INTO test_like_4b (a) VALUES(11);
SELECT a, b, c FROM test_like_4b;
 a  | b  | c 
----+----+---
 11 | 42 |  
(1 row)

\d test_like_4c
                         Table "public.test_like_4c"
 Column |  Type   | Collation | Nullable |              Default               
--------+---------+-----------+----------+------------------------------------
 b      | integer |           |          | 
 c      | integer |           |          | generated always as (a * 2) stored
 a      | integer |           |          | 

INSERT INTO test_like_4c (a) VALUES(11);
SELECT a, b, c FROM test_like_4c;
 a  | b | c  
----+---+----
 11 |   | 22
(1 row)

\d test_like_4d
                         Table "public.test_like_4d"
 Column |  Type   | Collation | Nullable |              Default               
--------+---------+-----------+----------+------------------------------------
 b      | integer |           |          | 42
 c      | integer |           |          | generated always as (a * 2) stored
 a      | integer |           |          | 

INSERT INTO test_like_4d (a) VALUES(11);
SELECT a, b, c FROM test_like_4d;
 a  | b  | c  
----+----+----
 11 | 42 | 22
(1 row)

-- Test renumbering of Vars when combining LIKE with inheritance
CREATE TABLE test_like_5 (x point, y point, z point);
CREATE TABLE test_like_5x (p int CHECK (p > 0),
   q int GENERATED ALWAYS AS (p * 2) STORED);
CREATE TABLE test_like_5c (LIKE test_like_4 INCLUDING ALL)
  INHERITS (test_like_5, test_like_5x);
\d test_like_5c
                         Table "public.test_like_5c"
 Column |  Type   | Collation | Nullable |              Default               
--------+---------+-----------+----------+------------------------------------
 x      | point   |           |          | 
 y      | point   |           |          | 
 z      | point   |           |          | 
 p      | integer |           |          | 
 q      | integer |           |          | generated always as (p * 2) stored
 b      | integer |           |          | 42
 c      | integer |           |          | generated always as (a * 2) stored
 a      | integer |           |          | 
Check constraints:
    "test_like_4_a_check" CHECK (a > 0)
    "test_like_5x_p_check" CHECK (p > 0)
Inherits: test_like_5,
          test_like_5x

DROP TABLE test_like_4, test_like_4a, test_like_4b, test_like_4c, test_like_4d;
DROP TABLE test_like_5, test_like_5x, test_like_5c;
CREATE TABLE inhg (x text, LIKE inhx INCLUDING INDEXES, y text); /* copies indexes */
INSERT INTO inhg VALUES (5, 10);
INSERT INTO inhg VALUES (20, 10); -- should fail
ERROR:  duplicate key value violates unique constraint "inhg_pkey"
DETAIL:  Key (xx)=(10) already exists.
DROP TABLE inhg;
/* Multiple primary keys creation should fail */
CREATE TABLE inhg (x text, LIKE inhx INCLUDING INDEXES, PRIMARY KEY(x)); /* fails */
ERROR:  multiple primary keys for table "inhg" are not allowed
CREATE TABLE inhz (xx text DEFAULT 'text', yy int UNIQUE);
CREATE UNIQUE INDEX inhz_xx_idx on inhz (xx) WHERE xx <> 'test';
ERROR:  UNIQUE index must contain all columns in the table's distribution key
DETAIL:  Distribution key column "yy" is not included in the constraint.
/* Ok to create multiple unique indexes */
/* GPDB: This query will fail because unique index must contain all distribution key */
CREATE TABLE inhg (x text UNIQUE, LIKE inhz INCLUDING INDEXES);
ERROR:  UNIQUE or PRIMARY KEY definitions are incompatible with each other
HINT:  When there are multiple PRIMARY KEY / UNIQUE constraints, they must have at least one column in common.
CREATE TABLE inhg (x text, LIKE inhz INCLUDING INDEXES);
NOTICE:  Table doesn't have 'DISTRIBUTED BY' clause -- Using column named 'x' as the Greenplum Database data distribution key for this table.
HINT:  The 'DISTRIBUTED BY' clause determines the distribution of data. Make sure column(s) chosen are the optimal data distribution key to minimize skew.
INSERT INTO inhg (xx, yy, x) VALUES ('test', 5, 10);
INSERT INTO inhg (xx, yy, x) VALUES ('test', 10, 15);
INSERT INTO inhg (xx, yy, x) VALUES ('foo', 10, 15); -- should fail
ERROR:  duplicate key value violates unique constraint "inhg_yy_key"  (seg2 172.17.0.2:25434 pid=107504)
DETAIL:  Key (yy)=(10) already exists.
DROP TABLE inhg;
DROP TABLE inhz;
/* Use primary key imported by LIKE for self-referential FK constraint */
CREATE TABLE inhz (x text REFERENCES inhz, LIKE inhx INCLUDING INDEXES);
\d inhz
              Table "public.inhz"
 Column | Type | Collation | Nullable | Default 
--------+------+-----------+----------+---------
 x      | text |           |          | 
 xx     | text |           | not null | 
Indexes:
    "inhz_pkey" PRIMARY KEY, btree (xx)
Foreign-key constraints:
    "inhz_x_fkey" FOREIGN KEY (x) REFERENCES inhz(xx)
Referenced by:
    TABLE "inhz" CONSTRAINT "inhz_x_fkey" FOREIGN KEY (x) REFERENCES inhz(xx)

DROP TABLE inhz;
-- including storage and comments
CREATE TABLE ctlt1 (a text CHECK (length(a) > 2) PRIMARY KEY, b text);
CREATE INDEX ctlt1_b_key ON ctlt1 (b);
CREATE INDEX ctlt1_fnidx ON ctlt1 ((a || b));
CREATE STATISTICS ctlt1_a_b_stat ON a,b FROM ctlt1;
COMMENT ON STATISTICS ctlt1_a_b_stat IS 'ab stats';
COMMENT ON COLUMN ctlt1.a IS 'A';
COMMENT ON COLUMN ctlt1.b IS 'B';
COMMENT ON CONSTRAINT ctlt1_a_check ON ctlt1 IS 't1_a_check';
COMMENT ON INDEX ctlt1_pkey IS 'index pkey';
COMMENT ON INDEX ctlt1_b_key IS 'index b_key';
ALTER TABLE ctlt1 ALTER COLUMN a SET STORAGE MAIN;
CREATE TABLE ctlt2 (c text);
ALTER TABLE ctlt2 ALTER COLUMN c SET STORAGE EXTERNAL;
COMMENT ON COLUMN ctlt2.c IS 'C';
CREATE TABLE ctlt3 (a text CHECK (length(a) < 5), c text CHECK (length(c) < 7));
ALTER TABLE ctlt3 ALTER COLUMN c SET STORAGE EXTERNAL;
ALTER TABLE ctlt3 ALTER COLUMN a SET STORAGE MAIN;
CREATE INDEX ctlt3_fnidx ON ctlt3 ((a || c));
COMMENT ON COLUMN ctlt3.a IS 'A3';
COMMENT ON COLUMN ctlt3.c IS 'C';
COMMENT ON CONSTRAINT ctlt3_a_check ON ctlt3 IS 't3_a_check';
CREATE TABLE ctlt4 (a text, c text);
ALTER TABLE ctlt4 ALTER COLUMN c SET STORAGE EXTERNAL;
CREATE TABLE ctlt12_storage (LIKE ctlt1 INCLUDING STORAGE, LIKE ctlt2 INCLUDING STORAGE);
\d+ ctlt12_storage
                             Table "public.ctlt12_storage"
 Column | Type | Collation | Nullable | Default | Storage  | Stats target | Description 
--------+------+-----------+----------+---------+----------+--------------+-------------
 a      | text |           | not null |         | main     |              | 
 b      | text |           |          |         | extended |              | 
 c      | text |           |          |         | external |              | 
Distributed by: (a)

CREATE TABLE ctlt12_comments (LIKE ctlt1 INCLUDING COMMENTS, LIKE ctlt2 INCLUDING COMMENTS);
\d+ ctlt12_comments
                             Table "public.ctlt12_comments"
 Column | Type | Collation | Nullable | Default | Storage  | Stats target | Description 
--------+------+-----------+----------+---------+----------+--------------+-------------
 a      | text |           | not null |         | extended |              | A
 b      | text |           |          |         | extended |              | B
 c      | text |           |          |         | extended |              | C
Distributed by: (a)

CREATE TABLE ctlt1_inh (LIKE ctlt1 INCLUDING CONSTRAINTS INCLUDING COMMENTS) INHERITS (ctlt1);
NOTICE:  merging column "a" with inherited definition
NOTICE:  merging column "b" with inherited definition
NOTICE:  merging constraint "ctlt1_a_check" with inherited definition
\d+ ctlt1_inh
                                Table "public.ctlt1_inh"
 Column | Type | Collation | Nullable | Default | Storage  | Stats target | Description 
--------+------+-----------+----------+---------+----------+--------------+-------------
 a      | text |           | not null |         | main     |              | A
 b      | text |           |          |         | extended |              | B
Check constraints:
    "ctlt1_a_check" CHECK (length(a) > 2)
Inherits: ctlt1
Distributed by: (a)

SELECT description FROM pg_description, pg_constraint c WHERE classoid = 'pg_constraint'::regclass AND objoid = c.oid AND c.conrelid = 'ctlt1_inh'::regclass;
 description 
-------------
 t1_a_check
(1 row)

CREATE TABLE ctlt13_inh () INHERITS (ctlt1, ctlt3);
NOTICE:  merging multiple inherited definitions of column "a"
\d+ ctlt13_inh
                               Table "public.ctlt13_inh"
 Column | Type | Collation | Nullable | Default | Storage  | Stats target | Description 
--------+------+-----------+----------+---------+----------+--------------+-------------
 a      | text |           | not null |         | main     |              | 
 b      | text |           |          |         | extended |              | 
 c      | text |           |          |         | external |              | 
Check constraints:
    "ctlt1_a_check" CHECK (length(a) > 2)
    "ctlt3_a_check" CHECK (length(a) < 5)
    "ctlt3_c_check" CHECK (length(c) < 7)
Inherits: ctlt1,
          ctlt3
Distributed by: (a)

CREATE TABLE ctlt13_like (LIKE ctlt3 INCLUDING CONSTRAINTS INCLUDING INDEXES INCLUDING COMMENTS INCLUDING STORAGE) INHERITS (ctlt1);
NOTICE:  merging column "a" with inherited definition
\d+ ctlt13_like
                               Table "public.ctlt13_like"
 Column | Type | Collation | Nullable | Default | Storage  | Stats target | Description 
--------+------+-----------+----------+---------+----------+--------------+-------------
 a      | text |           | not null |         | main     |              | A3
 b      | text |           |          |         | extended |              | 
 c      | text |           |          |         | external |              | C
Indexes:
    "ctlt13_like_expr_idx" btree ((a || c))
Check constraints:
    "ctlt1_a_check" CHECK (length(a) > 2)
    "ctlt3_a_check" CHECK (length(a) < 5)
    "ctlt3_c_check" CHECK (length(c) < 7)
Inherits: ctlt1
Distributed by: (a)

SELECT description FROM pg_description, pg_constraint c WHERE classoid = 'pg_constraint'::regclass AND objoid = c.oid AND c.conrelid = 'ctlt13_like'::regclass;
 description 
-------------
 t3_a_check
(1 row)

CREATE TABLE ctlt_all (LIKE ctlt1 INCLUDING ALL);
\d+ ctlt_all
                                Table "public.ctlt_all"
 Column | Type | Collation | Nullable | Default | Storage  | Stats target | Description 
--------+------+-----------+----------+---------+----------+--------------+-------------
 a      | text |           | not null |         | main     |              | A
 b      | text |           |          |         | extended |              | B
Indexes:
    "ctlt_all_pkey" PRIMARY KEY, btree (a)
    "ctlt_all_b_idx" btree (b)
    "ctlt_all_expr_idx" btree ((a || b))
Check constraints:
    "ctlt1_a_check" CHECK (length(a) > 2)
Statistics objects:
    "public"."ctlt_all_a_b_stat" (ndistinct, dependencies, mcv) ON a, b FROM ctlt_all
Distributed by: (a)

SELECT c.relname, objsubid, description FROM pg_description, pg_index i, pg_class c WHERE classoid = 'pg_class'::regclass AND objoid = i.indexrelid AND c.oid = i.indexrelid AND i.indrelid = 'ctlt_all'::regclass ORDER BY c.relname, objsubid;
    relname     | objsubid | description 
----------------+----------+-------------
 ctlt_all_b_idx |        0 | index b_key
 ctlt_all_pkey  |        0 | index pkey
(2 rows)

SELECT s.stxname, objsubid, description FROM pg_description, pg_statistic_ext s WHERE classoid = 'pg_statistic_ext'::regclass AND objoid = s.oid AND s.stxrelid = 'ctlt_all'::regclass ORDER BY s.stxname, objsubid;
      stxname      | objsubid | description 
-------------------+----------+-------------
 ctlt_all_a_b_stat |        0 | ab stats
(1 row)

CREATE TABLE inh_error1 () INHERITS (ctlt1, ctlt4);
NOTICE:  merging multiple inherited definitions of column "a"
ERROR:  inherited column "a" has a storage parameter conflict
DETAIL:  MAIN versus EXTENDED
CREATE TABLE inh_error2 (LIKE ctlt4 INCLUDING STORAGE) INHERITS (ctlt1);
NOTICE:  merging column "a" with inherited definition
ERROR:  column "a" has a storage parameter conflict
DETAIL:  MAIN versus EXTENDED
<<<<<<< HEAD
DROP TABLE ctlt12_storage, ctlt12_comments, ctlt1_inh, ctlt13_inh, ctlt13_like, ctlt_all, ctlb, ctla, ctlt1, ctlt2, ctlt3, ctlt4 CASCADE;
=======
-- Check that LIKE isn't confused by a system catalog of the same name
CREATE TABLE pg_attrdef (LIKE ctlt1 INCLUDING ALL);
\d+ public.pg_attrdef
                               Table "public.pg_attrdef"
 Column | Type | Collation | Nullable | Default | Storage  | Stats target | Description 
--------+------+-----------+----------+---------+----------+--------------+-------------
 a      | text |           | not null |         | main     |              | A
 b      | text |           |          |         | extended |              | B
Indexes:
    "pg_attrdef_pkey" PRIMARY KEY, btree (a)
    "pg_attrdef_b_idx" btree (b)
    "pg_attrdef_expr_idx" btree ((a || b))
Check constraints:
    "ctlt1_a_check" CHECK (length(a) > 2)
Statistics objects:
    "public"."pg_attrdef_a_b_stat" (ndistinct, dependencies, mcv) ON a, b FROM public.pg_attrdef

DROP TABLE public.pg_attrdef;
-- Check that LIKE isn't confused when new table masks the old, either
BEGIN;
CREATE SCHEMA ctl_schema;
SET LOCAL search_path = ctl_schema, public;
CREATE TABLE ctlt1 (LIKE ctlt1 INCLUDING ALL);
\d+ ctlt1
                                Table "ctl_schema.ctlt1"
 Column | Type | Collation | Nullable | Default | Storage  | Stats target | Description 
--------+------+-----------+----------+---------+----------+--------------+-------------
 a      | text |           | not null |         | main     |              | A
 b      | text |           |          |         | extended |              | B
Indexes:
    "ctlt1_pkey" PRIMARY KEY, btree (a)
    "ctlt1_b_idx" btree (b)
    "ctlt1_expr_idx" btree ((a || b))
Check constraints:
    "ctlt1_a_check" CHECK (length(a) > 2)
Statistics objects:
    "ctl_schema"."ctlt1_a_b_stat" (ndistinct, dependencies, mcv) ON a, b FROM ctlt1

ROLLBACK;
DROP TABLE ctlt1, ctlt2, ctlt3, ctlt4, ctlt12_storage, ctlt12_comments, ctlt1_inh, ctlt13_inh, ctlt13_like, ctlt_all, ctla, ctlb CASCADE;
>>>>>>> 7cd0d523
NOTICE:  drop cascades to table inhe
/* LIKE with other relation kinds */
CREATE TABLE ctlt4 (a int, b text);
CREATE SEQUENCE ctlseq1;
CREATE TABLE ctlt10 (LIKE ctlseq1);  -- fail
ERROR:  "ctlseq1" is not a table, view, materialized view, composite type, or foreign table
LINE 1: CREATE TABLE ctlt10 (LIKE ctlseq1);
                                  ^
CREATE VIEW ctlv1 AS SELECT * FROM ctlt4;
CREATE TABLE ctlt11 (LIKE ctlv1);
CREATE TABLE ctlt11a (LIKE ctlv1 INCLUDING ALL);
CREATE TYPE ctlty1 AS (a int, b text);
CREATE TABLE ctlt12 (LIKE ctlty1);
DROP SEQUENCE ctlseq1;
DROP TYPE ctlty1;
DROP VIEW ctlv1;
DROP TABLE IF EXISTS ctlt4, ctlt10, ctlt11, ctlt11a, ctlt12;
NOTICE:  table "ctlt10" does not exist, skipping<|MERGE_RESOLUTION|>--- conflicted
+++ resolved
@@ -271,7 +271,8 @@
 DROP TABLE inhg;
 /* Multiple primary keys creation should fail */
 CREATE TABLE inhg (x text, LIKE inhx INCLUDING INDEXES, PRIMARY KEY(x)); /* fails */
-ERROR:  multiple primary keys for table "inhg" are not allowed
+ERROR:  UNIQUE or PRIMARY KEY definitions are incompatible with each other
+HINT:  When there are multiple PRIMARY KEY / UNIQUE constraints, they must have at least one column in common.
 CREATE TABLE inhz (xx text DEFAULT 'text', yy int UNIQUE);
 CREATE UNIQUE INDEX inhz_xx_idx on inhz (xx) WHERE xx <> 'test';
 ERROR:  UNIQUE index must contain all columns in the table's distribution key
@@ -451,9 +452,6 @@
 NOTICE:  merging column "a" with inherited definition
 ERROR:  column "a" has a storage parameter conflict
 DETAIL:  MAIN versus EXTENDED
-<<<<<<< HEAD
-DROP TABLE ctlt12_storage, ctlt12_comments, ctlt1_inh, ctlt13_inh, ctlt13_like, ctlt_all, ctlb, ctla, ctlt1, ctlt2, ctlt3, ctlt4 CASCADE;
-=======
 -- Check that LIKE isn't confused by a system catalog of the same name
 CREATE TABLE pg_attrdef (LIKE ctlt1 INCLUDING ALL);
 \d+ public.pg_attrdef
@@ -494,7 +492,6 @@
 
 ROLLBACK;
 DROP TABLE ctlt1, ctlt2, ctlt3, ctlt4, ctlt12_storage, ctlt12_comments, ctlt1_inh, ctlt13_inh, ctlt13_like, ctlt_all, ctla, ctlb CASCADE;
->>>>>>> 7cd0d523
 NOTICE:  drop cascades to table inhe
 /* LIKE with other relation kinds */
 CREATE TABLE ctlt4 (a int, b text);
