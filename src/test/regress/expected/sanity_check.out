VACUUM;
--
-- sanity check, if we don't have indices the test will take years to
-- complete.  But skip TOAST relations (since they will have varying
-- names depending on the current OID counter) as well as temp tables
-- of other backends (to avoid timing-dependent behavior).
--
SELECT relname, relhasindex
   FROM pg_class c LEFT JOIN pg_namespace n ON n.oid = relnamespace
   WHERE relkind = 'r' AND (nspname ~ '^pg_temp_') IS NOT TRUE
   AND relname NOT LIKE 'gp_%'
   AND relname <> 'pg_resqueue'
   ORDER BY relname;
         relname         | relhasindex 
-------------------------+-------------
 a                       | f
 a_star                  | f
 abstime_tbl             | f
 aggtest                 | f
 array_index_op_test     | t
 array_op_test           | f
 b                       | f
 b_star                  | f
 box_tbl                 | f
 bprime                  | f
 bt_f8_heap              | t
 bt_i4_heap              | t
 bt_name_heap            | t
 bt_txt_heap             | t
 c                       | f
 c_star                  | f
 char_tbl                | f
 check2_tbl              | f
 check_tbl               | f
 circle_tbl              | t
 city                    | f
 copy_tbl                | f
 d                       | f
 d_star                  | f
 date_tbl                | f
 default_tbl             | f
 defaultexpr_tbl         | f
 dept                    | f
 e_star                  | f
 emp                     | f
 equipment_r             | f
 f_star                  | f
 fast_emp4000            | t
 float4_tbl              | f
 float8_tbl              | f
 func_index_heap         | t
 hash_f8_heap            | t
 hash_i4_heap            | t
 hash_name_heap          | t
 hash_txt_heap           | t
 hobbies_r               | f
 ihighway                | t
 inet_tbl                | f
 inhe                    | f
 inhf                    | f
 inhx                    | t
 insert_tbl              | f
 int2_tbl                | f
 int4_tbl                | f
 int8_tbl                | f
 interval_tbl            | f
 iportaltest             | f
 lseg_tbl                | f
 main_table              | f
 money_data              | f
 num_data                | f
 num_exp_add             | t
 num_exp_div             | t
 num_exp_ln              | t
 num_exp_log10           | t
 num_exp_mul             | t
 num_exp_power_10_ln     | t
 num_exp_sqrt            | t
 num_exp_sub             | t
 num_input_test          | f
 num_result              | f
 onek                    | t
 onek2                   | t
 path_tbl                | f
 person                  | f
 pg_aggregate            | t
 pg_am                   | t
 pg_amop                 | t
 pg_amproc               | t
 pg_attrdef              | t
 pg_attribute            | t
 pg_auth_members         | t
 pg_authid               | t
 pg_cast                 | t
 pg_class                | t
 pg_constraint           | t
 pg_conversion           | t
 pg_database             | t
 pg_depend               | t
 pg_description          | t
 pg_exttable             | t
 pg_foreign_data_wrapper | t
 pg_foreign_server       | t
 pg_enum                 | t
 pg_foreign_data_wrapper | t
 pg_foreign_server       | t
 pg_index                | t
 pg_inherits             | t
 pg_language             | t
 pg_largeobject          | t
 pg_listener             | f
 pg_namespace            | t
 pg_opclass              | t
 pg_operator             | t
 pg_opfamily             | t
 pg_pltemplate           | t
 pg_proc                 | t
 pg_rewrite              | t
 pg_shdepend             | t
 pg_shdescription        | t
 pg_statistic            | t
 pg_tablespace           | t
 pg_trigger              | t
 pg_ts_config            | t
 pg_ts_config_map        | t
 pg_ts_dict              | t
 pg_ts_parser            | t
 pg_ts_template          | t
 pg_type                 | t
 pg_user_mapping         | t
 pg_window               | t
 point_tbl               | f
 polygon_tbl             | t
 ramp                    | f
 real_city               | f
 reltime_tbl             | f
 road                    | t
 shighway                | t
 slow_emp4000            | f
 sql_features            | f
 sql_implementation_info | f
 sql_languages           | f
 sql_packages            | f
 sql_parts               | f
 sql_sizing              | f
 sql_sizing_profiles     | f
 stud_emp                | f
 student                 | f
 tenk1                   | t
 tenk2                   | t
 test_tsvector           | f
 text_tbl                | f
 time_tbl                | f
 timestamp_tbl           | f
 timestamptz_tbl         | f
 timetz_tbl              | f
 tinterval_tbl           | f
 varchar_tbl             | f
<<<<<<< HEAD
(144 rows)
=======
(140 rows)
>>>>>>> 4d53a2f9

--
-- another sanity check: every system catalog that has OIDs should have
-- a unique index on OID.  This ensures that the OIDs will be unique,
-- even after the OID counter wraps around.
-- We exclude non-system tables from the check by looking at nspname.
--
SELECT relname, nspname
FROM pg_class c LEFT JOIN pg_namespace n ON n.oid = relnamespace
WHERE relhasoids
    AND ((nspname ~ '^pg_') IS NOT FALSE)
    AND NOT EXISTS (SELECT 1 FROM pg_index i WHERE indrelid = c.oid
                    AND indkey[0] = -2 AND indnatts = 1 AND indisunique);
 relname | nspname 
---------+---------
(0 rows)
<|MERGE_RESOLUTION|>--- conflicted
+++ resolved
@@ -156,11 +156,7 @@
  timetz_tbl              | f
  tinterval_tbl           | f
  varchar_tbl             | f
-<<<<<<< HEAD
-(144 rows)
-=======
-(140 rows)
->>>>>>> 4d53a2f9
+(143 rows)
 
 --
 -- another sanity check: every system catalog that has OIDs should have
