--- conflicted
+++ resolved
@@ -541,12 +541,8 @@
 CREATE TEMP TABLE z (b TEXT, PRIMARY KEY(aa, b)) inherits (a);
 NOTICE:  CREATE TABLE / PRIMARY KEY will create implicit index "z_pkey" for table "z"
 INSERT INTO z VALUES (NULL, 'text'); -- should fail
-<<<<<<< HEAD
-ERROR:  null value in column "dummy" violates not-null constraint
-=======
-ERROR:  null value in column "aa" violates not-null constraint
-DETAIL:  Failing row contains (null, text).
->>>>>>> 80edfd76
+ERROR:  null value in column "dummy" violates not-null constraint  (seg1 172.17.0.2:25433 pid=366731)
+DETAIL:  Failing row contains (null, text, null).
 -- Check UPDATE with inherited target and an inherited source table
 create temp table foo(f1 int, f2 int);
 create temp table foo2(f3 int) inherits (foo);
@@ -565,20 +561,18 @@
 insert into bar2 values(3,3,3);
 insert into bar2 values(4,4,4);
 update bar set f2 = f2 + 100 where f1 in (select f1 from foo);
- ERROR:  Cannot parallelize that UPDATE yet
- DETAIL:  Result depends on values of CTID system column.  Support for CTID system column may change in the future.
 SELECT relname, bar.* FROM bar, pg_class where bar.tableoid = pg_class.oid
 order by 1,2;
  relname | f1 | f2  
----------+----+----
- bar     |  1 | 1
- bar     |  2 | 2
- bar     |  3 | 3
- bar     |  4 | 4
- bar2    |  1 | 1
- bar2    |  2 | 2
- bar2    |  3 | 3
- bar2    |  4 | 4
+---------+----+-----
+ bar     |  1 | 101
+ bar     |  2 | 102
+ bar     |  3 | 103
+ bar     |  4 |   4
+ bar2    |  1 | 101
+ bar2    |  2 | 102
+ bar2    |  3 | 103
+ bar2    |  4 |   4
 (8 rows)
 
 /* Test multiple inheritance of column defaults */
@@ -596,98 +590,13 @@
 NOTICE:  merging multiple inherited definitions of column "tomorrow"
 NOTICE:  merging column "tomorrow" with inherited definition
 DROP TABLE firstparent, secondparent, jointchild, thirdparent, otherchild;
-<<<<<<< HEAD
-/* Test inheritance of structure (LIKE) */
-CREATE TABLE inhx (xx text DEFAULT 'text');
-/*
- * Test double inheritance
- *
- * Ensure that defaults are NOT included unless
- * INCLUDING DEFAULTS is specified
- */
-CREATE TABLE inhe (ee text, LIKE inhx) inherits (b);
-INSERT INTO inhe VALUES ('ee-col1', 'ee-col2', DEFAULT, 'ee-col4');
-ERROR:  invalid input syntax for integer: "ee-col1"
-SELECT * FROM inhe; /* Columns aa, bb, xx value NULL, ee */
- dummy | aa | bb | ee | xx 
--------+----+----+----+----
-(0 rows)
-
-SELECT * FROM inhx; /* Empty set since LIKE inherits structure only */
- xx 
-----
-(0 rows)
-
-SELECT * FROM b; /* Has ee entry */
- dummy | aa | bb 
--------+----+----
-(0 rows)
-
-SELECT * FROM a; /* Has ee entry */
- dummy | aa 
--------+----
-(0 rows)
-
-CREATE TABLE inhf (LIKE inhx, LIKE inhx); /* Throw error */
-ERROR:  column "xx" specified more than once
-CREATE TABLE inhf (LIKE inhx INCLUDING DEFAULTS INCLUDING CONSTRAINTS);
-INSERT INTO inhf DEFAULT VALUES;
-SELECT * FROM inhf; /* Single entry with value 'text' */
-  xx  
-------
- text
-(1 row)
-
-ALTER TABLE inhx add constraint foo CHECK (xx = 'text');
-ALTER TABLE inhx ADD PRIMARY KEY (xx);
-NOTICE:  ALTER TABLE / ADD PRIMARY KEY will create implicit index "inhx_pkey" for table "inhx"
-CREATE TABLE inhg (LIKE inhx); /* Doesn't copy constraint */
-INSERT INTO inhg VALUES ('foo');
-DROP TABLE inhg;
-CREATE TABLE inhg (x text, LIKE inhx INCLUDING CONSTRAINTS, y text); /* Copies constraints */
-INSERT INTO inhg VALUES ('x', 'text', 'y'); /* Succeeds */
-INSERT INTO inhg VALUES ('x', 'text', 'y'); /* Succeeds -- Unique constraints not copied */
-INSERT INTO inhg VALUES ('x', 'foo',  'y');  /* fails due to constraint */
-ERROR:  new row for relation "inhg" violates check constraint "foo"
-SELECT * FROM inhg; /* Two records with three columns in order x=x, xx=text, y=y */
- x |  xx  | y 
----+------+---
- x | text | y
- x | text | y
-(2 rows)
-
-DROP TABLE inhg;
-CREATE TABLE inhg (x text, LIKE inhx INCLUDING INDEXES, y text); /* copies indexes */
-NOTICE:  CREATE TABLE / PRIMARY KEY will create implicit index "inhg_pkey" for table "inhg"
-INSERT INTO inhg VALUES (5, 10);
-INSERT INTO inhg VALUES (20, 10); -- should fail
-ERROR:  duplicate key value violates unique constraint "inhg_pkey"
-DETAIL:  Key (xx)=(10) already exists.
-DROP TABLE inhg;
-/* Multiple primary keys creation should fail */
-CREATE TABLE inhg (x text, LIKE inhx INCLUDING INDEXES, PRIMARY KEY(x)); /* fails */
-ERROR:  multiple primary keys for table "inhg" are not allowed
-CREATE TABLE inhz (xx text DEFAULT 'text', yy int UNIQUE);
-NOTICE:  CREATE TABLE / UNIQUE will create implicit index "inhz_yy_key" for table "inhz"
-CREATE UNIQUE INDEX inhz_xx_idx on inhz (xx) WHERE xx <> 'test';
-/* Ok to create multiple unique indexes */
-CREATE TABLE inhg (x text UNIQUE, LIKE inhz INCLUDING INDEXES);
-NOTICE:  CREATE TABLE / UNIQUE will create implicit index "inhg_x_key" for table "inhg"
-NOTICE:  CREATE TABLE / UNIQUE will create implicit index "inhg_yy_key" for table "inhg"
-INSERT INTO inhg (xx, yy, x) VALUES ('test', 5, 10);
-INSERT INTO inhg (xx, yy, x) VALUES ('test', 10, 15);
-INSERT INTO inhg (xx, yy, x) VALUES ('foo', 10, 15); -- should fail
-ERROR:  duplicate key value violates unique constraint "inhg_x_key"
-DETAIL:  Key (x)=(15) already exists.
-DROP TABLE inhg;
-DROP TABLE inhz;
-=======
->>>>>>> 80edfd76
 -- Test changing the type of inherited columns
 insert into d values('test','one','two','three');
 ERROR:  invalid input syntax for integer: "test"
+LINE 1: insert into d values('test','one','two','three');
+                             ^
 alter table a alter column aa type integer using bit_length(aa);
-select * from d ORDER BY 1,2,3;
+select * from d;
  dummy | aa | bb | cc | dd 
 -------+----+----+----+----
 (0 rows)
@@ -715,6 +624,7 @@
     "p1chk" CHECK NO INHERIT (ff1 > 0)
     "p2chk" CHECK (ff1 > 10)
 Number of child tables: 1 (Use \d+ to list them.)
+Distributed by: (ff1)
 
 \d c1
       Table "public.c1"
@@ -724,6 +634,7 @@
 Check constraints:
     "p2chk" CHECK (ff1 > 10)
 Inherits: p1
+Distributed by: (ff1)
 
 drop table p1 cascade;
 NOTICE:  drop cascades to table c1
@@ -742,6 +653,8 @@
 drop table base;
 create table p1(ff1 int);
 create table p2(f1 text);
+NOTICE:  Table doesn't have 'DISTRIBUTED BY' clause -- Using column named 'f1' as the Greenplum Database data distribution key for this table.
+HINT:  The 'DISTRIBUTED BY' clause determines the distribution of data. Make sure column(s) chosen are the optimal data distribution key to minimize skew.
 create function p2text(p2) returns text as 'select $1.f1' language sql;
 create table c1(f3 int) inherits(p1,p2);
 insert into c1 values(123456789, 'hi', 42);
@@ -893,6 +806,7 @@
     "p2_f2_check" CHECK (f2 > 0)
 Inherits: p1,
           p2
+Distributed by: (f1)
 
 create table c3 (f4 int) inherits(c1,c2);
 NOTICE:  merging multiple inherited definitions of column "f1"
@@ -910,6 +824,7 @@
     "p2_f2_check" CHECK (f2 > 0)
 Inherits: c1,
           c2
+Distributed by: (f1)
 
 drop table p1 cascade;
 NOTICE:  drop cascades to 3 other objects
@@ -931,6 +846,7 @@
 Check constraints:
     "pp1_a1_check" CHECK (a1 > 0)
 Inherits: pp1
+Distributed by: (f1)
 
 create table cc2(f4 float) inherits(pp1,cc1);
 NOTICE:  merging multiple inherited definitions of column "f1"
@@ -948,6 +864,7 @@
     "pp1_a1_check" CHECK (a1 > 0)
 Inherits: pp1,
           cc1
+Distributed by: (f1)
 
 alter table pp1 add column a2 int check (a2 > 0);
 NOTICE:  merging definition of column "a2" for child "cc2"
@@ -967,6 +884,7 @@
     "pp1_a2_check" CHECK (a2 > 0)
 Inherits: pp1,
           cc1
+Distributed by: (f1)
 
 drop table pp1 cascade;
 NOTICE:  drop cascades to 2 other objects
@@ -994,6 +912,7 @@
 Inherits: inht1,
           inhs1
 Has OIDs: no
+Distributed by: (aa)
 
 DROP TABLE inhts;
 -- Test for renaming in diamond inheritance
@@ -1015,6 +934,7 @@
 Inherits: inht2,
           inht3
 Has OIDs: no
+Distributed by: (aaa)
 
 CREATE TABLE inhts (d int) INHERITS (inht2, inhs1);
 NOTICE:  merging multiple inherited definitions of column "b"
@@ -1033,6 +953,7 @@
 Inherits: inht2,
           inhs1
 Has OIDs: no
+Distributed by: (aaaa)
 
 WITH RECURSIVE r AS (
   SELECT 'inht1'::regclass AS inhrelid
@@ -1070,7 +991,8 @@
 -- Test parameterized append plans for inheritance trees
 --
 create temp table patest0 (id, x) as
-  select x, x from generate_series(0,1000) x;
+  select x, x from generate_series(0,1000) x
+  distributed by (id);
 create temp table patest1() inherits (patest0);
 insert into patest1
   select x, x from generate_series(0,1000) x;
@@ -1083,23 +1005,31 @@
 analyze patest0;
 analyze patest1;
 analyze patest2;
+set enable_seqscan=off;
+set enable_bitmapscan=off;
 explain (costs off)
-select * from patest0 join (select f1 from int4_tbl limit 1) ss on id = f1;
-                        QUERY PLAN                        
-----------------------------------------------------------
- Nested Loop
-   ->  Limit
-         ->  Seq Scan on int4_tbl
-   ->  Append
-         ->  Index Scan using patest0i on patest0
-               Index Cond: (id = int4_tbl.f1)
-         ->  Index Scan using patest1i on patest1 patest0
-               Index Cond: (id = int4_tbl.f1)
-         ->  Index Scan using patest2i on patest2 patest0
-               Index Cond: (id = int4_tbl.f1)
-(10 rows)
-
-select * from patest0 join (select f1 from int4_tbl limit 1) ss on id = f1;
+select * from patest0 join (select f1 from int4_tbl where f1 < 10 and f1 > -10 limit 1) ss on id = f1;
+                                 QUERY PLAN                                 
+----------------------------------------------------------------------------
+ Gather Motion 3:1  (slice3; segments: 3)
+   ->  Hash Join
+         Hash Cond: pg_temp_317.patest0.id = int4_tbl.f1
+         ->  Append
+               ->  Index Scan using patest0i on patest0
+               ->  Index Scan using patest1i on patest1 patest0
+               ->  Index Scan using patest2i on patest2 patest0
+         ->  Hash
+               ->  Redistribute Motion 1:3  (slice2; segments: 1)
+                     Hash Key: int4_tbl.f1
+                     ->  Limit
+                           ->  Gather Motion 3:1  (slice1; segments: 3)
+                                 ->  Limit
+                                       ->  Seq Scan on int4_tbl
+                                             Filter: f1 < 10 AND f1 > (-10)
+ Optimizer: legacy query optimizer
+(16 rows)
+
+select * from patest0 join (select f1 from int4_tbl where f1 < 10 and f1 > -10 limit 1) ss on id = f1;
  id | x | f1 
 ----+---+----
   0 | 0 |  0
@@ -1109,22 +1039,28 @@
 
 drop index patest2i;
 explain (costs off)
-select * from patest0 join (select f1 from int4_tbl limit 1) ss on id = f1;
-                        QUERY PLAN                        
-----------------------------------------------------------
- Nested Loop
-   ->  Limit
-         ->  Seq Scan on int4_tbl
-   ->  Append
-         ->  Index Scan using patest0i on patest0
-               Index Cond: (id = int4_tbl.f1)
-         ->  Index Scan using patest1i on patest1 patest0
-               Index Cond: (id = int4_tbl.f1)
-         ->  Seq Scan on patest2 patest0
-               Filter: (int4_tbl.f1 = id)
-(10 rows)
-
-select * from patest0 join (select f1 from int4_tbl limit 1) ss on id = f1;
+select * from patest0 join (select f1 from int4_tbl where f1 < 10 and f1 > -10 limit 1) ss on id = f1;
+                                 QUERY PLAN                                 
+----------------------------------------------------------------------------
+ Gather Motion 3:1  (slice3; segments: 3)
+   ->  Hash Join
+         Hash Cond: pg_temp_665.patest0.id = int4_tbl.f1
+         ->  Append
+               ->  Index Scan using patest0i on patest0
+               ->  Index Scan using patest1i on patest1 patest0
+               ->  Seq Scan on patest2 patest0
+         ->  Hash
+               ->  Redistribute Motion 1:3  (slice2; segments: 1)
+                     Hash Key: int4_tbl.f1
+                     ->  Limit
+                           ->  Gather Motion 3:1  (slice1; segments: 3)
+                                 ->  Limit
+                                       ->  Seq Scan on int4_tbl
+                                             Filter: f1 < 10 AND f1 > (-10)
+ Optimizer: legacy query optimizer
+(16 rows)
+
+select * from patest0 join (select f1 from int4_tbl where f1 < 10 and f1 > -10 limit 1) ss on id = f1;
  id | x | f1 
 ----+---+----
   0 | 0 |  0
@@ -1132,6 +1068,8 @@
   0 | 0 |  0
 (3 rows)
 
+reset enable_seqscan;
+reset enable_bitmapscan;
 drop table patest0 cascade;
 NOTICE:  drop cascades to 2 other objects
 DETAIL:  drop cascades to table patest1
@@ -1163,23 +1101,28 @@
 insert into matest3 (name) values ('Test 6');
 set enable_indexscan = off;  -- force use of seqscan/sort, so no merge
 explain (verbose, costs off) select * from matest0 order by 1-id;
-                                   QUERY PLAN                                    
----------------------------------------------------------------------------------
- Sort
+                                      QUERY PLAN                                       
+---------------------------------------------------------------------------------------
+ Gather Motion 3:1  (slice1; segments: 3)
    Output: public.matest0.id, public.matest0.name, ((1 - public.matest0.id))
-   Sort Key: ((1 - public.matest0.id))
-   ->  Result
-         Output: public.matest0.id, public.matest0.name, (1 - public.matest0.id)
-         ->  Append
-               ->  Seq Scan on public.matest0
-                     Output: public.matest0.id, public.matest0.name
-               ->  Seq Scan on public.matest1 matest0
-                     Output: public.matest0.id, public.matest0.name
-               ->  Seq Scan on public.matest2 matest0
-                     Output: public.matest0.id, public.matest0.name
-               ->  Seq Scan on public.matest3 matest0
-                     Output: public.matest0.id, public.matest0.name
-(14 rows)
+   Merge Key: (1 - public.matest0.id)
+   ->  Sort
+         Output: public.matest0.id, public.matest0.name, ((1 - public.matest0.id))
+         Sort Key: (1 - public.matest0.id)
+         ->  Result
+               Output: public.matest0.id, public.matest0.name, (1 - public.matest0.id)
+               ->  Append
+                     ->  Seq Scan on public.matest0
+                           Output: public.matest0.id, public.matest0.name
+                     ->  Seq Scan on public.matest1 matest0
+                           Output: public.matest0.id, public.matest0.name
+                     ->  Seq Scan on public.matest2 matest0
+                           Output: public.matest0.id, public.matest0.name
+                     ->  Seq Scan on public.matest3 matest0
+                           Output: public.matest0.id, public.matest0.name
+ Optimizer: legacy query optimizer
+ Settings: enable_indexscan=off, optimizer=off
+(19 rows)
 
 select * from matest0 order by 1-id;
  id |  name  
@@ -1194,25 +1137,32 @@
 
 reset enable_indexscan;
 set enable_seqscan = off;  -- plan with fewest seqscans should be merge
+-- GPDB_92_MERGE_FIXME: the cost of bitmap scan is not correct?
+-- the cost of merge append with index scan is bigger than the cost
+-- of append with bitmapscan + sort
+set enable_bitmapscan = off; 
 explain (verbose, costs off) select * from matest0 order by 1-id;
                                          QUERY PLAN                                          
 ---------------------------------------------------------------------------------------------
- Result
+ Gather Motion 3:1  (slice1; segments: 3)
    Output: public.matest0.id, public.matest0.name, ((1 - public.matest0.id))
+   Merge Key: (1 - public.matest0.id)
    ->  Merge Append
-         Sort Key: ((1 - public.matest0.id))
+         Sort Key: (1 - public.matest0.id)
          ->  Index Scan using matest0i on public.matest0
                Output: public.matest0.id, public.matest0.name, (1 - public.matest0.id)
          ->  Index Scan using matest1i on public.matest1 matest0
                Output: public.matest0.id, public.matest0.name, (1 - public.matest0.id)
          ->  Sort
                Output: public.matest0.id, public.matest0.name, ((1 - public.matest0.id))
-               Sort Key: ((1 - public.matest0.id))
+               Sort Key: (1 - public.matest0.id)
                ->  Seq Scan on public.matest2 matest0
                      Output: public.matest0.id, public.matest0.name, (1 - public.matest0.id)
          ->  Index Scan using matest3i on public.matest3 matest0
                Output: public.matest0.id, public.matest0.name, (1 - public.matest0.id)
-(15 rows)
+ Optimizer: legacy query optimizer
+ Settings: enable_bitmapscan=off, enable_seqscan=off, optimizer=off
+(18 rows)
 
 select * from matest0 order by 1-id;
  id |  name  
@@ -1226,6 +1176,7 @@
 (6 rows)
 
 reset enable_seqscan;
+reset enable_bitmapscan;
 drop table matest0 cascade;
 NOTICE:  drop cascades to 3 other objects
 DETAIL:  drop cascades to table matest1
@@ -1245,14 +1196,16 @@
 ORDER BY thousand, tenthous;
                               QUERY PLAN                               
 -----------------------------------------------------------------------
- Result
+ Gather Motion 3:1  (slice1; segments: 3)
+   Merge Key: public.tenk1.thousand, public.tenk1.tenthous
    ->  Merge Append
          Sort Key: public.tenk1.thousand, public.tenk1.tenthous
          ->  Index Only Scan using tenk1_thous_tenthous on tenk1
          ->  Sort
                Sort Key: public.tenk1.thousand, public.tenk1.thousand
                ->  Index Only Scan using tenk1_thous_tenthous on tenk1
-(7 rows)
+ Optimizer: legacy query optimizer
+(9 rows)
 
 explain (costs off)
 SELECT thousand, tenthous, thousand+tenthous AS x FROM tenk1
@@ -1261,14 +1214,16 @@
 ORDER BY thousand, tenthous;
                            QUERY PLAN                            
 -----------------------------------------------------------------
- Result
+ Gather Motion 3:1  (slice1; segments: 3)
+   Merge Key: public.tenk1.thousand, public.tenk1.tenthous
    ->  Merge Append
          Sort Key: public.tenk1.thousand, public.tenk1.tenthous
          ->  Index Only Scan using tenk1_thous_tenthous on tenk1
          ->  Sort
                Sort Key: (42), (42)
                ->  Index Only Scan using tenk1_hundred on tenk1
-(7 rows)
+ Optimizer: legacy query optimizer
+(9 rows)
 
 explain (costs off)
 SELECT thousand, tenthous FROM tenk1
@@ -1277,51 +1232,52 @@
 ORDER BY thousand, tenthous;
                               QUERY PLAN                               
 -----------------------------------------------------------------------
- Result
+ Gather Motion 3:1  (slice1; segments: 3)
+   Merge Key: public.tenk1.thousand, public.tenk1.tenthous
    ->  Merge Append
          Sort Key: public.tenk1.thousand, public.tenk1.tenthous
          ->  Index Only Scan using tenk1_thous_tenthous on tenk1
          ->  Sort
-               Sort Key: public.tenk1.thousand, ((random())::integer)
+               Sort Key: public.tenk1.thousand, (random()::integer)
                ->  Index Only Scan using tenk1_thous_tenthous on tenk1
-(7 rows)
+ Optimizer: legacy query optimizer
+(9 rows)
 
 -- Check min/max aggregate optimization
+-- GPDB_92_MERGE_FIXME: simple union all pull up is disabled
+-- in pull_up_subqueries(), need some work on that.
 explain (costs off)
 SELECT min(x) FROM
   (SELECT unique1 AS x FROM tenk1 a
    UNION ALL
    SELECT unique2 AS x FROM tenk1 b) s;
-                             QUERY PLAN                             
---------------------------------------------------------------------
- Result
-   InitPlan 1 (returns $0)
-     ->  Limit
-           ->  Merge Append
-                 Sort Key: a.unique1
-                 ->  Index Only Scan using tenk1_unique1 on tenk1 a
-                       Index Cond: (unique1 IS NOT NULL)
-                 ->  Index Only Scan using tenk1_unique2 on tenk1 b
-                       Index Cond: (unique2 IS NOT NULL)
-(9 rows)
+                               QUERY PLAN                               
+------------------------------------------------------------------------
+ Aggregate
+   ->  Gather Motion 3:1  (slice1; segments: 3)
+         ->  Aggregate
+               ->  Append
+                     ->  Index Only Scan using tenk1_unique1 on tenk1 a
+                     ->  Index Only Scan using tenk1_unique2 on tenk1 b
+ Optimizer: legacy query optimizer
+(7 rows)
 
 explain (costs off)
 SELECT min(y) FROM
   (SELECT unique1 AS x, unique1 AS y FROM tenk1 a
    UNION ALL
    SELECT unique2 AS x, unique2 AS y FROM tenk1 b) s;
-                             QUERY PLAN                             
---------------------------------------------------------------------
- Result
-   InitPlan 1 (returns $0)
-     ->  Limit
-           ->  Merge Append
-                 Sort Key: a.unique1
-                 ->  Index Only Scan using tenk1_unique1 on tenk1 a
-                       Index Cond: (unique1 IS NOT NULL)
-                 ->  Index Only Scan using tenk1_unique2 on tenk1 b
-                       Index Cond: (unique2 IS NOT NULL)
-(9 rows)
+                                  QUERY PLAN                                  
+------------------------------------------------------------------------------
+ Aggregate
+   ->  Gather Motion 3:1  (slice1; segments: 3)
+         ->  Aggregate
+               ->  Subquery Scan on s
+                     ->  Append
+                           ->  Index Only Scan using tenk1_unique1 on tenk1 a
+                           ->  Index Only Scan using tenk1_unique2 on tenk1 b
+ Optimizer: legacy query optimizer
+(8 rows)
 
 -- XXX planner doesn't recognize that index on unique2 is sufficiently sorted
 explain (costs off)
@@ -1330,16 +1286,17 @@
    UNION ALL
    SELECT unique2 AS x, unique2 AS y FROM tenk1 b) s
 ORDER BY x, y;
-                            QUERY PLAN                             
--------------------------------------------------------------------
- Result
-   ->  Merge Append
+                               QUERY PLAN                                
+-------------------------------------------------------------------------
+ Gather Motion 3:1  (slice1; segments: 3)
+   Merge Key: a.thousand, a.tenthous
+   ->  Sort
          Sort Key: a.thousand, a.tenthous
-         ->  Index Only Scan using tenk1_thous_tenthous on tenk1 a
-         ->  Sort
-               Sort Key: b.unique2, b.unique2
+         ->  Append
+               ->  Index Only Scan using tenk1_thous_tenthous on tenk1 a
                ->  Index Only Scan using tenk1_unique2 on tenk1 b
-(7 rows)
+ Optimizer: legacy query optimizer
+(8 rows)
 
 reset enable_seqscan;
 reset enable_indexscan;
