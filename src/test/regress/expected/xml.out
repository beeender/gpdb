--- conflicted
+++ resolved
@@ -878,26 +878,6 @@
  t
 (1 row)
 
-<<<<<<< HEAD
--- External entity references should not leak filesystem information.
-SELECT XMLPARSE(DOCUMENT '<!DOCTYPE foo [<!ENTITY c SYSTEM "/etc/passwd">]><foo>&c;</foo>');
-                            xmlparse                             
------------------------------------------------------------------
- <!DOCTYPE foo [<!ENTITY c SYSTEM "/etc/passwd">]><foo>&c;</foo>
-(1 row)
-
-SELECT XMLPARSE(DOCUMENT '<!DOCTYPE foo [<!ENTITY c SYSTEM "/etc/no.such.file">]><foo>&c;</foo>');
-                               xmlparse                                
------------------------------------------------------------------------
- <!DOCTYPE foo [<!ENTITY c SYSTEM "/etc/no.such.file">]><foo>&c;</foo>
-(1 row)
-
--- This might or might not load the requested DTD, but it mustn't throw error.
-SELECT XMLPARSE(DOCUMENT '<!DOCTYPE chapter PUBLIC "-//OASIS//DTD DocBook XML V4.1.2//EN" "http://www.oasis-open.org/docbook/xml/4.1.2/docbookx.dtd"><chapter>&nbsp;</chapter>');
-                                                                       xmlparse                                                                       
-------------------------------------------------------------------------------------------------------------------------------------------------------
- <!DOCTYPE chapter PUBLIC "-//OASIS//DTD DocBook XML V4.1.2//EN" "http://www.oasis-open.org/docbook/xml/4.1.2/docbookx.dtd"><chapter>&nbsp;</chapter>
-=======
 -- Since xpath() deals with namespaces, it's a bit stricter about
 -- what's well-formed and what's not. If we don't obey these rules
 -- (i.e. ignore namespace-related errors from libxml), xpath()
@@ -923,11 +903,31 @@
 -- throw an error, only a warning.
 SELECT xpath('/*', '<relativens xmlns=''relative''/>');
 WARNING:  line 1: xmlns: URI relative is not absolute
+DETAIL:  
 <relativens xmlns='relative'/>
                             ^
 CONTEXT:  SQL function "xpath" statement 1
                 xpath                 
 --------------------------------------
  {"<relativens xmlns=\"relative\"/>"}
->>>>>>> 80edfd76
-(1 row)
+(1 row)
+
+-- External entity references should not leak filesystem information.
+SELECT XMLPARSE(DOCUMENT '<!DOCTYPE foo [<!ENTITY c SYSTEM "/etc/passwd">]><foo>&c;</foo>');
+                            xmlparse                             
+-----------------------------------------------------------------
+ <!DOCTYPE foo [<!ENTITY c SYSTEM "/etc/passwd">]><foo>&c;</foo>
+(1 row)
+
+SELECT XMLPARSE(DOCUMENT '<!DOCTYPE foo [<!ENTITY c SYSTEM "/etc/no.such.file">]><foo>&c;</foo>');
+                               xmlparse                                
+-----------------------------------------------------------------------
+ <!DOCTYPE foo [<!ENTITY c SYSTEM "/etc/no.such.file">]><foo>&c;</foo>
+(1 row)
+
+-- This might or might not load the requested DTD, but it mustn't throw error.
+SELECT XMLPARSE(DOCUMENT '<!DOCTYPE chapter PUBLIC "-//OASIS//DTD DocBook XML V4.1.2//EN" "http://www.oasis-open.org/docbook/xml/4.1.2/docbookx.dtd"><chapter>&nbsp;</chapter>');
+                                                                       xmlparse                                                                       
+------------------------------------------------------------------------------------------------------------------------------------------------------
+ <!DOCTYPE chapter PUBLIC "-//OASIS//DTD DocBook XML V4.1.2//EN" "http://www.oasis-open.org/docbook/xml/4.1.2/docbookx.dtd"><chapter>&nbsp;</chapter>
+(1 row)
