--
-- INT8
-- Test int8 64-bit integers.
--
CREATE TABLE INT8_TBL(q1 int8, q2 int8);
NOTICE:  Table doesn't have 'DISTRIBUTED BY' clause -- Using column named 'q1' as the Greenplum Database data distribution key for this table.
HINT:  The 'DISTRIBUTED BY' clause determines the distribution of data. Make sure column(s) chosen are the optimal data distribution key to minimize skew.
INSERT INTO INT8_TBL VALUES('  123   ','  456');
INSERT INTO INT8_TBL VALUES('123   ','4567890123456789');
INSERT INTO INT8_TBL VALUES('4567890123456789','123');
INSERT INTO INT8_TBL VALUES('4567890123456789','4567890123456789');
INSERT INTO INT8_TBL VALUES('4567890123456789','-4567890123456789');
-- bad inputs
INSERT INTO INT8_TBL(q1) VALUES ('      ');
ERROR:  invalid input syntax for integer: "      "
LINE 1: INSERT INTO INT8_TBL(q1) VALUES ('      ');
                                         ^
INSERT INTO INT8_TBL(q1) VALUES ('xxx');
ERROR:  invalid input syntax for integer: "xxx"
LINE 1: INSERT INTO INT8_TBL(q1) VALUES ('xxx');
                                         ^
INSERT INTO INT8_TBL(q1) VALUES ('3908203590239580293850293850329485');
ERROR:  value "3908203590239580293850293850329485" is out of range for type bigint
LINE 1: INSERT INTO INT8_TBL(q1) VALUES ('39082035902395802938502938...
                                         ^
INSERT INTO INT8_TBL(q1) VALUES ('-1204982019841029840928340329840934');
ERROR:  value "-1204982019841029840928340329840934" is out of range for type bigint
LINE 1: INSERT INTO INT8_TBL(q1) VALUES ('-1204982019841029840928340...
                                         ^
INSERT INTO INT8_TBL(q1) VALUES ('- 123');
ERROR:  invalid input syntax for integer: "- 123"
LINE 1: INSERT INTO INT8_TBL(q1) VALUES ('- 123');
                                         ^
INSERT INTO INT8_TBL(q1) VALUES ('  345     5');
ERROR:  invalid input syntax for integer: "  345     5"
LINE 1: INSERT INTO INT8_TBL(q1) VALUES ('  345     5');
                                         ^
INSERT INTO INT8_TBL(q1) VALUES ('');
ERROR:  invalid input syntax for integer: ""
LINE 1: INSERT INTO INT8_TBL(q1) VALUES ('');
                                         ^
SELECT * FROM INT8_TBL ;
        q1        |        q2         
------------------+-------------------
              123 |               456
              123 |  4567890123456789
 4567890123456789 | -4567890123456789
 4567890123456789 |               123
 4567890123456789 |  4567890123456789
(5 rows)

SELECT '' AS five, q1 AS plus, -q1 AS minus FROM INT8_TBL ;
 five |       plus       |       minus       
------+------------------+-------------------
      |              123 |              -123
      |              123 |              -123
      | 4567890123456789 | -4567890123456789
      | 4567890123456789 | -4567890123456789
      | 4567890123456789 | -4567890123456789
(5 rows)

SELECT '' AS five, q1, q2, q1 + q2 AS plus FROM INT8_TBL ;
 five |        q1        |        q2         |       plus       
------+------------------+-------------------+------------------
      |              123 |               456 |              579
      |              123 |  4567890123456789 | 4567890123456912
      | 4567890123456789 | -4567890123456789 |                0
      | 4567890123456789 |               123 | 4567890123456912
      | 4567890123456789 |  4567890123456789 | 9135780246913578
(5 rows)

SELECT '' AS five, q1, q2, q1 - q2 AS minus FROM INT8_TBL ;
 five |        q1        |        q2         |       minus       
------+------------------+-------------------+-------------------
      |              123 |               456 |              -333
      |              123 |  4567890123456789 | -4567890123456666
      | 4567890123456789 | -4567890123456789 |  9135780246913578
      | 4567890123456789 |               123 |  4567890123456666
      | 4567890123456789 |  4567890123456789 |                 0
(5 rows)

SELECT '' AS three, q1, q2, q1 * q2 AS multiply FROM INT8_TBL ;
ERROR:  bigint out of range
SELECT '' AS three, q1, q2, q1 * q2 AS multiply FROM INT8_TBL
 WHERE q1 < 1000 or (q2 > 0 and q2 < 1000) ;
 three |        q1        |        q2        |      multiply      
-------+------------------+------------------+--------------------
       |              123 |              456 |              56088
       |              123 | 4567890123456789 | 561850485185185047
       | 4567890123456789 |              123 | 561850485185185047
(3 rows)

SELECT '' AS five, q1, q2, q1 / q2 AS divide FROM INT8_TBL ;
 five |        q1        |        q2         |     divide     
------+------------------+-------------------+----------------
      |              123 |               456 |              0
      |              123 |  4567890123456789 |              0
      | 4567890123456789 | -4567890123456789 |             -1
      | 4567890123456789 |               123 | 37137318076884
      | 4567890123456789 |  4567890123456789 |              1
(5 rows)

SELECT '' AS five, q1, float8(q1) FROM INT8_TBL ;
 five |        q1        |        float8        
------+------------------+----------------------
      |              123 |                  123
      |              123 |                  123
      | 4567890123456789 | 4.56789012345679e+15
      | 4567890123456789 | 4.56789012345679e+15
      | 4567890123456789 | 4.56789012345679e+15
(5 rows)

SELECT '' AS five, q2, float8(q2) FROM INT8_TBL ;
 five |        q2         |        float8         
------+-------------------+-----------------------
      | -4567890123456789 | -4.56789012345679e+15
      |               123 |                   123
      |               456 |                   456
      |  4567890123456789 |  4.56789012345679e+15
      |  4567890123456789 |  4.56789012345679e+15
(5 rows)

SELECT '' AS five, 2 * q1 AS "twice int4" FROM INT8_TBL ;
 five |    twice int4    
------+------------------
      |              246
      |              246
      | 9135780246913578
      | 9135780246913578
      | 9135780246913578
(5 rows)

SELECT '' AS five, q1 * 2 AS "twice int4" FROM INT8_TBL ;
 five |    twice int4    
------+------------------
      |              246
      |              246
      | 9135780246913578
      | 9135780246913578
      | 9135780246913578
(5 rows)

-- TO_CHAR()
--
SELECT '' AS to_char_1, to_char(q1, '9G999G999G999G999G999'), to_char(q2, '9,999,999,999,999,999') 
	FROM INT8_TBL  ;
 to_char_1 |        to_char         |        to_char         
-----------+------------------------+------------------------
           |                    123 |                    456
           |                    123 |  4,567,890,123,456,789
           |  4,567,890,123,456,789 |                    123
           |  4,567,890,123,456,789 |  4,567,890,123,456,789
           |  4,567,890,123,456,789 | -4,567,890,123,456,789
(5 rows)

SELECT '' AS to_char_2, to_char(q1, '9G999G999G999G999G999D999G999'), to_char(q2, '9,999,999,999,999,999.999,999') 
	FROM INT8_TBL  ;
 to_char_2 |            to_char             |            to_char             
-----------+--------------------------------+--------------------------------
           |                    123.000,000 |                    456.000,000
           |                    123.000,000 |  4,567,890,123,456,789.000,000
           |  4,567,890,123,456,789.000,000 |                    123.000,000
           |  4,567,890,123,456,789.000,000 |  4,567,890,123,456,789.000,000
           |  4,567,890,123,456,789.000,000 | -4,567,890,123,456,789.000,000
(5 rows)

SELECT '' AS to_char_3, to_char( (q1 * -1), '9999999999999999PR'), to_char( (q2 * -1), '9999999999999999.999PR') 
	FROM INT8_TBL  ;
 to_char_3 |      to_char       |        to_char         
-----------+--------------------+------------------------
           |              <123> |              <456.000>
           |              <123> | <4567890123456789.000>
           | <4567890123456789> |              <123.000>
           | <4567890123456789> | <4567890123456789.000>
           | <4567890123456789> |  4567890123456789.000 
(5 rows)

SELECT '' AS to_char_4, to_char( (q1 * -1), '9999999999999999S'), to_char( (q2 * -1), 'S9999999999999999') 
	FROM INT8_TBL  ;
 to_char_4 |      to_char      |      to_char      
-----------+-------------------+-------------------
           |              123- |              -456
           |              123- | -4567890123456789
           | 4567890123456789- |              -123
           | 4567890123456789- | -4567890123456789
           | 4567890123456789- | +4567890123456789
(5 rows)

SELECT '' AS to_char_5,  to_char(q2, 'MI9999999999999999')     FROM INT8_TBL  ;
 to_char_5 |      to_char      
-----------+-------------------
           |               123
           |               456
           |  4567890123456789
           |  4567890123456789
           | -4567890123456789
(5 rows)

SELECT '' AS to_char_6,  to_char(q2, 'FMS9999999999999999')    FROM INT8_TBL  ;
 to_char_6 |      to_char      
-----------+-------------------
           | +123
           | +456
           | -4567890123456789
           | +4567890123456789
           | +4567890123456789
(5 rows)

SELECT '' AS to_char_7,  to_char(q2, 'FM9999999999999999THPR') FROM INT8_TBL ;
 to_char_7 |      to_char       
-----------+--------------------
           | 123RD
           | <4567890123456789>
           | 4567890123456789TH
           | 4567890123456789TH
           | 456TH
(5 rows)

SELECT '' AS to_char_8,  to_char(q2, 'SG9999999999999999th')   FROM INT8_TBL ;
 to_char_8 |       to_char       
-----------+---------------------
           | +             123rd
           | -4567890123456789
           | +4567890123456789th
           | +4567890123456789th
           | +             456th
(5 rows)

SELECT '' AS to_char_9,  to_char(q2, '0999999999999999')       FROM INT8_TBL ;
 to_char_9 |      to_char      
-----------+-------------------
           |  0000000000000123
           |  0000000000000456
           |  4567890123456789
           |  4567890123456789
           | -4567890123456789
(5 rows)

SELECT '' AS to_char_10, to_char(q2, 'S0999999999999999')      FROM INT8_TBL ;
 to_char_10 |      to_char      
------------+-------------------
            | +0000000000000123
            | +0000000000000456
            | -4567890123456789
            | +4567890123456789
            | +4567890123456789
(5 rows)

SELECT '' AS to_char_11, to_char(q2, 'FM0999999999999999')     FROM INT8_TBL ;
 to_char_11 |      to_char      
------------+-------------------
            | 0000000000000123
            | 0000000000000456
            | 4567890123456789
            | 4567890123456789
            | -4567890123456789
(5 rows)

SELECT '' AS to_char_12, to_char(q2, 'FM9999999999999999.000') FROM INT8_TBL ;
 to_char_12 |        to_char        
------------+-----------------------
            | 123.000
            | 456.000
            | -4567890123456789.000
            | 4567890123456789.000
            | 4567890123456789.000
(5 rows)

SELECT '' AS to_char_13, to_char(q2, 'L9999999999999999.000')  FROM INT8_TBL ;
 to_char_13 |        to_char         
------------+------------------------
            |                123.000
            |                456.000
            |   4567890123456789.000
            |   4567890123456789.000
            |  -4567890123456789.000
(5 rows)

SELECT '' AS to_char_14, to_char(q2, 'FM9999999999999999.999') FROM INT8_TBL ;
 to_char_14 |      to_char       
------------+--------------------
            | 123.
            | 456.
            | -4567890123456789.
            | 4567890123456789.
            | 4567890123456789.
(5 rows)

SELECT '' AS to_char_15, to_char(q2, 'S 9 9 9 9 9 9 9 9 9 9 9 9 9 9 9 9 . 9 9 9') FROM INT8_TBL ;
 to_char_15 |                  to_char                  
------------+-------------------------------------------
            |                            +1 2 3 . 0 0 0
            |                            +4 5 6 . 0 0 0
            |  -4 5 6 7 8 9 0 1 2 3 4 5 6 7 8 9 . 0 0 0
            |  +4 5 6 7 8 9 0 1 2 3 4 5 6 7 8 9 . 0 0 0
            |  +4 5 6 7 8 9 0 1 2 3 4 5 6 7 8 9 . 0 0 0
(5 rows)

SELECT '' AS to_char_16, to_char(q2, E'99999 "text" 9999 "9999" 999 "\\"text between quote marks\\"" 9999') FROM INT8_TBL ;
 to_char_16 |                          to_char                          
------------+-----------------------------------------------------------
            |  45678 text 9012 9999 345 "text between quote marks" 6789
            |  45678 text 9012 9999 345 "text between quote marks" 6789
            | -45678 text 9012 9999 345 "text between quote marks" 6789
            |       text      9999     "text between quote marks"   123
            |       text      9999     "text between quote marks"   456
(5 rows)

SELECT '' AS to_char_17, to_char(q2, '999999SG9999999999')     FROM INT8_TBL ;
 to_char_17 |      to_char      
------------+-------------------
            |       +       123
            |       +       456
            | 456789-0123456789
            | 456789+0123456789
            | 456789+0123456789
(5 rows)

-- check min/max values
select '-9223372036854775808'::int8;
         int8         
----------------------
 -9223372036854775808
(1 row)

select '-9223372036854775809'::int8;
ERROR:  value "-9223372036854775809" is out of range for type bigint
LINE 1: select '-9223372036854775809'::int8;
               ^
select '9223372036854775807'::int8;
        int8         
---------------------
 9223372036854775807
(1 row)

select '9223372036854775808'::int8;
ERROR:  value "9223372036854775808" is out of range for type bigint
<<<<<<< HEAD
LINE 1: select '9223372036854775808'::int8;
               ^
=======
-- check sane handling of INT64_MIN overflow cases
SELECT (-9223372036854775808)::int8 * (-1)::int8;
ERROR:  bigint out of range
SELECT (-9223372036854775808)::int8 / (-1)::int8;
ERROR:  bigint out of range
SELECT (-9223372036854775808)::int8 % (-1)::int8;
 ?column? 
----------
        0
(1 row)

SELECT (-9223372036854775808)::int8 * (-1)::int4;
ERROR:  bigint out of range
SELECT (-9223372036854775808)::int8 / (-1)::int4;
ERROR:  bigint out of range
SELECT (-9223372036854775808)::int8 % (-1)::int4;
 ?column? 
----------
        0
(1 row)
>>>>>>> d13f41d2
<|MERGE_RESOLUTION|>--- conflicted
+++ resolved
@@ -335,10 +335,8 @@
 
 select '9223372036854775808'::int8;
 ERROR:  value "9223372036854775808" is out of range for type bigint
-<<<<<<< HEAD
 LINE 1: select '9223372036854775808'::int8;
                ^
-=======
 -- check sane handling of INT64_MIN overflow cases
 SELECT (-9223372036854775808)::int8 * (-1)::int8;
 ERROR:  bigint out of range
@@ -359,4 +357,3 @@
 ----------
         0
 (1 row)
->>>>>>> d13f41d2
