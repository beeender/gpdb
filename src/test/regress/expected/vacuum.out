--- conflicted
+++ resolved
@@ -99,12 +99,8 @@
 CREATE INDEX no_index_cleanup_idx ON no_index_cleanup(t);
 ALTER TABLE no_index_cleanup ALTER COLUMN t SET STORAGE EXTERNAL;
 INSERT INTO no_index_cleanup(i, t) VALUES (generate_series(1,30),
-<<<<<<< HEAD
-    repeat('1234567890',300));
+    repeat('1234567890',269));
 ANALYZE no_index_cleanup;
-=======
-    repeat('1234567890',269));
->>>>>>> 7cd0d523
 -- index cleanup option is ignored if VACUUM FULL
 VACUUM (INDEX_CLEANUP TRUE, FULL TRUE) no_index_cleanup;
 VACUUM (FULL TRUE) no_index_cleanup;
@@ -185,15 +181,11 @@
 ANALYZE vactst, does_not_exist, vacparted;
 ERROR:  relation "does_not_exist" does not exist
 ANALYZE vactst (i), vacparted (does_not_exist);
-<<<<<<< HEAD
 ERROR:  column "does_not_exist" of relation "vacparted1" does not exist
-=======
-ERROR:  column "does_not_exist" of relation "vacparted" does not exist
 ANALYZE vactst, vactst;
 BEGIN;  -- ANALYZE behaves differently inside a transaction block
 ANALYZE vactst, vactst;
 COMMIT;
->>>>>>> 7cd0d523
 -- parenthesized syntax for ANALYZE
 ANALYZE (VERBOSE) does_not_exist;
 ERROR:  relation "does_not_exist" does not exist
