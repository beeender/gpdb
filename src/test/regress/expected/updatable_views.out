--- conflicted
+++ resolved
@@ -3,6 +3,9 @@
 --
 -- avoid bit-exact output here because operations may not be bit-exact.
 SET extra_float_digits = 0;
+-- GPDB: to get similar plans as upstream.
+set enable_mergejoin=on;
+set enable_nestloop=on;
 -- check that non-updatable views and columns are rejected with useful error
 -- messages
 CREATE TABLE base_tbl (a int PRIMARY KEY, b text DEFAULT 'Unspecified');
@@ -25,13 +28,8 @@
 CREATE VIEW rw_view16 AS SELECT a, b, a AS aa FROM base_tbl; -- Repeated column may be part of an updatable view
 CREATE VIEW ro_view17 AS SELECT * FROM ro_view1; -- Base relation not updatable
 CREATE VIEW ro_view18 AS SELECT * FROM (VALUES(1)) AS tmp(a); -- VALUES in rangetable
-<<<<<<< HEAD
-CREATE SEQUENCE seq CACHE 1;
-CREATE VIEW ro_view19 AS SELECT * FROM seq; -- View based on a sequence
-=======
-CREATE SEQUENCE uv_seq;
+CREATE SEQUENCE uv_seq CACHE 1;
 CREATE VIEW ro_view19 AS SELECT * FROM uv_seq; -- View based on a sequence
->>>>>>> 9e1c9f95
 CREATE VIEW ro_view20 AS SELECT a, b, generate_series(1, a) g FROM base_tbl; -- SRF in targetlist not supported
 SELECT table_name, is_insertable_into
   FROM information_schema.tables
@@ -1549,29 +1547,31 @@
 INSERT INTO other_tbl_child VALUES (8),(100);
 EXPLAIN (costs off)
 UPDATE rw_view1 SET a = a + 1000 FROM other_tbl_parent WHERE a = id;
-                          QUERY PLAN                          
---------------------------------------------------------------
+                                QUERY PLAN                                
+--------------------------------------------------------------------------
  Update on base_tbl_parent
    Update on base_tbl_parent
    Update on base_tbl_child
-   ->  Hash Join
-         Hash Cond: (other_tbl_parent.id = base_tbl_parent.a)
-         ->  Append
-               ->  Seq Scan on other_tbl_parent
-               ->  Seq Scan on other_tbl_child
-         ->  Hash
-               ->  Seq Scan on base_tbl_parent
-   ->  Merge Join
-         Merge Cond: (base_tbl_child.a = other_tbl_parent.id)
-         ->  Sort
-               Sort Key: base_tbl_child.a
-               ->  Seq Scan on base_tbl_child
-         ->  Sort
-               Sort Key: other_tbl_parent.id
-               ->  Append
-                     ->  Seq Scan on other_tbl_parent
-                     ->  Seq Scan on other_tbl_child
-(20 rows)
+   ->  Explicit Redistribute Motion 3:3  (slice1; segments: 3)
+         ->  Split
+               ->  Hash Join
+                     Hash Cond: (other_tbl_parent.id = base_tbl_parent.a)
+                     ->  Append
+                           ->  Seq Scan on other_tbl_parent
+                           ->  Seq Scan on other_tbl_child
+                     ->  Hash
+                           ->  Seq Scan on base_tbl_parent
+   ->  Explicit Redistribute Motion 3:3  (slice2; segments: 3)
+         ->  Split
+               ->  Hash Join
+                     Hash Cond: (other_tbl_parent.id = base_tbl_child.a)
+                     ->  Append
+                           ->  Seq Scan on other_tbl_parent
+                           ->  Seq Scan on other_tbl_child
+                     ->  Hash
+                           ->  Seq Scan on base_tbl_child
+ Optimizer: Postgres query optimizer
+(22 rows)
 
 UPDATE rw_view1 SET a = a + 1000 FROM other_tbl_parent WHERE a = id;
 SELECT * FROM ONLY base_tbl_parent ORDER BY a;
@@ -1842,73 +1842,43 @@
 ERROR:  new row violates check option for view "rw_view1"
 DETAIL:  Failing row contains (15).
 EXPLAIN (costs off) INSERT INTO rw_view1 VALUES (5);
-<<<<<<< HEAD
-                              QUERY PLAN                               
------------------------------------------------------------------------
+                           QUERY PLAN                            
+-----------------------------------------------------------------
  Insert on base_tbl b
    ->  Result
-         SubPlan 1
-           ->  Result
-                 Filter: (r.a = b.a)
-                 ->  Materialize
-                       ->  Broadcast Motion 3:1  (slice1; segments: 3)
-                             ->  Seq Scan on ref_tbl r
-         SubPlan 2
-           ->  Broadcast Motion 3:1  (slice2; segments: 3)
-                 ->  Seq Scan on ref_tbl r_1
+   SubPlan 1
+     ->  Result
+           Filter: (r.a = b.a)
+           ->  Materialize
+                 ->  Broadcast Motion 3:1  (slice1; segments: 3)
+                       ->  Seq Scan on ref_tbl r
+   SubPlan 2
+     ->  Broadcast Motion 3:1  (slice2; segments: 3)
+           ->  Seq Scan on ref_tbl r_1
  Optimizer: Postgres query optimizer
 (12 rows)
 
 EXPLAIN (costs off) UPDATE rw_view1 SET a = a + 5;
-                              QUERY PLAN                               
------------------------------------------------------------------------
+                           QUERY PLAN                            
+-----------------------------------------------------------------
  Update on base_tbl b
    ->  Explicit Redistribute Motion 3:3  (slice1; segments: 3)
          ->  Split
-               ->  Hash Join
-                     Hash Cond: (r.a = b.a)
+               ->  Nested Loop
+                     Join Filter: (b.a = r.a)
+                     ->  Seq Scan on base_tbl b
                      ->  Seq Scan on ref_tbl r
-                     ->  Hash
-                           ->  Seq Scan on base_tbl b
-         SubPlan 1
-           ->  Result
-                 Filter: (r_1.a = b.a)
-                 ->  Materialize
-                       ->  Broadcast Motion 3:3  (slice2; segments: 3)
-                             ->  Seq Scan on ref_tbl r_1
-         SubPlan 2
-           ->  Broadcast Motion 3:3  (slice3; segments: 3)
-                 ->  Seq Scan on ref_tbl r_2
+   SubPlan 1
+     ->  Result
+           Filter: (r_1.a = b.a)
+           ->  Materialize
+                 ->  Broadcast Motion 3:3  (slice2; segments: 3)
+                       ->  Seq Scan on ref_tbl r_1
+   SubPlan 2
+     ->  Broadcast Motion 3:3  (slice3; segments: 3)
+           ->  Seq Scan on ref_tbl r_2
  Optimizer: Postgres query optimizer
-(19 rows)
-=======
-                       QUERY PLAN                        
----------------------------------------------------------
- Insert on base_tbl b
-   ->  Result
-   SubPlan 1
-     ->  Index Only Scan using ref_tbl_pkey on ref_tbl r
-           Index Cond: (a = b.a)
-   SubPlan 2
-     ->  Seq Scan on ref_tbl r_1
-(7 rows)
-
-EXPLAIN (costs off) UPDATE rw_view1 SET a = a + 5;
-                        QUERY PLAN                         
------------------------------------------------------------
- Update on base_tbl b
-   ->  Hash Join
-         Hash Cond: (b.a = r.a)
-         ->  Seq Scan on base_tbl b
-         ->  Hash
-               ->  Seq Scan on ref_tbl r
-   SubPlan 1
-     ->  Index Only Scan using ref_tbl_pkey on ref_tbl r_1
-           Index Cond: (a = b.a)
-   SubPlan 2
-     ->  Seq Scan on ref_tbl r_2
-(11 rows)
->>>>>>> 9e1c9f95
+(17 rows)
 
 DROP TABLE base_tbl, ref_tbl CASCADE;
 NOTICE:  drop cascades to view rw_view1
@@ -2136,28 +2106,6 @@
 (6 rows)
 
 EXPLAIN (costs off) UPDATE rw_view1 SET person=person WHERE snoop(person);
-<<<<<<< HEAD
-                     QUERY PLAN                      
------------------------------------------------------
- Update on base_tbl base_tbl_1
-   ->  Subquery Scan on base_tbl
-         Filter: snoop(base_tbl.person)
-         ->  Seq Scan on base_tbl base_tbl_2
-               Filter: (visibility = 'public'::text)
- Optimizer: Postgres query optimizer
-(6 rows)
-
-EXPLAIN (costs off) DELETE FROM rw_view1 WHERE NOT snoop(person);
-                     QUERY PLAN                      
------------------------------------------------------
- Delete on base_tbl base_tbl_1
-   ->  Subquery Scan on base_tbl
-         Filter: (NOT snoop(base_tbl.person))
-         ->  Seq Scan on base_tbl base_tbl_2
-               Filter: (visibility = 'public'::text)
- Optimizer: Postgres query optimizer
-(6 rows)
-=======
                             QUERY PLAN                             
 -------------------------------------------------------------------
  Update on base_tbl
@@ -2172,7 +2120,6 @@
    ->  Seq Scan on base_tbl
          Filter: ((visibility = 'public'::text) AND (NOT snoop(person)))
 (3 rows)
->>>>>>> 9e1c9f95
 
 -- security barrier view on top of security barrier view
 CREATE VIEW rw_view2 WITH (security_barrier = true) AS
@@ -2237,32 +2184,6 @@
 (8 rows)
 
 EXPLAIN (costs off) UPDATE rw_view2 SET person=person WHERE snoop(person);
-<<<<<<< HEAD
-                        QUERY PLAN                         
------------------------------------------------------------
- Update on base_tbl base_tbl_1
-   ->  Subquery Scan on base_tbl
-         Filter: snoop(base_tbl.person)
-         ->  Subquery Scan on base_tbl_2
-               Filter: snoop(base_tbl_2.person)
-               ->  Seq Scan on base_tbl base_tbl_3
-                     Filter: (visibility = 'public'::text)
- Optimizer: Postgres query optimizer
-(8 rows)
-
-EXPLAIN (costs off) DELETE FROM rw_view2 WHERE NOT snoop(person);
-                        QUERY PLAN                         
------------------------------------------------------------
- Delete on base_tbl base_tbl_1
-   ->  Subquery Scan on base_tbl
-         Filter: (NOT snoop(base_tbl.person))
-         ->  Subquery Scan on base_tbl_2
-               Filter: snoop(base_tbl_2.person)
-               ->  Seq Scan on base_tbl base_tbl_3
-                     Filter: (visibility = 'public'::text)
- Optimizer: Postgres query optimizer
-(8 rows)
-=======
                                      QUERY PLAN                                      
 -------------------------------------------------------------------------------------
  Update on base_tbl
@@ -2277,7 +2198,6 @@
    ->  Seq Scan on base_tbl
          Filter: ((visibility = 'public'::text) AND snoop(person) AND (NOT snoop(person)))
 (3 rows)
->>>>>>> 9e1c9f95
 
 DROP TABLE base_tbl CASCADE;
 NOTICE:  drop cascades to 2 other objects
@@ -2301,22 +2221,8 @@
   1 | Row 1
 (1 row)
 
+set enable_seqscan=off; -- To get the same plan in GPDB as in upstream
 EXPLAIN (costs off) DELETE FROM rw_view1 WHERE id = 1 AND snoop(data);
-<<<<<<< HEAD
-                           QUERY PLAN                           
-----------------------------------------------------------------
- Update on base_tbl base_tbl_1
-   ->  Nested Loop
-         ->  Seq Scan on base_tbl base_tbl_1
-               Filter: (id = 1)
-         ->  Materialize
-               ->  Subquery Scan on base_tbl
-                     Filter: snoop(base_tbl.data)
-                     ->  Seq Scan on base_tbl base_tbl_2
-                           Filter: ((NOT deleted) AND (id = 1))
- Optimizer: Postgres query optimizer
-(10 rows)
-=======
                             QUERY PLAN                             
 -------------------------------------------------------------------
  Update on base_tbl base_tbl_1
@@ -2327,10 +2233,10 @@
                Index Cond: (id = 1)
                Filter: ((NOT deleted) AND snoop(data))
 (7 rows)
->>>>>>> 9e1c9f95
 
 DELETE FROM rw_view1 WHERE id = 1 AND snoop(data);
 NOTICE:  snooped value: Row 1
+reset enable_seqscan;
 EXPLAIN (costs off) INSERT INTO rw_view1 VALUES (2, 'New row 2');
                     QUERY PLAN                    
 --------------------------------------------------
@@ -2408,57 +2314,127 @@
 (4 rows)
 
 EXPLAIN (VERBOSE, COSTS OFF)
-<<<<<<< HEAD
-UPDATE v1 SET a=100 WHERE snoop(a) AND leakproof(a) AND a = 3;
-             QUERY PLAN              
--------------------------------------
- Result
-   One-Time Filter: false
- Optimizer: Postgres query optimizer
-(3 rows)
-
-UPDATE v1 SET a=100 WHERE snoop(a) AND leakproof(a) AND a = 3;
-=======
 UPDATE v1 SET a=100 WHERE snoop(a) AND leakproof(a) AND a < 7 AND a != 6;
-                                                        QUERY PLAN                                                         
----------------------------------------------------------------------------------------------------------------------------
+                                                                                         QUERY PLAN                                                                                          
+---------------------------------------------------------------------------------------------------------------------------------------------------------------------------------------------
  Update on public.t1
    Update on public.t1
    Update on public.t11
    Update on public.t12
    Update on public.t111
-   ->  Index Scan using t1_a_idx on public.t1
-         Output: 100, t1.b, t1.c, t1.ctid
-         Index Cond: ((t1.a > 5) AND (t1.a < 7))
-         Filter: ((t1.a <> 6) AND (alternatives: SubPlan 1 or hashed SubPlan 2) AND snoop(t1.a) AND leakproof(t1.a))
-         SubPlan 1
-           ->  Append
-                 ->  Seq Scan on public.t12 t12_1
-                       Filter: (t12_1.a = t1.a)
-                 ->  Seq Scan on public.t111 t111_1
-                       Filter: (t111_1.a = t1.a)
-         SubPlan 2
-           ->  Append
-                 ->  Seq Scan on public.t12 t12_2
-                       Output: t12_2.a
-                 ->  Seq Scan on public.t111 t111_2
-                       Output: t111_2.a
-   ->  Index Scan using t11_a_idx on public.t11
-         Output: 100, t11.b, t11.c, t11.d, t11.ctid
-         Index Cond: ((t11.a > 5) AND (t11.a < 7))
-         Filter: ((t11.a <> 6) AND (alternatives: SubPlan 1 or hashed SubPlan 2) AND snoop(t11.a) AND leakproof(t11.a))
-   ->  Index Scan using t12_a_idx on public.t12
-         Output: 100, t12.b, t12.c, t12.e, t12.ctid
-         Index Cond: ((t12.a > 5) AND (t12.a < 7))
-         Filter: ((t12.a <> 6) AND (alternatives: SubPlan 1 or hashed SubPlan 2) AND snoop(t12.a) AND leakproof(t12.a))
-   ->  Index Scan using t111_a_idx on public.t111
-         Output: 100, t111.b, t111.c, t111.d, t111.e, t111.ctid
-         Index Cond: ((t111.a > 5) AND (t111.a < 7))
-         Filter: ((t111.a <> 6) AND (alternatives: SubPlan 1 or hashed SubPlan 2) AND snoop(t111.a) AND leakproof(t111.a))
-(33 rows)
+   ->  Explicit Redistribute Motion 3:3  (slice1; segments: 3)
+         Output: 100, t1.b, t1.c, t1.ctid, t1.gp_segment_id, (DMLAction)
+         ->  Split
+               Output: 100, t1.b, t1.c, t1.ctid, t1.gp_segment_id, DMLAction
+               ->  Seq Scan on public.t1
+                     Output: 100, t1.b, t1.c, t1.ctid, t1.gp_segment_id
+                     Filter: ((t1.a > 5) AND (t1.a < 7) AND (t1.a <> 6) AND (alternatives: SubPlan 1 (copy 11) or hashed SubPlan 2 (copy 12)) AND snoop(t1.a) AND leakproof(t1.a))
+                     SubPlan 1 (copy 11)
+                       ->  Result
+                             Filter: (t12_1.a = t1.a)
+                             ->  Materialize
+                                   Output: t12_1.a
+                                   ->  Broadcast Motion 3:3  (slice2; segments: 3)
+                                         Output: t12_1.a
+                                         ->  Append
+                                               ->  Seq Scan on public.t12 t12_1
+                                                     Output: t12_1.a
+                                               ->  Seq Scan on public.t111 t111_1
+                                                     Output: t111_1.a
+                     SubPlan 2 (copy 12)
+                       ->  Broadcast Motion 3:3  (slice3; segments: 3)
+                             Output: t12_2.a
+                             ->  Append
+                                   ->  Seq Scan on public.t12 t12_2
+                                         Output: t12_2.a
+                                   ->  Seq Scan on public.t111 t111_2
+                                         Output: t111_2.a
+   ->  Explicit Redistribute Motion 3:3  (slice4; segments: 3)
+         Output: 100, t11.b, t11.c, t11.d, t11.ctid, t11.gp_segment_id, (DMLAction)
+         ->  Split
+               Output: 100, t11.b, t11.c, t11.d, t11.ctid, t11.gp_segment_id, DMLAction
+               ->  Seq Scan on public.t11
+                     Output: 100, t11.b, t11.c, t11.d, t11.ctid, t11.gp_segment_id
+                     Filter: ((t11.a > 5) AND (t11.a < 7) AND (t11.a <> 6) AND (alternatives: SubPlan 1 (copy 13) or hashed SubPlan 2 (copy 14)) AND snoop(t11.a) AND leakproof(t11.a))
+                     SubPlan 1 (copy 13)
+                       ->  Result
+                             Filter: (t12_3.a = t11.a)
+                             ->  Materialize
+                                   Output: t12_3.a
+                                   ->  Broadcast Motion 3:3  (slice5; segments: 3)
+                                         Output: t12_3.a
+                                         ->  Append
+                                               ->  Seq Scan on public.t12 t12_3
+                                                     Output: t12_3.a
+                                               ->  Seq Scan on public.t111 t111_3
+                                                     Output: t111_3.a
+                     SubPlan 2 (copy 14)
+                       ->  Broadcast Motion 3:3  (slice6; segments: 3)
+                             Output: t12_4.a
+                             ->  Append
+                                   ->  Seq Scan on public.t12 t12_4
+                                         Output: t12_4.a
+                                   ->  Seq Scan on public.t111 t111_4
+                                         Output: t111_4.a
+   ->  Explicit Redistribute Motion 3:3  (slice7; segments: 3)
+         Output: 100, t12.b, t12.c, t12.e, t12.ctid, t12.gp_segment_id, (DMLAction)
+         ->  Split
+               Output: 100, t12.b, t12.c, t12.e, t12.ctid, t12.gp_segment_id, DMLAction
+               ->  Seq Scan on public.t12
+                     Output: 100, t12.b, t12.c, t12.e, t12.ctid, t12.gp_segment_id
+                     Filter: ((t12.a > 5) AND (t12.a < 7) AND (t12.a <> 6) AND (alternatives: SubPlan 1 (copy 15) or hashed SubPlan 2 (copy 16)) AND snoop(t12.a) AND leakproof(t12.a))
+                     SubPlan 1 (copy 15)
+                       ->  Result
+                             Filter: (t12_5.a = t12.a)
+                             ->  Materialize
+                                   Output: t12_5.a
+                                   ->  Broadcast Motion 3:3  (slice8; segments: 3)
+                                         Output: t12_5.a
+                                         ->  Append
+                                               ->  Seq Scan on public.t12 t12_5
+                                                     Output: t12_5.a
+                                               ->  Seq Scan on public.t111 t111_5
+                                                     Output: t111_5.a
+                     SubPlan 2 (copy 16)
+                       ->  Broadcast Motion 3:3  (slice9; segments: 3)
+                             Output: t12_6.a
+                             ->  Append
+                                   ->  Seq Scan on public.t12 t12_6
+                                         Output: t12_6.a
+                                   ->  Seq Scan on public.t111 t111_6
+                                         Output: t111_6.a
+   ->  Explicit Redistribute Motion 3:3  (slice10; segments: 3)
+         Output: 100, t111.b, t111.c, t111.d, t111.e, t111.ctid, t111.gp_segment_id, (DMLAction)
+         ->  Split
+               Output: 100, t111.b, t111.c, t111.d, t111.e, t111.ctid, t111.gp_segment_id, DMLAction
+               ->  Seq Scan on public.t111
+                     Output: 100, t111.b, t111.c, t111.d, t111.e, t111.ctid, t111.gp_segment_id
+                     Filter: ((t111.a > 5) AND (t111.a < 7) AND (t111.a <> 6) AND (alternatives: SubPlan 1 (copy 17) or hashed SubPlan 2 (copy 18)) AND snoop(t111.a) AND leakproof(t111.a))
+                     SubPlan 1 (copy 17)
+                       ->  Result
+                             Filter: (t12_7.a = t111.a)
+                             ->  Materialize
+                                   Output: t12_7.a
+                                   ->  Broadcast Motion 3:3  (slice11; segments: 3)
+                                         Output: t12_7.a
+                                         ->  Append
+                                               ->  Seq Scan on public.t12 t12_7
+                                                     Output: t12_7.a
+                                               ->  Seq Scan on public.t111 t111_7
+                                                     Output: t111_7.a
+                     SubPlan 2 (copy 18)
+                       ->  Broadcast Motion 3:3  (slice12; segments: 3)
+                             Output: t12_8.a
+                             ->  Append
+                                   ->  Seq Scan on public.t12 t12_8
+                                         Output: t12_8.a
+                                   ->  Seq Scan on public.t111 t111_8
+                                         Output: t111_8.a
+ Optimizer: Postgres query optimizer
+ Settings: enable_mergejoin=on, enable_nestloop=on, optimizer=off
+(115 rows)
 
 UPDATE v1 SET a=100 WHERE snoop(a) AND leakproof(a) AND a < 7 AND a != 6;
->>>>>>> 9e1c9f95
 SELECT * FROM v1 WHERE a=100; -- Nothing should have been changed to 100
  a | b | c | d 
 ---+---+---+---
@@ -2471,131 +2447,124 @@
 
 EXPLAIN (VERBOSE, COSTS OFF)
 UPDATE v1 SET a=a+1 WHERE snoop(a) AND leakproof(a) AND a = 8;
-<<<<<<< HEAD
-                                                                           QUERY PLAN                                                                           
-----------------------------------------------------------------------------------------------------------------------------------------------------------------
- Update on public.t1 t1_4
-   Update on public.t1 t1_4
-   Update on public.t11 t1
-   Update on public.t12 t1
-   Update on public.t111 t1
-   ->  Explicit Redistribute Motion 1:3  (slice1; segments: 1)
-         Output: ((t1.a + 1)), t1.b, t1.c, t1.ctid, t1.gp_segment_id, (DMLAction)
-         ->  Split
-               Output: ((t1.a + 1)), t1.b, t1.c, t1.ctid, t1.gp_segment_id, DMLAction
-               ->  Subquery Scan on t1
-                     Output: (t1.a + 1), t1.b, t1.c, t1.ctid, t1.gp_segment_id
-                     Filter: snoop(t1.a)
-                     ->  Nested Loop Semi Join
-                           Output: t1_5.a, t1_5.ctid, t1_5.gp_segment_id, t1_5.b, t1_5.c, t1_5.ctid, t12.ctid, t12.tableoid
-                           ->  Seq Scan on public.t1 t1_5
-                                 Output: t1_5.a, t1_5.ctid, t1_5.gp_segment_id, t1_5.b, t1_5.c
-                                 Filter: ((t1_5.a > 5) AND (t1_5.a = 8) AND leakproof(t1_5.a))
-                           ->  Append
-                                 ->  Seq Scan on public.t12
-                                       Output: t12.ctid, t12.tableoid, t12.a
-                                       Filter: ((t12.a > 5) AND (t12.a = 8))
-                                 ->  Seq Scan on public.t111
-                                       Output: t111.ctid, t111.tableoid, t111.a
-                                       Filter: ((t111.a > 5) AND (t111.a = 8))
-   ->  Explicit Redistribute Motion 1:3  (slice2; segments: 1)
-         Output: ((t1_1.a + 1)), t1_1.b, t1_1.c, t1_1.d, t1_1.ctid, t1_1.gp_segment_id, (DMLAction)
-         ->  Split
-               Output: ((t1_1.a + 1)), t1_1.b, t1_1.c, t1_1.d, t1_1.ctid, t1_1.gp_segment_id, DMLAction
-               ->  Subquery Scan on t1_1
-                     Output: (t1_1.a + 1), t1_1.b, t1_1.c, t1_1.d, t1_1.ctid, t1_1.gp_segment_id
-                     Filter: snoop(t1_1.a)
-                     ->  Nested Loop Semi Join
-                           Output: t11.a, t11.ctid, t11.gp_segment_id, t11.b, t11.c, t11.d, t11.ctid, t12_1.ctid, t12_1.tableoid
-                           ->  Seq Scan on public.t11
-                                 Output: t11.a, t11.ctid, t11.gp_segment_id, t11.b, t11.c, t11.d
-                                 Filter: ((t11.a > 5) AND (t11.a = 8) AND leakproof(t11.a))
-                           ->  Append
-                                 ->  Seq Scan on public.t12 t12_1
-                                       Output: t12_1.ctid, t12_1.tableoid, t12_1.a
-                                       Filter: ((t12_1.a > 5) AND (t12_1.a = 8))
-                                 ->  Seq Scan on public.t111 t111_1
-                                       Output: t111_1.ctid, t111_1.tableoid, t111_1.a
-                                       Filter: ((t111_1.a > 5) AND (t111_1.a = 8))
-   ->  Explicit Redistribute Motion 1:3  (slice3; segments: 1)
-         Output: ((t1_2.a + 1)), t1_2.b, t1_2.c, t1_2.e, t1_2.ctid, t1_2.gp_segment_id, (DMLAction)
-         ->  Split
-               Output: ((t1_2.a + 1)), t1_2.b, t1_2.c, t1_2.e, t1_2.ctid, t1_2.gp_segment_id, DMLAction
-               ->  Subquery Scan on t1_2
-                     Output: (t1_2.a + 1), t1_2.b, t1_2.c, t1_2.e, t1_2.ctid, t1_2.gp_segment_id
-                     Filter: snoop(t1_2.a)
-                     ->  Nested Loop Semi Join
-                           Output: t12_2.a, t12_2.ctid, t12_2.gp_segment_id, t12_2.b, t12_2.c, t12_2.e, t12_2.ctid, t12_3.ctid, t12_3.tableoid
-                           ->  Seq Scan on public.t12 t12_2
-                                 Output: t12_2.a, t12_2.ctid, t12_2.gp_segment_id, t12_2.b, t12_2.c, t12_2.e
-                                 Filter: ((t12_2.a > 5) AND (t12_2.a = 8) AND leakproof(t12_2.a))
-                           ->  Append
-                                 ->  Seq Scan on public.t12 t12_3
-                                       Output: t12_3.ctid, t12_3.tableoid, t12_3.a
-                                       Filter: ((t12_3.a > 5) AND (t12_3.a = 8))
-                                 ->  Seq Scan on public.t111 t111_2
-                                       Output: t111_2.ctid, t111_2.tableoid, t111_2.a
-                                       Filter: ((t111_2.a > 5) AND (t111_2.a = 8))
-   ->  Explicit Redistribute Motion 1:3  (slice4; segments: 1)
-         Output: ((t1_3.a + 1)), t1_3.b, t1_3.c, t1_3.d, t1_3.e, t1_3.ctid, t1_3.gp_segment_id, (DMLAction)
-         ->  Split
-               Output: ((t1_3.a + 1)), t1_3.b, t1_3.c, t1_3.d, t1_3.e, t1_3.ctid, t1_3.gp_segment_id, DMLAction
-               ->  Subquery Scan on t1_3
-                     Output: (t1_3.a + 1), t1_3.b, t1_3.c, t1_3.d, t1_3.e, t1_3.ctid, t1_3.gp_segment_id
-                     Filter: snoop(t1_3.a)
-                     ->  Nested Loop Semi Join
-                           Output: t111_3.a, t111_3.ctid, t111_3.gp_segment_id, t111_3.b, t111_3.c, t111_3.d, t111_3.e, t111_3.ctid, t12_4.ctid, t12_4.tableoid
-                           ->  Seq Scan on public.t111 t111_3
-                                 Output: t111_3.a, t111_3.ctid, t111_3.gp_segment_id, t111_3.b, t111_3.c, t111_3.d, t111_3.e
-                                 Filter: ((t111_3.a > 5) AND (t111_3.a = 8) AND leakproof(t111_3.a))
-                           ->  Append
-                                 ->  Seq Scan on public.t12 t12_4
-                                       Output: t12_4.ctid, t12_4.tableoid, t12_4.a
-                                       Filter: ((t12_4.a > 5) AND (t12_4.a = 8))
-                                 ->  Seq Scan on public.t111 t111_4
-                                       Output: t111_4.ctid, t111_4.tableoid, t111_4.a
-                                       Filter: ((t111_4.a > 5) AND (t111_4.a = 8))
- Optimizer: Postgres query optimizer
- Settings: optimizer=off
-(83 rows)
-=======
-                                               QUERY PLAN                                                
----------------------------------------------------------------------------------------------------------
+                                                                                QUERY PLAN                                                                                 
+---------------------------------------------------------------------------------------------------------------------------------------------------------------------------
  Update on public.t1
    Update on public.t1
    Update on public.t11
    Update on public.t12
    Update on public.t111
-   ->  Index Scan using t1_a_idx on public.t1
-         Output: (t1.a + 1), t1.b, t1.c, t1.ctid
-         Index Cond: ((t1.a > 5) AND (t1.a = 8))
-         Filter: ((alternatives: SubPlan 1 or hashed SubPlan 2) AND snoop(t1.a) AND leakproof(t1.a))
-         SubPlan 1
-           ->  Append
-                 ->  Seq Scan on public.t12 t12_1
-                       Filter: (t12_1.a = t1.a)
-                 ->  Seq Scan on public.t111 t111_1
-                       Filter: (t111_1.a = t1.a)
-         SubPlan 2
-           ->  Append
-                 ->  Seq Scan on public.t12 t12_2
-                       Output: t12_2.a
-                 ->  Seq Scan on public.t111 t111_2
-                       Output: t111_2.a
-   ->  Index Scan using t11_a_idx on public.t11
-         Output: (t11.a + 1), t11.b, t11.c, t11.d, t11.ctid
-         Index Cond: ((t11.a > 5) AND (t11.a = 8))
-         Filter: ((alternatives: SubPlan 1 or hashed SubPlan 2) AND snoop(t11.a) AND leakproof(t11.a))
-   ->  Index Scan using t12_a_idx on public.t12
-         Output: (t12.a + 1), t12.b, t12.c, t12.e, t12.ctid
-         Index Cond: ((t12.a > 5) AND (t12.a = 8))
-         Filter: ((alternatives: SubPlan 1 or hashed SubPlan 2) AND snoop(t12.a) AND leakproof(t12.a))
-   ->  Index Scan using t111_a_idx on public.t111
-         Output: (t111.a + 1), t111.b, t111.c, t111.d, t111.e, t111.ctid
-         Index Cond: ((t111.a > 5) AND (t111.a = 8))
-         Filter: ((alternatives: SubPlan 1 or hashed SubPlan 2) AND snoop(t111.a) AND leakproof(t111.a))
-(33 rows)
->>>>>>> 9e1c9f95
+   ->  Explicit Redistribute Motion 1:3  (slice1; segments: 1)
+         Output: ((t1.a + 1)), t1.b, t1.c, t1.ctid, t1.gp_segment_id, (DMLAction)
+         ->  Split
+               Output: ((t1.a + 1)), t1.b, t1.c, t1.ctid, t1.gp_segment_id, DMLAction
+               ->  Seq Scan on public.t1
+                     Output: (t1.a + 1), t1.b, t1.c, t1.ctid, t1.gp_segment_id
+                     Filter: ((t1.a > 5) AND (t1.a = 8) AND (alternatives: SubPlan 1 (copy 11) or hashed SubPlan 2 (copy 12)) AND snoop(t1.a) AND leakproof(t1.a))
+                     SubPlan 1 (copy 11)
+                       ->  Result
+                             Filter: (t12_1.a = t1.a)
+                             ->  Materialize
+                                   Output: t12_1.a
+                                   ->  Broadcast Motion 3:1  (slice2; segments: 3)
+                                         Output: t12_1.a
+                                         ->  Append
+                                               ->  Seq Scan on public.t12 t12_1
+                                                     Output: t12_1.a
+                                               ->  Seq Scan on public.t111 t111_1
+                                                     Output: t111_1.a
+                     SubPlan 2 (copy 12)
+                       ->  Broadcast Motion 3:1  (slice3; segments: 3)
+                             Output: t12_2.a
+                             ->  Append
+                                   ->  Seq Scan on public.t12 t12_2
+                                         Output: t12_2.a
+                                   ->  Seq Scan on public.t111 t111_2
+                                         Output: t111_2.a
+   ->  Explicit Redistribute Motion 1:3  (slice4; segments: 1)
+         Output: ((t11.a + 1)), t11.b, t11.c, t11.d, t11.ctid, t11.gp_segment_id, (DMLAction)
+         ->  Split
+               Output: ((t11.a + 1)), t11.b, t11.c, t11.d, t11.ctid, t11.gp_segment_id, DMLAction
+               ->  Seq Scan on public.t11
+                     Output: (t11.a + 1), t11.b, t11.c, t11.d, t11.ctid, t11.gp_segment_id
+                     Filter: ((t11.a > 5) AND (t11.a = 8) AND (alternatives: SubPlan 1 (copy 13) or hashed SubPlan 2 (copy 14)) AND snoop(t11.a) AND leakproof(t11.a))
+                     SubPlan 1 (copy 13)
+                       ->  Result
+                             Filter: (t12_3.a = t11.a)
+                             ->  Materialize
+                                   Output: t12_3.a
+                                   ->  Broadcast Motion 3:1  (slice5; segments: 3)
+                                         Output: t12_3.a
+                                         ->  Append
+                                               ->  Seq Scan on public.t12 t12_3
+                                                     Output: t12_3.a
+                                               ->  Seq Scan on public.t111 t111_3
+                                                     Output: t111_3.a
+                     SubPlan 2 (copy 14)
+                       ->  Broadcast Motion 3:1  (slice6; segments: 3)
+                             Output: t12_4.a
+                             ->  Append
+                                   ->  Seq Scan on public.t12 t12_4
+                                         Output: t12_4.a
+                                   ->  Seq Scan on public.t111 t111_4
+                                         Output: t111_4.a
+   ->  Explicit Redistribute Motion 1:3  (slice7; segments: 1)
+         Output: ((t12.a + 1)), t12.b, t12.c, t12.e, t12.ctid, t12.gp_segment_id, (DMLAction)
+         ->  Split
+               Output: ((t12.a + 1)), t12.b, t12.c, t12.e, t12.ctid, t12.gp_segment_id, DMLAction
+               ->  Seq Scan on public.t12
+                     Output: (t12.a + 1), t12.b, t12.c, t12.e, t12.ctid, t12.gp_segment_id
+                     Filter: ((t12.a > 5) AND (t12.a = 8) AND (alternatives: SubPlan 1 (copy 15) or hashed SubPlan 2 (copy 16)) AND snoop(t12.a) AND leakproof(t12.a))
+                     SubPlan 1 (copy 15)
+                       ->  Result
+                             Filter: (t12_5.a = t12.a)
+                             ->  Materialize
+                                   Output: t12_5.a
+                                   ->  Broadcast Motion 3:1  (slice8; segments: 3)
+                                         Output: t12_5.a
+                                         ->  Append
+                                               ->  Seq Scan on public.t12 t12_5
+                                                     Output: t12_5.a
+                                               ->  Seq Scan on public.t111 t111_5
+                                                     Output: t111_5.a
+                     SubPlan 2 (copy 16)
+                       ->  Broadcast Motion 3:1  (slice9; segments: 3)
+                             Output: t12_6.a
+                             ->  Append
+                                   ->  Seq Scan on public.t12 t12_6
+                                         Output: t12_6.a
+                                   ->  Seq Scan on public.t111 t111_6
+                                         Output: t111_6.a
+   ->  Explicit Redistribute Motion 1:3  (slice10; segments: 1)
+         Output: ((t111.a + 1)), t111.b, t111.c, t111.d, t111.e, t111.ctid, t111.gp_segment_id, (DMLAction)
+         ->  Split
+               Output: ((t111.a + 1)), t111.b, t111.c, t111.d, t111.e, t111.ctid, t111.gp_segment_id, DMLAction
+               ->  Seq Scan on public.t111
+                     Output: (t111.a + 1), t111.b, t111.c, t111.d, t111.e, t111.ctid, t111.gp_segment_id
+                     Filter: ((t111.a > 5) AND (t111.a = 8) AND (alternatives: SubPlan 1 (copy 17) or hashed SubPlan 2 (copy 18)) AND snoop(t111.a) AND leakproof(t111.a))
+                     SubPlan 1 (copy 17)
+                       ->  Result
+                             Filter: (t12_7.a = t111.a)
+                             ->  Materialize
+                                   Output: t12_7.a
+                                   ->  Broadcast Motion 3:1  (slice11; segments: 3)
+                                         Output: t12_7.a
+                                         ->  Append
+                                               ->  Seq Scan on public.t12 t12_7
+                                                     Output: t12_7.a
+                                               ->  Seq Scan on public.t111 t111_7
+                                                     Output: t111_7.a
+                     SubPlan 2 (copy 18)
+                       ->  Broadcast Motion 3:1  (slice12; segments: 3)
+                             Output: t12_8.a
+                             ->  Append
+                                   ->  Seq Scan on public.t12 t12_8
+                                         Output: t12_8.a
+                                   ->  Seq Scan on public.t111 t111_8
+                                         Output: t111_8.a
+ Optimizer: Postgres query optimizer
+ Settings: enable_mergejoin=on, enable_nestloop=on, optimizer=off
+(115 rows)
 
 UPDATE v1 SET a=a+1 WHERE snoop(a) AND leakproof(a) AND a = 8;
 NOTICE:  snooped value: 8  (seg0 slice4 127.0.0.1:40000 pid=26920)
@@ -2799,12 +2768,10 @@
 ERROR:  new row violates check option for view "v1"
 DETAIL:  Failing row contains (-1, invalid).
 DROP VIEW v1;
-<<<<<<< HEAD
-DROP TABLE t1;
-=======
 DROP TABLE t1;
 -- check that an auto-updatable view on a partitioned table works correctly
 create table uv_pt (a int, b int, v varchar) partition by range (a, b);
+alter table uv_pt set distributed by (b);
 create table uv_pt1 (b int not null, v varchar, a int not null) partition by range (b);
 create table uv_pt11 (like uv_pt1);
 alter table uv_pt11 drop a;
@@ -2875,6 +2842,8 @@
 alter table wcowrtest add b text;
 create table wcowrtest2 (b text, c int, a int);
 alter table wcowrtest2 drop c;
+-- GPDB: distribution policy must match the parent table.
+alter table wcowrtest2 set distributed by (a);
 alter table wcowrtest attach partition wcowrtest2 for values in (2);
 create table sometable (a int, b text);
 insert into sometable values (1, 'a'), (2, 'b');
@@ -3134,6 +3103,7 @@
 language plpgsql;
 create trigger base_tab_def_view_instrig instead of insert on base_tab_def_view
   for each row execute function base_tab_def_view_instrig_func();
+ERROR:  INSTEAD OF triggers are not supported in Greenplum
 truncate base_tab_def;
 insert into base_tab_def values (1);
 insert into base_tab_def values (2), (3);
@@ -3155,19 +3125,20 @@
   4 | Table default | Table default |              | 
   5 | Table default | Table default |              | 
   6 | Table default | Table default |              | 
- 11 | View default  |               | View default | 
- 12 | View default  |               | View default | 
- 13 | View default  |               | View default | 
- 14 | View default  |               | View default | 
- 15 | View default  |               | View default | 
- 16 | View default  |               | View default | 
- 17 | View default  |               | View default | 
-    | View default  |               | View default | 
+ 11 | View default  | Table default | View default | 
+ 12 | View default  | Table default | View default | 
+ 13 | View default  | Table default | View default | 
+ 14 | View default  | Table default | View default | 
+ 15 | View default  | Table default | View default | 
+ 16 | View default  | Table default | View default | 
+ 17 | View default  | Table default | View default | 
+    | View default  | Table default | View default | 
 (14 rows)
 
 -- Using an unconditional DO INSTEAD rule should also cause NULLs to be
 -- inserted where there are no view defaults.
 drop trigger base_tab_def_view_instrig on base_tab_def_view;
+ERROR:  trigger "base_tab_def_view_instrig" for table "base_tab_def_view" does not exist
 drop function base_tab_def_view_instrig_func;
 create rule base_tab_def_view_ins_rule as on insert to base_tab_def_view
   do instead insert into base_tab_def values (new.a, new.b, new.c, new.d, new.e);
@@ -3265,5 +3236,4 @@
 (2 rows)
 
 drop view base_tab_view;
-drop table base_tab;
->>>>>>> 9e1c9f95
+drop table base_tab;